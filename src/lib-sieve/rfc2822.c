/* Copyright (c) 2002-2012 Pigeonhole authors, see the included COPYING file
 */

/* NOTE: much of the functionality implemented here should eventually appear
 * somewhere in Dovecot itself.
 */

#include "lib.h"
#include "str.h"
#include "unichar.h"

#include "rfc2822.h"

#include "message-header-encode.h"

#include <stdio.h>
#include <ctype.h>

bool rfc2822_header_field_name_verify
(const char *field_name, unsigned int len)
{
	const char *p = field_name;
	const char *pend = p + len;

	/* field-name   =   1*ftext
	 * ftext        =   %d33-57 /               ; Any character except
	 *                  %d59-126                ;  controls, SP, and
	 *                                          ;  ":".
	 */

	while ( p < pend ) {
		if ( *p < 33 || *p == ':' )
			return FALSE;

		p++;
	}

	return TRUE;
}

bool rfc2822_header_field_body_verify
(const char *field_body, unsigned int len, bool allow_crlf, bool allow_utf8)
{
	const unsigned char *p = (const unsigned char *)field_body;
	const unsigned char *pend = p + len;
	bool is8bit = FALSE;

	/* RFC5322:
	 *
	 * unstructured    =  (*([FWS] VCHAR) *WSP)
	 * VCHAR           =  %x21-7E
	 * FWS             =  ([*WSP CRLF] 1*WSP) /   ; Folding white space
	 * WSP             =  SP / HTAB               ; White space
	 */

	while ( p < pend ) {
		if ( *p < 0x20 ) {
			if ( (*p == '\r' || *p == '\n') ) {
				if ( !allow_crlf )
					return FALSE;
			} else if ( *p != '\t' ) {
				return FALSE;
			}
		}

		if ( !is8bit && *p > 127 ) {
			if ( !allow_utf8 )
				return FALSE;

			is8bit = TRUE;
		}

		p++;
	}

	if ( is8bit && !uni_utf8_str_is_valid(field_body) ) {
		return FALSE;
	}

	return TRUE;
}

/*
 *
 */

const char *rfc2822_header_field_name_sanitize(const char *name)
{
	char *result = t_strdup_noconst(name);
	char *p;

	/* Make the whole name lower case ... */
	result = str_lcase(result);

	/* ... except for the first letter and those that follow '-' */
	p = result;
	*p = i_toupper(*p);
	while ( *p != '\0' ) {
		if ( *p == '-' ) {
			p++;

			if ( *p != '\0' )
				*p = i_toupper(*p);

			continue;
		}

		p++;
	}

	return result;
}

/*
 * Message construction
 */

/* FIXME: This should be collected into a Dovecot API for composing internet
 * mail messages.
 */

unsigned int rfc2822_header_append
(string_t *header, const char *name, const char *body, bool crlf,
	uoff_t *body_offset_r)
{
	static const unsigned int max_line = 80;

	const char *bp = body;  /* Pointer */
	const char *sp = body;  /* Start pointer */
	const char *wp = NULL;  /* Whitespace pointer */
	const char *nlp = NULL; /* New-line pointer */
	unsigned int line_len = strlen(name);
	unsigned int lines = 0;

	/* Write header field name first */
	str_append_n(header, name, line_len);
	str_append_n(header, ": ", 2);

	if ( body_offset_r != NULL )
		*body_offset_r = str_len(header);

	line_len +=  2;

	/* Add field body; fold it if necessary and account for existing folding */
	while ( *bp != '\0' ) {
		while ( *bp != '\0' && nlp == NULL &&
			(wp == NULL || line_len < max_line) ) {
			if ( *bp == ' ' || *bp == '\t' ) {
			 	wp = bp;
			} else if ( *bp == '\r' || *bp == '\n' ) {
				nlp = bp;
				break;
			}

			bp++; line_len++;
		}

		if ( *bp == '\0' ) break;

		/* Existing newline ? */
		if ( nlp != NULL ) {
			/* Replace any sort of newline for consistency */
			while ( *bp == '\r' || *bp == '\n' )
				bp++;

			str_append_n(header, sp, nlp-sp);

			if ( *bp != '\0' && *bp != ' ' && *bp != '\t' ) {
				if ( crlf )
					str_append_n(header, "\r\n\t", 3);
				else
					str_append_n(header, "\n\t", 2);
			} else {
				if ( crlf )
					str_append_n(header, "\r\n", 2);
				else
					str_append_n(header, "\n", 1);
			}

			sp = bp;
		} else {
			/* Insert newline at last whitespace within the max_line limit */
			str_append_n(header, sp, wp-sp);
			if ( crlf )
				str_append_n(header, "\r\n", 2);
			else
				str_append_n(header, "\n", 1);

			sp = wp;
		}

		lines++;

		line_len = bp - sp;
		wp = NULL;
		nlp = NULL;
	}

	if ( bp != sp || lines == 0 ) {
		str_append_n(header, sp, bp-sp);
		if ( crlf )
			str_append_n(header, "\r\n", 2);
		else
			str_append_n(header, "\n", 1);
		lines++;
	}

	return lines;
}

<<<<<<< HEAD
void rfc2822_header_printf
(string_t *header, const char *name, const char *fmt, ...)
{
=======
static int rfc2822_header_field_write_real
(FILE *f, const char *name, const char *body, size_t size)
{
	string_t *header = t_str_new(strlen(name) + size + 256);

	(void)rfc2822_header_field_append(header, name, body, TRUE, NULL);

	if ( !fwrite(str_data(header), str_len(header), 1, f) != 1 )
		return -1;

	return str_len(header);
}

int rfc2822_header_field_write
(FILE *f, const char *name, const char *body)
{
	int ret;

	T_BEGIN {
		ret = rfc2822_header_field_write_real(f, name, body, strlen(body));
	} T_END;

	return ret;
}

int rfc2822_header_field_printf
(FILE *f, const char *name, const char *body_fmt, ...)
{
	string_t *body;
>>>>>>> 10986994
	va_list args;

	T_BEGIN {
		const char *body;

		va_start(args, fmt);
		body = t_strdup_vprintf(fmt, args);
		va_end(args);
<<<<<<< HEAD
	
		rfc2822_header_write(header, name, body);
=======

		ret = rfc2822_header_field_write_real
			(f, name, (const char *) str_data(body), str_len(body));
>>>>>>> 10986994
	} T_END;
}

void rfc2822_header_utf8_printf
(string_t *header, const char *name, const char *fmt, ...)
{
	va_list args;

	T_BEGIN {
		string_t *body = t_str_new(256);

		va_start(args, fmt);
		message_header_encode(t_strdup_vprintf(fmt, args), body);
		va_end(args);
<<<<<<< HEAD
	
		rfc2822_header_write(header, name, str_c(body));
=======

		ret = rfc2822_header_field_write_real
			(f, name, (const char *) str_data(body), str_len(body));
>>>>>>> 10986994
	} T_END;
}
<|MERGE_RESOLUTION|>--- conflicted
+++ resolved
@@ -208,41 +208,9 @@
 	return lines;
 }
 
-<<<<<<< HEAD
 void rfc2822_header_printf
 (string_t *header, const char *name, const char *fmt, ...)
 {
-=======
-static int rfc2822_header_field_write_real
-(FILE *f, const char *name, const char *body, size_t size)
-{
-	string_t *header = t_str_new(strlen(name) + size + 256);
-
-	(void)rfc2822_header_field_append(header, name, body, TRUE, NULL);
-
-	if ( !fwrite(str_data(header), str_len(header), 1, f) != 1 )
-		return -1;
-
-	return str_len(header);
-}
-
-int rfc2822_header_field_write
-(FILE *f, const char *name, const char *body)
-{
-	int ret;
-
-	T_BEGIN {
-		ret = rfc2822_header_field_write_real(f, name, body, strlen(body));
-	} T_END;
-
-	return ret;
-}
-
-int rfc2822_header_field_printf
-(FILE *f, const char *name, const char *body_fmt, ...)
-{
-	string_t *body;
->>>>>>> 10986994
 	va_list args;
 
 	T_BEGIN {
@@ -251,14 +219,8 @@
 		va_start(args, fmt);
 		body = t_strdup_vprintf(fmt, args);
 		va_end(args);
-<<<<<<< HEAD
-	
+
 		rfc2822_header_write(header, name, body);
-=======
-
-		ret = rfc2822_header_field_write_real
-			(f, name, (const char *) str_data(body), str_len(body));
->>>>>>> 10986994
 	} T_END;
 }
 
@@ -273,13 +235,7 @@
 		va_start(args, fmt);
 		message_header_encode(t_strdup_vprintf(fmt, args), body);
 		va_end(args);
-<<<<<<< HEAD
-	
+
 		rfc2822_header_write(header, name, str_c(body));
-=======
-
-		ret = rfc2822_header_field_write_real
-			(f, name, (const char *) str_data(body), str_len(body));
->>>>>>> 10986994
 	} T_END;
 }
