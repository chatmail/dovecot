--- conflicted
+++ resolved
@@ -19,12 +19,8 @@
     if ( senv->smtp_open == NULL || senv->smtp_close == NULL )
         return NULL;
 
-<<<<<<< HEAD
     return senv->smtp_open
         (senv->script_context, destination, return_path, output_r);
-=======
-    return senv->smtp_open(senv, destination, return_path, file_r);
->>>>>>> 8c8d51e5
 }
 
 bool sieve_smtp_close
