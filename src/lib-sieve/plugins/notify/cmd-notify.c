/* Copyright (c) 2002-2012 Pigeonhole authors, see the included COPYING file
 */

#include "lib.h"
#include "array.h"
#include "str.h"
#include "ioloop.h"
#include "str-sanitize.h"
#include "ostream.h"
#include "message-date.h"
#include "mail-storage.h"

#include "rfc2822.h"

#include "sieve-common.h"
#include "sieve-stringlist.h"
#include "sieve-code.h"
#include "sieve-extensions.h"
#include "sieve-commands.h"
#include "sieve-actions.h"
#include "sieve-validator.h"
#include "sieve-generator.h"
#include "sieve-interpreter.h"
#include "sieve-dump.h"
#include "sieve-result.h"
#include "sieve-address.h"
#include "sieve-message.h"
#include "sieve-smtp.h"

#include "ext-notify-common.h"
#include "ext-notify-limits.h"

#include <ctype.h>

/* Notify command (DEPRECATED)
 *
 * Syntax:
 *   notify [":method" string] [":id" string] [":options" string-list]
 *          [<":low" / ":normal" / ":high">] ["message:" string]
 *
 */

static bool cmd_notify_registered
	(struct sieve_validator *valdtr, const struct sieve_extension *ext,
		struct sieve_command_registration *cmd_reg);
static bool cmd_notify_pre_validate
	(struct sieve_validator *valdtr, struct sieve_command *cmd);
static bool cmd_notify_validate
	(struct sieve_validator *valdtr, struct sieve_command *cmd);
static bool cmd_notify_generate
	(const struct sieve_codegen_env *cgenv, 
		struct sieve_command *ctx);

const struct sieve_command_def cmd_notify_old = {
	"notify",
	SCT_COMMAND,
	0, 0, FALSE, FALSE,
	cmd_notify_registered,
	cmd_notify_pre_validate,
	cmd_notify_validate,
	NULL,
	cmd_notify_generate, 
	NULL,
};

/*
 * Tagged arguments
 */

/* Forward declarations */

static bool cmd_notify_validate_string_tag
	(struct sieve_validator *valdtr, struct sieve_ast_argument **arg,
		struct sieve_command *cmd);
static bool cmd_notify_validate_stringlist_tag
	(struct sieve_validator *valdtr, struct sieve_ast_argument **arg, 
		struct sieve_command *cmd);

/* Argument objects */

static const struct sieve_argument_def notify_method_tag = {
	"method",
	NULL,
	cmd_notify_validate_string_tag,
	NULL, NULL, NULL
};

static const struct sieve_argument_def notify_options_tag = { 
	"options", 
	NULL, 
	cmd_notify_validate_stringlist_tag, 
	NULL, NULL, NULL 
};

static const struct sieve_argument_def notify_id_tag = {
	"id",
	NULL,
	cmd_notify_validate_string_tag,
	NULL, NULL, NULL
};

static const struct sieve_argument_def notify_message_tag = {
	"message",
	NULL,
	cmd_notify_validate_string_tag,
	NULL, NULL, NULL
};

/* 
 * Notify operation 
 */

static bool cmd_notify_operation_dump
	(const struct sieve_dumptime_env *denv, sieve_size_t *address);
static int cmd_notify_operation_execute
	(const struct sieve_runtime_env *renv, sieve_size_t *address);

const struct sieve_operation_def notify_old_operation = { 
	"NOTIFY",
	&notify_extension,
	EXT_NOTIFY_OPERATION_NOTIFY,
	cmd_notify_operation_dump, 
	cmd_notify_operation_execute
};

/* Codes for optional operands */

enum cmd_notify_optional {
  OPT_END,
  OPT_MESSAGE,
  OPT_IMPORTANCE,
  OPT_OPTIONS,
  OPT_ID
};

/* 
 * Notify action 
 */

/* Forward declarations */

static int act_notify_check_duplicate
	(const struct sieve_runtime_env *renv, 
		const struct sieve_action *act,
		const struct sieve_action *act_other);
static void act_notify_print
	(const struct sieve_action *action, const struct sieve_result_print_env *rpenv,
		bool *keep);	
static bool act_notify_commit
	(const struct sieve_action *action,	const struct sieve_action_exec_env *aenv, 
		void *tr_context, bool *keep);

/* Action object */

const struct sieve_action_def act_notify_old = {
	"notify",
	0,
	NULL,
	act_notify_check_duplicate, 
	NULL,
	act_notify_print,
	NULL, NULL,
	act_notify_commit,
	NULL
};

/*
 * Command validation context
 */

struct cmd_notify_context_data {
	struct sieve_ast_argument *id;
	struct sieve_ast_argument *method;
	struct sieve_ast_argument *options;
	struct sieve_ast_argument *message;
};

/*
 * Tag validation
 */

static bool cmd_notify_validate_string_tag
(struct sieve_validator *valdtr, struct sieve_ast_argument **arg,
    struct sieve_command *cmd)
{
	struct sieve_ast_argument *tag = *arg;
	struct cmd_notify_context_data *ctx_data =
		(struct cmd_notify_context_data *) cmd->data;

	/* Detach the tag itself */
	*arg = sieve_ast_arguments_detach(*arg, 1);

	/* Check syntax:
	 *   :id <string>
	 *   :method <string>
	 *   :message <string>
	 */
	if ( !sieve_validate_tag_parameter
		(valdtr, cmd, tag, *arg, NULL, 0, SAAT_STRING, FALSE) )
		return FALSE;

	if ( sieve_argument_is(tag, notify_method_tag) ) {
		ctx_data->method = *arg;
	
		/* Removed */
		*arg = sieve_ast_arguments_detach(*arg, 1);

	} else if ( sieve_argument_is(tag, notify_id_tag) ) {
		ctx_data->id = *arg;

		/* Skip parameter */
		*arg = sieve_ast_argument_next(*arg);

	} else if ( sieve_argument_is(tag, notify_message_tag) ) {
		ctx_data->message = *arg;

		/* Skip parameter */
		*arg = sieve_ast_argument_next(*arg);
	}

	return TRUE;
}

static bool cmd_notify_validate_stringlist_tag
(struct sieve_validator *valdtr, struct sieve_ast_argument **arg, 
	struct sieve_command *cmd)
{
	struct sieve_ast_argument *tag = *arg;
	struct cmd_notify_context_data *ctx_data = 
		(struct cmd_notify_context_data *) cmd->data; 

	/* Detach the tag itself */
	*arg = sieve_ast_arguments_detach(*arg,1);
	
	/* Check syntax:
	 *   :options string-list
	 */
	if ( !sieve_validate_tag_parameter
		(valdtr, cmd, tag, *arg, NULL, 0, SAAT_STRING_LIST, FALSE) ) 
		return FALSE;
		
	/* Assign context */
	ctx_data->options = *arg;	
	
	/* Skip parameter */
	*arg = sieve_ast_argument_next(*arg);

	return TRUE;
}

/*
 * Command registration
 */

static bool cmd_notify_registered
(struct sieve_validator *valdtr, const struct sieve_extension *ext,
	struct sieve_command_registration *cmd_reg)
{
	sieve_validator_register_tag
		(valdtr, cmd_reg, ext, &notify_method_tag, 0);
	sieve_validator_register_tag
		(valdtr, cmd_reg, ext, &notify_id_tag, OPT_ID);
	sieve_validator_register_tag
		(valdtr, cmd_reg, ext, &notify_message_tag, OPT_MESSAGE);
	sieve_validator_register_tag
		(valdtr, cmd_reg, ext, &notify_options_tag, OPT_OPTIONS);

	ext_notify_register_importance_tags(valdtr, cmd_reg, ext, OPT_IMPORTANCE);

	return TRUE;
}

/*
 * Command validation
 */

static bool cmd_notify_pre_validate
(struct sieve_validator *valdtr ATTR_UNUSED,
	struct sieve_command *cmd)
{
	struct cmd_notify_context_data *ctx_data;
	
	/* Create context */
	ctx_data = p_new(sieve_command_pool(cmd),	struct cmd_notify_context_data, 1);
	cmd->data = ctx_data;

	return TRUE;
}

static int cmd_notify_address_validate
(void *context, struct sieve_ast_argument *arg)
{
	struct sieve_validator *valdtr = (struct sieve_validator *) context;

	if ( sieve_argument_is_string_literal(arg) ) {
		string_t *address = sieve_ast_argument_str(arg);
		const char *error;
		bool result = FALSE;

		T_BEGIN {
			result = sieve_address_validate(address, &error);

			if ( !result ) {
				sieve_argument_validate_error(valdtr, arg,
					"specified :options address '%s' is invalid for "
					"the mailto notify method: %s",
					str_sanitize(str_c(address), 128), error);
			}
		} T_END;

		return result;
	}

	return TRUE;
}

static bool cmd_notify_validate
(struct sieve_validator *valdtr, struct sieve_command *cmd)
{
	struct cmd_notify_context_data *ctx_data =
		(struct cmd_notify_context_data *) cmd->data;

	/* Check :method argument */
	if ( ctx_data->method != NULL )	{
		const char *method = sieve_ast_argument_strc(ctx_data->method);
		
		if ( strcasecmp(method, "mailto") != 0 ) {
			sieve_command_validate_error(valdtr, cmd,
				"the notify command of the deprecated notify extension "
				"only supports the 'mailto' notification method");
			return FALSE;
		}
	}

	/* Check :options argument */
	if ( ctx_data->options != NULL ) {
		struct sieve_ast_argument *option = ctx_data->options;
		
		/* Parse and check options */
		if ( sieve_ast_stringlist_map
			(&option, (void *) valdtr, cmd_notify_address_validate) <= 0 ) {
			return FALSE;
		}
	} else {
		sieve_command_validate_warning(valdtr, cmd,
			"no :options (and hence recipients) specified for the notify command");
	}

	return TRUE;
}

/*
 * Code generation
 */

static bool cmd_notify_generate
(const struct sieve_codegen_env *cgenv, struct sieve_command *cmd)
{
	sieve_operation_emit(cgenv->sblock, cmd->ext, &notify_old_operation);

	/* Generate arguments */
	return sieve_generate_arguments(cgenv, cmd, NULL);
}

/* 
 * Code dump
 */
 
static bool cmd_notify_operation_dump
(const struct sieve_dumptime_env *denv, sieve_size_t *address)
{	
	int opt_code = 0;
	
	sieve_code_dumpf(denv, "NOTIFY");
	sieve_code_descend(denv);	

	/* Dump optional operands */
	for (;;) {
		int opt;
		bool opok = TRUE;

		if ( (opt=sieve_opr_optional_dump(denv, address, &opt_code)) < 0 )
			return FALSE;

		if ( opt == 0 ) break;

		switch ( opt_code ) {
		case OPT_IMPORTANCE:
			opok = sieve_opr_number_dump(denv, address, "importance");
			break;
		case OPT_ID:
			opok = sieve_opr_string_dump(denv, address, "id");
			break;
		case OPT_OPTIONS:
			opok = sieve_opr_stringlist_dump(denv, address, "options");
			break;
		case OPT_MESSAGE:
			opok = sieve_opr_string_dump(denv, address, "message");
			break;
		default:
			return FALSE;
		}

		if ( !opok ) return FALSE;
	}
	
	return TRUE;
}

/* 
 * Code execution
 */

 
static int cmd_notify_operation_execute
(const struct sieve_runtime_env *renv, sieve_size_t *address)
{	
	const struct sieve_extension *this_ext = renv->oprtn->ext;
	struct ext_notify_action *act;
	pool_t pool;
	int opt_code = 0;
	sieve_number_t importance = 1;
	struct sieve_stringlist *options = NULL;
	string_t *message = NULL, *id = NULL; 
	int ret = 0;

	/*
	 * Read operands
	 */

	/* Optional operands */	

	for (;;) {
		int opt;

		if ( (opt=sieve_opr_optional_read(renv, address, &opt_code)) < 0 )
			return SIEVE_EXEC_BIN_CORRUPT;

		if ( opt == 0 ) break;

		switch ( opt_code ) {
		case OPT_IMPORTANCE:
			ret = sieve_opr_number_read(renv, address, "importance", &importance);
			break;
		case OPT_ID:
			ret = sieve_opr_string_read(renv, address, "id", &id);
			break;
		case OPT_MESSAGE:
			ret = sieve_opr_string_read(renv, address, "from", &message);
			break;
		case OPT_OPTIONS:
			ret = sieve_opr_stringlist_read(renv, address, "options", &options);
			break;
		default:
			sieve_runtime_trace_error(renv, "unknown optional operand");
			return SIEVE_EXEC_BIN_CORRUPT;
		}

		if ( ret <= 0 ) return ret;
	}
		
	/*
	 * Perform operation
	 */

	/* Enforce 0 < importance < 4 (just to be sure) */

	if ( importance < 1 ) 
		importance = 1;
	else if ( importance > 3 )
		importance = 3;

	/* Trace */

	sieve_runtime_trace(renv, SIEVE_TRLVL_ACTIONS, "notify action");	

	/* Compose action */
	if ( options != NULL ) {
		string_t *raw_address;
		string_t *out_message;

		pool = sieve_result_pool(renv->result);
		act = p_new(pool, struct ext_notify_action, 1);
		if ( id != NULL )
				act->id = p_strdup(pool, str_c(id));
		act->importance = importance;		
	
		/* Process message */

		out_message = t_str_new(1024);
		ext_notify_construct_message
			(renv, (message == NULL ? NULL : str_c(message)), out_message);
		act->message = p_strdup(pool, str_c(out_message));
		
		/* Normalize and verify all :options addresses */					

		sieve_stringlist_reset(options);
			
		p_array_init(&act->recipients, pool, 4);
		
		raw_address = NULL;
		while ( (ret=sieve_stringlist_next_item(options, &raw_address)) > 0 ) {
			const char *error = NULL;
			const char *addr_norm = sieve_address_normalize(raw_address, &error);
			
			/* Add if valid address */
			if ( addr_norm != NULL ) {
				const struct ext_notify_recipient *rcpts;
				unsigned int rcpt_count, i;

				/* Prevent duplicates */
				rcpts = array_get(&act->recipients, &rcpt_count);
				
				for ( i = 0; i < rcpt_count; i++ ) {
					if ( sieve_address_compare
						(rcpts[i].normalized, addr_norm, TRUE) == 0 )
						break;
				}
	
				/* Add only if unique */
				if ( i != rcpt_count ) {
					sieve_runtime_warning(renv, NULL,
						"duplicate recipient '%s' specified in the :options argument of "
						"the deprecated notify command", 
						str_sanitize(str_c(raw_address), 128));

				}	else if 
					( array_count(&act->recipients) >= EXT_NOTIFY_MAX_RECIPIENTS ) {
					sieve_runtime_warning(renv, NULL,
						"more than the maximum %u recipients are specified "
						"for the deprecated notify command; "
						"the rest is discarded", EXT_NOTIFY_MAX_RECIPIENTS);
					break;

				} else {						
					struct ext_notify_recipient recipient;			

					recipient.full = p_strdup(pool, str_c(raw_address));
					recipient.normalized = p_strdup(pool, addr_norm);
		
					array_append(&act->recipients, &recipient, 1);
				}
			} else {
				sieve_runtime_error(renv, NULL,
					"specified :options address '%s' is invalid for "
					"the deprecated notify command: %s", 
					str_sanitize(str_c(raw_address), 128), error);
				return SIEVE_EXEC_FAILURE;
			}
		}

		if ( ret < 0 ) {
			sieve_runtime_trace_error(renv, "invalid options stringlist");
			return SIEVE_EXEC_BIN_CORRUPT;
		}

		if ( sieve_result_add_action
			(renv, this_ext, &act_notify_old, NULL, (void *) act, 0, FALSE) < 0 )
			return SIEVE_EXEC_FAILURE;
	}

	return SIEVE_EXEC_OK;
}

/*
 * Action
 */

/* Runtime verification */

static int act_notify_check_duplicate
(const struct sieve_runtime_env *renv ATTR_UNUSED, 
	const struct sieve_action *act ATTR_UNUSED,
	const struct sieve_action *act_other ATTR_UNUSED)
{
	struct ext_notify_action *new_nact, *old_nact;
	const struct ext_notify_recipient *new_rcpts;
	const struct ext_notify_recipient *old_rcpts;
	unsigned int new_count, old_count, i, j;
	unsigned int del_start = 0, del_len = 0;
		
	if ( act->context == NULL || act_other->context == NULL )
		return 0;

	new_nact = (struct ext_notify_action *) act->context;
	old_nact = (struct ext_notify_action *) act_other->context;

	new_rcpts = array_get(&new_nact->recipients, &new_count);
	old_rcpts = array_get(&old_nact->recipients, &old_count);

	for ( i = 0; i < new_count; i++ ) {
		for ( j = 0; j < old_count; j++ ) {
			if ( sieve_address_compare
				(new_rcpts[i].normalized, old_rcpts[j].normalized, TRUE) == 0 )
				break;				
		}

		if ( j == old_count ) {
			/* Not duplicate */
			if ( del_len > 0 ) {
				/* Perform pending deletion */
				array_delete(&new_nact->recipients, del_start, del_len);

				/* Make sure the loop integrity is maintained */
				i -= del_len;
				new_rcpts = array_get(&new_nact->recipients, &new_count);
			}

			del_len = 0;		
		} else {
			/* Mark deletion */
			if ( del_len == 0 )
				del_start = i;
			del_len++;
		}
	}

	/* Perform pending deletion */
	if ( del_len > 0 ) {
		array_delete(&new_nact->recipients, del_start, del_len);			
	}

	return ( array_count(&new_nact->recipients) > 0 ? 0 : 1 );
}

/* Result printing */
 
static void act_notify_print
(const struct sieve_action *action,	const struct sieve_result_print_env *rpenv, 
	bool *keep ATTR_UNUSED)	
{
	const struct ext_notify_action *act = 
		(const struct ext_notify_action *) action->context;
	const struct ext_notify_recipient *recipients;
	unsigned int count, i;

	sieve_result_action_printf
		( rpenv, "send (depricated) notification with method 'mailto':");
	
	/* Print main method parameters */

	sieve_result_printf
		( rpenv, "    => importance    : %d\n", act->importance);

	if ( act->message != NULL )
		sieve_result_printf
			( rpenv, "    => message       : %s\n", act->message);

	if ( act->id != NULL )
		sieve_result_printf
			( rpenv, "    => id            : %s \n", act->id);

	/* Print mailto: recipients */

	sieve_result_printf
		( rpenv, "    => recipients    :\n" );

	recipients = array_get(&act->recipients, &count);
	if ( count == 0 ) {
		sieve_result_printf(rpenv, "       NONE, action has no effect\n");
	} else {
		for ( i = 0; i < count; i++ ) {
			sieve_result_printf
				( rpenv, "       + To: %s\n", recipients[i].full);
		}
	}

	/* Finish output with an empty line */

	sieve_result_printf(rpenv, "\n");
}

/* Result execution */

static bool contains_8bit(const char *msg)
{
	const unsigned char *s = (const unsigned char *)msg;

	for (; *s != '\0'; s++) {
		if ((*s & 0x80) != 0)
			return TRUE;
	}
	return FALSE;
}

static bool act_notify_send
(const struct sieve_action_exec_env *aenv, 
	const struct ext_notify_action *act)
{ 
	const struct sieve_script_env *senv = aenv->scriptenv;
	const struct ext_notify_recipient *recipients;
	void *smtp_handle;
	unsigned int count, i;
	struct ostream *output;
	string_t *msg;
	const char *outmsgid;
	size_t hdr_size;

	/* Get recipients */
	recipients = array_get(&act->recipients, &count);
	if ( count == 0  ) {
		sieve_result_warning(aenv, 
			"notify action specifies no recipients; action has no effect");
		return TRUE;
	}

	/* Just to be sure */
	if ( senv->smtp_open == NULL || senv->smtp_close == NULL ) {
		sieve_result_global_warning(aenv, 
			"notify action has no means to send mail");
		return TRUE;
	}

	/* Compose common headers */
	msg = t_str_new(512);
	rfc2822_header_write(msg, "X-Sieve", SIEVE_IMPLEMENTATION);
	rfc2822_header_write(msg, "Date", message_date_create(ioloop_time));

	/* Set importance */
	switch ( act->importance ) {
	case 1:
		rfc2822_header_write(msg, "X-Priority", "1 (Highest)");
		rfc2822_header_write(msg, "Importance", "High");
		break;
	case 3:
		rfc2822_header_write(msg, "X-Priority", "5 (Lowest)");
		rfc2822_header_write(msg, "Importance", "Low");
		break;
	case 2:
	default:
		rfc2822_header_write(msg, "X-Priority", "3 (Normal)");
		rfc2822_header_write(msg, "Importance", "Normal");
		break;
	}

	rfc2822_header_printf(msg, "From",
		"Postmaster <%s>", senv->postmaster_address);

	rfc2822_header_write(msg, "Subject", "[SIEVE] New mail notification");

	rfc2822_header_write(msg, "Auto-Submitted", "auto-generated (notify)");
	rfc2822_header_write(msg, "Precedence", "bulk");

	rfc2822_header_write(msg, "MIME-Version", "1.0");
	if (contains_8bit(act->message)) {
		rfc2822_header_write(msg,
			"Content-Type", "text/plain; charset=utf-8");
		rfc2822_header_write(msg, "Content-Transfer-Encoding", "8bit");
	} else {
		rfc2822_header_write(msg,
			"Content-Type", "text/plain; charset=us-ascii");
		rfc2822_header_write(msg, "Content-Transfer-Encoding", "7bit");
	}
		
	hdr_size = str_len(msg);

	/* Send message to all recipients */
	for ( i = 0; i < count; i++ ) {
		if ( sieve_message_get_sender(aenv->msgctx) != NULL )
			smtp_handle = sieve_smtp_open
				(senv, recipients[i].normalized, senv->postmaster_address, &output);
		else		
			smtp_handle = sieve_smtp_open
				(senv, recipients[i].normalized, NULL, &output);

<<<<<<< HEAD
		str_truncate(msg, hdr_size);
=======
		outmsgid = sieve_message_get_new_id(aenv->svinst);
>>>>>>> ca89209f
	
		outmsgid = sieve_message_get_new_id(senv);
		rfc2822_header_write(msg, "Message-ID", outmsgid);
		rfc2822_header_write(msg, "To", recipients[i].full);

		/* Generate message body */
		str_printfa(msg, "\r\n%s\r\n", act->message);

		o_stream_send(output, str_data(msg), str_len(msg));
			
		if ( sieve_smtp_close(senv, smtp_handle) ) {
			sieve_result_global_log(aenv, 
				"sent mail notification to <%s>", 
				str_sanitize(recipients[i].normalized, 80));
		} else {
			sieve_result_global_error(aenv,
				"failed to send mail notification to <%s> "
				"(refer to system log for more information)", 
				str_sanitize(recipients[i].normalized, 80));
		}
	}

	return TRUE;
}

static bool act_notify_commit
(const struct sieve_action *action, const struct sieve_action_exec_env *aenv, 
	void *tr_context ATTR_UNUSED, bool *keep ATTR_UNUSED)
{
	const struct ext_notify_action *act = 
		(const struct ext_notify_action *) action->context;
	const struct sieve_message_data *msgdata = aenv->msgdata;
	const char *const *headers;
	bool result;

	/* Is the message an automatic reply ? */
	if ( mail_get_headers
		(msgdata->mail, "auto-submitted", &headers) >= 0 ) {
		const char *const *hdsp = headers;

		/* Theoretically multiple headers could exist, so lets make sure */
		while ( *hdsp != NULL ) {
			if ( strcasecmp(*hdsp, "no") != 0 ) {
				sieve_result_global_log(aenv, 
					"not sending notification for auto-submitted message from <%s>", 
					str_sanitize(msgdata->return_path, 128));	
					return TRUE;				 
			}
			hdsp++;
		}
	}

	T_BEGIN {
		result = act_notify_send(aenv, act);
	} T_END;

	return result;
}






<|MERGE_RESOLUTION|>--- conflicted
+++ resolved
@@ -763,13 +763,9 @@
 			smtp_handle = sieve_smtp_open
 				(senv, recipients[i].normalized, NULL, &output);
 
-<<<<<<< HEAD
 		str_truncate(msg, hdr_size);
-=======
+	
 		outmsgid = sieve_message_get_new_id(aenv->svinst);
->>>>>>> ca89209f
-	
-		outmsgid = sieve_message_get_new_id(senv);
 		rfc2822_header_write(msg, "Message-ID", outmsgid);
 		rfc2822_header_write(msg, "To", recipients[i].full);
 
