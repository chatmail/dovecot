--- conflicted
+++ resolved
@@ -58,14 +58,6 @@
 	i_unreached();
 }
 
-<<<<<<< HEAD
-	/* <key> */
-	ret = dict_lookup(conn->dict, pool_datastack_create(), line, &value);
-	if (ret > 0) {
-		reply = t_strdup_printf("%c%s\n",
-			DICT_PROTOCOL_REPLY_OK, str_tabescape(value));
-		o_stream_nsend_str(conn->output, reply);
-=======
 static void dict_connection_cmds_flush(struct dict_connection *conn)
 {
 	struct dict_connection_cmd *cmd, *const *first_cmdp;
@@ -96,7 +88,6 @@
 			DICT_PROTOCOL_REPLY_OK, str_tabescape(result->value));
 	} else if (result->ret == 0) {
 		cmd->reply = i_strdup_printf("%c\n", DICT_PROTOCOL_REPLY_NOTFOUND);
->>>>>>> 146ef570
 	} else {
 		i_error("%s", result->error);
 		cmd->reply = i_strdup_printf("%c\n", DICT_PROTOCOL_REPLY_FAIL);
@@ -123,11 +114,7 @@
 		str_append_c(str, DICT_PROTOCOL_REPLY_OK);
 		str_append_tabescaped(str, key);
 		str_append_c(str, '\t');
-<<<<<<< HEAD
-		if ((conn->iter_flags & DICT_ITERATE_FLAG_NO_VALUE) == 0)
-=======
 		if ((cmd->iter_flags & DICT_ITERATE_FLAG_NO_VALUE) == 0)
->>>>>>> 146ef570
 			str_append_tabescaped(str, value);
 		str_append_c(str, '\n');
 		o_stream_nsend(cmd->conn->output, str_data(str), str_len(str));
@@ -172,14 +159,6 @@
 	const char *const *args;
 	unsigned int flags;
 
-<<<<<<< HEAD
-	if (conn->iter_ctx != NULL) {
-		i_error("dict client: ITERATE: Already iterating");
-		return -1;
-	}
-
-=======
->>>>>>> 146ef570
 	args = t_strsplit_tabescaped(line);
 	if (str_array_length(args) < 2 ||
 	    str_to_uint(args[0], &flags) < 0) {
