/* Copyright (c) 2009-2015 Dovecot authors, see the included COPYING file */

#include "lib.h"
#include "buffer.h"
#include "settings-parser.h"
#include "service-settings.h"
#include "dict-settings.h"

/* <settings checks> */
static struct file_listener_settings dict_unix_listeners_array[] = {
	{ "dict", 0600, "", "" }
};
static struct file_listener_settings *dict_unix_listeners[] = {
	&dict_unix_listeners_array[0]
};
static buffer_t dict_unix_listeners_buf = {
	dict_unix_listeners, sizeof(dict_unix_listeners), { NULL, }
<<<<<<< HEAD
=======
};

static struct file_listener_settings dict_async_unix_listeners_array[] = {
	{ "dict-async", 0600, "", "" }
};
static struct file_listener_settings *dict_async_unix_listeners[] = {
	&dict_async_unix_listeners_array[0]
};
static buffer_t dict_async_unix_listeners_buf = {
	dict_async_unix_listeners, sizeof(dict_async_unix_listeners), { NULL, }
>>>>>>> 146ef570
};
/* </settings checks> */

struct service_settings dict_service_settings = {
	.name = "dict",
	.protocol = "",
	.type = "",
	.executable = "dict",
	.user = "$default_internal_user",
	.group = "",
	.privileged_group = "",
	.extra_groups = "",
	.chroot = "",

	.drop_priv_before_exec = FALSE,

	.process_min_avail = 0,
	.process_limit = 0,
	.client_limit = 1,
	.service_count = 0,
	.idle_kill = 0,
	.vsz_limit = (uoff_t)-1,

	.unix_listeners = { { &dict_unix_listeners_buf,
			      sizeof(dict_unix_listeners[0]) } },
	.fifo_listeners = ARRAY_INIT,
	.inet_listeners = ARRAY_INIT
};

struct service_settings dict_async_service_settings = {
	.name = "dict-async",
	.protocol = "",
	.type = "",
	.executable = "dict",
	.user = "$default_internal_user",
	.group = "",
	.privileged_group = "",
	.extra_groups = "",
	.chroot = "",

	.drop_priv_before_exec = FALSE,

	.process_min_avail = 0,
	.process_limit = 0,
	.client_limit = 0,
	.service_count = 0,
	.idle_kill = 0,
	.vsz_limit = (uoff_t)-1,

	.unix_listeners = { { &dict_async_unix_listeners_buf,
			      sizeof(dict_async_unix_listeners[0]) } },
	.fifo_listeners = ARRAY_INIT,
	.inet_listeners = ARRAY_INIT
};

#undef DEF
#define DEF(type, name) \
	{ type, #name, offsetof(struct dict_server_settings, name), NULL }

static const struct setting_define dict_setting_defines[] = {
	DEF(SET_STR, base_dir),
	DEF(SET_STR, dict_db_config),
	{ SET_STRLIST, "dict", offsetof(struct dict_server_settings, dicts), NULL },

	SETTING_DEFINE_LIST_END
};

const struct dict_server_settings dict_default_settings = {
	.base_dir = PKG_RUNDIR,
	.dict_db_config = "",
	.dicts = ARRAY_INIT
};

const struct setting_parser_info dict_setting_parser_info = {
	.module_name = "dict",
	.defines = dict_setting_defines,
	.defaults = &dict_default_settings,

	.type_offset = (size_t)-1,
	.struct_size = sizeof(struct dict_server_settings),

	.parent_offset = (size_t)-1
};

const struct dict_server_settings *dict_settings;<|MERGE_RESOLUTION|>--- conflicted
+++ resolved
@@ -15,8 +15,6 @@
 };
 static buffer_t dict_unix_listeners_buf = {
 	dict_unix_listeners, sizeof(dict_unix_listeners), { NULL, }
-<<<<<<< HEAD
-=======
 };
 
 static struct file_listener_settings dict_async_unix_listeners_array[] = {
@@ -27,7 +25,6 @@
 };
 static buffer_t dict_async_unix_listeners_buf = {
 	dict_async_unix_listeners, sizeof(dict_async_unix_listeners), { NULL, }
->>>>>>> 146ef570
 };
 /* </settings checks> */
 
