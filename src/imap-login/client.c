/* Copyright (c) 2002-2015 Dovecot authors, see the included COPYING file */

#include "login-common.h"
#include "buffer.h"
#include "ioloop.h"
#include "istream.h"
#include "ostream.h"
#include "safe-memset.h"
#include "str.h"
#include "strescape.h"
#include "imap-parser.h"
#include "imap-id.h"
#include "imap-resp-code.h"
#include "master-service.h"
#include "master-service-ssl-settings.h"
#include "master-auth.h"
#include "client.h"
#include "client-authenticate.h"
#include "auth-client.h"
#include "ssl-proxy.h"
#include "imap-proxy.h"
#include "imap-login-settings.h"

#if LOGIN_MAX_INBUF_SIZE < 1024+2
#  error LOGIN_MAX_INBUF_SIZE too short to fit all ID command parameters
#endif

#if LOGIN_MAX_INBUF_SIZE < 1024+2
#  error LOGIN_MAX_INBUF_SIZE too short to fit all ID command parameters
#endif

/* maximum length for IMAP command line. */
#define MAX_IMAP_LINE 8192

/* Disconnect client when it sends too many bad commands */
#define CLIENT_MAX_BAD_COMMANDS 3

/* Skip incoming data until newline is found,
   returns TRUE if newline was found. */
bool client_skip_line(struct imap_client *client)
{
	const unsigned char *data;
	size_t i, data_size;

	data = i_stream_get_data(client->common.input, &data_size);

	for (i = 0; i < data_size; i++) {
		if (data[i] == '\n') {
			i_stream_skip(client->common.input, i+1);
			return TRUE;
		}
	}

	return FALSE;
}

static bool client_handle_parser_error(struct imap_client *client,
				       struct imap_parser *parser)
{
	const char *msg;
	bool fatal;

	msg = imap_parser_get_error(parser, &fatal);
	if (fatal) {
		client_send_reply(&client->common,
				  IMAP_CMD_REPLY_BYE, msg);
		client_destroy(&client->common,
			       t_strconcat("Disconnected: ", msg, NULL));
		return FALSE;
	}

	client_send_reply(&client->common, IMAP_CMD_REPLY_BAD, msg);
	client->cmd_finished = TRUE;
	client->skip_line = TRUE;
	return TRUE;
}

static bool is_login_cmd_disabled(struct client *client)
{
	if (client->secured) {
		if (auth_client_find_mech(auth_client, "PLAIN") == NULL) {
			/* no PLAIN authentication, can't use LOGIN command */
			return TRUE;
		}
		return FALSE;
	}
	if (client->set->disable_plaintext_auth)
		return TRUE;
	if (strcmp(client->ssl_set->ssl, "required") == 0)
		return TRUE;
	return FALSE;
}

static const char *get_capability(struct client *client)
{
	struct imap_client *imap_client = (struct imap_client *)client;
	string_t *cap_str = t_str_new(256);

	if (*imap_client->set->imap_capability == '\0')
		str_append(cap_str, CAPABILITY_BANNER_STRING);
	else if (*imap_client->set->imap_capability != '+')
		str_append(cap_str, imap_client->set->imap_capability);
	else {
		str_append(cap_str, CAPABILITY_BANNER_STRING);
		str_append_c(cap_str, ' ');
		str_append(cap_str, imap_client->set->imap_capability + 1);
	}

	if (client_is_tls_enabled(client) && !client->tls)
		str_append(cap_str, " STARTTLS");
	if (is_login_cmd_disabled(client))
		str_append(cap_str, " LOGINDISABLED");

	client_authenticate_get_capabilities(client, cap_str);
	return str_c(cap_str);
}

static int cmd_capability(struct imap_client *imap_client)
{
	struct client *client = &imap_client->common;

	/* Client is required to send CAPABILITY after STARTTLS, so the
	   capability resp-code workaround checks only pre-STARTTLS
	   CAPABILITY commands. */
	if (!client->starttls)
		imap_client->client_ignores_capability_resp_code = TRUE;
	client_send_raw(client, t_strconcat(
		"* CAPABILITY ", get_capability(client), "\r\n", NULL));
	client_send_reply(client, IMAP_CMD_REPLY_OK,
		"Pre-login capabilities listed, post-login capabilities have more.");
	return 1;
}

static int cmd_starttls(struct imap_client *client)
{
	client_cmd_starttls(&client->common);
	return 1;
}

static void
imap_client_notify_starttls(struct client *client,
			    bool success, const char *text)
{
	if (success)
		client_send_reply(client, IMAP_CMD_REPLY_OK, text);
	else
		client_send_reply(client, IMAP_CMD_REPLY_BAD, text);
}

static void
client_update_info(struct imap_client *client,
		   const char *key, const char *value)
{
	if (strcasecmp(key, "x-originating-ip") == 0) {
		(void)net_addr2ip(value, &client->common.ip);
	} else if (strcasecmp(key, "x-originating-port") == 0) {
		(void)net_str2port(value, &client->common.remote_port);
	} else if (strcasecmp(key, "x-connected-ip") == 0) {
		(void)net_addr2ip(value, &client->common.local_ip);
<<<<<<< HEAD
	else if (strcasecmp(key, "x-connected-port") == 0)
		client->common.local_port = atoi(value);
	else if (strcasecmp(key, "x-proxy-ttl") == 0)
		client->common.proxy_ttl = atoi(value);
	else if (strcasecmp(key, "x-session-id") == 0 ||
=======
	} else if (strcasecmp(key, "x-connected-port") == 0) {
		(void)net_str2port(value, &client->common.local_port);
	}	else if (strcasecmp(key, "x-proxy-ttl") == 0) {
		if (str_to_uint(value, &client->common.proxy_ttl) < 0) {
			/* nothing */
		}
	} else if (strcasecmp(key, "x-session-id") == 0 ||
>>>>>>> 146ef570
		 strcasecmp(key, "x-session-ext-id") == 0) {
		if (strlen(value) <= LOGIN_MAX_SESSION_ID_LEN) {
			client->common.session_id =
				p_strdup(client->common.pool, value);
		}
	}
}

static void cmd_id_handle_keyvalue(struct imap_client *client,
				   const char *key, const char *value)
{
	if (client->common.trusted && !client->id_logged)
		client_update_info(client, key, value);

	if (client->cmd_id->log_reply != NULL &&
	    (client->cmd_id->log_keys == NULL ||
	     str_array_icase_find((void *)client->cmd_id->log_keys, key)))
		imap_id_log_reply_append(client->cmd_id->log_reply, key, value);
}

static int cmd_id_handle_args(struct imap_client *client,
			      const struct imap_arg *arg)
{
	struct imap_client_cmd_id *id = client->cmd_id;
	const char *key, *value;

	switch (id->state) {
	case IMAP_CLIENT_ID_STATE_LIST:
		if (arg->type == IMAP_ARG_NIL)
			return 1;
		if (arg->type != IMAP_ARG_LIST)
			return -1;
		if (client->set->imap_id_log[0] == '\0') {
			/* no ID logging */
		} else if (client->id_logged) {
			/* already logged the ID reply */
		} else {
			id->log_reply = str_new(default_pool, 64);
			if (strcmp(client->set->imap_id_log, "*") == 0) {
				/* log all keys */
			} else {
				/* log only specified keys */
				id->log_keys = p_strsplit_spaces(default_pool,
					client->set->imap_id_log, " ");
			}
		}
		id->state = IMAP_CLIENT_ID_STATE_KEY;
		break;
	case IMAP_CLIENT_ID_STATE_KEY:
		if (!imap_arg_get_string(arg, &key))
			return -1;
		if (i_strocpy(id->key, key, sizeof(id->key)) < 0)
			return -1;
		id->state = IMAP_CLIENT_ID_STATE_VALUE;
		break;
	case IMAP_CLIENT_ID_STATE_VALUE:
		if (!imap_arg_get_nstring(arg, &value))
			return -1;
		cmd_id_handle_keyvalue(client, id->key, value);
		id->state = IMAP_CLIENT_ID_STATE_KEY;
		break;
	}
	return 0;
}

static void cmd_id_finish(struct imap_client *client)
{
	/* finished handling the parameters */
	if (!client->id_logged) {
		client->id_logged = TRUE;

		if (client->cmd_id->log_reply != NULL) {
			client_log(&client->common, t_strdup_printf(
				"ID sent: %s", str_c(client->cmd_id->log_reply)));
		}
	}

	client_send_raw(&client->common,
		t_strdup_printf("* ID %s\r\n",
			imap_id_reply_generate(client->set->imap_id_send)));
	client_send_reply(&client->common, IMAP_CMD_REPLY_OK, "ID completed.");
}

static void cmd_id_free(struct imap_client *client)
{
	struct imap_client_cmd_id *id = client->cmd_id;

	if (id->log_reply != NULL)
		str_free(&id->log_reply);
	if (id->log_keys != NULL)
		p_strsplit_free(default_pool, id->log_keys);
	imap_parser_unref(&id->parser);

	i_free_and_null(client->cmd_id);
	client->skip_line = TRUE;
}

static int cmd_id(struct imap_client *client)
{
	struct imap_client_cmd_id *id;
	enum imap_parser_flags parser_flags;
	const struct imap_arg *args;
	int ret;

	if (client->cmd_id == NULL) {
		client->cmd_id = id = i_new(struct imap_client_cmd_id, 1);
		id->parser = imap_parser_create(client->common.input,
						client->common.output,
						MAX_IMAP_LINE);
		parser_flags = IMAP_PARSE_FLAG_STOP_AT_LIST;
	} else {
		id = client->cmd_id;
		parser_flags = IMAP_PARSE_FLAG_INSIDE_LIST;
	}

	while ((ret = imap_parser_read_args(id->parser, 1, parser_flags, &args)) > 0) {
		i_assert(ret == 1);

		if ((ret = cmd_id_handle_args(client, args)) < 0) {
			client_send_reply(&client->common,
					  IMAP_CMD_REPLY_BAD,
					  "Invalid ID parameters");
			cmd_id_free(client);
			return -1;
		}
		if (ret > 0) {
			/* NIL parameter */
			ret = 0;
			break;
		}
		imap_parser_reset(id->parser);
		parser_flags = IMAP_PARSE_FLAG_INSIDE_LIST;
	}
	if (ret == 0) {
		/* finished the line */
		cmd_id_finish(client);
		cmd_id_free(client);
		return 1;
	} else if (ret == -1) {
		if (!client_handle_parser_error(client, id->parser))
			return 0;
		cmd_id_free(client);
		return -1;
	} else {
		i_assert(ret == -2);
		return 0;
	}
}

static int cmd_noop(struct imap_client *client)
{
	client_send_reply(&client->common, IMAP_CMD_REPLY_OK,
			  "NOOP completed.");
	return 1;
}

static int cmd_logout(struct imap_client *client)
{
	client_send_reply(&client->common, IMAP_CMD_REPLY_BYE, "Logging out");
	client_send_reply(&client->common, IMAP_CMD_REPLY_OK,
			  "Logout completed.");
	client_destroy(&client->common, "Aborted login");
	return 1;
}

static int cmd_enable(struct imap_client *client)
{
	client_send_raw(&client->common, "* ENABLED\r\n");
	client_send_reply(&client->common, IMAP_CMD_REPLY_OK,
			  "ENABLE ignored in non-authenticated state.");
	return 1;
}

static int client_command_execute(struct imap_client *client, const char *cmd,
				  const struct imap_arg *args)
{
	cmd = t_str_ucase(cmd);
	if (strcmp(cmd, "LOGIN") == 0)
		return cmd_login(client, args);
	if (strcmp(cmd, "CAPABILITY") == 0)
		return cmd_capability(client);
	if (strcmp(cmd, "STARTTLS") == 0)
		return cmd_starttls(client);
	if (strcmp(cmd, "NOOP") == 0)
		return cmd_noop(client);
	if (strcmp(cmd, "LOGOUT") == 0)
		return cmd_logout(client);
	if (strcmp(cmd, "ENABLE") == 0)
		return cmd_enable(client);

	return -2;
}

static bool imap_is_valid_tag(const char *tag)
{
	for (; *tag != '\0'; tag++) {
		switch (*tag) {
		case '+':
		/* atom-specials: */
		case '(':
		case ')':
		case '{':
		case '/':
		case ' ':
		/* list-wildcards: */
		case '%':
		case '*':
		/* quoted-specials: */
		case '"':
		case '\\':
			return FALSE;
		default:
			if (*tag < ' ') /* CTL */
				return FALSE;
			break;
		}
	}
	return TRUE;
}

static int client_parse_command(struct imap_client *client,
				const struct imap_arg **args_r)
{
	switch (imap_parser_read_args(client->parser, 0, 0, args_r)) {
	case -1:
		/* error */
		if (!client_handle_parser_error(client, client->parser)) {
			/* client destroyed */
			return 0;
		}
		return -1;
	case -2:
		/* not enough data */
		return 0;
	default:
		/* we read the entire line - skip over the CRLF */
		if (!client_skip_line(client))
			i_unreached();
		return 1;
	}
}

static bool client_handle_input(struct imap_client *client)
{
	const struct imap_arg *args;
	bool parsed;
	int ret;

	i_assert(!client->common.authenticating);

	if (client->cmd_finished) {
		/* clear the previous command from memory. don't do this
		   immediately after handling command since we need the
		   cmd_tag to stay some time after authentication commands. */
		client->cmd_tag = NULL;
		client->cmd_name = NULL;
		imap_parser_reset(client->parser);

		/* remove \r\n */
		if (client->skip_line) {
			if (!client_skip_line(client))
				return FALSE;
                        client->skip_line = FALSE;
		}

		client->cmd_finished = FALSE;
	}

	if (client->cmd_tag == NULL) {
                client->cmd_tag = imap_parser_read_word(client->parser);
		if (client->cmd_tag == NULL)
			return FALSE; /* need more data */
		if (!imap_is_valid_tag(client->cmd_tag) ||
		    strlen(client->cmd_tag) > IMAP_TAG_MAX_LEN) {
			/* the tag is invalid, don't allow it and don't
			   send it back. this attempts to prevent any
			   potentially dangerous replies in case someone tries
			   to access us using HTTP protocol. */
			client->cmd_tag = "";
		}
	}

	if (client->cmd_name == NULL) {
                client->cmd_name = imap_parser_read_word(client->parser);
		if (client->cmd_name == NULL)
			return FALSE; /* need more data */
	}

	if (strcasecmp(client->cmd_name, "AUTHENTICATE") == 0) {
		/* SASL-IR may need more space than input buffer's size,
		   so we'll handle it as a special case. */
		ret = cmd_authenticate(client, &parsed);
		if (ret == 0 && !parsed)
			return FALSE;
	} else if (strcasecmp(client->cmd_name, "ID") == 0) {
		/* ID extensions allows max. 30 parameters,
		   each max. 1024 bytes long. that brings us over the input
		   buffer's size, so handle the parameters one at a time */
		ret = cmd_id(client);
		if (ret == 0)
			return FALSE;
		if (ret < 0)
			ret = 1; /* don't send the error reply again */
	} else {
		ret = client_parse_command(client, &args);
		if (ret < 0)
			return TRUE;
		if (ret == 0)
			return FALSE;
		ret = *client->cmd_tag == '\0' ? -1 :
			client_command_execute(client, client->cmd_name, args);
	}

	client->cmd_finished = TRUE;
	if (ret == -2 && strcasecmp(client->cmd_tag, "LOGIN") == 0) {
		client_send_reply(&client->common, IMAP_CMD_REPLY_BAD,
			"First parameter in line is IMAP's command tag, "
			"not the command name. Add that before the command, "
			"like: a login user pass");
	} else if (ret < 0) {
		if (*client->cmd_tag == '\0')
			client->cmd_tag = "*";
		if (++client->common.bad_counter >= CLIENT_MAX_BAD_COMMANDS) {
			client_send_reply(&client->common, IMAP_CMD_REPLY_BYE,
				"Too many invalid IMAP commands.");
			client_destroy(&client->common,
				"Disconnected: Too many invalid commands");
			return FALSE;
		}
		client_send_reply(&client->common, IMAP_CMD_REPLY_BAD,
			"Error in IMAP command received by server.");
	}

	return ret != 0 && !client->common.destroyed;
}

static void imap_client_input(struct client *client)
{
	struct imap_client *imap_client = (struct imap_client *)client;

	if (!client_read(client))
		return;

	client_ref(client);
	o_stream_cork(imap_client->common.output);
	for (;;) {
		if (!auth_client_is_connected(auth_client)) {
			/* we're not currently connected to auth process -
			   don't allow any commands */
			client_notify_status(client, FALSE,
					     AUTH_SERVER_WAITING_MSG);
			if (client->to_auth_waiting != NULL)
				timeout_remove(&client->to_auth_waiting);

			client->input_blocked = TRUE;
			break;
		} else {
			if (!client_handle_input(imap_client))
				break;
		}
	}
	o_stream_uncork(imap_client->common.output);
	client_unref(&client);
}

static struct client *imap_client_alloc(pool_t pool)
{
	struct imap_client *imap_client;

	imap_client = p_new(pool, struct imap_client, 1);
	return &imap_client->common;
}

static void imap_client_create(struct client *client, void **other_sets)
{
	struct imap_client *imap_client = (struct imap_client *)client;

	imap_client->set = other_sets[0];
	imap_client->parser =
		imap_parser_create(imap_client->common.input,
				   imap_client->common.output, MAX_IMAP_LINE);
	client->io = io_add(client->fd, IO_READ, client_input, client);
}

static void imap_client_destroy(struct client *client)
{
	struct imap_client *imap_client = (struct imap_client *)client;

	i_free_and_null(imap_client->proxy_backend_capability);
	imap_parser_unref(&imap_client->parser);
}

static void imap_client_notify_auth_ready(struct client *client)
{
	string_t *greet;

	greet = t_str_new(128);
	str_append(greet, "* OK ");
	str_printfa(greet, "[CAPABILITY %s] ", get_capability(client));
	str_append(greet, client->set->login_greeting);
	str_append(greet, "\r\n");

	client_send_raw(client, str_c(greet));
}

static void imap_client_starttls(struct client *client)
{
	struct imap_client *imap_client = (struct imap_client *)client;

	imap_parser_unref(&imap_client->parser);
	imap_client->parser =
		imap_parser_create(imap_client->common.input,
				   imap_client->common.output, MAX_IMAP_LINE);

	/* CRLF is lost from buffer when streams are reopened. */
	imap_client->skip_line = FALSE;
}

static void ATTR_NULL(3)
client_send_reply_raw(struct client *client,
		      const char *prefix, const char *resp_code,
		      const char *text, bool tagged)
{
	struct imap_client *imap_client = (struct imap_client *)client;

	T_BEGIN {
		string_t *line = t_str_new(256);

		if (tagged)
			str_append(line, imap_client->cmd_tag);
		else
			str_append_c(line, '*');
		str_append_c(line, ' ');
		str_append(line, prefix);
		str_append_c(line, ' ');
		if (resp_code != NULL)
			str_printfa(line, "[%s] ", resp_code);
		str_append(line, text);
		str_append(line, "\r\n");

		client_send_raw_data(client, str_data(line), str_len(line));
	} T_END;
}

void client_send_reply_code(struct client *client, enum imap_cmd_reply reply,
			    const char *resp_code, const char *text)
{
	const char *prefix = "NO";
	bool tagged = TRUE;

	switch (reply) {
	case IMAP_CMD_REPLY_OK:
		prefix = "OK";
		break;
	case IMAP_CMD_REPLY_NO:
		break;
	case IMAP_CMD_REPLY_BAD:
		prefix = "BAD";
		break;
	case IMAP_CMD_REPLY_BYE:
		prefix = "BYE";
		tagged = FALSE;
		break;
	}
	client_send_reply_raw(client, prefix, resp_code, text, tagged);
}

void client_send_reply(struct client *client, enum imap_cmd_reply reply,
		       const char *text)
{
	client_send_reply_code(client, reply, NULL, text);
}

static void
imap_client_notify_status(struct client *client, bool bad, const char *text)
{
	if (bad)
		client_send_reply_raw(client, "BAD", "ALERT", text, FALSE);
	else
		client_send_reply_raw(client, "OK", NULL, text, FALSE);
}

static void 
imap_client_notify_disconnect(struct client *client,
			      enum client_disconnect_reason reason,
			      const char *text)
{
	if (reason == CLIENT_DISCONNECT_INTERNAL_ERROR) {
		client_send_reply_code(client, IMAP_CMD_REPLY_BYE,
				       IMAP_RESP_CODE_UNAVAILABLE, text);
	} else {
		client_send_reply_code(client, IMAP_CMD_REPLY_BYE, NULL, text);
	}
}

static void imap_login_preinit(void)
{
	login_set_roots = imap_login_setting_roots;
}

static void imap_login_init(void)
{
}

static void imap_login_deinit(void)
{
	clients_destroy_all();
}

static struct client_vfuncs imap_client_vfuncs = {
	imap_client_alloc,
	imap_client_create,
	imap_client_destroy,
	imap_client_notify_auth_ready,
	imap_client_notify_disconnect,
	imap_client_notify_status,
	imap_client_notify_starttls,
	imap_client_starttls,
	imap_client_input,
	NULL,
	NULL,
	imap_client_auth_result,
	imap_proxy_reset,
	imap_proxy_parse_line,
	imap_proxy_error
};

static const struct login_binary imap_login_binary = {
	.protocol = "imap",
	.process_name = "imap-login",
	.default_port = 143,
	.default_ssl_port = 993,

	.client_vfuncs = &imap_client_vfuncs,
	.preinit = imap_login_preinit,
	.init = imap_login_init,
	.deinit = imap_login_deinit,

	.sasl_support_final_reply = FALSE
};

int main(int argc, char *argv[])
{
	return login_binary_run(&imap_login_binary, argc, argv);
}<|MERGE_RESOLUTION|>--- conflicted
+++ resolved
@@ -157,13 +157,6 @@
 		(void)net_str2port(value, &client->common.remote_port);
 	} else if (strcasecmp(key, "x-connected-ip") == 0) {
 		(void)net_addr2ip(value, &client->common.local_ip);
-<<<<<<< HEAD
-	else if (strcasecmp(key, "x-connected-port") == 0)
-		client->common.local_port = atoi(value);
-	else if (strcasecmp(key, "x-proxy-ttl") == 0)
-		client->common.proxy_ttl = atoi(value);
-	else if (strcasecmp(key, "x-session-id") == 0 ||
-=======
 	} else if (strcasecmp(key, "x-connected-port") == 0) {
 		(void)net_str2port(value, &client->common.local_port);
 	}	else if (strcasecmp(key, "x-proxy-ttl") == 0) {
@@ -171,7 +164,6 @@
 			/* nothing */
 		}
 	} else if (strcasecmp(key, "x-session-id") == 0 ||
->>>>>>> 146ef570
 		 strcasecmp(key, "x-session-ext-id") == 0) {
 		if (strlen(value) <= LOGIN_MAX_SESSION_ID_LEN) {
 			client->common.session_id =
