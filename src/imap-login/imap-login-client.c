--- conflicted
+++ resolved
@@ -200,12 +200,7 @@
 	if (++client->common.bad_counter >= CLIENT_MAX_BAD_COMMANDS) {
 		client_send_reply(&client->common, IMAP_CMD_REPLY_BYE,
 				  "Too many invalid IMAP commands.");
-<<<<<<< HEAD
-		client_destroy(&client->common,
-			       "Disconnected: Too many invalid commands");
-=======
 		client_destroy(&client->common, "Too many invalid commands");
->>>>>>> 850e1d67
 		return FALSE;
 	}
 	client_send_reply(&client->common, IMAP_CMD_REPLY_BAD,
