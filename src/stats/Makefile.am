--- conflicted
+++ resolved
@@ -17,14 +17,6 @@
 	$(noinst_LTLIBRARIES) \
 	$(LIBDOVECOT) \
 	$(DOVECOT_SSL_LIBS) \
-<<<<<<< HEAD
-	$(BINARY_LDFLAGS)
-
-stats_DEPENDENCIES = \
-	$(noinst_LTLIBRARIES) \
-	$(DOVECOT_SSL_LIBS) \
-	$(LIBDOVECOT_DEPS)
-=======
 	$(BINARY_LDFLAGS) \
 	-lm
 
@@ -35,7 +27,6 @@
 
 stats_services = \
 	stats-service-openmetrics.c
->>>>>>> aa13c86b
 
 stats_SOURCES = \
 	main.c
@@ -51,11 +42,8 @@
 	event-exporter-transport-drop.c \
 	event-exporter-transport-http-post.c \
 	event-exporter-transport-log.c \
-<<<<<<< HEAD
-=======
 	$(stats_services) \
 	stats-service.c \
->>>>>>> aa13c86b
 	stats-event-category.c \
 	stats-metrics.c \
 	stats-settings.c
@@ -77,12 +65,8 @@
 	$(noinst_LTLIBRARIES) \
 	$(DOVECOT_SSL_LIBS) \
 	$(LIBDOVECOT) \
-<<<<<<< HEAD
-	$(BINARY_LDFLAGS)
-=======
 	$(BINARY_LDFLAGS) \
 	-lm
->>>>>>> aa13c86b
 
 test_deps = \
 	$(noinst_LTLIBRARIES) \
