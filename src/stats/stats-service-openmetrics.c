/* Copyright (c) 2019 Dovecot authors, see the included COPYING file */

#include "stats-common.h"
#include "dovecot-version.h"
#include "str.h"
#include "array.h"
#include "json-parser.h"
#include "ioloop.h"
#include "ostream.h"
#include "stats-dist.h"
#include "http-server.h"
#include "client-http.h"
#include "stats-settings.h"
#include "stats-metrics.h"
#include "stats-service-private.h"

#define OPENMETRICS_CONTENT_VERSION "0.0.1"

#ifdef DOVECOT_REVISION
#define OPENMETRICS_BUILD_INFO \
	"version=\""DOVECOT_VERSION"\"," \
	"revision=\""DOVECOT_REVISION"\""
#else
#define OPENMETRICS_BUILD_INFO \
	"version=\""DOVECOT_VERSION"\""
#endif

enum openmetrics_metric_type {
	OPENMETRICS_METRIC_TYPE_COUNT,
	OPENMETRICS_METRIC_TYPE_DURATION,
	OPENMETRICS_METRIC_TYPE_HISTOGRAM,
};

enum openmetrics_request_state {
	OPENMETRICS_REQUEST_STATE_INIT = 0,
	OPENMETRICS_REQUEST_STATE_METRIC,
	OPENMETRICS_REQUEST_STATE_METRIC_HEADER,
	OPENMETRICS_REQUEST_STATE_SUB_METRICS,
	OPENMETRICS_REQUEST_STATE_METRIC_BODY,
	OPENMETRICS_REQUEST_STATE_FINISHED,
};

struct openmetrics_request_sub_metric {
	size_t labels_pos;
	const struct metric *metric;
	unsigned int sub_index;
};

struct openmetrics_request {
	struct ostream *output;

	enum openmetrics_request_state state;
	struct stats_metrics_iter *stats_iter;
	const struct metric *metric;
	enum openmetrics_metric_type metric_type;
	string_t *labels;
	size_t labels_pos;
	ARRAY(struct openmetrics_request_sub_metric) sub_metric_stack;

	bool has_submetric:1;
};

/* https://prometheus.io/docs/concepts/data_model/#metric-names-and-labels:

   Every time series is uniquely identified by its metric name and optional
   key-value pairs called labels.

   The metric name specifies the general feature of a system that is measured
   (e.g. http_requests_total - the total number of HTTP requests received). It
   may contain ASCII letters and digits, as well as underscores and colons. It
   must match the regex [a-zA-Z_:][a-zA-Z0-9_:]*.
 */

static bool openmetrics_check_name(const char *name)
{
	const unsigned char *p, *pend;

	p = (const unsigned char *)name;
	pend = p + strlen(name);

	if (p == pend)
		return FALSE;

	if (!(*p >= 'a' && *p <= 'z') && !(*p >= 'A' && *p <= 'Z') &&
	    *p != '_' && *p != ':')
		return FALSE;
	p++;
	while (p < pend) {
		if (!(*p >= 'a' && *p <= 'z') && !(*p >= 'A' && *p <= 'Z') &&
		    !(*p >= '0' && *p <= '9') && *p != '_' && *p != ':')
			return FALSE;
		p++;
	}
	return TRUE;
}

<<<<<<< HEAD
static void openmetrics_export_dovecot(string_t *out, int64_t timestamp)
=======
static void openmetrics_export_dovecot(string_t *out)
>>>>>>> 850e1d67
{
	i_assert(stats_startup_time <= ioloop_time);
	str_append(out, "# HELP process_start_time_seconds "
			"Timestamp of service start\n");
	str_append(out, "# TYPE process_start_time_seconds gauge\n");
	str_printfa(out, "process_start_time_seconds %"PRIdTIME_T"\n",
		    stats_startup_time);

	str_append(out, "# HELP dovecot_build "
			"Dovecot build information\n");
	str_append(out, "# TYPE dovecot_build info\n");
	str_append(out, "dovecot_build_info{"OPENMETRICS_BUILD_INFO"} 1\n");
}

<<<<<<< HEAD
=======
static void openmetrics_export_eof(string_t *out)
{
	str_append(out, "# EOF\n");
}

>>>>>>> 850e1d67
static void
openmetrics_export_metric_value(struct openmetrics_request *req, string_t *out,
				const struct metric *metric)
{
	/* Metric name */
	str_append(out, "dovecot_");
	str_append(out, req->metric->name);
	switch (req->metric_type) {
	case OPENMETRICS_METRIC_TYPE_COUNT:
		if (req->metric->group_by != NULL && str_len(req->labels) == 0)
			str_append(out, "_count");
		else
			str_append(out, "_total");
		break;
	case OPENMETRICS_METRIC_TYPE_DURATION:
		if (req->metric->group_by != NULL && str_len(req->labels) == 0)
			str_append(out, "_duration_seconds_sum");
		else
			str_append(out, "_duration_seconds_total");
		break;
	case OPENMETRICS_METRIC_TYPE_HISTOGRAM:
		i_unreached();
	}
	/* Labels */
	if (str_len(req->labels) > 0) {
		str_append_c(out, '{');
		str_append_str(out, req->labels);
		str_append_c(out, '}');
	}
	/* Value */
	switch (req->metric_type) {
	case OPENMETRICS_METRIC_TYPE_COUNT:
		str_printfa(out, " %u\n",
			    stats_dist_get_count(metric->duration_stats));
		break;
	case OPENMETRICS_METRIC_TYPE_DURATION:
		/* Convert from microseconds to seconds */
		str_printfa(out, " %.6f\n",
			    stats_dist_get_sum(metric->duration_stats)/1e6F);
		break;
	case OPENMETRICS_METRIC_TYPE_HISTOGRAM:
		i_unreached();
	}
}

static const struct metric *
openmetrics_find_histogram_bucket(const struct metric *metric,
				 unsigned int index)
{
	struct metric *sub_metric;

	if (!array_is_created(&metric->sub_metrics))
		return NULL;

	array_foreach_elem(&metric->sub_metrics, sub_metric) {
		if (sub_metric->group_value.type !=
		    METRIC_VALUE_TYPE_BUCKET_INDEX)
			continue;
		if (sub_metric->group_value.intmax == index)
			return sub_metric;
	}

	return NULL;
}

static void
openmetrics_export_histogram_bucket(struct openmetrics_request *req,
				    string_t *out, const struct metric *metric,
				    intmax_t bucket_limit, int64_t count)
{
	/* Metric name */
	str_append(out, "dovecot_");
	str_append(out, metric->name);
	str_append(out, "_bucket");
	/* Labels */
	str_append_c(out, '{');
	if (str_len(req->labels) > 0) {
		str_append_str(out, req->labels);
		str_append_c(out, ',');
	}
	if (bucket_limit == INTMAX_MAX)
		str_append(out, "le=\"+Inf\"");
	else if (strcmp(metric->group_by->field,
			STATS_EVENT_FIELD_NAME_DURATION) == 0) {
		/* Convert from microseconds to seconds */
		str_printfa(out, "le=\"%.6f\"", bucket_limit/1e6F);
	} else {
		str_printfa(out, "le=\"%jd\"", bucket_limit);
	}
	str_printfa(out, "} %"PRIu64"\n", count);
}

static void
openmetrics_export_histogram(struct openmetrics_request *req, string_t *out,
			     const struct metric *metric)
{
	const struct stats_metric_settings_group_by *group_by =
		metric->group_by;
	float sum = 0;
	uint64_t count = 0;

	/* Buckets */
	for (unsigned int i = 0; i < group_by->num_ranges; i++) {
		const struct metric *sub_metric =
			openmetrics_find_histogram_bucket(metric, i);

		if (sub_metric != NULL) {
			sum += stats_dist_get_sum(sub_metric->duration_stats);
			count += stats_dist_get_count(
				sub_metric->duration_stats);
		}

		openmetrics_export_histogram_bucket(req, out, metric,
						    group_by->ranges[i].max,
						    count);
	}

	/* There is either no data in histogram, which adding the optional
	   sum and count metrics doesn't add any new information or
	   these have already been exported for submetrics. */
	if (count == 0)
		return;

	/* Sum */
	str_append(out, "dovecot_");
	str_append(out, metric->name);
	str_append(out, "_sum");
	/* Labels */
	if (str_len(req->labels) > 0) {
		str_append_c(out, '{');
		str_append_str(out, req->labels);
		str_append_c(out, '}');
	}
	if (strcmp(metric->group_by->field,
		   STATS_EVENT_FIELD_NAME_DURATION) == 0) {
		/* Convert from microseconds to seconds */
		sum /= 1e6F;
	}
	str_printfa(out, " %.6f\n", sum);
	/* Count */
	str_append(out, "dovecot_");
	str_append(out, metric->name);
	str_append(out, "_count");
	/* Labels */
	if (str_len(req->labels) > 0) {
		str_append_c(out, '{');
		str_append_str(out, req->labels);
		str_append_c(out, '}');
	}
	str_printfa(out, " %"PRIu64"\n", count);
}

static void
openmetrics_export_metric_header(struct openmetrics_request *req, string_t *out)
{
	const struct metric *metric = req->metric;

	/* Description */
	str_append(out, "# HELP dovecot_");
	str_append(out, metric->name);
	switch (req->metric_type) {
	case OPENMETRICS_METRIC_TYPE_COUNT:
		str_append(out, " Total number of all events of this kind");
		break;
	case OPENMETRICS_METRIC_TYPE_DURATION:
		str_append(out, "_duration_seconds Total duration of all events of this kind");
		break;
	case OPENMETRICS_METRIC_TYPE_HISTOGRAM:
		str_append(out, " Histogram");
		break;
	}
	if (*metric->set->description != '\0') {
		str_append(out, " of ");
		str_append(out, metric->set->description);
	}
	str_append_c(out, '\n');
	/* Type */
	str_append(out, "# TYPE dovecot_");
	str_append(out, metric->name);
	switch (req->metric_type) {
	case OPENMETRICS_METRIC_TYPE_COUNT:
		str_append(out, " counter\n");
		break;
	case OPENMETRICS_METRIC_TYPE_DURATION:
		str_append(out, "_duration_seconds counter\n");
		break;
	case OPENMETRICS_METRIC_TYPE_HISTOGRAM:
		str_append(out, " histogram\n");
		break;
	}
}

static void
openmetrics_export_submetric(struct openmetrics_request *req, string_t *out,
			     const struct metric *metric)
{
	/* This metric may be a submetric and therefore have a label
	   associated with it. */
	if (metric->sub_name != NULL) {
		str_append_c(req->labels, '"');
		json_append_escaped(req->labels, metric->sub_name);
		str_append_c(req->labels, '"');
	}

	if (req->metric_type == OPENMETRICS_METRIC_TYPE_HISTOGRAM) {
		if (metric->group_by == NULL ||
		    metric->group_by[0].func != STATS_METRIC_GROUPBY_QUANTIZED)
			return;

		openmetrics_export_histogram(req, out, metric);
		return;
	}

	openmetrics_export_metric_value(req, out, metric);

	req->has_submetric = TRUE;
}

static const struct metric *
openmetrics_export_sub_metric_get(struct openmetrics_request_sub_metric *reqsm)
{
	if (reqsm->sub_index >= array_count(&reqsm->metric->sub_metrics))
		return NULL;

	return array_idx_elem(&reqsm->metric->sub_metrics, reqsm->sub_index);
}

static const struct metric *
openmetrics_export_sub_metric_get_next(
	struct openmetrics_request_sub_metric *reqsm)
{
	/* Get the next valid sub-metric */
	reqsm->sub_index++;
	return openmetrics_export_sub_metric_get(reqsm);
}

static struct openmetrics_request_sub_metric *
openmetrics_export_sub_metric_down(struct openmetrics_request *req)
{
	struct openmetrics_request_sub_metric *reqsm =
		array_back_modifiable(&req->sub_metric_stack);
	const struct metric *sub_metric;

	/* Descend further into sub-metric tree */

	if (reqsm->metric->group_by == NULL ||
	    !openmetrics_check_name(reqsm->metric->group_by->field) ||
	    !array_is_created(&reqsm->metric->sub_metrics) ||
	    array_count(&reqsm->metric->sub_metrics) == 0)
		return NULL;
	if (reqsm->metric->group_by[0].func == STATS_METRIC_GROUPBY_QUANTIZED) {
		/* Never descend into quantized group_by sub-metrics.
		   Histograms are exported as a single blob. */
		return NULL;
	}

	/* Find sub-metric to descend into */
	sub_metric = openmetrics_export_sub_metric_get(reqsm);
	if (sub_metric == NULL) {
		/* None valid */
		return NULL;
	}

	if (str_len(req->labels) > 0)
		str_append_c(req->labels, ',');
	str_append(req->labels, reqsm->metric->group_by->field);
	str_append_c(req->labels, '=');
	reqsm->labels_pos = str_len(req->labels);

	/* Descend */
	reqsm = array_append_space(&req->sub_metric_stack);
	reqsm->metric = sub_metric;

	return reqsm;
}

static struct openmetrics_request_sub_metric *
openmetrics_export_sub_metric_up_next(struct openmetrics_request *req)
{
	struct openmetrics_request_sub_metric *reqsm;
	const struct metric *sub_metric = NULL;

	/* Ascend to next sub-metric of an ancestor */

	while (array_count(&req->sub_metric_stack) > 1) {
		/* Ascend */
		array_pop_back(&req->sub_metric_stack);
		reqsm = array_back_modifiable(&req->sub_metric_stack);
		str_truncate(req->labels, reqsm->labels_pos);

		/* Find next sub-metric */
		sub_metric = openmetrics_export_sub_metric_get_next(reqsm);
		if (sub_metric != NULL) {
			/* None valid */
			break;
		}
	}
	if (sub_metric == NULL) {
		/* End of sub-metric tree */
		return NULL;
	}

	/* Descend */
	reqsm = array_append_space(&req->sub_metric_stack);
	reqsm->metric = sub_metric;
	return reqsm;
}

static struct openmetrics_request_sub_metric *
openmetrics_export_sub_metric_current(struct openmetrics_request *req)
{
	struct openmetrics_request_sub_metric *reqsm;

	/* Get state for current sub-metric */

	if (!array_is_created(&req->sub_metric_stack))
		i_array_init(&req->sub_metric_stack, 8);
	if (array_count(&req->sub_metric_stack) >= 2) {
		/* Already walking the sub-metric tree */
		return array_back_modifiable(&req->sub_metric_stack);
	}

	/* Start tree walking */

	reqsm = array_append_space(&req->sub_metric_stack);
	reqsm->metric = req->metric;
	reqsm->labels_pos = str_len(req->labels);

	return openmetrics_export_sub_metric_down(req);
}

static bool
openmetrics_export_sub_metrics(struct openmetrics_request *req, string_t *out)
{
	struct openmetrics_request_sub_metric *reqsm = NULL;

	if (!array_is_created(&req->metric->sub_metrics))
		return TRUE;

	reqsm = openmetrics_export_sub_metric_current(req);
	if (reqsm == NULL) {
		/* No valid sub-metrics to export */
		return TRUE;
	}
	openmetrics_export_submetric(req, out, reqsm->metric);

	/* Try do descend into sub-metrics tree for next sub-metric to export.
	 */
	reqsm = openmetrics_export_sub_metric_down(req);
	if (reqsm == NULL) {
		/* Sub-metrics of this metric exhausted; ascend to the next
		   parent sub-metric.
		 */
		reqsm = openmetrics_export_sub_metric_up_next(req);
	}

	if (reqsm == NULL) {
		/* Finished */
		array_clear(&req->sub_metric_stack);
		return TRUE;
	}
	return FALSE;
}

static void
openmetrics_export_metric_body(struct openmetrics_request *req, string_t *out)
{
	openmetrics_export_metric_value(req, out, req->metric);
}

static int
openmetrics_send_buffer(struct openmetrics_request *req, buffer_t *buffer)
{
	ssize_t sent;

	if (buffer->used == 0)
		return 1;

	sent = o_stream_send(req->output, buffer->data, buffer->used);
	if (sent < 0)
		return -1;

	/* Max buffer size is enormous */
	i_assert((size_t)sent == buffer->used);

	if (o_stream_get_buffer_used_size(req->output) >= IO_BLOCK_SIZE)
		return 0;
	return 1;
}

static bool openmetrics_export_has_histogram(struct openmetrics_request *req)
{
	const struct metric *metric = req->metric;
	unsigned int i;

	if (metric->group_by_count == 0) {
		/* No group_by */
		return FALSE;
	}

	/* We can only support quantized group_by when it is the last group
	   item. */
	for (i = 0; i < (metric->group_by_count - 1); i++) {
		if (metric->group_by[i].func ==
		    STATS_METRIC_GROUPBY_QUANTIZED)
			return FALSE;
	}

	return (metric->group_by[metric->group_by_count - 1].func ==
		STATS_METRIC_GROUPBY_QUANTIZED);
}

static void openmetrics_export_next(struct openmetrics_request *req)
{
	/* Determine what to export next. */
	switch (req->metric_type) {
	case OPENMETRICS_METRIC_TYPE_COUNT:
		/* Continue with duration output for this metric. */
		req->metric_type = OPENMETRICS_METRIC_TYPE_DURATION;
		req->state = OPENMETRICS_REQUEST_STATE_METRIC_HEADER;
		break;
	case OPENMETRICS_METRIC_TYPE_DURATION:
		if (openmetrics_export_has_histogram(req)) {
			/* Continue with histogram output for this metric. */
			req->metric_type = OPENMETRICS_METRIC_TYPE_HISTOGRAM;
			req->state = OPENMETRICS_REQUEST_STATE_METRIC_HEADER;
		} else {
			/* No histogram; continue with next metric */
			req->state = OPENMETRICS_REQUEST_STATE_METRIC;
		}
		break;
	case OPENMETRICS_METRIC_TYPE_HISTOGRAM:
		/* Continue with next metric */
		req->state = OPENMETRICS_REQUEST_STATE_METRIC;
		break;
	}
}

static void
openmetrics_export_continue(struct openmetrics_request *req, string_t *out)
{
	switch (req->state) {
	case OPENMETRICS_REQUEST_STATE_INIT:
		/* Export the Dovecot base metrics. */
		i_assert(req->stats_iter == NULL);
		req->stats_iter = stats_metrics_iterate_init(stats_metrics);
		openmetrics_export_dovecot(out);
		req->state = OPENMETRICS_REQUEST_STATE_METRIC;
		break;
	case OPENMETRICS_REQUEST_STATE_METRIC:
		/* Export the next metric. */
		i_assert(req->stats_iter != NULL);
		do {
			req->metric = stats_metrics_iterate(req->stats_iter);
		} while (req->metric != NULL &&
			 !openmetrics_check_name(req->metric->name));
		if (req->metric == NULL) {
			/* Finished exporting metrics. */
			req->state = OPENMETRICS_REQUEST_STATE_FINISHED;
			break;
		}

		if (req->labels == NULL)
			req->labels = str_new(default_pool, 32);
		else
			str_truncate(req->labels, 0);
		req->labels_pos = 0;

		/* Start with count output for this metric if the type
		   is not histogram. If the metric is of type histogram,
		   start with quantiles. */
		if (openmetrics_export_has_histogram(req))
			req->metric_type = OPENMETRICS_METRIC_TYPE_HISTOGRAM;
		else
			req->metric_type = OPENMETRICS_METRIC_TYPE_COUNT;
		req->state = OPENMETRICS_REQUEST_STATE_METRIC_HEADER;
		/* Fall through */
	case OPENMETRICS_REQUEST_STATE_METRIC_HEADER:
		/* Export the HELP/TYPE header for the current metric */
		str_truncate(req->labels, req->labels_pos);
		req->has_submetric = FALSE;
		openmetrics_export_metric_header(req, out);
		req->state = OPENMETRICS_REQUEST_STATE_SUB_METRICS;
		break;
	case OPENMETRICS_REQUEST_STATE_SUB_METRICS:
		/* Export the sub-metrics for the current metric. This will
		   return for each sub-metric, so that the out string buffer
		   stays small. */
		if (!openmetrics_export_sub_metrics(req, out))
			break;
		/* All sub-metrics written. */
		req->state = OPENMETRICS_REQUEST_STATE_METRIC_BODY;
		break;
	case OPENMETRICS_REQUEST_STATE_METRIC_BODY:
		/* Export the body of the current metric. */
		str_truncate(req->labels, req->labels_pos);
		if (req->metric_type == OPENMETRICS_METRIC_TYPE_HISTOGRAM)
			openmetrics_export_histogram(req, out, req->metric);
		else
			openmetrics_export_metric_body(req, out);
		openmetrics_export_next(req);
		break;
	case OPENMETRICS_REQUEST_STATE_FINISHED:
		i_unreached();
	}
}

static void openmetrics_handle_write_error(struct openmetrics_request *req)
{
	i_info("openmetrics: write(%s) failed: %s",
	       o_stream_get_name(req->output),
	       o_stream_get_error(req->output));
	o_stream_destroy(&req->output);
}

static void openmetrics_request_deinit(struct openmetrics_request *req)
{
	stats_metrics_iterate_deinit(&req->stats_iter);
	str_free(&req->labels);
	array_free(&req->sub_metric_stack);
}

static int openmetrics_export(struct openmetrics_request *req)
{
	string_t *out;
	int ret;

	ret = o_stream_flush(req->output);
	if (ret < 0) {
		openmetrics_handle_write_error(req);
		return -1;
	}
	if (ret == 0) {
		/* Output stream buffer needs to be flushed further */
		return 0;
	}

	if (req->state == OPENMETRICS_REQUEST_STATE_FINISHED) {
		/* All metrics were exported already, so we can finish the
		   HTTP request now. */
		o_stream_destroy(&req->output);
		return 1;
	}

	/* Export metrics into a string buffer and write that buffer to the
	   output stream after each (sub-)metric, so that the string buffer
	   stays small. The output stream buffer can grow bigger, but writing is
	   stopped for later resumption when the output stream buffer has grown
	   beyond an optimal size. */
	out = t_str_new(1024);
	for (;;) {
		str_truncate(out, 0);

		openmetrics_export_continue(req, out);

		ret = openmetrics_send_buffer(req, out);
		if (ret < 0) {
			openmetrics_handle_write_error(req);
			return -1;
		}
		if (req->state == OPENMETRICS_REQUEST_STATE_FINISHED) {
			/* Finished export of metrics, but the output stream
			   buffer may still contain data. */
			break;
		}
		if (ret == 0) {
			/* Output stream buffer is filled up beyond the optimal
			   size; wait until we can write more. */
			return ret;
		}
	}

	/* Send EOF */
	str_truncate(out, 0);
	openmetrics_export_eof(out);
        ret = openmetrics_send_buffer(req, out);
        if (ret < 0) {
            openmetrics_handle_write_error(req);
            return -1;
        }

	/* Cleanup everything except the output stream */
	openmetrics_request_deinit(req);

	/* Finished; flush output */
	ret = o_stream_finish(req->output);
	if (ret < 0) {
		openmetrics_handle_write_error(req);
		return -1;
	}
	return ret;
}

static void openmetrics_request_destroy(struct openmetrics_request *req)
{
	o_stream_destroy(&req->output);
	openmetrics_request_deinit(req);
}

static void
stats_service_openmetrics_request(void *context ATTR_UNUSED,
				  struct http_server_request *hsreq,
				  const char *sub_path)
{
	const struct http_request *hreq = http_server_request_get(hsreq);
	struct http_server_response *hsresp;
	struct openmetrics_request *req;
	pool_t pool;

	if (strcmp(hreq->method, "OPTIONS") == 0) {
		hsresp = http_server_response_create(hsreq, 200, "OK");
		http_server_response_add_header(hsresp, "Allow", "GET");
		http_server_response_submit(hsresp);
		return;
	}
	if (strcmp(hreq->method, "GET") != 0) {
		http_server_request_fail_bad_method(hsreq, "GET");
		return;
	}
	if (*sub_path != '\0') {
		http_server_request_fail(hsreq, 404, "Not Found");
		return;
	}

	pool = http_server_request_get_pool(hsreq);
	req = p_new(pool, struct openmetrics_request, 1);

	http_server_request_set_destroy_callback(
		hsreq, openmetrics_request_destroy, req);

	hsresp = http_server_response_create(hsreq, 200, "OK");
	http_server_response_add_header(
		hsresp, "Content-Type",
		"application/openmetrics-text; version="OPENMETRICS_CONTENT_VERSION"; "
		"charset=utf-8");

	req->output = http_server_response_get_payload_output(
		hsresp, SIZE_MAX, FALSE);

	o_stream_set_flush_callback(req->output, openmetrics_export, req);
	o_stream_set_flush_pending(req->output, TRUE);
}

void stats_service_openmetrics_init(void)
{
	struct stats_metrics_iter *iter;
	const struct metric *metric;

	iter = stats_metrics_iterate_init(stats_metrics);
	while ((metric = stats_metrics_iterate(iter)) != NULL) {
		if (!openmetrics_check_name(metric->name)) {
			i_warning(
				"stats: openmetrics: "
				"Metric `%s' is not valid for OpenMetrics"
				"(invalid metric name; skipped)",
				metric->name);
		}
	}
	stats_metrics_iterate_deinit(&iter);

	stats_http_resource_add("/metrics", "OpenMetrics",
				stats_service_openmetrics_request, NULL);
}<|MERGE_RESOLUTION|>--- conflicted
+++ resolved
@@ -94,11 +94,7 @@
 	return TRUE;
 }
 
-<<<<<<< HEAD
-static void openmetrics_export_dovecot(string_t *out, int64_t timestamp)
-=======
 static void openmetrics_export_dovecot(string_t *out)
->>>>>>> 850e1d67
 {
 	i_assert(stats_startup_time <= ioloop_time);
 	str_append(out, "# HELP process_start_time_seconds "
@@ -113,14 +109,11 @@
 	str_append(out, "dovecot_build_info{"OPENMETRICS_BUILD_INFO"} 1\n");
 }
 
-<<<<<<< HEAD
-=======
 static void openmetrics_export_eof(string_t *out)
 {
 	str_append(out, "# EOF\n");
 }
 
->>>>>>> 850e1d67
 static void
 openmetrics_export_metric_value(struct openmetrics_request *req, string_t *out,
 				const struct metric *metric)
