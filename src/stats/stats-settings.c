--- conflicted
+++ resolved
@@ -115,11 +115,7 @@
 };
 
 static const struct stats_metric_settings stats_metric_default_settings = {
-<<<<<<< HEAD
-	.name = "",
-=======
 	.metric_name = "",
->>>>>>> aa13c86b
 	.event_name = "",
 	.source_location = "",
 	.categories = "",
