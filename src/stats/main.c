/* Copyright (c) 2017-2018 Dovecot authors, see the included COPYING file */

#include "stats-common.h"
#include "restrict-access.h"
#include "ioloop.h"
#include "master-service.h"
#include "master-service-settings.h"
#include "stats-settings.h"
#include "stats-event-category.h"
#include "stats-metrics.h"
#include "stats-service.h"
#include "client-writer.h"
#include "client-reader.h"
#include "client-http.h"

struct stats_metrics *stats_metrics;
time_t stats_startup_time;

static const struct stats_settings *stats_settings;

static bool client_is_writer(const char *path)
{
	const char *name, *suffix;

	name = strrchr(path, '/');
	if (name == NULL)
		name = path;
	else
		name++;

	suffix = strrchr(name, '-');
	if (suffix == NULL)
		suffix = name;
	else
		suffix++;

	return strcmp(suffix, "writer") == 0;
}

static void client_connected(struct master_service_connection *conn)
{
<<<<<<< HEAD
	if (client_is_writer(conn->name))
		client_writer_create(conn->fd, metrics);
	else
		client_reader_create(conn->fd, metrics);
=======
	if (strcmp(conn->name, "http") == 0)
		client_http_create(conn);
	else if (client_is_writer(conn->name))
		client_writer_create(conn->fd);
	else
		client_reader_create(conn->fd);
>>>>>>> aa13c86b
	master_service_client_connection_accept(conn);
}

static void stats_die(void)
{
	/* just wait for existing stats clients to disconnect from us */
}

static void main_preinit(void)
{
	restrict_access_by_env(RESTRICT_ACCESS_FLAG_ALLOW_ROOT, NULL);
	restrict_access_allow_coredumps(TRUE);
}

static void main_init(void)
{
	void **sets = master_service_settings_get_others(master_service);
	stats_settings = sets[0];

	stats_startup_time = ioloop_time;
	stats_metrics = stats_metrics_init(stats_settings);
	stats_event_categories_init();
	client_readers_init();
	client_writers_init();
	client_http_init(stats_settings);
	stats_services_init();
}

static void main_deinit(void)
{
	stats_services_deinit();
	client_readers_deinit();
	client_writers_deinit();
	client_http_deinit();
	stats_event_categories_deinit();
	stats_metrics_deinit(&stats_metrics);
}

int main(int argc, char *argv[])
{
	const struct setting_parser_info *set_roots[] = {
		&stats_setting_parser_info,
		NULL
	};
	const enum master_service_flags service_flags =
		MASTER_SERVICE_FLAG_USE_SSL_SETTINGS |
		MASTER_SERVICE_FLAG_NO_SSL_INIT |
		MASTER_SERVICE_FLAG_DONT_SEND_STATS |
		MASTER_SERVICE_FLAG_NO_IDLE_DIE |
		MASTER_SERVICE_FLAG_UPDATE_PROCTITLE;
	const char *error;

	master_service = master_service_init("stats", service_flags,
					     &argc, &argv, "");
	if (master_getopt(master_service) > 0)
		return FATAL_DEFAULT;
	if (master_service_settings_read_simple(master_service, set_roots,
						&error) < 0)
		i_fatal("Error reading configuration: %s", error);
	master_service_init_log(master_service);
	master_service_set_die_callback(master_service, stats_die);

	main_preinit();

	main_init();
	master_service_init_finish(master_service);
	master_service_run(master_service, client_connected);
	main_deinit();
	master_service_deinit(&master_service);
        return 0;
}<|MERGE_RESOLUTION|>--- conflicted
+++ resolved
@@ -39,19 +39,12 @@
 
 static void client_connected(struct master_service_connection *conn)
 {
-<<<<<<< HEAD
-	if (client_is_writer(conn->name))
-		client_writer_create(conn->fd, metrics);
-	else
-		client_reader_create(conn->fd, metrics);
-=======
 	if (strcmp(conn->name, "http") == 0)
 		client_http_create(conn);
 	else if (client_is_writer(conn->name))
 		client_writer_create(conn->fd);
 	else
 		client_reader_create(conn->fd);
->>>>>>> aa13c86b
 	master_service_client_connection_accept(conn);
 }
 
