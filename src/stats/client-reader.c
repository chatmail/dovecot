--- conflicted
+++ resolved
@@ -1,10 +1,6 @@
 /* Copyright (c) 2017-2018 Dovecot authors, see the included COPYING file */
 
-<<<<<<< HEAD
-#include "lib.h"
-=======
 #include "stats-common.h"
->>>>>>> aa13c86b
 #include "array.h"
 #include "str.h"
 #include "stats-dist.h"
@@ -81,8 +77,6 @@
 }
 
 static void
-<<<<<<< HEAD
-=======
 reader_client_append_sub_name(string_t *str, const char *sub_name)
 {
 	for (; *sub_name != '\0'; sub_name++) {
@@ -100,7 +94,6 @@
 }
 
 static void
->>>>>>> aa13c86b
 reader_client_dump_sub_metrics(struct ostream *output, const struct metric *metric,
 			       const char *sub_name, const char *const *fields)
 {
@@ -109,21 +102,13 @@
 	if (!array_is_created(&metric->sub_metrics))
 		return;
 	string_t *str = t_str_new(128);
-<<<<<<< HEAD
-	str_append_tabescaped(str, sub_name);
-=======
 	reader_client_append_sub_name(str, sub_name);
->>>>>>> aa13c86b
 	str_append_c(str, '_');
 	root_pos = str->used;
 
 	array_foreach(&metric->sub_metrics, sub_metrics) {
 		str_truncate(str, root_pos);
-<<<<<<< HEAD
-		str_append_tabescaped(str, (*sub_metrics)->sub_name);
-=======
 		reader_client_append_sub_name(str, (*sub_metrics)->sub_name);
->>>>>>> aa13c86b
 		name_pos = str->used;
 		reader_client_dump_metric(str, *sub_metrics, fields);
 		o_stream_nsend(output, str_data(str), str_len(str));
@@ -140,11 +125,7 @@
 	const struct metric *metric;
 
 	o_stream_cork(client->conn.output);
-<<<<<<< HEAD
-	iter = stats_metrics_iterate_init(client->metrics);
-=======
 	iter = stats_metrics_iterate_init(stats_metrics);
->>>>>>> aa13c86b
 	while ((metric = stats_metrics_iterate(iter)) != NULL) T_BEGIN {
 		string_t *str = t_str_new(128);
 		str_append_tabescaped(str, metric->name);
