/* Copyright (c) 2017-2018 Dovecot authors, see the included COPYING file */

#include "stats-common.h"
#include "array.h"
#include "str.h"
#include "str-sanitize.h"
#include "stats-dist.h"
#include "time-util.h"
#include "event-filter.h"
#include "event-exporter.h"
#include "stats-settings.h"
#include "stats-metrics.h"

#include <ctype.h>

#define LOG_EXPORTER_LONG_FIELD_TRUNCATE_LEN 1000

struct stats_metrics {
	pool_t pool;
	struct event_filter *filter; /* stats & export */
	ARRAY(struct exporter *) exporters;
	ARRAY(struct metric *) metrics;
};

static void
stats_metric_event(struct metric *metric, struct event *event, pool_t pool);
static struct metric *
stats_metric_sub_metric_alloc(struct metric *metric, const char *name, pool_t pool);

static void stats_exporters_add_set(struct stats_metrics *metrics,
				    const struct stats_exporter_settings *set)
{
	struct exporter *exporter;

	exporter = p_new(metrics->pool, struct exporter, 1);
	exporter->name = p_strdup(metrics->pool, set->name);
	exporter->transport_args = p_strdup(metrics->pool, set->transport_args);
	exporter->transport_timeout = set->transport_timeout;
	exporter->time_format = set->parsed_time_format;

	/* TODO: The following should be plugable.
	 *
	 * Note: Make sure to mirror any changes to the below code in
	 * stats_exporter_settings_check().
	 */
	if (strcmp(set->format, "none") == 0) {
		exporter->format = event_export_fmt_none;
		exporter->format_mime_type = "application/octet-stream";
	} else if (strcmp(set->format, "json") == 0) {
		exporter->format = event_export_fmt_json;
		exporter->format_mime_type = "application/json";
	} else if (strcmp(set->format, "tab-text") == 0) {
		exporter->format = event_export_fmt_tabescaped_text;
		exporter->format_mime_type = "text/plain";
	} else {
		i_unreached();
	}

	/* TODO: The following should be plugable.
	 *
	 * Note: Make sure to mirror any changes to the below code in
	 * stats_exporter_settings_check().
	 */
	if (strcmp(set->transport, "drop") == 0) {
		exporter->transport = event_export_transport_drop;
	} else if (strcmp(set->transport, "http-post") == 0) {
		exporter->transport = event_export_transport_http_post;
	} else if (strcmp(set->transport, "log") == 0) {
		exporter->transport = event_export_transport_log;
		exporter->format_max_field_len =
			LOG_EXPORTER_LONG_FIELD_TRUNCATE_LEN;
	} else {
		i_unreached();
	}

	exporter->transport_args = set->transport_args;

	array_push_back(&metrics->exporters, &exporter);
}

static struct metric *
stats_metric_alloc(pool_t pool, const char *name,
		   const struct stats_metric_settings *set,
		   const char *const *fields)
{
	struct metric *metric = p_new(pool, struct metric, 1);
	metric->name = p_strdup(pool, name);
	metric->set = set;
	metric->duration_stats = stats_dist_init();
	metric->fields_count = str_array_length(fields);
	if (metric->fields_count > 0) {
	    metric->fields = p_new(pool, struct metric_field,
				   metric->fields_count);
		for (unsigned int i = 0; i < metric->fields_count; i++) {
			metric->fields[i].field_key = p_strdup(pool, fields[i]);
			metric->fields[i].stats = stats_dist_init();
		}
	}
	return metric;
}

static void stats_metrics_add_set(struct stats_metrics *metrics,
				  const struct stats_metric_settings *set)
{
<<<<<<< HEAD
	struct exporter *const *exporter;
=======
	struct exporter *exporter;
>>>>>>> 850e1d67
	struct metric *metric;
	const char *const *fields;
	const char *const *tmp;

	fields = t_strsplit_spaces(set->fields, " ");
	metric = stats_metric_alloc(metrics->pool, set->metric_name, set, fields);

	if (array_is_created(&set->parsed_group_by))
		metric->group_by = array_get(&set->parsed_group_by,
					     &metric->group_by_count);

	array_push_back(&metrics->metrics, &metric);

<<<<<<< HEAD
	event_filter_merge_with_context(metrics->stats_filter, set->parsed_filter, metric);
	event_filter_merge_with_context(metrics->combined_filter, set->parsed_filter, metric);
=======
	event_filter_merge_with_context(metrics->filter, set->parsed_filter, metric);
>>>>>>> 850e1d67

	/*
	 * Metrics may also be exported - make sure exporter info is set
	 */

	if (set->exporter[0] == '\0')
		return; /* not exported */

	array_foreach_elem(&metrics->exporters, exporter) {
		if (strcmp(set->exporter, exporter->name) == 0) {
			metric->export_info.exporter = exporter;
			break;
		}
	}

	if (metric->export_info.exporter == NULL)
		i_panic("Could not find exporter (%s) for metric (%s)",
			set->exporter, set->metric_name);

	/* Defaults */
	metric->export_info.include = EVENT_EXPORTER_INCL_NONE;

	tmp = t_strsplit_spaces(set->exporter_include, " ");
	for (; *tmp != NULL; tmp++) {
		if (strcmp(*tmp, "name") == 0)
			metric->export_info.include |= EVENT_EXPORTER_INCL_NAME;
		else if (strcmp(*tmp, "hostname") == 0)
			metric->export_info.include |= EVENT_EXPORTER_INCL_HOSTNAME;
		else if (strcmp(*tmp, "timestamps") == 0)
			metric->export_info.include |= EVENT_EXPORTER_INCL_TIMESTAMPS;
		else if (strcmp(*tmp, "categories") == 0)
			metric->export_info.include |= EVENT_EXPORTER_INCL_CATEGORIES;
		else if (strcmp(*tmp, "fields") == 0)
			metric->export_info.include |= EVENT_EXPORTER_INCL_FIELDS;
		else
			i_warning("Ignoring unknown exporter include '%s'", *tmp);
	}
<<<<<<< HEAD

	event_filter_merge_with_context(metrics->export_filter, set->parsed_filter, metric);
=======
>>>>>>> 850e1d67
}

static void
stats_metrics_add_from_settings(struct stats_metrics *metrics,
				const struct stats_settings *set)
{
	/* add all the exporters first */
	if (!array_is_created(&set->exporters)) {
		p_array_init(&metrics->exporters, metrics->pool, 0);
	} else {
		struct stats_exporter_settings *exporter_set;

		p_array_init(&metrics->exporters, metrics->pool,
			     array_count(&set->exporters));
		array_foreach_elem(&set->exporters, exporter_set)
			stats_exporters_add_set(metrics, exporter_set);
	}

	/* then add all the metrics */
	if (!array_is_created(&set->metrics)) {
		p_array_init(&metrics->metrics, metrics->pool, 0);
	} else {
		struct stats_metric_settings *metric_set;

		p_array_init(&metrics->metrics, metrics->pool,
			     array_count(&set->metrics));
		array_foreach_elem(&set->metrics, metric_set) T_BEGIN {
			stats_metrics_add_set(metrics, metric_set);
		} T_END;
	}
}

struct stats_metrics *stats_metrics_init(const struct stats_settings *set)
{
	struct stats_metrics *metrics;
	pool_t pool = pool_alloconly_create("stats metrics", 1024);

	metrics = p_new(pool, struct stats_metrics, 1);
	metrics->pool = pool;
	metrics->filter = event_filter_create();
	stats_metrics_add_from_settings(metrics, set);
	return metrics;
}

static void stats_metric_free(struct metric *metric)
{
	struct metric *sub_metric;
	stats_dist_deinit(&metric->duration_stats);
	for (unsigned int i = 0; i < metric->fields_count; i++)
		stats_dist_deinit(&metric->fields[i].stats);
	if (!array_is_created(&metric->sub_metrics))
		return;
	array_foreach_elem(&metric->sub_metrics, sub_metric)
		stats_metric_free(sub_metric);
}

static void stats_export_deinit(void)
{
	/* no need for event_export_transport_drop_deinit() - no-op */
	event_export_transport_http_post_deinit();
	/* no need for event_export_transport_log_deinit() - no-op */
}

void stats_metrics_deinit(struct stats_metrics **_metrics)
{
	struct stats_metrics *metrics = *_metrics;
	struct metric *metric;

	*_metrics = NULL;

	stats_export_deinit();

	array_foreach_elem(&metrics->metrics, metric)
		stats_metric_free(metric);
	event_filter_unref(&metrics->filter);
	pool_unref(&metrics->pool);
}

static void stats_metric_reset(struct metric *metric)
{
	struct metric *sub_metric;
	stats_dist_reset(metric->duration_stats);
	for (unsigned int i = 0; i < metric->fields_count; i++)
		stats_dist_reset(metric->fields[i].stats);
	if (!array_is_created(&metric->sub_metrics))
		return;
	array_foreach_elem(&metric->sub_metrics, sub_metric)
		stats_metric_reset(sub_metric);
}

void stats_metrics_reset(struct stats_metrics *metrics)
{
	struct metric *metric;

	array_foreach_elem(&metrics->metrics, metric)
		stats_metric_reset(metric);
}

struct event_filter *
stats_metrics_get_event_filter(struct stats_metrics *metrics)
{
	return metrics->filter;
}

static struct metric *
stats_metric_get_sub_metric(struct metric *metric,
			    const struct metric_value *value)
{
	struct metric *sub_metrics;

	/* lookup sub-metric */
	array_foreach_elem(&metric->sub_metrics, sub_metrics) {
		switch (sub_metrics->group_value.type) {
		case METRIC_VALUE_TYPE_STR:
			if (memcmp(sub_metrics->group_value.hash, value->hash,
				   SHA1_RESULTLEN) == 0)
				return sub_metrics;
			break;
		case METRIC_VALUE_TYPE_INT:
			if (sub_metrics->group_value.intmax == value->intmax)
				return sub_metrics;
			break;
		case METRIC_VALUE_TYPE_BUCKET_INDEX:
			if (sub_metrics->group_value.intmax == value->intmax)
				return sub_metrics;
			break;
		}
	}
	return NULL;
}

static struct metric *
stats_metric_sub_metric_alloc(struct metric *metric, const char *name, pool_t pool)
{
	struct metric *sub_metric;
	ARRAY_TYPE(const_string) fields;
	t_array_init(&fields, metric->fields_count);
	for (unsigned int i = 0; i < metric->fields_count; i++)
		array_append(&fields, &metric->fields[i].field_key, 1);
	array_append_zero(&fields);
	sub_metric = stats_metric_alloc(pool, metric->name, metric->set,
					array_idx(&fields, 0));
	sub_metric->sub_name = p_strdup(pool, str_sanitize_utf8(name, 32));
	array_append(&metric->sub_metrics, &sub_metric, 1);
	return sub_metric;
}

static bool
stats_metric_group_by_discrete(const struct event_field *field,
			       struct metric_value *value)
{
	switch (field->value_type) {
	case EVENT_FIELD_VALUE_TYPE_STR:
		value->type = METRIC_VALUE_TYPE_STR;
		/* use sha1 of value to avoid excessive memory usage in case the
		   actual value is quite long */
		sha1_get_digest(field->value.str, strlen(field->value.str),
				value->hash);
		return TRUE;
	case EVENT_FIELD_VALUE_TYPE_INTMAX:
		value->type = METRIC_VALUE_TYPE_INT;
		value->intmax = field->value.intmax;
		return TRUE;
	case EVENT_FIELD_VALUE_TYPE_TIMEVAL:
		return FALSE;
	}

	i_unreached();
}

/* convert the value to a bucket index */
static bool
stats_metric_group_by_quantized(const struct event_field *field,
				struct metric_value *value,
				const struct stats_metric_settings_group_by *group_by)
{
	switch (field->value_type) {
	case EVENT_FIELD_VALUE_TYPE_STR:
	case EVENT_FIELD_VALUE_TYPE_TIMEVAL:
		return FALSE;
	case EVENT_FIELD_VALUE_TYPE_INTMAX:
		break;
	}

	value->type = METRIC_VALUE_TYPE_BUCKET_INDEX;

	for (unsigned int i = 0; i < group_by->num_ranges; i++) {
		if ((field->value.intmax <= group_by->ranges[i].min) ||
		    (field->value.intmax > group_by->ranges[i].max))
			continue;

		value->intmax = i;
		return TRUE;
	}

	i_panic("failed to find a matching bucket for '%s'=%jd",
		group_by->field, field->value.intmax);
}

/* convert value to a bucket label */
static const char *
stats_metric_group_by_quantized_label(const struct event_field *field,
				      const struct stats_metric_settings_group_by *group_by,
				      const size_t bucket_index)
{
	const struct stats_metric_settings_bucket_range *range = &group_by->ranges[bucket_index];
	const char *name = group_by->field;
	const char *label;

	switch (field->value_type) {
	case EVENT_FIELD_VALUE_TYPE_STR:
	case EVENT_FIELD_VALUE_TYPE_TIMEVAL:
		i_unreached();
	case EVENT_FIELD_VALUE_TYPE_INTMAX:
		break;
	}

	if (range->min == INTMAX_MIN)
		label = t_strdup_printf("%s_ninf_%jd", name, range->max);
	else if (range->max == INTMAX_MAX)
		label = t_strdup_printf("%s_%jd_inf", name, range->min + 1);
	else
		label = t_strdup_printf("%s_%jd_%jd", name,
					range->min + 1, range->max);

	return label;
}

static bool
stats_metric_group_by_get_value(const struct event_field *field,
				const struct stats_metric_settings_group_by *group_by,
				struct metric_value *value)
{
	switch (group_by->func) {
	case STATS_METRIC_GROUPBY_DISCRETE:
		if (!stats_metric_group_by_discrete(field, value))
			return FALSE;
		return TRUE;
	case STATS_METRIC_GROUPBY_QUANTIZED:
		if (!stats_metric_group_by_quantized(field, value, group_by))
			return FALSE;
		return TRUE;
	}

	i_panic("unknown group-by function %d", group_by->func);
}

static const char *
stats_metric_group_by_get_label(const struct event_field *field,
				const struct stats_metric_settings_group_by *group_by,
				const struct metric_value *value)
{
	switch (group_by->func) {
	case STATS_METRIC_GROUPBY_DISCRETE:
		i_unreached();
	case STATS_METRIC_GROUPBY_QUANTIZED:
		return stats_metric_group_by_quantized_label(field, group_by,
							     value->intmax);
	}

	i_panic("unknown group-by function %d", group_by->func);
}

static void
stats_metric_group_by(struct metric *metric, struct event *event, pool_t pool)
{
	const struct stats_metric_settings_group_by *group_by = &metric->group_by[0];
	const struct event_field *field =
		event_find_field_recursive(event, group_by->field);
	struct metric *sub_metric;
	struct metric_value value;

	/* ignore missing field */
	if (field == NULL)
		return;

	if (!stats_metric_group_by_get_value(field, group_by, &value))
		return;

	if (!array_is_created(&metric->sub_metrics))
		p_array_init(&metric->sub_metrics, pool, 8);

	sub_metric = stats_metric_get_sub_metric(metric, &value);

	if (sub_metric == NULL) T_BEGIN {
		const char *value_label = NULL;

		switch (value.type) {
		case METRIC_VALUE_TYPE_STR:
			value_label = field->value.str;
			break;
		case METRIC_VALUE_TYPE_INT:
			value_label = dec2str(field->value.intmax);
			break;
		case METRIC_VALUE_TYPE_BUCKET_INDEX:
			value_label = stats_metric_group_by_get_label(field,
								      group_by,
								      &value);
			break;
		}

		sub_metric = stats_metric_sub_metric_alloc(metric, value_label,
							   pool);
		if (metric->group_by_count > 1) {
			sub_metric->group_by_count = metric->group_by_count - 1;
			sub_metric->group_by = &metric->group_by[1];
		}
		sub_metric->group_value.type = value.type;
		sub_metric->group_value.intmax = value.intmax;
		memcpy(sub_metric->group_value.hash, value.hash, SHA1_RESULTLEN);
	} T_END;

	/* sub-metrics are recursive, so each sub-metric can have additional
	   sub-metrics. */
	stats_metric_event(sub_metric, event, pool);
}

static void
stats_metric_event_field(struct event *event, const char *fieldname,
			 struct stats_dist *stats)
{
	const struct event_field *field =
		event_find_field_recursive(event, fieldname);
	intmax_t num = 0;

	if (field == NULL)
		return;

	switch (field->value_type) {
	case EVENT_FIELD_VALUE_TYPE_STR:
		break;
	case EVENT_FIELD_VALUE_TYPE_INTMAX:
		num = field->value.intmax;
		break;
	case EVENT_FIELD_VALUE_TYPE_TIMEVAL:
		num = field->value.timeval.tv_sec * 1000000ULL +
			field->value.timeval.tv_usec;
		break;
	}

	stats_dist_add(stats, num);
}

static void
stats_metric_event(struct metric *metric, struct event *event, pool_t pool)
{
	/* duration is special - we always add it */
	stats_metric_event_field(event, STATS_EVENT_FIELD_NAME_DURATION,
				 metric->duration_stats);

	for (unsigned int i = 0; i < metric->fields_count; i++)
		stats_metric_event_field(event,
					 metric->fields[i].field_key,
					 metric->fields[i].stats);

	if (metric->group_by != NULL)
		stats_metric_group_by(metric, event, pool);
}

static void
stats_export_event(struct metric *metric, struct event *oldevent)
{
	const struct metric_export_info *info = &metric->export_info;
	const struct exporter *exporter = info->exporter;
	struct event *event;

	i_assert(exporter != NULL);

	event = event_flatten(oldevent);

	T_BEGIN {
		buffer_t *buf;

		buf = t_buffer_create(128);

		exporter->format(metric, event, buf);
		exporter->transport(exporter, buf);
	} T_END;

	event_unref(&event);
}

void stats_metrics_event(struct stats_metrics *metrics, struct event *event,
			 const struct failure_context *ctx)
{
	struct event_filter_match_iter *iter;
	struct metric *metric;
	uintmax_t duration;

	/* Note: Adding the field here means that it will get exported
	   below.  This is necessary to allow group-by functions to quantize
	   based on the event duration. */
	event_get_last_duration(event, &duration);
	event_add_int(event, STATS_EVENT_FIELD_NAME_DURATION, duration);

	/* process stats & exports */
	iter = event_filter_match_iter_init(metrics->filter, event, ctx);
	while ((metric = event_filter_match_iter_next(iter)) != NULL) T_BEGIN {
		/* every metric is fed into stats */
		stats_metric_event(metric, event, metrics->pool);

		/* some metrics are exported */
		if (metric->export_info.exporter != NULL)
			stats_export_event(metric, event);
	} T_END;
	event_filter_match_iter_deinit(&iter);
}

struct stats_metrics_iter {
	struct stats_metrics *metrics;
	unsigned int idx;
};

struct stats_metrics_iter *
stats_metrics_iterate_init(struct stats_metrics *metrics)
{
	struct stats_metrics_iter *iter;

	iter = i_new(struct stats_metrics_iter, 1);
	iter->metrics = metrics;
	return iter;
}

const struct metric *stats_metrics_iterate(struct stats_metrics_iter *iter)
{
	struct metric *const *metrics;
	unsigned int count;

	metrics = array_get(&iter->metrics->metrics, &count);
	if (iter->idx >= count)
		return NULL;
	return metrics[iter->idx++];
}

void stats_metrics_iterate_deinit(struct stats_metrics_iter **_iter)
{
	struct stats_metrics_iter *iter = *_iter;

	*_iter = NULL;
	i_free(iter);
}<|MERGE_RESOLUTION|>--- conflicted
+++ resolved
@@ -102,11 +102,7 @@
 static void stats_metrics_add_set(struct stats_metrics *metrics,
 				  const struct stats_metric_settings *set)
 {
-<<<<<<< HEAD
-	struct exporter *const *exporter;
-=======
 	struct exporter *exporter;
->>>>>>> 850e1d67
 	struct metric *metric;
 	const char *const *fields;
 	const char *const *tmp;
@@ -120,12 +116,7 @@
 
 	array_push_back(&metrics->metrics, &metric);
 
-<<<<<<< HEAD
-	event_filter_merge_with_context(metrics->stats_filter, set->parsed_filter, metric);
-	event_filter_merge_with_context(metrics->combined_filter, set->parsed_filter, metric);
-=======
 	event_filter_merge_with_context(metrics->filter, set->parsed_filter, metric);
->>>>>>> 850e1d67
 
 	/*
 	 * Metrics may also be exported - make sure exporter info is set
@@ -163,11 +154,6 @@
 		else
 			i_warning("Ignoring unknown exporter include '%s'", *tmp);
 	}
-<<<<<<< HEAD
-
-	event_filter_merge_with_context(metrics->export_filter, set->parsed_filter, metric);
-=======
->>>>>>> 850e1d67
 }
 
 static void
