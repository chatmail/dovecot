/* Copyright (c) 2017-2018 Dovecot authors, see the included COPYING file */

#include "stats-common.h"
#include "array.h"
#include "str.h"
<<<<<<< HEAD
=======
#include "str-sanitize.h"
>>>>>>> aa13c86b
#include "stats-dist.h"
#include "time-util.h"
#include "event-filter.h"
#include "event-exporter.h"
#include "stats-settings.h"
#include "stats-metrics.h"

#include <ctype.h>

struct stats_metrics {
	pool_t pool;
	struct event_filter *stats_filter; /* stats-only */
	struct event_filter *export_filter; /* export-only */
	struct event_filter *combined_filter; /* stats & export */
	ARRAY(struct exporter *) exporters;
	ARRAY(struct metric *) metrics;
};

static void
stats_metric_event(struct metric *metric, struct event *event, pool_t pool);
static struct metric *
stats_metric_sub_metric_alloc(struct metric *metric, const char *name, pool_t pool);

<<<<<<< HEAD
/* This does not need to be unique as it's a display name */
static const char *sub_metric_name_create(pool_t pool, const char *name)
{
	string_t *sub_name = str_new(pool, 32);
	/* use up to 32 bytes */
	for (const char *p = name; *p != '\0' && sub_name->used < 32;
	    p++) {
		char c = *p;
		if (!i_isalnum(c))
			c = '_';
		else
			c = i_tolower(c);
		str_append_c(sub_name, c);
	}
	return str_c(sub_name);
}

=======
>>>>>>> aa13c86b
static void
stats_metric_settings_to_query(const struct stats_metric_settings *set,
			       struct event_filter_query *query_r)
{
	i_zero(query_r);

	/* generate fields for event filter */
	if (array_is_created(&set->filter)) {
		struct event_filter_field *filter_fields;
		const char *const *filters;
		unsigned int i, count;

		filters = array_get(&set->filter, &count);
		i_assert(count % 2 == 0);
		count /= 2;

		filter_fields = t_new(struct event_filter_field, count + 1);
		for (i = 0; i < count; i++) {
			filter_fields[i].key = filters[i*2];
			filter_fields[i].value = filters[i*2+1];
		}
		query_r->fields = filter_fields;
	}

	/* add query to the event filter */
	query_r->categories = t_strsplit_spaces(set->categories, " ");
	query_r->name = set->event_name;
	query_r->source_filename = t_strcut(set->source_location, ':');
	query_r->source_linenum = set->parsed_source_linenum;
}

static void stats_exporters_add_set(struct stats_metrics *metrics,
				    const struct stats_exporter_settings *set)
{
	struct exporter *exporter;

	exporter = p_new(metrics->pool, struct exporter, 1);
	exporter->name = p_strdup(metrics->pool, set->name);
	exporter->transport_args = p_strdup(metrics->pool, set->transport_args);
	exporter->transport_timeout = set->transport_timeout;
	exporter->time_format = set->parsed_time_format;

	/* TODO: The following should be plugable.
	 *
	 * Note: Make sure to mirror any changes to the below code in
	 * stats_exporter_settings_check().
	 */
	if (strcmp(set->format, "none") == 0) {
		exporter->format = event_export_fmt_none;
		exporter->format_mime_type = "application/octet-stream";
	} else if (strcmp(set->format, "json") == 0) {
		exporter->format = event_export_fmt_json;
		exporter->format_mime_type = "application/json";
	} else if (strcmp(set->format, "tab-text") == 0) {
		exporter->format = event_export_fmt_tabescaped_text;
		exporter->format_mime_type = "text/plain";
	} else {
		i_unreached();
	}

	/* TODO: The following should be plugable.
	 *
	 * Note: Make sure to mirror any changes to the below code in
	 * stats_exporter_settings_check().
	 */
	if (strcmp(set->transport, "drop") == 0) {
		exporter->transport = event_export_transport_drop;
	} else if (strcmp(set->transport, "http-post") == 0) {
		exporter->transport = event_export_transport_http_post;
	} else if (strcmp(set->transport, "log") == 0) {
		exporter->transport = event_export_transport_log;
	} else {
		i_unreached();
	}

	exporter->transport_args = set->transport_args;

	array_push_back(&metrics->exporters, &exporter);
}

static struct metric *
<<<<<<< HEAD
stats_metric_alloc(pool_t pool, const char *name, const char *const *fields)
{
	struct metric *metric = p_new(pool, struct metric, 1);
	metric->name = p_strdup(pool, name);
=======
stats_metric_alloc(pool_t pool, const char *name,
		   const struct stats_metric_settings *set,
		   const char *const *fields)
{
	struct metric *metric = p_new(pool, struct metric, 1);
	metric->name = p_strdup(pool, name);
	metric->set = set;
>>>>>>> aa13c86b
	metric->duration_stats = stats_dist_init();
	metric->fields_count = str_array_length(fields);
	if (metric->fields_count > 0) {
	    metric->fields = p_new(pool, struct metric_field,
				   metric->fields_count);
		for (unsigned int i = 0; i < metric->fields_count; i++) {
			metric->fields[i].field_key = p_strdup(pool, fields[i]);
			metric->fields[i].stats = stats_dist_init();
		}
	}
	return metric;
}

static void stats_metrics_add_set(struct stats_metrics *metrics,
				  const struct stats_metric_settings *set)
{
	struct event_filter_query query;
	struct exporter *const *exporter;
	struct metric *metric;
	const char *const *fields;
	const char *const *tmp;

	fields = t_strsplit_spaces(set->fields, " ");
<<<<<<< HEAD
	metric = stats_metric_alloc(metrics->pool, set->name, fields);

	if (*set->group_by != '\0')
		metric->group_by = (const char *const *)p_strsplit_spaces(metrics->pool, set->group_by, " ");
=======
	metric = stats_metric_alloc(metrics->pool, set->metric_name, set, fields);

	if (array_is_created(&set->parsed_group_by))
		metric->group_by = array_get(&set->parsed_group_by,
					     &metric->group_by_count);
>>>>>>> aa13c86b

	array_push_back(&metrics->metrics, &metric);

	stats_metric_settings_to_query(set, &query);
	query.context = metric;
	event_filter_add(metrics->stats_filter, &query);
	event_filter_add(metrics->combined_filter, &query);

	/*
	 * Done with statistics setup, now onto exporter setup
	 */

	if (set->exporter[0] == '\0')
		return; /* not exported */

	array_foreach(&metrics->exporters, exporter) {
		if (strcmp(set->exporter, (*exporter)->name) == 0) {
			metric->export_info.exporter = *exporter;
			break;
		}
	}

	if (metric->export_info.exporter == NULL)
		i_panic("Could not find exporter (%s) for metric (%s)",
			set->exporter, set->metric_name);

	/* Defaults */
	metric->export_info.include = EVENT_EXPORTER_INCL_NONE;

	tmp = t_strsplit_spaces(set->exporter_include, " ");
	for (; *tmp != NULL; tmp++) {
		if (strcmp(*tmp, "name") == 0)
			metric->export_info.include |= EVENT_EXPORTER_INCL_NAME;
		else if (strcmp(*tmp, "hostname") == 0)
			metric->export_info.include |= EVENT_EXPORTER_INCL_HOSTNAME;
		else if (strcmp(*tmp, "timestamps") == 0)
			metric->export_info.include |= EVENT_EXPORTER_INCL_TIMESTAMPS;
		else if (strcmp(*tmp, "categories") == 0)
			metric->export_info.include |= EVENT_EXPORTER_INCL_CATEGORIES;
		else if (strcmp(*tmp, "fields") == 0)
			metric->export_info.include |= EVENT_EXPORTER_INCL_FIELDS;
		else
			i_warning("Ignoring unknown exporter include '%s'", *tmp);
	}

	/* query already constructed */
	event_filter_add(metrics->export_filter, &query);
}

static void
stats_metrics_add_from_settings(struct stats_metrics *metrics,
				const struct stats_settings *set)
{
	/* add all the exporters first */
	if (!array_is_created(&set->exporters)) {
		p_array_init(&metrics->exporters, metrics->pool, 0);
	} else {
		struct stats_exporter_settings *const *exporter_setp;

		p_array_init(&metrics->exporters, metrics->pool,
			     array_count(&set->exporters));
		array_foreach(&set->exporters, exporter_setp)
			stats_exporters_add_set(metrics, *exporter_setp);
	}

	/* then add all the metrics */
	if (!array_is_created(&set->metrics)) {
		p_array_init(&metrics->metrics, metrics->pool, 0);
	} else {
		struct stats_metric_settings *const *metric_setp;

		p_array_init(&metrics->metrics, metrics->pool,
			     array_count(&set->metrics));
		array_foreach(&set->metrics, metric_setp) T_BEGIN {
			stats_metrics_add_set(metrics, *metric_setp);
		} T_END;
	}
}

struct stats_metrics *stats_metrics_init(const struct stats_settings *set)
{
	struct stats_metrics *metrics;
	pool_t pool = pool_alloconly_create("stats metrics", 1024);

	metrics = p_new(pool, struct stats_metrics, 1);
	metrics->pool = pool;
	metrics->stats_filter = event_filter_create();
	metrics->export_filter = event_filter_create();
	metrics->combined_filter = event_filter_create();
	stats_metrics_add_from_settings(metrics, set);
	return metrics;
}

static void stats_metric_free(struct metric *metric)
{
	struct metric *const *metricp;
	stats_dist_deinit(&metric->duration_stats);
	for (unsigned int i = 0; i < metric->fields_count; i++)
		stats_dist_deinit(&metric->fields[i].stats);
	if (!array_is_created(&metric->sub_metrics))
		return;
	array_foreach(&metric->sub_metrics, metricp)
		stats_metric_free(*metricp);
}

static void stats_export_deinit(void)
{
	/* no need for event_export_transport_drop_deinit() - no-op */
	event_export_transport_http_post_deinit();
	/* no need for event_export_transport_log_deinit() - no-op */
}

void stats_metrics_deinit(struct stats_metrics **_metrics)
{
	struct stats_metrics *metrics = *_metrics;
	struct metric *const *metricp;

	*_metrics = NULL;

	stats_export_deinit();

	array_foreach(&metrics->metrics, metricp)
		stats_metric_free(*metricp);
	event_filter_unref(&metrics->stats_filter);
	event_filter_unref(&metrics->export_filter);
	event_filter_unref(&metrics->combined_filter);
	pool_unref(&metrics->pool);
}

static void stats_metric_reset(struct metric *metric)
{
	struct metric *const *metricp;
	stats_dist_reset(metric->duration_stats);
	for (unsigned int i = 0; i < metric->fields_count; i++)
		stats_dist_reset(metric->fields[i].stats);
	if (!array_is_created(&metric->sub_metrics))
		return;
	array_foreach(&metric->sub_metrics, metricp)
		stats_metric_reset(*metricp);
}

void stats_metrics_reset(struct stats_metrics *metrics)
{
	struct metric *const *metricp;

	array_foreach(&metrics->metrics, metricp)
		stats_metric_reset(*metricp);
}

struct event_filter *
stats_metrics_get_event_filter(struct stats_metrics *metrics)
{
	return metrics->combined_filter;
}

static struct metric *
stats_metric_get_sub_metric(struct metric *metric,
			    const struct metric_value *value)
<<<<<<< HEAD
{
	struct metric *const *sub_metrics;

	/* lookup sub-metric */
	array_foreach (&metric->sub_metrics, sub_metrics) {
		if ((*sub_metrics)->group_value.type == METRIC_VALUE_TYPE_STR &&
		    memcmp((*sub_metrics)->group_value.hash, value->hash,
			   SHA1_RESULTLEN) == 0)
			return *sub_metrics;
		else if ((*sub_metrics)->group_value.type == METRIC_VALUE_TYPE_INT &&
		    (*sub_metrics)->group_value.intmax == value->intmax)
			return *sub_metrics;
	}
	return NULL;
}

static struct metric *
stats_metric_sub_metric_alloc(struct metric *metric, const char *name, pool_t pool)
{
	struct metric *sub_metric;
	ARRAY_TYPE(const_string) fields;
	t_array_init(&fields, metric->fields_count);
	for (unsigned int i = 0; i < metric->fields_count; i++)
		array_append(&fields, &metric->fields[i].field_key, 1);
	array_append_zero(&fields);
	sub_metric = stats_metric_alloc(pool, metric->name,
					array_idx(&fields, 0));
	sub_metric->sub_name = sub_metric_name_create(pool, name);
	array_append(&metric->sub_metrics, &sub_metric, 1);
	return sub_metric;
}

static void
stats_metric_group_by(struct metric *metric, struct event *event, pool_t pool)
{
	struct metric *sub_metric;
	const char *const *group = metric->group_by;
	const struct event_field *field =
		event_find_field(event, *group);
	struct metric_value value;

	/* ignore missing field */
	if (field == NULL)
		return;
	switch (field->value_type) {
	case EVENT_FIELD_VALUE_TYPE_STR:
		value.type = METRIC_VALUE_TYPE_STR;
		/* use sha1 of value to avoid excessive memory usage in case the
		   actual value is quite long */
		sha1_get_digest(field->value.str, strlen(field->value.str),
				value.hash);
		break;
	case EVENT_FIELD_VALUE_TYPE_INTMAX:
		value.type = METRIC_VALUE_TYPE_INT;
		value.intmax = field->value.intmax;
		break;
	case EVENT_FIELD_VALUE_TYPE_TIMEVAL:
		return;
	}

	if (!array_is_created(&metric->sub_metrics))
		p_array_init(&metric->sub_metrics, pool, 8);

	sub_metric = stats_metric_get_sub_metric(metric, &value);

	if (sub_metric == NULL) T_BEGIN {
		const char *value_label;
		if (value.type == METRIC_VALUE_TYPE_STR)
			value_label = field->value.str;
		else if (value.type == METRIC_VALUE_TYPE_INT)
			value_label = dec2str(field->value.intmax);
		else
			i_unreached();
		sub_metric = stats_metric_sub_metric_alloc(metric, value_label,
							   pool);
		if (group[1] != NULL)
			sub_metric->group_by = group+1;
		sub_metric->group_value.intmax = value.intmax;
		memcpy(sub_metric->group_value.hash, value.hash, SHA1_RESULTLEN);
	} T_END;

	/* sub-metrics are recursive, so each sub-metric can have additional
	   sub-metrics. */
	stats_metric_event(sub_metric, event, pool);
}

static void
stats_metric_event(struct metric *metric, struct event *event, pool_t pool)
=======
>>>>>>> aa13c86b
{
	struct metric *const *sub_metrics;

	/* lookup sub-metric */
	array_foreach (&metric->sub_metrics, sub_metrics) {
		switch ((*sub_metrics)->group_value.type) {
		case METRIC_VALUE_TYPE_STR:
			if (memcmp((*sub_metrics)->group_value.hash, value->hash,
				   SHA1_RESULTLEN) == 0)
				return *sub_metrics;
			break;
		case METRIC_VALUE_TYPE_INT:
			if ((*sub_metrics)->group_value.intmax == value->intmax)
				return *sub_metrics;
			break;
		case METRIC_VALUE_TYPE_BUCKET_INDEX:
			if ((*sub_metrics)->group_value.intmax == value->intmax)
				return *sub_metrics;
			break;
		}
	}
	return NULL;
}

static struct metric *
stats_metric_sub_metric_alloc(struct metric *metric, const char *name, pool_t pool)
{
	struct metric *sub_metric;
	ARRAY_TYPE(const_string) fields;
	t_array_init(&fields, metric->fields_count);
	for (unsigned int i = 0; i < metric->fields_count; i++)
		array_append(&fields, &metric->fields[i].field_key, 1);
	array_append_zero(&fields);
	sub_metric = stats_metric_alloc(pool, metric->name, metric->set,
					array_idx(&fields, 0));
	sub_metric->sub_name = p_strdup(pool, str_sanitize_utf8(name, 32));
	array_append(&metric->sub_metrics, &sub_metric, 1);
	return sub_metric;
}

static bool
stats_metric_group_by_discrete(const struct event_field *field,
			       struct metric_value *value)
{
	switch (field->value_type) {
	case EVENT_FIELD_VALUE_TYPE_STR:
		value->type = METRIC_VALUE_TYPE_STR;
		/* use sha1 of value to avoid excessive memory usage in case the
		   actual value is quite long */
		sha1_get_digest(field->value.str, strlen(field->value.str),
				value->hash);
		return TRUE;
	case EVENT_FIELD_VALUE_TYPE_INTMAX:
		value->type = METRIC_VALUE_TYPE_INT;
		value->intmax = field->value.intmax;
		return TRUE;
	case EVENT_FIELD_VALUE_TYPE_TIMEVAL:
		return FALSE;
	}

	i_unreached();
}

/* convert the value to a bucket index */
static bool
stats_metric_group_by_quantized(const struct event_field *field,
				struct metric_value *value,
				const struct stats_metric_settings_group_by *group_by)
{
	switch (field->value_type) {
	case EVENT_FIELD_VALUE_TYPE_STR:
	case EVENT_FIELD_VALUE_TYPE_TIMEVAL:
		return FALSE;
	case EVENT_FIELD_VALUE_TYPE_INTMAX:
		break;
	}

	value->type = METRIC_VALUE_TYPE_BUCKET_INDEX;

	for (unsigned int i = 0; i < group_by->num_ranges; i++) {
		if ((field->value.intmax <= group_by->ranges[i].min) ||
		    (field->value.intmax > group_by->ranges[i].max))
			continue;

		value->intmax = i;
		return TRUE;
	}

	i_panic("failed to find a matching bucket for '%s'=%jd",
		group_by->field, field->value.intmax);
}

/* convert value to a bucket label */
static const char *
stats_metric_group_by_quantized_label(const struct event_field *field,
				      const struct stats_metric_settings_group_by *group_by,
				      const size_t bucket_index)
{
	const struct stats_metric_settings_bucket_range *range = &group_by->ranges[bucket_index];
	const char *name = group_by->field;
	const char *label;

	switch (field->value_type) {
	case EVENT_FIELD_VALUE_TYPE_STR:
	case EVENT_FIELD_VALUE_TYPE_TIMEVAL:
		i_unreached();
	case EVENT_FIELD_VALUE_TYPE_INTMAX:
		break;
	}

	if (range->min == INTMAX_MIN)
		label = t_strdup_printf("%s_ninf_%jd", name, range->max);
	else if (range->max == INTMAX_MAX)
		label = t_strdup_printf("%s_%jd_inf", name, range->min + 1);
	else
		label = t_strdup_printf("%s_%jd_%jd", name,
					range->min + 1, range->max);

	return label;
}

static bool
stats_metric_group_by_get_value(const struct event_field *field,
				const struct stats_metric_settings_group_by *group_by,
				struct metric_value *value)
{
	switch (group_by->func) {
	case STATS_METRIC_GROUPBY_DISCRETE:
		if (!stats_metric_group_by_discrete(field, value))
			return FALSE;
		return TRUE;
	case STATS_METRIC_GROUPBY_QUANTIZED:
		if (!stats_metric_group_by_quantized(field, value, group_by))
			return FALSE;
		return TRUE;
	}

	i_panic("unknown group-by function %d", group_by->func);
}

static const char *
stats_metric_group_by_get_label(const struct event_field *field,
				const struct stats_metric_settings_group_by *group_by,
				const struct metric_value *value)
{
	switch (group_by->func) {
	case STATS_METRIC_GROUPBY_DISCRETE:
		i_unreached();
	case STATS_METRIC_GROUPBY_QUANTIZED:
		return stats_metric_group_by_quantized_label(field, group_by,
							     value->intmax);
	}

	i_panic("unknown group-by function %d", group_by->func);
}

static void
stats_metric_group_by(struct metric *metric, struct event *event, pool_t pool)
{
	const struct stats_metric_settings_group_by *group_by = &metric->group_by[0];
	const struct event_field *field = event_find_field(event, group_by->field);
	struct metric *sub_metric;
	struct metric_value value;

	/* ignore missing field */
	if (field == NULL)
		return;

	if (!stats_metric_group_by_get_value(field, group_by, &value))
		return;

	if (!array_is_created(&metric->sub_metrics))
		p_array_init(&metric->sub_metrics, pool, 8);

	sub_metric = stats_metric_get_sub_metric(metric, &value);

	if (sub_metric == NULL) T_BEGIN {
		const char *value_label = NULL;

		switch (value.type) {
		case METRIC_VALUE_TYPE_STR:
			value_label = field->value.str;
			break;
		case METRIC_VALUE_TYPE_INT:
			value_label = dec2str(field->value.intmax);
			break;
		case METRIC_VALUE_TYPE_BUCKET_INDEX:
			value_label = stats_metric_group_by_get_label(field,
								      group_by,
								      &value);
			break;
		}

		sub_metric = stats_metric_sub_metric_alloc(metric, value_label,
							   pool);
		if (metric->group_by_count > 1) {
			sub_metric->group_by_count = metric->group_by_count - 1;
			sub_metric->group_by = &metric->group_by[1];
		}
		sub_metric->group_value.type = value.type;
		sub_metric->group_value.intmax = value.intmax;
		memcpy(sub_metric->group_value.hash, value.hash, SHA1_RESULTLEN);
	} T_END;

	/* sub-metrics are recursive, so each sub-metric can have additional
	   sub-metrics. */
	stats_metric_event(sub_metric, event, pool);
}

static void
stats_metric_event_field(struct event *event, const char *fieldname,
			 struct stats_dist *stats)
{
	const struct event_field *field = event_find_field(event, fieldname);
	intmax_t num = 0;

	if (field == NULL)
		return;

	switch (field->value_type) {
	case EVENT_FIELD_VALUE_TYPE_STR:
		break;
	case EVENT_FIELD_VALUE_TYPE_INTMAX:
		num = field->value.intmax;
		break;
	case EVENT_FIELD_VALUE_TYPE_TIMEVAL:
		num = field->value.timeval.tv_sec * 1000000ULL +
			field->value.timeval.tv_usec;
		break;
	}

<<<<<<< HEAD
=======
	stats_dist_add(stats, num);
}

static void
stats_metric_event(struct metric *metric, struct event *event, pool_t pool)
{
	/* duration is special - we always add it */
	stats_metric_event_field(event, "duration",
				 metric->duration_stats);

	for (unsigned int i = 0; i < metric->fields_count; i++)
		stats_metric_event_field(event,
					 metric->fields[i].field_key,
					 metric->fields[i].stats);

>>>>>>> aa13c86b
	if (metric->group_by != NULL)
		stats_metric_group_by(metric, event, pool);
}

static void
stats_export_event(struct metric *metric, struct event *oldevent)
{
	const struct metric_export_info *info = &metric->export_info;
	const struct exporter *exporter = info->exporter;
	struct event *event;

	i_assert(exporter != NULL);

	event = event_flatten(oldevent);

	T_BEGIN {
		buffer_t *buf;

		buf = t_buffer_create(128);

		exporter->format(metric, event, buf);
		exporter->transport(exporter, buf);
	} T_END;

	event_unref(&event);
}

void stats_metrics_event(struct stats_metrics *metrics, struct event *event,
			 const struct failure_context *ctx)
{
	struct event_filter_match_iter *iter;
	struct metric *metric;
	intmax_t duration;

	/* Note: Adding the field here means that it will get exported
	   below.  This is necessary to allow group-by functions to quantize
	   based on the event duration. */
	event_get_last_duration(event, &duration);
	event_add_int(event, "duration", duration);

	/* process stats */
	iter = event_filter_match_iter_init(metrics->stats_filter, event, ctx);
	while ((metric = event_filter_match_iter_next(iter)) != NULL) T_BEGIN {
		stats_metric_event(metric, event, metrics->pool);
	} T_END;
	event_filter_match_iter_deinit(&iter);

	/* process exports */
	iter = event_filter_match_iter_init(metrics->export_filter, event, ctx);
	while ((metric = event_filter_match_iter_next(iter)) != NULL) T_BEGIN {
		stats_export_event(metric, event);
	} T_END;
	event_filter_match_iter_deinit(&iter);
}

struct stats_metrics_iter {
	struct stats_metrics *metrics;
	unsigned int idx;
};

struct stats_metrics_iter *
stats_metrics_iterate_init(struct stats_metrics *metrics)
{
	struct stats_metrics_iter *iter;

	iter = i_new(struct stats_metrics_iter, 1);
	iter->metrics = metrics;
	return iter;
}

const struct metric *stats_metrics_iterate(struct stats_metrics_iter *iter)
{
	struct metric *const *metrics;
	unsigned int count;

	metrics = array_get(&iter->metrics->metrics, &count);
	if (iter->idx >= count)
		return NULL;
	return metrics[iter->idx++];
}

void stats_metrics_iterate_deinit(struct stats_metrics_iter **_iter)
{
	struct stats_metrics_iter *iter = *_iter;

	*_iter = NULL;
	i_free(iter);
}<|MERGE_RESOLUTION|>--- conflicted
+++ resolved
@@ -3,10 +3,7 @@
 #include "stats-common.h"
 #include "array.h"
 #include "str.h"
-<<<<<<< HEAD
-=======
 #include "str-sanitize.h"
->>>>>>> aa13c86b
 #include "stats-dist.h"
 #include "time-util.h"
 #include "event-filter.h"
@@ -30,26 +27,6 @@
 static struct metric *
 stats_metric_sub_metric_alloc(struct metric *metric, const char *name, pool_t pool);
 
-<<<<<<< HEAD
-/* This does not need to be unique as it's a display name */
-static const char *sub_metric_name_create(pool_t pool, const char *name)
-{
-	string_t *sub_name = str_new(pool, 32);
-	/* use up to 32 bytes */
-	for (const char *p = name; *p != '\0' && sub_name->used < 32;
-	    p++) {
-		char c = *p;
-		if (!i_isalnum(c))
-			c = '_';
-		else
-			c = i_tolower(c);
-		str_append_c(sub_name, c);
-	}
-	return str_c(sub_name);
-}
-
-=======
->>>>>>> aa13c86b
 static void
 stats_metric_settings_to_query(const struct stats_metric_settings *set,
 			       struct event_filter_query *query_r)
@@ -131,12 +108,6 @@
 }
 
 static struct metric *
-<<<<<<< HEAD
-stats_metric_alloc(pool_t pool, const char *name, const char *const *fields)
-{
-	struct metric *metric = p_new(pool, struct metric, 1);
-	metric->name = p_strdup(pool, name);
-=======
 stats_metric_alloc(pool_t pool, const char *name,
 		   const struct stats_metric_settings *set,
 		   const char *const *fields)
@@ -144,7 +115,6 @@
 	struct metric *metric = p_new(pool, struct metric, 1);
 	metric->name = p_strdup(pool, name);
 	metric->set = set;
->>>>>>> aa13c86b
 	metric->duration_stats = stats_dist_init();
 	metric->fields_count = str_array_length(fields);
 	if (metric->fields_count > 0) {
@@ -168,18 +138,11 @@
 	const char *const *tmp;
 
 	fields = t_strsplit_spaces(set->fields, " ");
-<<<<<<< HEAD
-	metric = stats_metric_alloc(metrics->pool, set->name, fields);
-
-	if (*set->group_by != '\0')
-		metric->group_by = (const char *const *)p_strsplit_spaces(metrics->pool, set->group_by, " ");
-=======
 	metric = stats_metric_alloc(metrics->pool, set->metric_name, set, fields);
 
 	if (array_is_created(&set->parsed_group_by))
 		metric->group_by = array_get(&set->parsed_group_by,
 					     &metric->group_by_count);
->>>>>>> aa13c86b
 
 	array_push_back(&metrics->metrics, &metric);
 
@@ -338,97 +301,6 @@
 static struct metric *
 stats_metric_get_sub_metric(struct metric *metric,
 			    const struct metric_value *value)
-<<<<<<< HEAD
-{
-	struct metric *const *sub_metrics;
-
-	/* lookup sub-metric */
-	array_foreach (&metric->sub_metrics, sub_metrics) {
-		if ((*sub_metrics)->group_value.type == METRIC_VALUE_TYPE_STR &&
-		    memcmp((*sub_metrics)->group_value.hash, value->hash,
-			   SHA1_RESULTLEN) == 0)
-			return *sub_metrics;
-		else if ((*sub_metrics)->group_value.type == METRIC_VALUE_TYPE_INT &&
-		    (*sub_metrics)->group_value.intmax == value->intmax)
-			return *sub_metrics;
-	}
-	return NULL;
-}
-
-static struct metric *
-stats_metric_sub_metric_alloc(struct metric *metric, const char *name, pool_t pool)
-{
-	struct metric *sub_metric;
-	ARRAY_TYPE(const_string) fields;
-	t_array_init(&fields, metric->fields_count);
-	for (unsigned int i = 0; i < metric->fields_count; i++)
-		array_append(&fields, &metric->fields[i].field_key, 1);
-	array_append_zero(&fields);
-	sub_metric = stats_metric_alloc(pool, metric->name,
-					array_idx(&fields, 0));
-	sub_metric->sub_name = sub_metric_name_create(pool, name);
-	array_append(&metric->sub_metrics, &sub_metric, 1);
-	return sub_metric;
-}
-
-static void
-stats_metric_group_by(struct metric *metric, struct event *event, pool_t pool)
-{
-	struct metric *sub_metric;
-	const char *const *group = metric->group_by;
-	const struct event_field *field =
-		event_find_field(event, *group);
-	struct metric_value value;
-
-	/* ignore missing field */
-	if (field == NULL)
-		return;
-	switch (field->value_type) {
-	case EVENT_FIELD_VALUE_TYPE_STR:
-		value.type = METRIC_VALUE_TYPE_STR;
-		/* use sha1 of value to avoid excessive memory usage in case the
-		   actual value is quite long */
-		sha1_get_digest(field->value.str, strlen(field->value.str),
-				value.hash);
-		break;
-	case EVENT_FIELD_VALUE_TYPE_INTMAX:
-		value.type = METRIC_VALUE_TYPE_INT;
-		value.intmax = field->value.intmax;
-		break;
-	case EVENT_FIELD_VALUE_TYPE_TIMEVAL:
-		return;
-	}
-
-	if (!array_is_created(&metric->sub_metrics))
-		p_array_init(&metric->sub_metrics, pool, 8);
-
-	sub_metric = stats_metric_get_sub_metric(metric, &value);
-
-	if (sub_metric == NULL) T_BEGIN {
-		const char *value_label;
-		if (value.type == METRIC_VALUE_TYPE_STR)
-			value_label = field->value.str;
-		else if (value.type == METRIC_VALUE_TYPE_INT)
-			value_label = dec2str(field->value.intmax);
-		else
-			i_unreached();
-		sub_metric = stats_metric_sub_metric_alloc(metric, value_label,
-							   pool);
-		if (group[1] != NULL)
-			sub_metric->group_by = group+1;
-		sub_metric->group_value.intmax = value.intmax;
-		memcpy(sub_metric->group_value.hash, value.hash, SHA1_RESULTLEN);
-	} T_END;
-
-	/* sub-metrics are recursive, so each sub-metric can have additional
-	   sub-metrics. */
-	stats_metric_event(sub_metric, event, pool);
-}
-
-static void
-stats_metric_event(struct metric *metric, struct event *event, pool_t pool)
-=======
->>>>>>> aa13c86b
 {
 	struct metric *const *sub_metrics;
 
@@ -660,8 +532,6 @@
 		break;
 	}
 
-<<<<<<< HEAD
-=======
 	stats_dist_add(stats, num);
 }
 
@@ -677,7 +547,6 @@
 					 metric->fields[i].field_key,
 					 metric->fields[i].stats);
 
->>>>>>> aa13c86b
 	if (metric->group_by != NULL)
 		stats_metric_group_by(metric, event, pool);
 }
