/* Copyright (c) 2002-2015 Dovecot authors, see the included COPYING file */

#include "pop3-common.h"
#include "array.h"
#include "ioloop.h"
#include "net.h"
#include "iostream.h"
#include "istream.h"
#include "ostream.h"
#include "crc32.h"
#include "str.h"
#include "llist.h"
#include "hostpid.h"
#include "file-dotlock.h"
#include "var-expand.h"
#include "master-service.h"
#include "mail-storage.h"
#include "mail-storage-service.h"
#include "pop3-commands.h"
#include "mail-search-build.h"
#include "mail-namespace.h"

#include <unistd.h>

/* max. length of input command line (spec says 512) */
#define MAX_INBUF_SIZE 2048

/* Disconnect client when it sends too many bad commands in a row */
#define CLIENT_MAX_BAD_COMMANDS 20

/* Disconnect client after idling this many milliseconds */
#define CLIENT_IDLE_TIMEOUT_MSECS (10*60*1000)
/* If client starts idling for this many milliseconds, commit the current
   transaction. This allows the mailbox to become unlocked. */
#define CLIENT_COMMIT_TIMEOUT_MSECS (10*1000)

#define POP3_LOCK_FNAME "dovecot-pop3-session.lock"
#define POP3_SESSION_DOTLOCK_STALE_TIMEOUT_SECS (60*5)

extern struct pop3_client_vfuncs pop3_client_vfuncs;

struct pop3_module_register pop3_module_register = { 0 };

struct client *pop3_clients;
unsigned int pop3_client_count;

static enum mail_sort_type pop3_sort_program[] = {
	MAIL_SORT_POP3_ORDER,
	MAIL_SORT_END
};

static const struct dotlock_settings session_dotlock_set = {
	.timeout = 10,
	.stale_timeout = POP3_SESSION_DOTLOCK_STALE_TIMEOUT_SECS,
	.lock_suffix = "",
	.use_io_notify = TRUE
};

static void client_input(struct client *client);
static int client_output(struct client *client);

static void client_commit_timeout(struct client *client)
{
	if (client->cmd != NULL) {
		/* Can't commit while commands are running */
		return;
	}

	(void)mailbox_transaction_commit(&client->trans);
	client->trans = mailbox_transaction_begin(client->mailbox, 0);
}

static void client_idle_timeout(struct client *client)
{
	if (client->cmd != NULL) {
		client_destroy(client,
			"Disconnected for inactivity in reading our output");
	} else {
		client_send_line(client, "-ERR Disconnected for inactivity.");
		client_destroy(client, "Disconnected for inactivity");
	}
}

static int
pop3_mail_get_size(struct client *client, struct mail *mail, uoff_t *size_r)
{
	int ret;

	if (!client->set->pop3_fast_size_lookups)
		return mail_get_virtual_size(mail, size_r);

	/* first try to get the virtual size */
	mail->lookup_abort = MAIL_LOOKUP_ABORT_READ_MAIL;
	ret = mail_get_virtual_size(mail, size_r);
	mail->lookup_abort = MAIL_LOOKUP_ABORT_NEVER;
	if (ret == 0)
		return 0;

	if (mailbox_get_last_mail_error(mail->box) != MAIL_ERROR_NOTPOSSIBLE)
		return -1;

	/* virtual size not available with a fast lookup.
	   fallback to trying the physical size */
	mail->lookup_abort = MAIL_LOOKUP_ABORT_READ_MAIL;
	ret = mail_get_physical_size(mail, size_r);
	mail->lookup_abort = MAIL_LOOKUP_ABORT_NEVER;
	if (ret == 0)
		return 0;

	if (mailbox_get_last_mail_error(mail->box) != MAIL_ERROR_NOTPOSSIBLE)
		return -1;

	/* no way to quickly get the size. fallback to doing a slow virtual
	   size lookup */
	return mail_get_virtual_size(mail, size_r);
}

static void
msgnum_to_seq_map_add(ARRAY_TYPE(uint32_t) *msgnum_to_seq_map,
		      struct client *client, struct mail *mail,
		      unsigned int msgnum)
{
	uint32_t seq;

	if (mail->seq == msgnum+1)
		return;

	if (!array_is_created(msgnum_to_seq_map))
		i_array_init(msgnum_to_seq_map, client->messages_count);

	/* add any messages between this and the previous one that had
	   a POP3 order defined */
	seq = array_count(msgnum_to_seq_map) + 1;
	for (; seq <= msgnum; seq++)
		array_append(msgnum_to_seq_map, &seq, 1);
	array_append(msgnum_to_seq_map, &mail->seq, 1);
}

static int read_mailbox(struct client *client, uint32_t *failed_uid_r)
{
        struct mailbox_status status;
        struct mailbox_transaction_context *t;
	struct mail_search_args *search_args;
	struct mail_search_arg *sarg;
	struct mail_search_context *ctx;
	struct mail *mail;
	uoff_t size;
	ARRAY(uoff_t) message_sizes;
	ARRAY_TYPE(uint32_t) msgnum_to_seq_map = ARRAY_INIT;
	unsigned int msgnum;
	int ret = 1;

	*failed_uid_r = 0;

	mailbox_get_open_status(client->mailbox, STATUS_UIDVALIDITY, &status);
	client->uid_validity = status.uidvalidity;
	client->messages_count = status.messages;

	t = mailbox_transaction_begin(client->mailbox, 0);

	search_args = mail_search_build_init();
	if (client->deleted_kw != NULL) {
		sarg = mail_search_build_add(search_args, SEARCH_KEYWORDS);
		sarg->match_not = TRUE;
		sarg->value.str = p_strdup(search_args->pool,
					   client->set->pop3_deleted_flag);
		i_array_init(&client->all_seqs, 32);
	} else {
		mail_search_build_add_all(search_args);
	}
	mail_search_args_init(search_args, client->mailbox, TRUE, NULL);

	ctx = mailbox_search_init(t, search_args, pop3_sort_program,
				  client->set->pop3_fast_size_lookups ? 0 :
				  MAIL_FETCH_VIRTUAL_SIZE, NULL);
	mail_search_args_unref(&search_args);

	client->last_seen_pop3_msn = 0;
	client->total_size = 0;
	i_array_init(&message_sizes, client->messages_count);

	msgnum = 0;
	while (mailbox_search_next(ctx, &mail)) {
		if (pop3_mail_get_size(client, mail, &size) < 0) {
			ret = mail->expunged ? 0 : -1;
			*failed_uid_r = mail->uid;
			break;
		}
		if (array_is_created(&client->all_seqs))
			seq_range_array_add(&client->all_seqs, mail->seq);
		msgnum_to_seq_map_add(&msgnum_to_seq_map, client, mail, msgnum);

		if ((mail_get_flags(mail) & MAIL_SEEN) != 0)
			client->last_seen_pop3_msn = msgnum + 1;
		client->total_size += size;
		if (client->highest_seq < mail->seq)
			client->highest_seq = mail->seq;

		array_append(&message_sizes, &size, 1);
		msgnum++;
	}

	if (mailbox_search_deinit(&ctx) < 0)
		ret = -1;

	if (ret <= 0) {
		/* commit the transaction instead of rollbacking to make sure
		   we don't lose data (virtual sizes) added to cache file */
		(void)mailbox_transaction_commit(&t);
		array_free(&message_sizes);
		if (array_is_created(&msgnum_to_seq_map))
			array_free(&msgnum_to_seq_map);
		return ret;
	}
	i_assert(msgnum <= client->messages_count);
	client->messages_count = msgnum;

	if (!array_is_created(&client->all_seqs)) {
		i_array_init(&client->all_seqs, 1);
		seq_range_array_add_range(&client->all_seqs, 1, msgnum);
	}

	client->trans = t;
	client->message_sizes =
		buffer_free_without_data(&message_sizes.arr.buffer);
	if (array_is_created(&msgnum_to_seq_map)) {
		client->msgnum_to_seq_map_count =
			array_count(&msgnum_to_seq_map);
		client->msgnum_to_seq_map =
			buffer_free_without_data(&msgnum_to_seq_map.arr.buffer);
	}
	return 1;
}

static int init_pop3_deleted_flag(struct client *client, const char **error_r)
{
	const char *deleted_keywords[2];

	if (client->set->pop3_deleted_flag[0] == '\0')
		return 0;

	deleted_keywords[0] = client->set->pop3_deleted_flag;
	deleted_keywords[1] = NULL;
	if (mailbox_keywords_create(client->mailbox, deleted_keywords,
				    &client->deleted_kw) < 0) {
		*error_r = t_strdup_printf(
			"pop3_deleted_flags: Invalid keyword '%s': %s",
			client->set->pop3_deleted_flag,
			mailbox_get_last_error(client->mailbox, NULL));
		return -1;
	}
	return 0;
}

static int init_mailbox(struct client *client, const char **error_r)
{
	uint32_t failed_uid = 0, last_failed_uid = 0;
	int i, ret = -1;

	for (i = 0;; i++) {
		if (mailbox_sync(client->mailbox,
				 MAILBOX_SYNC_FLAG_FULL_READ) < 0) {
			ret = -1;
			break;
		}

		ret = read_mailbox(client, &failed_uid);
		if (ret > 0)
			return 0;
		if (i == 2)
			break;

		/* well, sync and try again. maybe it works the second time. */
		last_failed_uid = failed_uid;
		failed_uid = 0;
	}

	if (ret < 0) {
		*error_r = mailbox_get_last_error(client->mailbox, NULL);
		client_send_storage_error(client);
	} else {
		if (failed_uid == last_failed_uid && failed_uid != 0) {
			/* failed twice in same message */
			*error_r = t_strdup_printf(
				"Getting size of message UID=%u failed",
				failed_uid);
		} else {
			*error_r = "Can't sync mailbox: "
				"Messages keep getting expunged";
		}
		client_send_line(client, "-ERR [SYS/TEMP] Couldn't sync mailbox.");
	}
	return -1;
}

static enum uidl_keys parse_uidl_keymask(const char *format)
{
	enum uidl_keys mask = 0;

	for (; *format != '\0'; format++) {
		if (format[0] == '%' && format[1] != '\0') {
			switch (var_get_key(++format)) {
			case 'v':
				mask |= UIDL_UIDVALIDITY;
				break;
			case 'u':
				mask |= UIDL_UID;
				break;
			case 'm':
				mask |= UIDL_MD5;
				break;
			case 'f':
				mask |= UIDL_FILE_NAME;
				break;
			case 'g':
				mask |= UIDL_GUID;
				break;
			}
		}
	}
	return mask;
}

static void pop3_lock_session_refresh(struct client *client)
{
	if (file_dotlock_touch(client->session_dotlock) < 0) {
		client_send_line(client,
			"-ERR [SYS/TEMP] Couldn't update POP3 session lock.");
		client_destroy(client, "Couldn't lock POP3 session");
	}
}

static int pop3_lock_session(struct client *client)
{
	const struct mail_storage_settings *mail_set =
		mail_storage_service_user_get_mail_set(client->service_user);
	struct dotlock_settings dotlock_set;
	const char *dir, *path;
	int ret;

	if (!mailbox_list_get_root_path(client->inbox_ns->list,
					MAILBOX_LIST_PATH_TYPE_DIR, &dir) &&
	    !mailbox_list_get_root_path(client->inbox_ns->list,
					MAILBOX_LIST_PATH_TYPE_INDEX, &dir)) {
		i_error("pop3_lock_session: Storage has no root/index directory, "
			"can't create a POP3 session lock file");
		return -1;
	}
	path = t_strdup_printf("%s/"POP3_LOCK_FNAME, dir);

	dotlock_set = session_dotlock_set;
	dotlock_set.use_excl_lock = mail_set->dotlock_use_excl;
	dotlock_set.nfs_flush = mail_set->mail_nfs_storage;

	ret = file_dotlock_create(&dotlock_set, path, 0,
				  &client->session_dotlock);
	if (ret < 0)
		i_error("file_dotlock_create(%s) failed: %m", path);
	else if (ret > 0) {
		client->to_session_dotlock_refresh =
			timeout_add(POP3_SESSION_DOTLOCK_STALE_TIMEOUT_SECS*1000,
				    pop3_lock_session_refresh, client);
	}
	return ret;
}

int client_create(int fd_in, int fd_out, const char *session_id,
		  struct mail_user *user,
		  struct mail_storage_service_user *service_user,
		  const struct pop3_settings *set, struct client **client_r)
{
	struct mail_storage *storage;
	const char *ident;
	struct client *client;
        enum mailbox_flags flags;
	const char *errmsg;
	pool_t pool;
	int ret;

	/* always use nonblocking I/O */
	net_set_nonblock(fd_in, TRUE);
	net_set_nonblock(fd_out, TRUE);

	pool = pool_alloconly_create("pop3 client", 256);
	client = p_new(pool, struct client, 1);
	client->pool = pool;
	client->service_user = service_user;
	client->v = pop3_client_vfuncs;
	client->set = set;
	client->session_id = p_strdup(pool, session_id);
	client->fd_in = fd_in;
	client->fd_out = fd_out;
	client->input = i_stream_create_fd(fd_in, MAX_INBUF_SIZE, FALSE);
	client->output = o_stream_create_fd(fd_out, (size_t)-1, FALSE);
	o_stream_set_no_error_handling(client->output, TRUE);
	o_stream_set_flush_callback(client->output, client_output, client);

	p_array_init(&client->module_contexts, client->pool, 5);
	client->io = io_add_istream(client->input, client_input, client);
        client->last_input = ioloop_time;
	client->to_idle = timeout_add(CLIENT_IDLE_TIMEOUT_MSECS,
				      client_idle_timeout, client);
	client->to_commit = timeout_add(CLIENT_COMMIT_TIMEOUT_MSECS,
					client_commit_timeout, client);

	client->user = user;

	pop3_client_count++;
	DLLIST_PREPEND(&pop3_clients, client);

	client->inbox_ns = mail_namespace_find_inbox(user->namespaces);
	i_assert(client->inbox_ns != NULL);

	if (set->pop3_lock_session && (ret = pop3_lock_session(client)) <= 0) {
		client_send_line(client, ret < 0 ?
			"-ERR [SYS/TEMP] Failed to create POP3 session lock." :
			"-ERR [IN-USE] Mailbox is locked by another POP3 session.");
		client_destroy(client, "Couldn't lock POP3 session");
		return -1;
	}

	flags = MAILBOX_FLAG_POP3_SESSION;
	if (!set->pop3_no_flag_updates)
		flags |= MAILBOX_FLAG_DROP_RECENT;
	client->mailbox = mailbox_alloc(client->inbox_ns->list, "INBOX", flags);
	storage = mailbox_get_storage(client->mailbox);
	if (mailbox_open(client->mailbox) < 0) {
		i_error("Couldn't open INBOX: %s",
			mailbox_get_last_error(client->mailbox, NULL));
		client_send_storage_error(client);
		client_destroy(client, "Couldn't open INBOX");
		return -1;
	}
	client->mail_set = mail_storage_get_settings(storage);

	if (init_pop3_deleted_flag(client, &errmsg) < 0 ||
	    init_mailbox(client, &errmsg) < 0) {
		i_error("Couldn't init INBOX: %s", errmsg);
		client_destroy(client, "Mailbox init failed");
		return -1;
	}

	client->uidl_keymask =
		parse_uidl_keymask(client->mail_set->pop3_uidl_format);
	if (client->uidl_keymask == 0)
		i_fatal("Invalid pop3_uidl_format");

	if (var_has_key(set->pop3_logout_format, 'u', "uidl_change")) {
		/* logging uidl_change. we need hashes of the UIDLs */
		client->message_uidls_save = TRUE;
	} else if (strcmp(set->pop3_uidl_duplicates, "allow") != 0) {
		/* UIDL duplicates aren't allowed, so we'll need to
		   keep track of them */
		client->message_uidls_save = TRUE;
	}

	if (!set->pop3_no_flag_updates && client->messages_count > 0)
		client->seen_bitmask = i_malloc(MSGS_BITMASK_SIZE(client));

	ident = mail_user_get_anvil_userip_ident(client->user);
	if (ident != NULL) {
		master_service_anvil_send(master_service, t_strconcat(
			"CONNECT\t", my_pid, "\tpop3/", ident, "\n", NULL));
		client->anvil_sent = TRUE;
	}

	if (hook_client_created != NULL)
		hook_client_created(&client);

	pop3_refresh_proctitle();
	*client_r = client;
	return 0;
}

static const char *client_build_uidl_change_string(struct client *client)
{
	uint32_t i, old_hash, new_hash;
	unsigned int old_msg_count, new_msg_count;

	if (client->message_uidls == NULL) {
		/* UIDL command not given */
		return "";
	}

	/* 1..new-1 were probably left to mailbox by previous POP3 session */
	old_msg_count = client->lowest_retr_pop3_msn > 0 ?
		client->lowest_retr_pop3_msn - 1 : client->messages_count;
	for (i = 0, old_hash = 0; i < old_msg_count; i++)
		old_hash ^= crc32_str(client->message_uidls[i]);

	/* assume all except deleted messages were sent to POP3 client */
	if (!client->deleted) {
		for (i = 0, new_hash = 0; i < client->messages_count; i++)
			new_hash ^= crc32_str(client->message_uidls[i]);
	} else {
		for (i = 0, new_hash = 0; i < client->messages_count; i++) {
			if (client->deleted_bitmask[i / CHAR_BIT] &
			    (1 << (i % CHAR_BIT)))
				continue;
			new_hash ^= crc32_str(client->message_uidls[i]);
		}
	}

	new_msg_count = client->messages_count - client->deleted_count;
	if (old_hash == new_hash && old_msg_count == new_msg_count)
		return t_strdup_printf("%u/%08x", old_msg_count, old_hash);
	else {
		return t_strdup_printf("%u/%08x -> %u/%08x",
				       old_msg_count, old_hash,
				       new_msg_count, new_hash);
	}
}

static const char *client_stats(struct client *client)
{
	static struct var_expand_table static_tab[] = {
		{ 'p', NULL, "top_bytes" },
		{ 't', NULL, "top_count" },
		{ 'b', NULL, "retr_bytes" },
		{ 'r', NULL, "retr_count" },
		{ 'd', NULL, "deleted_count" },
		{ 'm', NULL, "message_count" },
		{ 's', NULL, "message_bytes" },
		{ 'i', NULL, "input" },
		{ 'o', NULL, "output" },
		{ 'u', NULL, "uidl_change" },
		{ '\0', NULL, "session" },
		{ 'd', NULL, "deleted_bytes" },
		{ '\0', NULL, NULL }
	};
	struct var_expand_table *tab;
	string_t *str;

	tab = t_malloc(sizeof(static_tab));
	memcpy(tab, static_tab, sizeof(static_tab));

	tab[0].value = dec2str(client->top_bytes);
	tab[1].value = dec2str(client->top_count);
	tab[2].value = dec2str(client->retr_bytes);
	tab[3].value = dec2str(client->retr_count);
	tab[4].value = client->delete_success ?
		dec2str(client->deleted_count) : 0;
	tab[5].value = dec2str(client->messages_count);
	tab[6].value = dec2str(client->total_size);
	tab[7].value = dec2str(client->input->v_offset);
	tab[8].value = dec2str(client->output->offset);
	if (var_has_key(client->set->pop3_logout_format,
			tab[9].key, tab[9].long_key))
		tab[9].value = client_build_uidl_change_string(client);
	else
		tab[9].value = "";
	tab[10].value = client->session_id;
	tab[11].value = client->delete_success ?
		dec2str(client->deleted_size) : 0;

	str = t_str_new(128);
	var_expand(str, client->set->pop3_logout_format, tab);
	return str_c(str);
}

<<<<<<< HEAD
static const char *client_get_disconnect_reason(struct client *client)
{
	errno = client->input->stream_errno != 0 ?
		client->input->stream_errno :
		client->output->stream_errno;
	if (errno == 0 || errno == EPIPE)
		return "Connection closed";
	return t_strdup_printf("Connection closed: %s",
			       client->input->stream_errno != 0 ?
			       i_stream_get_error(client->input) :
			       o_stream_get_error(client->output));
}
=======
>>>>>>> 146ef570
void client_destroy(struct client *client, const char *reason)
{
	client->v.destroy(client, reason);
}

static void client_default_destroy(struct client *client, const char *reason)
{
	if (client->seen_change_count > 0)
		(void)client_update_mails(client);

	if (!client->disconnected) {
		if (reason == NULL) {
			reason = io_stream_get_disconnect_reason(client->input,
								 client->output);
		}
		i_info("%s %s", reason, client_stats(client));
	}

	if (client->cmd != NULL) {
		/* deinitialize command */
		i_stream_close(client->input);
		o_stream_close(client->output);
		client->cmd(client);
		i_assert(client->cmd == NULL);
	}

	if (client->trans != NULL) {
		/* client didn't QUIT, but we still want to save any changes
		   done in this transaction. especially the cached virtual
		   message sizes. */
		(void)mailbox_transaction_commit(&client->trans);
	}
	if (array_is_created(&client->all_seqs))
		array_free(&client->all_seqs);
	if (client->deleted_kw != NULL)
		mailbox_keywords_unref(&client->deleted_kw);
	if (client->mailbox != NULL)
		mailbox_free(&client->mailbox);
	if (client->anvil_sent) {
		master_service_anvil_send(master_service, t_strconcat(
			"DISCONNECT\t", my_pid, "\tpop3/",
			mail_user_get_anvil_userip_ident(client->user),
			"\n", NULL));
	}
	mail_user_unref(&client->user);

	if (client->session_dotlock != NULL)
		file_dotlock_delete(&client->session_dotlock);
	if (client->to_session_dotlock_refresh != NULL)
		timeout_remove(&client->to_session_dotlock_refresh);

	if (client->uidl_pool != NULL)
		pool_unref(&client->uidl_pool);
	i_free(client->message_sizes);
	i_free(client->deleted_bitmask);
	i_free(client->seen_bitmask);
	i_free(client->msgnum_to_seq_map);

	if (client->io != NULL)
		io_remove(&client->io);
	timeout_remove(&client->to_idle);
	if (client->to_commit != NULL)
		timeout_remove(&client->to_commit);

	i_stream_destroy(&client->input);
	o_stream_destroy(&client->output);

	net_disconnect(client->fd_in);
	if (client->fd_in != client->fd_out)
		net_disconnect(client->fd_out);
	mail_storage_service_user_free(&client->service_user);

	pop3_client_count--;
	DLLIST_REMOVE(&pop3_clients, client);
	pool_unref(&client->pool);

	master_service_client_connection_destroyed(master_service);
	pop3_refresh_proctitle();
}

static void client_destroy_timeout(struct client *client)
{
	client_destroy(client, NULL);
}

void client_disconnect(struct client *client, const char *reason)
{
	if (client->disconnected)
		return;

	client->disconnected = TRUE;
	i_info("Disconnected: %s %s", reason, client_stats(client));

	(void)o_stream_flush(client->output);

	i_stream_close(client->input);
	o_stream_close(client->output);

	if (client->to_idle != NULL)
		timeout_remove(&client->to_idle);
	client->to_idle = timeout_add(0, client_destroy_timeout, client);
}

void client_send_line(struct client *client, const char *fmt, ...)
{
	va_list va;
	ssize_t ret;

	if (client->output->closed)
		return;

	va_start(va, fmt);

	T_BEGIN {
		string_t *str;

		str = t_str_new(256);
		str_vprintfa(str, fmt, va);
		str_append(str, "\r\n");

		ret = o_stream_send(client->output,
				    str_data(str), str_len(str));
		i_assert(ret < 0 || (size_t)ret == str_len(str));
	} T_END;
	if (ret >= 0) {
		if (!POP3_CLIENT_OUTPUT_FULL(client))
			client->last_output = ioloop_time;
		else if (client->io != NULL) {
			/* no more input until client has read
			   our output */
			io_remove(&client->io);

			/* If someone happens to flush output, we want to get
			   our IO handler back in flush callback */
			o_stream_set_flush_pending(client->output, TRUE);
		}
	}
	va_end(va);
}

void client_send_storage_error(struct client *client)
{
	const char *errstr;
	enum mail_error error;

	if (mailbox_is_inconsistent(client->mailbox)) {
		client_send_line(client, "-ERR [SYS/TEMP] Mailbox is in inconsistent "
				 "state, please relogin.");
		client_disconnect(client, "Mailbox is in inconsistent state.");
		return;
	}

	errstr = mailbox_get_last_error(client->mailbox, &error);
	switch (error) {
	case MAIL_ERROR_TEMP:
	case MAIL_ERROR_NOQUOTA:
	case MAIL_ERROR_INUSE:
		client_send_line(client, "-ERR [SYS/TEMP] %s", errstr);
		break;
	default:
		client_send_line(client, "-ERR [SYS/PERM] %s", errstr);
		break;
	}
}

bool client_handle_input(struct client *client)
{
	char *line, *args;
	int ret;

	o_stream_cork(client->output);
	while (!client->output->closed &&
	       (line = i_stream_next_line(client->input)) != NULL) {
		args = strchr(line, ' ');
		if (args != NULL)
			*args++ = '\0';

		T_BEGIN {
			ret = client_command_execute(client, line,
						     args != NULL ? args : "");
		} T_END;
		if (ret >= 0) {
			client->bad_counter = 0;
			if (client->cmd != NULL) {
				o_stream_set_flush_pending(client->output,
							   TRUE);
				client->waiting_input = TRUE;
				break;
			}
		} else if (++client->bad_counter > CLIENT_MAX_BAD_COMMANDS) {
			client_send_line(client, "-ERR Too many bad commands.");
			client_disconnect(client, "Too many bad commands.");
		}
	}
	o_stream_uncork(client->output);

	if (client->output->closed) {
		client_destroy(client, NULL);
		return FALSE;
	}
	return TRUE;
}

static void client_input(struct client *client)
{
	if (client->cmd != NULL) {
		/* we're still processing a command. wait until it's
		   finished. */
		io_remove(&client->io);
		client->waiting_input = TRUE;
		return;
	}

	client->waiting_input = FALSE;
	client->last_input = ioloop_time;
	timeout_reset(client->to_idle);
	if (client->to_commit != NULL)
		timeout_reset(client->to_commit);

	switch (i_stream_read(client->input)) {
	case -1:
		/* disconnected */
		client_destroy(client, NULL);
		return;
	case -2:
		/* line too long, kill it */
		client_send_line(client, "-ERR Input line too long.");
		client_destroy(client, "Input line too long");
		return;
	}

	(void)client_handle_input(client);
}

static int client_output(struct client *client)
{
	o_stream_cork(client->output);
	if (o_stream_flush(client->output) < 0) {
		client_destroy(client, NULL);
		return 1;
	}

	client->last_output = ioloop_time;
	timeout_reset(client->to_idle);
	if (client->to_commit != NULL)
		timeout_reset(client->to_commit);

	if (client->cmd != NULL)
		client->cmd(client);

	if (client->cmd == NULL) {
		if (o_stream_get_buffer_used_size(client->output) <
		    POP3_OUTBUF_THROTTLE_SIZE/2 && client->io == NULL &&
		    !client->input->closed) {
			/* enable input again */
			client->io = io_add_istream(client->input, client_input,
						    client);
		}
		if (client->io != NULL && client->waiting_input) {
			if (!client_handle_input(client)) {
				/* client got destroyed */
				return 1;
			}
		}
	}

	o_stream_uncork(client->output);
	if (client->cmd != NULL) {
		/* command not finished yet */
		return 0;
	} else if (client->io == NULL) {
		/* data still in output buffer, get back here to add IO */
		return 0;
	} else {
		return 1;
	}
}

void clients_destroy_all(struct mail_storage_service_ctx *storage_service)
{
	while (pop3_clients != NULL) {
		if (pop3_clients->cmd == NULL) {
			client_send_line(pop3_clients,
				"-ERR [SYS/TEMP] Server shutting down.");
		}
		mail_storage_service_io_activate_user(pop3_clients->service_user);
		client_destroy(pop3_clients, "Server shutting down.");
	}
	mail_storage_service_io_deactivate(storage_service);
}

struct pop3_client_vfuncs pop3_client_vfuncs = {
	client_default_destroy
};<|MERGE_RESOLUTION|>--- conflicted
+++ resolved
@@ -558,21 +558,6 @@
 	return str_c(str);
 }
 
-<<<<<<< HEAD
-static const char *client_get_disconnect_reason(struct client *client)
-{
-	errno = client->input->stream_errno != 0 ?
-		client->input->stream_errno :
-		client->output->stream_errno;
-	if (errno == 0 || errno == EPIPE)
-		return "Connection closed";
-	return t_strdup_printf("Connection closed: %s",
-			       client->input->stream_errno != 0 ?
-			       i_stream_get_error(client->input) :
-			       o_stream_get_error(client->output));
-}
-=======
->>>>>>> 146ef570
 void client_destroy(struct client *client, const char *reason)
 {
 	client->v.destroy(client, reason);
