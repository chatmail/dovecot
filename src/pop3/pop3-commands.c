/* Copyright (c) 2002-2012 Dovecot authors, see the included COPYING file */

#include "pop3-common.h"
#include "array.h"
#include "istream.h"
#include "ostream.h"
#include "hash.h"
#include "str.h"
#include "var-expand.h"
#include "message-size.h"
#include "mail-storage.h"
#include "mail-storage-settings.h"
#include "mail-search-build.h"
#include "pop3-capability.h"
#include "pop3-commands.h"

static enum mail_sort_type pop3_sort_program[] = {
	MAIL_SORT_POP3_ORDER,
	MAIL_SORT_END
};

static uint32_t msgnum_to_seq(struct client *client, uint32_t msgnum)
{
	return msgnum < client->msgnum_to_seq_map_count ?
		client->msgnum_to_seq_map[msgnum] : msgnum+1;
}

static const char *get_msgnum(struct client *client, const char *args,
			      unsigned int *msgnum)
{
	unsigned int num, last_num;

	num = 0;
	while (*args != '\0' && *args != ' ') {
		if (*args < '0' || *args > '9') {
			client_send_line(client,
				"-ERR Invalid message number: %s", args);
			return NULL;
		}

		last_num = num;
		num = num*10 + (*args - '0');
		if (num < last_num) {
			client_send_line(client,
				"-ERR Message number too large: %s", args);
			return NULL;
		}
		args++;
	}

	if (num == 0 || num > client->messages_count) {
		client_send_line(client,
				 "-ERR There's no message %u.", num);
		return NULL;
	}
	num--;

	if (client->deleted) {
		if (client->deleted_bitmask[num / CHAR_BIT] &
		    (1 << (num % CHAR_BIT))) {
			client_send_line(client, "-ERR Message is deleted.");
			return NULL;
		}
	}

	while (*args == ' ') args++;

	*msgnum = num;
	return args;
}

static const char *get_size(struct client *client, const char *args,
			    uoff_t *size)
{
	uoff_t num, last_num;

	num = 0;
	while (*args != '\0' && *args != ' ') {
		if (*args < '0' || *args > '9') {
			client_send_line(client, "-ERR Invalid size: %s",
					 args);
			return NULL;
		}

		last_num = num;
		num = num*10 + (*args - '0');
		if (num < last_num) {
			client_send_line(client, "-ERR Size too large: %s",
					 args);
			return NULL;
		}
		args++;
	}

	while (*args == ' ') args++;

	*size = num;
	return args;
}

static int cmd_capa(struct client *client, const char *args ATTR_UNUSED)
{
	client_send_line(client, "+OK\r\n"POP3_CAPABILITY_REPLY".");
	return 1;
}

static int cmd_dele(struct client *client, const char *args)
{
	unsigned int msgnum;

	if (get_msgnum(client, args, &msgnum) == NULL)
		return -1;

	if (!client->deleted) {
		client->deleted_bitmask = i_malloc(MSGS_BITMASK_SIZE(client));
		client->deleted = TRUE;
	}

	client->deleted_bitmask[msgnum / CHAR_BIT] |= 1 << (msgnum % CHAR_BIT);
	client->deleted_count++;
	client->deleted_size += client->message_sizes[msgnum];
	client_send_line(client, "+OK Marked to be deleted.");
	return 1;
}

struct cmd_list_context {
	unsigned int msgnum;
};

static void cmd_list_callback(struct client *client)
{
	struct cmd_list_context *ctx = client->cmd_context;
	int ret = 1;

	for (; ctx->msgnum != client->messages_count; ctx->msgnum++) {
		if (ret == 0) {
			/* buffer full */
			return;
		}

		if (client->deleted) {
			if (client->deleted_bitmask[ctx->msgnum / CHAR_BIT] &
			    (1 << (ctx->msgnum % CHAR_BIT)))
				continue;
		}

		ret = client_send_line(client, "%u %"PRIuUOFF_T, ctx->msgnum+1,
				       client->message_sizes[ctx->msgnum]);
		if (ret < 0)
			break;
	}

	client_send_line(client, ".");

	i_free(ctx);
	client->cmd = NULL;
}

static int cmd_list(struct client *client, const char *args)
{
        struct cmd_list_context *ctx;

	if (*args == '\0') {
		ctx = i_new(struct cmd_list_context, 1);
		client_send_line(client, "+OK %u messages:",
				 client->messages_count - client->deleted_count);

		client->cmd = cmd_list_callback;
		client->cmd_context = ctx;
		cmd_list_callback(client);
	} else {
		unsigned int msgnum;

		if (get_msgnum(client, args, &msgnum) == NULL)
			return -1;

		client_send_line(client, "+OK %u %"PRIuUOFF_T, msgnum+1,
				 client->message_sizes[msgnum]);
	}

	return 1;
}

static int cmd_last(struct client *client, const char *args ATTR_UNUSED)
{
	client_send_line(client, "+OK %u", client->last_seen_pop3_msn);
	return 1;
}

static int cmd_noop(struct client *client, const char *args ATTR_UNUSED)
{
	client_send_line(client, "+OK");
	return 1;
}

static struct mail_search_args *
pop3_search_build(struct client *client, uint32_t seq)
{
	struct mail_search_args *search_args;

	search_args = mail_search_build_init();
	if (seq == 0) {
		mail_search_build_add_seqset(search_args,
					     1, client->messages_count);
	} else {
		mail_search_build_add_seqset(search_args, seq, seq);
	}
	return search_args;
}

static int client_verify_ordering(struct client *client,
				  struct mail *mail, uint32_t msgnum)
{
	uint32_t seq;

	seq = msgnum_to_seq(client, msgnum);
	if (seq != mail->seq) {
		i_error("Message ordering changed unexpectedly "
			"(msg #%u: storage seq %u -> %u)",
			msgnum+1, seq, mail->seq);
		return -1;
	}
	return 0;
}

bool client_update_mails(struct client *client)
{
	struct mail_search_args *search_args;
	struct mail_search_context *ctx;
	struct mail *mail;
	uint32_t msgnum, bit;
	bool ret = TRUE;

	if (mailbox_is_readonly(client->mailbox)) {
		/* silently ignore */
		return TRUE;
	}

	search_args = pop3_search_build(client, 0);
	ctx = mailbox_search_init(client->trans, search_args,
				  pop3_sort_program, 0, NULL);
	mail_search_args_unref(&search_args);

	msgnum = 0;
	while (mailbox_search_next(ctx, &mail)) {
		if (client_verify_ordering(client, mail, msgnum) < 0) {
			ret = FALSE;
			break;
		}

		bit = 1 << (msgnum % CHAR_BIT);
		if (client->deleted_bitmask != NULL &&
		    (client->deleted_bitmask[msgnum / CHAR_BIT] & bit) != 0) {
			mail_expunge(mail);
			client->expunged_count++;
		} else if (client->seen_bitmask != NULL &&
			   (client->seen_bitmask[msgnum / CHAR_BIT] & bit) != 0) {
			mail_update_flags(mail, MODIFY_ADD, MAIL_SEEN);
		}
		msgnum++;
	}

	client->seen_change_count = 0;
	if (mailbox_search_deinit(&ctx) < 0)
		ret = FALSE;
	return ret;
}

static int cmd_quit(struct client *client, const char *args ATTR_UNUSED)
{
	if (client->deleted || client->seen_bitmask != NULL) {
		if (!client_update_mails(client)) {
			client_send_storage_error(client);
			client_disconnect(client,
				"Storage error during logout.");
			return 1;
		}
	}

	if (mailbox_transaction_commit(&client->trans) < 0 ||
	    mailbox_sync(client->mailbox, MAILBOX_SYNC_FLAG_FULL_WRITE) < 0) {
		client_send_storage_error(client);
		client_disconnect(client, "Storage error during logout.");
		return 1;
	}

	if (!client->deleted)
		client_send_line(client, "+OK Logging out.");
	else
		client_send_line(client, "+OK Logging out, messages deleted.");

	client_disconnect(client, "Logged out");
	return 1;
}

struct fetch_context {
	struct mail *mail;
	struct istream *stream;
	uoff_t body_lines;

	uoff_t *byte_counter;
	uoff_t byte_counter_offset;

	unsigned char last;
	bool cr_skipped, in_body;
};

static void fetch_deinit(struct fetch_context *ctx)
{
	mail_free(&ctx->mail);
	i_free(ctx);
}

static void fetch_callback(struct client *client)
{
	struct fetch_context *ctx = client->cmd_context;
	const unsigned char *data;
	unsigned char add;
	size_t i, size;
	int ret;

	while ((ctx->body_lines > 0 || !ctx->in_body) &&
	       i_stream_read_data(ctx->stream, &data, &size, 0) > 0) {
		if (size > 4096)
			size = 4096;

		add = '\0';
		for (i = 0; i < size; i++) {
			if ((data[i] == '\r' || data[i] == '\n') &&
			    !ctx->in_body) {
				if (i == 0 && (ctx->last == '\0' ||
					       ctx->last == '\n'))
					ctx->in_body = TRUE;
				else if (i > 0 && data[i-1] == '\n')
					ctx->in_body = TRUE;
			}

			if (data[i] == '\n') {
				if ((i == 0 && ctx->last != '\r') ||
				    (i > 0 && data[i-1] != '\r')) {
					/* missing CR */
					add = '\r';
					break;
				}

				if (ctx->in_body) {
					if (--ctx->body_lines == 0) {
						i++;
						break;
					}
				}
			} else if (data[i] == '.' &&
				   ((i == 0 && ctx->last == '\n') ||
				    (i > 0 && data[i-1] == '\n'))) {
				/* escape the dot */
				add = '.';
				break;
			} else if (data[i] == '\0' &&
				   (client->set->parsed_workarounds &
				    WORKAROUND_OUTLOOK_NO_NULS) != 0) {
				add = 0x80;
				break;
			}
		}

		if (i > 0) {
			if (o_stream_send(client->output, data, i) < 0)
				break;
			ctx->last = data[i-1];
			i_stream_skip(ctx->stream, i);
		}

		if (o_stream_get_buffer_used_size(client->output) >= 4096) {
			if ((ret = o_stream_flush(client->output)) < 0)
				break;
			if (ret == 0) {
				/* continue later */
				return;
			}
		}

		if (add != '\0') {
			if (o_stream_send(client->output, &add, 1) < 0)
				break;

			ctx->last = add;
			if (add == 0x80)
				i_stream_skip(ctx->stream, 1);
		}
	}

	if (ctx->last != '\n') {
		/* didn't end with CRLF */
		(void)o_stream_send(client->output, "\r\n", 2);
	}

	if (!ctx->in_body &&
	    (client->set->parsed_workarounds & WORKAROUND_OE_NS_EOH) != 0) {
		/* Add the missing end of headers line. */
		(void)o_stream_send(client->output, "\r\n", 2);
	}

	*ctx->byte_counter +=
		client->output->offset - ctx->byte_counter_offset;

	client_send_line(client, ".");
	fetch_deinit(ctx);
	client->cmd = NULL;
}

static int client_reply_msg_expunged(struct client *client, unsigned int msgnum)
{
	client_send_line(client, "-ERR Message %u expunged.", msgnum + 1);
	if (msgnum <= client->highest_expunged_fetch_msgnum) {
		/* client tried to fetch an expunged message again.
		   treat this as error so we'll eventually disconnect the
		   client instead of letting it loop forever. */
		return -1;
	}
	client->highest_expunged_fetch_msgnum = msgnum;
	return 1;
}

static int fetch(struct client *client, unsigned int msgnum, uoff_t body_lines,
		 uoff_t *byte_counter)
{
        struct fetch_context *ctx;
	int ret;

	ctx = i_new(struct fetch_context, 1);
	ctx->byte_counter = byte_counter;
	ctx->byte_counter_offset = client->output->offset;
	ctx->mail = mail_alloc(client->trans,
			       MAIL_FETCH_STREAM_HEADER |
			       MAIL_FETCH_STREAM_BODY, NULL);
	mail_set_seq(ctx->mail, msgnum_to_seq(client, msgnum));

	if (mail_get_stream(ctx->mail, NULL, NULL, &ctx->stream) < 0) {
		ret = client_reply_msg_expunged(client, msgnum);
		fetch_deinit(ctx);
		return ret;
	}

	if (body_lines == (uoff_t)-1 && client->seen_bitmask != NULL) {
		if ((mail_get_flags(ctx->mail) & MAIL_SEEN) == 0) {
			/* mark the message seen with RETR command */
			client->seen_bitmask[msgnum / CHAR_BIT] |=
				1 << (msgnum % CHAR_BIT);
			client->seen_change_count++;
		}
	}

	ctx->body_lines = body_lines;
	if (body_lines == (uoff_t)-1) {
		client_send_line(client, "+OK %"PRIuUOFF_T" octets",
				 client->message_sizes[msgnum]);
	} else {
		client_send_line(client, "+OK");
		ctx->body_lines++; /* internally we count the empty line too */
	}

	client->cmd = fetch_callback;
	client->cmd_context = ctx;
	fetch_callback(client);
	return 1;
}

static int cmd_retr(struct client *client, const char *args)
{
	unsigned int msgnum;

	if (get_msgnum(client, args, &msgnum) == NULL)
		return -1;

	if (client->lowest_retr_pop3_msn > msgnum+1 ||
	    client->lowest_retr_pop3_msn == 0)
		client->lowest_retr_pop3_msn = msgnum+1;
	if (client->last_seen_pop3_msn < msgnum+1)
		client->last_seen_pop3_msn = msgnum+1;

	client->retr_count++;
	return fetch(client, msgnum, (uoff_t)-1, &client->retr_bytes);
}

static int cmd_rset(struct client *client, const char *args ATTR_UNUSED)
{
	struct mail_search_context *search_ctx;
	struct mail *mail;
	struct mail_search_args *search_args;

	client->last_seen_pop3_msn = 0;

	if (client->deleted) {
		client->deleted = FALSE;
		memset(client->deleted_bitmask, 0, MSGS_BITMASK_SIZE(client));
		client->deleted_count = 0;
		client->deleted_size = 0;
	}
	if (client->seen_change_count > 0) {
		memset(client->seen_bitmask, 0, MSGS_BITMASK_SIZE(client));
		client->seen_change_count = 0;
	}

	if (client->set->pop3_enable_last) {
		/* remove all \Seen flags (as specified by RFC 1460) */
		search_args = pop3_search_build(client, 0);
		search_ctx = mailbox_search_init(client->trans,
						 search_args, NULL, 0, NULL);
		mail_search_args_unref(&search_args);

		while (mailbox_search_next(search_ctx, &mail))
			mail_update_flags(mail, MODIFY_REMOVE, MAIL_SEEN);
		(void)mailbox_search_deinit(&search_ctx);

		mailbox_transaction_commit(&client->trans);
		client->trans = mailbox_transaction_begin(client->mailbox, 0);
	}

	client_send_line(client, "+OK");
	return 1;
}

static int cmd_stat(struct client *client, const char *args ATTR_UNUSED)
{
	client_send_line(client, "+OK %u %"PRIuUOFF_T,
			 client->messages_count - client->deleted_count,
			 client->total_size - client->deleted_size);
	return 1;
}

static int cmd_top(struct client *client, const char *args)
{
	unsigned int msgnum;
	uoff_t max_lines;

	args = get_msgnum(client, args, &msgnum);
	if (args == NULL)
		return -1;
	if (get_size(client, args, &max_lines) == NULL)
		return -1;

	client->top_count++;
	return fetch(client, msgnum, max_lines, &client->top_bytes);
}

struct cmd_uidl_context {
	struct mail_search_context *search_ctx;
	struct mail *mail;
	uint32_t msgnum;
	bool list_all;
};

static void
pop3_get_uid(struct client *client, struct mail *mail, string_t *str,
	     bool *permanent_uidl_r)
{
	static struct var_expand_table static_tab[] = {
		{ 'v', NULL, "uidvalidity" },
		{ 'u', NULL, "uid" },
		{ 'm', NULL, "md5" },
		{ 'f', NULL, "filename" },
		{ 'g', NULL, "guid" },
		{ '\0', NULL, NULL }
	};
	struct var_expand_table *tab;
	char uid_str[MAX_INT_STRLEN];
	const char *uidl;

	if (mail_get_special(mail, MAIL_FETCH_UIDL_BACKEND, &uidl) == 0 &&
	    *uidl != '\0') {
		str_append(str, uidl);
		/* UIDL is already permanent */
		*permanent_uidl_r = TRUE;
		return;
	}

	*permanent_uidl_r = FALSE;

	if (client->set->pop3_reuse_xuidl &&
	    mail_get_first_header(mail, "X-UIDL", &uidl) > 0) {
		str_append(str, uidl);
		return;
	}

	tab = t_malloc(sizeof(static_tab));
	memcpy(tab, static_tab, sizeof(static_tab));
	tab[0].value = t_strdup_printf("%u", client->uid_validity);

	if ((client->uidl_keymask & UIDL_UID) != 0) {
		i_snprintf(uid_str, sizeof(uid_str), "%u",
			   mail->uid);
		tab[1].value = uid_str;
	}
	if ((client->uidl_keymask & UIDL_MD5) != 0) {
		if (mail_get_special(mail, MAIL_FETCH_HEADER_MD5,
				     &tab[2].value) < 0 ||
		    *tab[2].value == '\0') {
			/* broken */
			i_fatal("UIDL: Header MD5 not found "
				"(pop3_uidl_format=%%m not supported by storage?)");
		}
	}
	if ((client->uidl_keymask & UIDL_FILE_NAME) != 0) {
		if (mail_get_special(mail, MAIL_FETCH_UIDL_FILE_NAME,
				     &tab[3].value) < 0 ||
		    *tab[3].value == '\0') {
			/* broken */
			i_fatal("UIDL: File name not found "
				"(pop3_uidl_format=%%f not supported by storage?)");
		}
	}
	if ((client->uidl_keymask & UIDL_GUID) != 0) {
		if (mail_get_special(mail, MAIL_FETCH_GUID,
				     &tab[4].value) < 0 ||
		    *tab[4].value == '\0') {
			/* broken */
			i_fatal("UIDL: Message GUID not found "
				"(pop3_uidl_format=%%g not supported by storage?)");
		}
	}
	var_expand(str, client->mail_set->pop3_uidl_format, tab);
}

static bool
list_uidls_saved_iter(struct client *client, struct cmd_uidl_context *ctx)
{
	bool found = FALSE;
	int ret;

	while (ctx->msgnum < client->messages_count) {
		uint32_t msgnum = ctx->msgnum++;

		if (client->deleted) {
			if (client->deleted_bitmask[msgnum / CHAR_BIT] &
			    (1 << (msgnum % CHAR_BIT)))
				continue;
		}
		found = TRUE;

		ret = client_send_line(client,
				       ctx->list_all ? "%u %s" : "+OK %u %s",
				       msgnum+1, client->message_uidls[msgnum]);
		if (ret < 0 || !ctx->list_all)
			break;
		if (ret == 0) {
			/* output is being buffered, continue when there's
			   more space */
			return FALSE;
		}
	}
	/* finished */
	client->cmd = NULL;

	if (ctx->list_all)
		client_send_line(client, ".");
	i_free(ctx);
	return found;
}

static bool list_uids_iter(struct client *client, struct cmd_uidl_context *ctx)
{
	string_t *str;
	int ret;
	bool permanent_uidl, found = FALSE;

	if (client->message_uidls != NULL)
		return list_uidls_saved_iter(client, ctx);

	str = t_str_new(128);
	while (mailbox_search_next(ctx->search_ctx, &ctx->mail)) {
		uint32_t msgnum = ctx->msgnum++;

		if (client_verify_ordering(client, ctx->mail, msgnum) < 0)
			i_fatal("Can't finish POP3 UIDL command");
		if (client->deleted) {
			if (client->deleted_bitmask[msgnum / CHAR_BIT] &
			    (1 << (msgnum % CHAR_BIT)))
				continue;
		}
		found = TRUE;

		str_truncate(str, 0);
		pop3_get_uid(client, ctx->mail, str, &permanent_uidl);
		if (client->set->pop3_save_uidl && !permanent_uidl)
			mail_update_pop3_uidl(ctx->mail, str_c(str));

		ret = client_send_line(client,
				       ctx->list_all ? "%u %s" : "+OK %u %s",
				       msgnum+1, str_c(str));
		if (ret < 0)
			break;
		if (ret == 0 && ctx->list_all) {
			/* output is being buffered, continue when there's
			   more space */
			return FALSE;
		}
	}

	/* finished */
	(void)mailbox_search_deinit(&ctx->search_ctx);

	client->cmd = NULL;

	if (ctx->list_all)
		client_send_line(client, ".");
	i_free(ctx);
	return found;
}

static void cmd_uidl_callback(struct client *client)
{
	struct cmd_uidl_context *ctx = client->cmd_context;

        (void)list_uids_iter(client, ctx);
}

static void uidl_rename_duplicate(string_t *uidl, struct hash_table *prev_uidls)
{
	void *key, *value;
	unsigned int counter;

	while (hash_table_lookup_full(prev_uidls, str_c(uidl), &key, &value)) {
		/* duplicate. the value contains the number of duplicates. */
		counter = POINTER_CAST_TO(value, unsigned int) + 1;
		hash_table_update(prev_uidls, key, POINTER_CAST(counter));
		str_printfa(uidl, "-%u", counter);
		/* the second lookup really should return NULL, but just in
		   case of some weird UIDLs do this as many times as needed */
	}
}

static void client_uidls_save(struct client *client)
{
	struct mail_search_context *search_ctx;
	struct mail_search_args *search_args;
	struct mail *mail;
	struct hash_table *prev_uidls;
	string_t *str;
	char *uidl;
	enum mail_fetch_field wanted_fields;
	uint32_t msgnum;
	bool permanent_uidl, uidl_duplicates_rename;

	i_assert(client->message_uidls == NULL);

	search_args = pop3_search_build(client, 0);
	wanted_fields = 0;
	if ((client->uidl_keymask & UIDL_MD5) != 0)
		wanted_fields |= MAIL_FETCH_HEADER_MD5;

	search_ctx = mailbox_search_init(client->trans, search_args,
					 pop3_sort_program,
					 wanted_fields, NULL);
	mail_search_args_unref(&search_args);

	uidl_duplicates_rename =
		strcmp(client->set->pop3_uidl_duplicates, "rename") == 0;
	prev_uidls = hash_table_create(default_pool, default_pool, 0,
				      str_hash, (hash_cmp_callback_t *)strcmp);
	client->uidl_pool = pool_alloconly_create("message uidls", 1024);
	client->message_uidls = p_new(client->uidl_pool, const char *,
<<<<<<< HEAD
				      client->messages_count);
=======
				      client->messages_count+1);
>>>>>>> 9741bd86

	str = t_str_new(128); msgnum = 0;
	while (mailbox_search_next(search_ctx, &mail)) {
		if (client_verify_ordering(client, mail, msgnum) < 0)
			i_fatal("Can't finish POP3 UIDL command");

		str_truncate(str, 0);
		pop3_get_uid(client, mail, str, &permanent_uidl);
		if (client->set->pop3_save_uidl && !permanent_uidl)
			mail_update_pop3_uidl(mail, str_c(str));

		if (uidl_duplicates_rename)
			uidl_rename_duplicate(str, prev_uidls);
		uidl = p_strdup(client->uidl_pool, str_c(str));
		client->message_uidls[msgnum] = uidl;
		hash_table_insert(prev_uidls, uidl, POINTER_CAST(1));
		msgnum++;
	}
	(void)mailbox_search_deinit(&search_ctx);
	hash_table_destroy(&prev_uidls);
}

static struct cmd_uidl_context *
cmd_uidl_init(struct client *client, uint32_t seq)
{
        struct cmd_uidl_context *ctx;
	struct mail_search_args *search_args;
	enum mail_fetch_field wanted_fields;

	if (client->message_uidls_save && client->message_uidls == NULL)
		client_uidls_save(client);

	ctx = i_new(struct cmd_uidl_context, 1);
	ctx->list_all = seq == 0;

	if (client->message_uidls == NULL) {
		wanted_fields = 0;
		if ((client->uidl_keymask & UIDL_MD5) != 0)
			wanted_fields |= MAIL_FETCH_HEADER_MD5;

		search_args = pop3_search_build(client, seq);
		ctx->search_ctx = mailbox_search_init(client->trans, search_args,
						      pop3_sort_program,
						      wanted_fields, NULL);
		mail_search_args_unref(&search_args);
	}

	if (seq == 0) {
		client->cmd = cmd_uidl_callback;
		client->cmd_context = ctx;
	}
	return ctx;
}

static int cmd_uidl(struct client *client, const char *args)
{
        struct cmd_uidl_context *ctx;
	uint32_t seq;

	if (*args == '\0') {
		client_send_line(client, "+OK");
		ctx = cmd_uidl_init(client, 0);
		(void)list_uids_iter(client, ctx);
	} else {
		unsigned int msgnum;

		if (get_msgnum(client, args, &msgnum) == NULL)
			return -1;

		seq = msgnum_to_seq(client, msgnum);
		ctx = cmd_uidl_init(client, seq);
		ctx->msgnum = msgnum;
		if (!list_uids_iter(client, ctx))
			return client_reply_msg_expunged(client, msgnum);
	}

	return 1;
}

int client_command_execute(struct client *client,
			   const char *name, const char *args)
{
	/* keep the command uppercased */
	name = t_str_ucase(name);

	while (*args == ' ') args++;

	switch (*name) {
	case 'C':
		if (strcmp(name, "CAPA") == 0)
			return cmd_capa(client, args);
		break;
	case 'D':
		if (strcmp(name, "DELE") == 0)
			return cmd_dele(client, args);
		break;
	case 'L':
		if (strcmp(name, "LIST") == 0)
			return cmd_list(client, args);
		if (strcmp(name, "LAST") == 0 && client->set->pop3_enable_last)
			return cmd_last(client, args);
		break;
	case 'N':
		if (strcmp(name, "NOOP") == 0)
			return cmd_noop(client, args);
		break;
	case 'Q':
		if (strcmp(name, "QUIT") == 0)
			return cmd_quit(client, args);
		break;
	case 'R':
		if (strcmp(name, "RETR") == 0)
			return cmd_retr(client, args);
		if (strcmp(name, "RSET") == 0)
			return cmd_rset(client, args);
		break;
	case 'S':
		if (strcmp(name, "STAT") == 0)
			return cmd_stat(client, args);
		break;
	case 'T':
		if (strcmp(name, "TOP") == 0)
			return cmd_top(client, args);
		break;
	case 'U':
		if (strcmp(name, "UIDL") == 0)
			return cmd_uidl(client, args);
		break;
	}

	client_send_line(client, "-ERR Unknown command: %s", name);
	return -1;
}<|MERGE_RESOLUTION|>--- conflicted
+++ resolved
@@ -759,11 +759,7 @@
 				      str_hash, (hash_cmp_callback_t *)strcmp);
 	client->uidl_pool = pool_alloconly_create("message uidls", 1024);
 	client->message_uidls = p_new(client->uidl_pool, const char *,
-<<<<<<< HEAD
-				      client->messages_count);
-=======
 				      client->messages_count+1);
->>>>>>> 9741bd86
 
 	str = t_str_new(128); msgnum = 0;
 	while (mailbox_search_next(search_ctx, &mail)) {
