--- conflicted
+++ resolved
@@ -696,12 +696,8 @@
 		if (parent_def == NULL) {
 			/* we'll get here with e.g. "plugin/a/b=val".
 			   not sure if we should ever do anything here.. */
-<<<<<<< HEAD
-			if (strcmp(parent_link->full_key, parent_key) != 0)
-=======
 			if (parent_link->full_key == NULL ||
 			    strcmp(parent_link->full_key, parent_key) != 0)
->>>>>>> 8af9e4de
 				return FALSE;
 		} else {
 			if (parent_def->type != SET_STRLIST)
