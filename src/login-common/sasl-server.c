/* Copyright (c) 2002-2018 Dovecot authors, see the included COPYING file */

#include "login-common.h"
#include "str.h"
#include "base64.h"
#include "buffer.h"
#include "hex-binary.h"
#include "ioloop.h"
#include "istream.h"
#include "write-full.h"
#include "strescape.h"
#include "str-sanitize.h"
#include "anvil-client.h"
#include "auth-client.h"
#include "iostream-ssl.h"
#include "master-service.h"
#include "master-service-ssl-settings.h"
#include "master-interface.h"
#include "master-auth.h"
#include "client-common.h"

#include <unistd.h>

#define ERR_TOO_MANY_USERIP_CONNECTIONS \
	"Maximum number of connections from user+IP exceeded " \
	"(mail_max_userip_connections=%u)"

struct anvil_request {
	struct client *client;
	unsigned int auth_pid;
	unsigned char cookie[MASTER_AUTH_COOKIE_SIZE];
};

static bool
sasl_server_filter_mech(struct client *client, struct auth_mech_desc *mech)
{
	if (client->v.sasl_filter_mech != NULL &&
	    !client->v.sasl_filter_mech(client, mech))
		return FALSE;
	return ((mech->flags & MECH_SEC_ANONYMOUS) == 0 ||
		login_binary->anonymous_login_acceptable);
}

const struct auth_mech_desc *
sasl_server_get_advertised_mechs(struct client *client, unsigned int *count_r)
{
	const struct auth_mech_desc *mech;
	struct auth_mech_desc *ret_mech;
	unsigned int i, j, count;

	mech = auth_client_get_available_mechs(auth_client, &count);
	if (count == 0 || (!client->secured &&
			   strcmp(client->ssl_set->ssl, "required") == 0)) {
		*count_r = 0;
		return NULL;
	}

	ret_mech = t_new(struct auth_mech_desc, count);
	for (i = j = 0; i < count; i++) {
		struct auth_mech_desc fmech = mech[i];

		if (!sasl_server_filter_mech(client, &fmech))
			continue;

		/* a) transport is secured
		   b) auth mechanism isn't plaintext
		   c) we allow insecure authentication
		*/
		if ((fmech.flags & MECH_SEC_PRIVATE) == 0 &&
		    (client->secured || !client->set->disable_plaintext_auth ||
		     (fmech.flags & MECH_SEC_PLAINTEXT) == 0))
			ret_mech[j++] = fmech;
	}
	*count_r = j;
	return ret_mech;
}

const struct auth_mech_desc *
sasl_server_find_available_mech(struct client *client, const char *name)
{
	const struct auth_mech_desc *mech;
	struct auth_mech_desc fmech;

	mech = auth_client_find_mech(auth_client, name);
	if (mech == NULL)
		return NULL;

	fmech = *mech;
	if (!sasl_server_filter_mech(client, &fmech))
		return NULL;
	if (memcmp(&fmech, mech, sizeof(fmech)) != 0) {
		struct auth_mech_desc *nmech = t_new(struct auth_mech_desc, 1);

		*nmech = fmech;
		mech = nmech;
	}
	return mech;
}

static enum auth_request_flags
client_get_auth_flags(struct client *client)
{
        enum auth_request_flags auth_flags = 0;

	if (client->ssl_iostream != NULL &&
	    ssl_iostream_has_valid_client_cert(client->ssl_iostream))
		auth_flags |= AUTH_REQUEST_FLAG_VALID_CLIENT_CERT;
	if (client->tls || client->proxied_ssl)
		auth_flags |= AUTH_REQUEST_FLAG_TRANSPORT_SECURITY_TLS;
	if (client->secured)
		auth_flags |= AUTH_REQUEST_FLAG_SECURED;
	if (login_binary->sasl_support_final_reply)
		auth_flags |= AUTH_REQUEST_FLAG_SUPPORT_FINAL_RESP;
	return auth_flags;
}

static void ATTR_NULL(3, 4)
call_client_callback(struct client *client, enum sasl_server_reply reply,
		     const char *data, const char *const *args)
{
	sasl_server_callback_t *sasl_callback;

	i_assert(reply != SASL_SERVER_REPLY_CONTINUE);

	sasl_callback = client->sasl_callback;
	client->sasl_callback = NULL;

	sasl_callback(client, reply, data, args);
	/* NOTE: client may be destroyed now */
}

static void
master_auth_callback(const struct master_auth_reply *reply, void *context)
{
	struct client *client = context;
	enum sasl_server_reply sasl_reply = SASL_SERVER_REPLY_MASTER_FAILED;
	const char *data = NULL;

	client->master_tag = 0;
	client->authenticating = FALSE;
	if (reply != NULL) {
		switch (reply->status) {
		case MASTER_AUTH_STATUS_OK:
			sasl_reply = SASL_SERVER_REPLY_SUCCESS;
			break;
		case MASTER_AUTH_STATUS_INTERNAL_ERROR:
			sasl_reply = SASL_SERVER_REPLY_MASTER_FAILED;
			break;
		}
		client->mail_pid = reply->mail_pid;
	} else {
		auth_client_send_cancel(auth_client, client->master_auth_id);
	}
	call_client_callback(client, sasl_reply, data, NULL);
}

static int master_send_request(struct anvil_request *anvil_request)
{
	struct client *client = anvil_request->client;
	struct master_auth_request_params params;
	struct master_auth_request req;
	const unsigned char *data;
	size_t size;
	buffer_t *buf;
	const char *session_id = client_get_session_id(client);
	int fd;
	bool close_fd;

	if (client_get_plaintext_fd(client, &fd, &close_fd) < 0)
		return -1;

	i_zero(&req);
	req.auth_pid = anvil_request->auth_pid;
	req.auth_id = client->master_auth_id;
	req.local_ip = client->local_ip;
	req.remote_ip = client->ip;
	req.local_port = client->local_port;
	req.remote_port = client->remote_port;
	req.client_pid = getpid();
	if (client->ssl_iostream != NULL &&
	    ssl_iostream_get_compression(client->ssl_iostream) != NULL)
		req.flags |= MAIL_AUTH_REQUEST_FLAG_TLS_COMPRESSION;
	if (client->secured)
		req.flags |= MAIL_AUTH_REQUEST_FLAG_CONN_SECURED;
	if (client->ssl_secured)
		req.flags |= MAIL_AUTH_REQUEST_FLAG_CONN_SSL_SECURED;
	memcpy(req.cookie, anvil_request->cookie, sizeof(req.cookie));

	buf = t_buffer_create(256);
	/* session ID */
	buffer_append(buf, session_id, strlen(session_id)+1);
	/* protocol specific data (e.g. IMAP tag) */
	buffer_append(buf, client->master_data_prefix,
		      client->master_data_prefix_len);
	/* buffered client input */
	data = i_stream_get_data(client->input, &size);
	buffer_append(buf, data, size);
	req.data_size = buf->used;

	client->auth_finished = ioloop_time;

	i_zero(&params);
	params.client_fd = fd;
	params.socket_path = client->postlogin_socket_path;
	params.request = req;
	params.data = buf->data;
	master_auth_request_full(master_auth, &params, master_auth_callback,
				 client, &client->master_tag);
	if (close_fd)
		i_close_fd(&fd);
	return 0;
}

static void ATTR_NULL(1)
anvil_lookup_callback(const char *reply, void *context)
{
	struct anvil_request *req = context;
	struct client *client = req->client;
	const struct login_settings *set = client->set;
	const char *errmsg;
	unsigned int conn_count;
	int ret;

	conn_count = 0;
	if (reply != NULL && str_to_uint(reply, &conn_count) < 0)
		i_fatal("Received invalid reply from anvil: %s", reply);

	/* reply=NULL if we didn't need to do anvil lookup,
	   or if the anvil lookup failed. allow failed anvil lookups in. */
	if (reply == NULL || conn_count < set->mail_max_userip_connections) {
		ret = master_send_request(req);
		errmsg = NULL; /* client will see internal error */
	} else {
		ret = -1;
		errmsg = t_strdup_printf(ERR_TOO_MANY_USERIP_CONNECTIONS,
					 set->mail_max_userip_connections);
	}
	if (ret < 0) {
		client->authenticating = FALSE;
		auth_client_send_cancel(auth_client, client->master_auth_id);
		call_client_callback(client, SASL_SERVER_REPLY_MASTER_FAILED,
				     errmsg, NULL);
	}
	i_free(req);
}

static void
anvil_check_too_many_connections(struct client *client,
				 struct auth_client_request *request)
{
	struct anvil_request *req;
	const char *query, *cookie;
	buffer_t buf;

	req = i_new(struct anvil_request, 1);
	req->client = client;
	req->auth_pid = auth_client_request_get_server_pid(request);

	buffer_create_from_data(&buf, req->cookie, sizeof(req->cookie));
	cookie = auth_client_request_get_cookie(request);
	if (strlen(cookie) == MASTER_AUTH_COOKIE_SIZE*2)
		(void)hex_to_binary(cookie, &buf);

	if (client->virtual_user == NULL ||
	    client->set->mail_max_userip_connections == 0) {
		anvil_lookup_callback(NULL, req);
		return;
	}

	query = t_strconcat("LOOKUP\t", login_binary->protocol, "/",
			    net_ip2addr(&client->ip), "/",
			    str_tabescape(client->virtual_user), NULL);
	anvil_client_query(anvil, query, anvil_lookup_callback, req);
}

static bool
sasl_server_check_login(struct client *client)
{
	if (client->v.sasl_check_login != NULL &&
	    !client->v.sasl_check_login(client))
		return FALSE;
	if (client->auth_anonymous &&
	    !login_binary->anonymous_login_acceptable) {
		sasl_server_auth_failed(client,
			"Anonymous login denied",
			AUTH_CLIENT_FAIL_CODE_ANONYMOUS_DENIED);
		return FALSE;
	}
	return TRUE;
}

static void
authenticate_callback(struct auth_client_request *request,
		      enum auth_request_status status, const char *data_base64,
		      const char *const *args, void *context)
{
	struct client *client = context;
	unsigned int i;
	bool nologin;

	if (!client->authenticating) {
		/* client aborted */
		i_assert(status < 0);
		return;
	}
	client->auth_waiting = FALSE;

	i_assert(client->auth_request == request);
	switch (status) {
	case AUTH_REQUEST_STATUS_CONTINUE:
		/* continue */
		client->sasl_callback(client, SASL_SERVER_REPLY_CONTINUE,
				      data_base64, NULL);
		break;
	case AUTH_REQUEST_STATUS_OK:
		client->master_auth_id = auth_client_request_get_id(request);
		client->auth_request = NULL;
		client->auth_successes++;
		client->auth_passdb_args = p_strarray_dup(client->pool, args);
		client->postlogin_socket_path = NULL;

		nologin = FALSE;
		for (i = 0; args[i] != NULL; i++) {
			if (str_begins(args[i], "user=")) {
				i_free(client->virtual_user);
				i_free_and_null(client->virtual_user_orig);
				i_free_and_null(client->virtual_auth_user);
				client->virtual_user = i_strdup(args[i] + 5);
			} else if (str_begins(args[i], "original_user=")) {
				i_free(client->virtual_user_orig);
				client->virtual_user_orig = i_strdup(args[i] + 14);
			} else if (str_begins(args[i], "auth_user=")) {
				i_free(client->virtual_auth_user);
				client->virtual_auth_user =
					i_strdup(args[i] + 10);
			} else if (str_begins(args[i], "postlogin_socket=")) {
				client->postlogin_socket_path =
					p_strdup(client->pool, args[i] + 17);
			} else if (strcmp(args[i], "nologin") == 0 ||
				   strcmp(args[i], "proxy") == 0) {
				/* user can't login */
				nologin = TRUE;
			} else if (strcmp(args[i], "anonymous") == 0 ) {
				client->auth_anonymous = TRUE;
			} else if (str_begins(args[i], "resp=") &&
				   login_binary->sasl_support_final_reply) {
				client->sasl_final_resp =
					p_strdup(client->pool, args[i] + 5);
			}
		}

		if (nologin) {
			client->authenticating = FALSE;
			call_client_callback(client, SASL_SERVER_REPLY_SUCCESS,
					     NULL, args);
		} else if (!sasl_server_check_login(client)) {
			i_assert(!client->authenticating);
		} else {
			anvil_check_too_many_connections(client, request);
		}
		break;
	case AUTH_REQUEST_STATUS_INTERNAL_FAIL:
		client->auth_process_comm_fail = TRUE;
		/* fall through */
	case AUTH_REQUEST_STATUS_FAIL:
	case AUTH_REQUEST_STATUS_ABORT:
		client->auth_request = NULL;

		if (args != NULL) {
			/* parse our username if it's there */
			for (i = 0; args[i] != NULL; i++) {
				if (str_begins(args[i], "user=")) {
					i_free(client->virtual_user);
					i_free_and_null(client->virtual_user_orig);
					i_free_and_null(client->virtual_auth_user);
					client->virtual_user =
						i_strdup(args[i] + 5);
				} else if (str_begins(args[i], "original_user=")) {
					i_free(client->virtual_user_orig);
					client->virtual_user_orig =
						i_strdup(args[i] + 14);
				} else if (str_begins(args[i], "auth_user=")) {
					i_free(client->virtual_auth_user);
					client->virtual_auth_user =
						i_strdup(args[i] + 10);
				}
			}
		}

		client->authenticating = FALSE;
		call_client_callback(client, SASL_SERVER_REPLY_AUTH_FAILED,
				     NULL, args);
		break;
	}
}

static bool get_cert_username(struct client *client, const char **username_r,
			      const char **error_r)
{
	/* this was proxied connection, so we use the name here */
	if (client->client_cert_common_name != NULL) {
		*username_r = client->client_cert_common_name;
		return TRUE;
	}

	/* no SSL */
	if (client->ssl_iostream == NULL) {
		*username_r = NULL;
		return TRUE;
	}

	/* no client certificate */
	if (!ssl_iostream_has_valid_client_cert(client->ssl_iostream)) {
		*username_r = NULL;
		return TRUE;
	}

	/* get peer name */
	const char *username = ssl_iostream_get_peer_name(client->ssl_iostream);

	/* if we wanted peer name, but it was not there, fail */
	if (client->set->auth_ssl_username_from_cert &&
	    (username == NULL || *username == '\0')) {
		if (client->set->auth_ssl_require_client_cert) {
			*error_r = "Missing username in certificate";
			return FALSE;
		}
	}

	*username_r = username;
	return TRUE;
}

void sasl_server_auth_begin(struct client *client,
			    const char *service, const char *mech_name,
			    bool private, const char *initial_resp_base64,
			    sasl_server_callback_t *callback)
{
	struct auth_request_info info;
	const struct auth_mech_desc *mech;
	const char *error;

	i_assert(auth_client_is_connected(auth_client));

	client->auth_attempts++;
	client->authenticating = TRUE;
	client->master_auth_id = 0;
	if (client->auth_first_started == 0)
		client->auth_first_started = ioloop_time;
	i_free(client->auth_mech_name);
	client->auth_mech_name = str_ucase(i_strdup(mech_name));
	client->auth_anonymous = FALSE;
	client->sasl_callback = callback;

	mech = sasl_server_find_available_mech(client, mech_name);
	if (mech == NULL ||
	    ((mech->flags & MECH_SEC_PRIVATE) != 0 && !private)) {
		sasl_server_auth_failed(client,
			"Unsupported authentication mechanism.",
			AUTH_CLIENT_FAIL_CODE_MECH_INVALID);
		return;
	}

	i_assert(!private || (mech->flags & MECH_SEC_PRIVATE) != 0);

	if (!client->secured && client->set->disable_plaintext_auth &&
	    (mech->flags & MECH_SEC_PLAINTEXT) != 0) {
		sasl_server_auth_failed(client,
			"Plaintext authentication disabled.",
			 AUTH_CLIENT_FAIL_CODE_MECH_SSL_REQUIRED);
		return;
	}

	i_zero(&info);
	info.mech = mech->name;
	info.service = service;
	info.session_id = client_get_session_id(client);

	if (!get_cert_username(client, &info.cert_username, &error)) {
		client_log_err(client, t_strdup_printf("Cannot get username "
						       "from certificate: %s", error));
		sasl_server_auth_failed(client,
			"Unable to validate certificate",
			AUTH_CLIENT_FAIL_CODE_AUTHZFAILED);
		return;
	}

	if (client->ssl_iostream != NULL) {
		info.cert_username = ssl_iostream_get_peer_name(client->ssl_iostream);
		info.ssl_cipher = ssl_iostream_get_cipher(client->ssl_iostream,
							 &info.ssl_cipher_bits);
		info.ssl_pfs = ssl_iostream_get_pfs(client->ssl_iostream);
		info.ssl_protocol =
			ssl_iostream_get_protocol_name(client->ssl_iostream);
	}
	info.flags = client_get_auth_flags(client);
	info.local_ip = client->local_ip;
	info.remote_ip = client->ip;
	info.local_port = client->local_port;
	info.local_name = client->local_name;
	info.remote_port = client->remote_port;
	info.real_local_ip = client->real_local_ip;
	info.real_remote_ip = client->real_remote_ip;
	info.real_local_port = client->real_local_port;
	info.real_remote_port = client->real_remote_port;
	if (client->client_id != NULL)
		info.client_id = str_c(client->client_id);
	if (client->forward_fields != NULL)
		info.forward_fields = str_c(client->forward_fields);
	info.initial_resp_base64 = initial_resp_base64;

	client->auth_request =
		auth_client_request_new(auth_client, &info,
					authenticate_callback, client);
}

static void ATTR_NULL(2, 3)
sasl_server_auth_cancel(struct client *client, const char *reason,
			const char *code, enum sasl_server_reply reply)
{
	i_assert(client->authenticating);

	if (client->set->auth_verbose && reason != NULL) {
		const char *auth_name =
			str_sanitize(client->auth_mech_name, MAX_MECH_NAME);
		client_log(client, t_strdup_printf(
			"Authenticate %s failed: %s", auth_name, reason));
	}

	client->authenticating = FALSE;
	if (client->auth_request != NULL)
		auth_client_request_abort(&client->auth_request, reason);
<<<<<<< HEAD
=======
	if (client->master_auth_id != 0)
		auth_client_send_cancel(auth_client, client->master_auth_id);
>>>>>>> 4653eb11

	if (code != NULL) {
		const char *args[2];

		args[0] = t_strconcat("code=", code, NULL);
		args[1] = NULL;
		call_client_callback(client, reply, reason, args);
		return;
	}

	call_client_callback(client, reply, reason, NULL);
}

void sasl_server_auth_failed(struct client *client, const char *reason,
	const char *code)
{
	sasl_server_auth_cancel(client, reason, code, SASL_SERVER_REPLY_AUTH_FAILED);
}

void sasl_server_auth_abort(struct client *client)
{
	client->auth_try_aborted = TRUE;
	sasl_server_auth_cancel(client, NULL, NULL, SASL_SERVER_REPLY_AUTH_ABORTED);
}<|MERGE_RESOLUTION|>--- conflicted
+++ resolved
@@ -530,11 +530,8 @@
 	client->authenticating = FALSE;
 	if (client->auth_request != NULL)
 		auth_client_request_abort(&client->auth_request, reason);
-<<<<<<< HEAD
-=======
 	if (client->master_auth_id != 0)
 		auth_client_send_cancel(auth_client, client->master_auth_id);
->>>>>>> 4653eb11
 
 	if (code != NULL) {
 		const char *args[2];
