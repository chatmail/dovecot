--- conflicted
+++ resolved
@@ -289,8 +289,6 @@
 	return TRUE;
 }
 
-<<<<<<< HEAD
-=======
 static bool args_parse_user(struct client *client, const char *arg)
 {
 	if (str_begins(arg, "user=")) {
@@ -311,7 +309,6 @@
 	return TRUE;
 }
 
->>>>>>> aa13c86b
 static void
 authenticate_callback(struct auth_client_request *request,
 		      enum auth_request_status status, const char *data_base64,
