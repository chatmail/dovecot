--- conflicted
+++ resolved
@@ -692,15 +692,8 @@
 	ssl_iostream_context_unref(&ssl_ctx);
 	if (ssl_iostream_handshake(proxy->server_ssl_iostream) < 0) {
 		error = ssl_iostream_get_last_error(proxy->server_ssl_iostream);
-<<<<<<< HEAD
-		client_log_err(proxy->client, t_strdup_printf(
-			"proxy: Failed to start SSL handshake to %s:%u: %s",
-			net_ip2addr(&proxy->ip), proxy->port,
-			ssl_iostream_get_last_error(proxy->server_ssl_iostream)));
-=======
 		e_error(proxy->event, "Failed to start SSL handshake: %s",
 			ssl_iostream_get_last_error(proxy->server_ssl_iostream));
->>>>>>> aa13c86b
 		return -1;
 	}
 
