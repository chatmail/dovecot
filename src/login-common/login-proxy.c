/* Copyright (c) 2004-2015 Dovecot authors, see the included COPYING file */

#include "login-common.h"
#include "ioloop.h"
#include "istream.h"
#include "ostream.h"
#include "llist.h"
#include "str.h"
#include "str-sanitize.h"
#include "time-util.h"
#include "master-service.h"
#include "ipc-server.h"
#include "mail-user-hash.h"
#include "client-common.h"
#include "ssl-proxy.h"
#include "login-proxy-state.h"
#include "login-proxy.h"


#define MAX_PROXY_INPUT_SIZE 4096
#define OUTBUF_THRESHOLD 1024
#define LOGIN_PROXY_DIE_IDLE_SECS 2
#define LOGIN_PROXY_IPC_PATH "ipc-proxy"
#define LOGIN_PROXY_IPC_NAME "proxy"
#define KILLED_BY_ADMIN_REASON "Killed by admin"
#define PROXY_IMMEDIATE_FAILURE_SECS 30
#define PROXY_CONNECT_RETRY_MSECS 1000
<<<<<<< HEAD
=======
#define PROXY_DISCONNECT_INTERVAL_MSECS 100
>>>>>>> 146ef570

struct login_proxy {
	struct login_proxy *prev, *next;

	struct client *client;
	int client_fd, server_fd;
	struct io *client_io, *server_io;
	struct istream *server_input;
	struct ostream *client_output, *server_output;
	struct ssl_proxy *ssl_server_proxy;
	time_t last_io;

	struct timeval created;
	struct timeout *to, *to_notify;
	struct login_proxy_record *state_rec;

	struct ip_addr ip, source_ip;
	char *host;
	in_port_t port;
	unsigned int connect_timeout_msecs;
	unsigned int notify_refresh_secs;
	unsigned int reconnect_count;
	enum login_proxy_ssl_flags ssl_flags;

	proxy_callback_t *callback;

	unsigned int connected:1;
	unsigned int destroying:1;
	unsigned int disconnecting:1;
	unsigned int delayed_disconnect:1;
	unsigned int num_waiting_connections_updated:1;
};

static struct login_proxy_state *proxy_state;
static struct login_proxy *login_proxies = NULL;
static struct login_proxy *login_proxies_pending = NULL;
static struct login_proxy *login_proxies_disconnecting = NULL;
static struct ipc_server *login_proxy_ipc_server;

static int login_proxy_connect(struct login_proxy *proxy);
static void login_proxy_disconnect(struct login_proxy *proxy);
static void login_proxy_ipc_cmd(struct ipc_cmd *cmd, const char *line);
static void login_proxy_free_final(struct login_proxy *proxy);

static void
login_proxy_free_reason(struct login_proxy **_proxy, const char *reason)
	ATTR_NULL(2);
static void
login_proxy_free_delayed(struct login_proxy **_proxy, const char *reason)
	ATTR_NULL(2);

static void login_proxy_free_errno(struct login_proxy **proxy,
				   int err, bool server)
{
	const char *reason, *who = server ? "server" : "client";

	reason = err == 0 || err == EPIPE ?
		t_strdup_printf("Disconnected by %s", who) :
		t_strdup_printf("Disconnected by %s: %s", who, strerror(errno));
	if (server)
		login_proxy_free_delayed(proxy, reason);
	else
		login_proxy_free_reason(proxy, reason);
}

static void server_input(struct login_proxy *proxy)
{
	unsigned char buf[OUTBUF_THRESHOLD];
	ssize_t ret, ret2;

	proxy->last_io = ioloop_time;
	if (o_stream_get_buffer_used_size(proxy->client_output) >
	    OUTBUF_THRESHOLD) {
		/* client's output buffer is already quite full.
		   don't send more until we're below threshold. */
		io_remove(&proxy->server_io);
		return;
	}

	ret = net_receive(proxy->server_fd, buf, sizeof(buf));
	if (ret < 0) {
		login_proxy_free_errno(&proxy, errno, TRUE);
		return;
	}
	o_stream_cork(proxy->client_output);
	ret2 = o_stream_send(proxy->client_output, buf, ret);
	o_stream_uncork(proxy->client_output);
	if (ret2 != ret) {
		login_proxy_free_errno(&proxy,
			proxy->client_output->stream_errno, FALSE);
	}
}

static void proxy_client_input(struct login_proxy *proxy)
{
	unsigned char buf[OUTBUF_THRESHOLD];
	ssize_t ret, ret2;

	proxy->last_io = ioloop_time;
	if (o_stream_get_buffer_used_size(proxy->server_output) >
	    OUTBUF_THRESHOLD) {
		/* proxy's output buffer is already quite full.
		   don't send more until we're below threshold. */
		io_remove(&proxy->client_io);
		return;
	}

	ret = net_receive(proxy->client_fd, buf, sizeof(buf));
	if (ret < 0) {
		login_proxy_free_errno(&proxy, errno, FALSE);
		return;
	}
	o_stream_cork(proxy->server_output);
	ret2 = o_stream_send(proxy->server_output, buf, ret);
	o_stream_uncork(proxy->server_output);
	if (ret2 != ret) {
		login_proxy_free_errno(&proxy,
			proxy->server_output->stream_errno, TRUE);
	}
}

static void proxy_client_disconnected_input(struct login_proxy *proxy)
{
	unsigned char buf[OUTBUF_THRESHOLD];

	/* we're already disconnected from server. either wait for
	   disconnection timeout or for client to disconnect itself. */
	if (net_receive(proxy->client_fd, buf, sizeof(buf)) < 0)
		login_proxy_free_final(proxy);
}

static int server_output(struct login_proxy *proxy)
{
	proxy->last_io = ioloop_time;
	if (o_stream_flush(proxy->server_output) < 0) {
		login_proxy_free_errno(&proxy,
			proxy->server_output->stream_errno, TRUE);
		return 1;
	}

	if (proxy->client_io == NULL &&
	    o_stream_get_buffer_used_size(proxy->server_output) <
	    OUTBUF_THRESHOLD) {
		/* there's again space in proxy's output buffer, so we can
		   read more from client. */
		proxy->client_io = io_add(proxy->client_fd, IO_READ,
					  proxy_client_input, proxy);
	}
	return 1;
}

static int proxy_client_output(struct login_proxy *proxy)
{
	proxy->last_io = ioloop_time;
	if (o_stream_flush(proxy->client_output) < 0) {
		login_proxy_free_errno(&proxy,
			proxy->client_output->stream_errno, FALSE);
		return 1;
	}

	if (proxy->server_io == NULL &&
	    o_stream_get_buffer_used_size(proxy->client_output) <
	    OUTBUF_THRESHOLD) {
		/* there's again space in client's output buffer, so we can
		   read more from proxy. */
		proxy->server_io =
			io_add(proxy->server_fd, IO_READ, server_input, proxy);
	}
	return 1;
}

static void proxy_prelogin_input(struct login_proxy *proxy)
{
	proxy->callback(proxy->client);
}

static void proxy_plain_connected(struct login_proxy *proxy)
{
	proxy->server_input =
		i_stream_create_fd(proxy->server_fd, MAX_PROXY_INPUT_SIZE,
				   FALSE);
	proxy->server_output =
		o_stream_create_fd(proxy->server_fd, (size_t)-1, FALSE);
	o_stream_set_no_error_handling(proxy->server_output, TRUE);

	proxy->server_io =
		io_add(proxy->server_fd, IO_READ, proxy_prelogin_input, proxy);
}

static void proxy_fail_connect(struct login_proxy *proxy)
{
	if (timeval_cmp(&proxy->created, &proxy->state_rec->last_success) < 0) {
		/* there was a successful connection done since we started
		   connecting. perhaps this is just a temporary one-off
		   failure. */
	} else {
		proxy->state_rec->last_failure = ioloop_timeval;
	}
	i_assert(proxy->state_rec->num_waiting_connections > 0);
	proxy->state_rec->num_waiting_connections--;
	proxy->num_waiting_connections_updated = TRUE;
}

static void
proxy_log_connect_error(struct login_proxy *proxy)
{
	string_t *str = t_str_new(128);
	struct ip_addr local_ip;
	in_port_t local_port;

	str_printfa(str, "proxy(%s): ", proxy->client->virtual_user);
	if (!proxy->connected) {
		str_printfa(str, "connect(%s, %u) failed: %m",
			    proxy->host, proxy->port);
	} else {
		str_printfa(str, "Login for %s:%u timed out in state=%u",
			    proxy->host, proxy->port,
			    proxy->client->proxy_state);
	}
	str_printfa(str, " (after %u secs",
		    (unsigned int)(ioloop_time - proxy->created.tv_sec));
	if (proxy->reconnect_count > 0)
		str_printfa(str, ", %u reconnects", proxy->reconnect_count);

	if (proxy->server_fd != -1 &&
	    net_getsockname(proxy->server_fd, &local_ip, &local_port) == 0) {
		str_printfa(str, ", local=%s:%u",
			    net_ip2addr(&local_ip), local_port);
	} else if (proxy->source_ip.family != 0) {
		str_printfa(str, ", local=%s",
			    net_ip2addr(&proxy->source_ip));
	}

	str_append_c(str, ')');
	i_error("%s", str_c(str));
}

static void proxy_reconnect_timeout(struct login_proxy *proxy)
{
	timeout_remove(&proxy->to);
	(void)login_proxy_connect(proxy);
}

static bool proxy_try_reconnect(struct login_proxy *proxy)
{
	int since_started_msecs, left_msecs;

	since_started_msecs =
		timeval_diff_msecs(&ioloop_timeval, &proxy->created);
	if (since_started_msecs < 0)
		return FALSE; /* time moved backwards */
	left_msecs = proxy->connect_timeout_msecs - since_started_msecs;
	if (left_msecs <= 0)
		return FALSE;

	login_proxy_disconnect(proxy);
	proxy->to = timeout_add(I_MIN(PROXY_CONNECT_RETRY_MSECS, left_msecs),
				proxy_reconnect_timeout, proxy);
	proxy->reconnect_count++;
	return TRUE;
}

static void proxy_wait_connect(struct login_proxy *proxy)
{
	errno = net_geterror(proxy->server_fd);
	if (errno != 0) {
		proxy_fail_connect(proxy);
		if (!proxy_try_reconnect(proxy)) {
			proxy_log_connect_error(proxy);
			login_proxy_free(&proxy);
		}
		return;
	}
	proxy->connected = TRUE;
	proxy->num_waiting_connections_updated = TRUE;
	proxy->state_rec->last_success = ioloop_timeval;
	i_assert(proxy->state_rec->num_waiting_connections > 0);
	proxy->state_rec->num_waiting_connections--;
	proxy->state_rec->num_proxying_connections++;
	proxy->state_rec->num_disconnects_since_ts = 0;

	if ((proxy->ssl_flags & PROXY_SSL_FLAG_YES) != 0 &&
	    (proxy->ssl_flags & PROXY_SSL_FLAG_STARTTLS) == 0) {
		if (login_proxy_starttls(proxy) < 0) {
			login_proxy_free(&proxy);
			return;
		}
	} else {
		io_remove(&proxy->server_io);
		proxy_plain_connected(proxy);
	}
}

static void proxy_connect_timeout(struct login_proxy *proxy)
{
	errno = ETIMEDOUT;
	proxy_log_connect_error(proxy);
	if (!proxy->connected)
		proxy_fail_connect(proxy);
	login_proxy_free(&proxy);
}

static int login_proxy_connect(struct login_proxy *proxy)
{
	struct login_proxy_record *rec = proxy->state_rec;

<<<<<<< HEAD
	rec = login_proxy_state_get(proxy_state, &proxy->ip, proxy->port);
=======
>>>>>>> 146ef570
	if (rec->last_success.tv_sec == 0) {
		/* first connect to this IP. don't start immediately failing
		   the check below. */
		rec->last_success.tv_sec = ioloop_timeval.tv_sec - 1;
	}
	if (timeval_cmp(&rec->last_failure, &rec->last_success) > 0 &&
	    rec->last_failure.tv_sec - rec->last_success.tv_sec > PROXY_IMMEDIATE_FAILURE_SECS &&
	    rec->num_waiting_connections != 0) {
		/* the server is down. fail immediately */
		i_error("proxy(%s): Host %s:%u is down",
			proxy->client->virtual_user, proxy->host, proxy->port);
		login_proxy_free(&proxy);
		return -1;
	}

	proxy->server_fd = net_connect_ip(&proxy->ip, proxy->port,
					  proxy->source_ip.family == 0 ? NULL :
					  &proxy->source_ip);
	if (proxy->server_fd == -1) {
		proxy_log_connect_error(proxy);
		login_proxy_free(&proxy);
		return -1;
	}
	proxy->server_io = io_add(proxy->server_fd, IO_WRITE,
				  proxy_wait_connect, proxy);
	if (proxy->connect_timeout_msecs != 0) {
		proxy->to = timeout_add(proxy->connect_timeout_msecs,
					proxy_connect_timeout, proxy);
	}

	proxy->num_waiting_connections_updated = FALSE;
	proxy->state_rec = rec;
	proxy->state_rec->num_waiting_connections++;
	return 0;
}

int login_proxy_new(struct client *client,
		    const struct login_proxy_settings *set,
		    proxy_callback_t *callback)
{
	struct login_proxy *proxy;

	i_assert(client->login_proxy == NULL);

	if (set->host == NULL || *set->host == '\0') {
		i_error("proxy(%s): host not given", client->virtual_user);
		return -1;
	}

	if (client->proxy_ttl <= 1) {
		i_error("proxy(%s): TTL reached zero - "
			"proxies appear to be looping?", client->virtual_user);
		return -1;
	}

	proxy = i_new(struct login_proxy, 1);
	proxy->client = client;
	proxy->client_fd = -1;
	proxy->server_fd = -1;
	proxy->created = ioloop_timeval;
	proxy->ip = set->ip;
	proxy->source_ip = set->source_ip;
	proxy->host = i_strdup(set->host);
	proxy->port = set->port;
	proxy->connect_timeout_msecs = set->connect_timeout_msecs;
	proxy->notify_refresh_secs = set->notify_refresh_secs;
	proxy->ssl_flags = set->ssl_flags;
	proxy->state_rec = login_proxy_state_get(proxy_state, &proxy->ip,
						 proxy->port);
	client_ref(client);

	if (set->ip.family == 0 &&
	    net_addr2ip(set->host, &proxy->ip) < 0) {
		i_error("proxy(%s): BUG: host %s is not an IP "
			"(auth should have changed it)",
			client->virtual_user, set->host);
	} else {
		if (login_proxy_connect(proxy) < 0)
			return -1;
	}

	DLLIST_PREPEND(&login_proxies_pending, proxy);

	proxy->callback = callback;
	client->login_proxy = proxy;
	return 0;
}

static void login_proxy_disconnect(struct login_proxy *proxy)
{
	if (proxy->to != NULL)
		timeout_remove(&proxy->to);
	if (proxy->to_notify != NULL)
		timeout_remove(&proxy->to_notify);

	if (!proxy->num_waiting_connections_updated) {
		i_assert(proxy->state_rec->num_waiting_connections > 0);
		proxy->state_rec->num_waiting_connections--;
<<<<<<< HEAD
=======
	}
	if (proxy->connected) {
		i_assert(proxy->state_rec->num_proxying_connections > 0);
		proxy->state_rec->num_proxying_connections--;
	}
>>>>>>> 146ef570

	if (proxy->server_io != NULL)
		io_remove(&proxy->server_io);
	if (proxy->server_input != NULL)
		i_stream_destroy(&proxy->server_input);
	if (proxy->server_output != NULL)
		o_stream_destroy(&proxy->server_output);
	if (proxy->server_fd != -1)
		net_disconnect(proxy->server_fd);
}

<<<<<<< HEAD
static void ATTR_NULL(2)
login_proxy_free_reason(struct login_proxy **_proxy, const char *reason)
=======
static void login_proxy_free_final(struct login_proxy *proxy)
{
	if (proxy->delayed_disconnect) {
		DLLIST_REMOVE(&login_proxies_disconnecting, proxy);

		i_assert(proxy->state_rec->num_delayed_client_disconnects > 0);
		if (--proxy->state_rec->num_delayed_client_disconnects == 0)
			proxy->state_rec->num_disconnects_since_ts = 0;
		timeout_remove(&proxy->to);
	}

	if (proxy->client_io != NULL)
		io_remove(&proxy->client_io);
	if (proxy->client_output != NULL)
		o_stream_destroy(&proxy->client_output);
	if (proxy->client_fd != -1)
		net_disconnect(proxy->client_fd);
	if (proxy->ssl_server_proxy != NULL)
		ssl_proxy_free(&proxy->ssl_server_proxy);
	i_free(proxy->host);
	i_free(proxy);
}

static unsigned int login_proxy_delay_disconnect(struct login_proxy *proxy)
{
	struct login_proxy_record *rec = proxy->state_rec;
	const unsigned int max_delay =
		proxy->client->set->login_proxy_max_disconnect_delay;
	struct timeval disconnect_time_offset;
	unsigned int max_disconnects_per_sec, delay_msecs_since_ts, max_conns;
	int delay_msecs;

	if (rec->num_disconnects_since_ts == 0) {
		rec->disconnect_timestamp = ioloop_timeval;
		/* start from a slightly random timestamp. this way all proxy
		   processes will disconnect at slightly different times to
		   spread the load. */
		timeval_add_msecs(&rec->disconnect_timestamp,
				  rand() % PROXY_DISCONNECT_INTERVAL_MSECS);
	}
	rec->num_disconnects_since_ts++;
	if (proxy->to != NULL) {
		/* we were already lazily disconnecting this */
		return 0;
	}
	if (max_delay == 0) {
		/* delaying is disabled */
		return 0;
	}
	max_conns = rec->num_proxying_connections + rec->num_disconnects_since_ts;
	max_disconnects_per_sec = (max_conns + max_delay-1) / max_delay;
	if (rec->num_disconnects_since_ts <= max_disconnects_per_sec &&
	    rec->num_delayed_client_disconnects == 0) {
		/* wait delaying until we have 1 second's worth of clients
		   disconnected */
		return 0;
	}

	/* see at which time we should be disconnecting the client.
	   do it in 100ms intervals so the timeouts are triggered together. */
	disconnect_time_offset = rec->disconnect_timestamp;
	delay_msecs_since_ts = PROXY_DISCONNECT_INTERVAL_MSECS *
		(max_delay * rec->num_disconnects_since_ts *
		 (1000/PROXY_DISCONNECT_INTERVAL_MSECS) / max_conns);
	timeval_add_msecs(&disconnect_time_offset, delay_msecs_since_ts);
	delay_msecs = timeval_diff_msecs(&disconnect_time_offset, &ioloop_timeval);
	if (delay_msecs <= 0) {
		/* we already reached the time */
		return 0;
	}

	rec->num_delayed_client_disconnects++;
	proxy->delayed_disconnect = TRUE;
	proxy->to = timeout_add(delay_msecs, login_proxy_free_final, proxy);
	DLLIST_PREPEND(&login_proxies_disconnecting, proxy);
	return delay_msecs;
}

static void ATTR_NULL(2)
login_proxy_free_full(struct login_proxy **_proxy, const char *reason,
		      bool delayed)
>>>>>>> 146ef570
{
	struct login_proxy *proxy = *_proxy;
	struct client *client = proxy->client;
	const char *ipstr;
<<<<<<< HEAD
=======
	unsigned int delay_ms = 0;
>>>>>>> 146ef570

	*_proxy = NULL;

	if (proxy->destroying)
		return;
	proxy->destroying = TRUE;

<<<<<<< HEAD
=======
	/* we'll disconnect server side in any case. */
>>>>>>> 146ef570
	login_proxy_disconnect(proxy);

	if (proxy->client_fd != -1) {
		/* detached proxy */
		DLLIST_REMOVE(&login_proxies, proxy);

		if (delayed)
			delay_ms = login_proxy_delay_disconnect(proxy);

		ipstr = net_ip2addr(&proxy->client->ip);
		client_log(proxy->client, t_strdup_printf(
			"proxy(%s): disconnecting %s%s%s",
			proxy->client->virtual_user,
			ipstr != NULL ? ipstr : "",
			reason == NULL ? "" : t_strdup_printf(" (%s)", reason),
			delay_ms == 0 ? "" : t_strdup_printf(" - disconnecting client in %ums", delay_ms)));

		if (proxy->client_io != NULL)
			io_remove(&proxy->client_io);
	} else {
		i_assert(proxy->client_io == NULL);
		i_assert(proxy->client_output == NULL);
		i_assert(proxy->client_fd == -1);

		DLLIST_REMOVE(&login_proxies_pending, proxy);

		if (proxy->callback != NULL)
			proxy->callback(proxy->client);
	}
<<<<<<< HEAD

	if (proxy->ssl_server_proxy != NULL)
		ssl_proxy_free(&proxy->ssl_server_proxy);
	i_free(proxy->host);
	i_free(proxy);
=======
	if (delay_ms == 0)
		login_proxy_free_final(proxy);
	else {
		proxy->client_io = io_add(proxy->client_fd, IO_READ,
			proxy_client_disconnected_input, proxy);
	}
>>>>>>> 146ef570

	client->login_proxy = NULL;
	client_unref(&client);
}

static void ATTR_NULL(2)
login_proxy_free_reason(struct login_proxy **_proxy, const char *reason)
{
	login_proxy_free_full(_proxy, reason, FALSE);
}

static void ATTR_NULL(2)
login_proxy_free_delayed(struct login_proxy **_proxy, const char *reason)
{
	login_proxy_free_full(_proxy, reason, TRUE);
}

void login_proxy_free(struct login_proxy **_proxy)
{
	login_proxy_free_reason(_proxy, NULL);
}

bool login_proxy_is_ourself(const struct client *client, const char *host,
			    in_port_t port, const char *destuser)
{
	struct ip_addr ip;

	if (port != client->local_port)
		return FALSE;

	if (net_addr2ip(host, &ip) < 0)
		return FALSE;
	if (!net_ip_compare(&ip, &client->local_ip))
		return FALSE;

	return strcmp(client->virtual_user, destuser) == 0;
}

struct istream *login_proxy_get_istream(struct login_proxy *proxy)
{
	return proxy->disconnecting ? NULL : proxy->server_input;
}

struct ostream *login_proxy_get_ostream(struct login_proxy *proxy)
{
	return proxy->server_output;
}

const char *login_proxy_get_host(const struct login_proxy *proxy)
{
	return proxy->host;
}

in_port_t login_proxy_get_port(const struct login_proxy *proxy)
{
	return proxy->port;
}

enum login_proxy_ssl_flags
login_proxy_get_ssl_flags(const struct login_proxy *proxy)
{
	return proxy->ssl_flags;
}

static void login_proxy_notify(struct login_proxy *proxy)
{
	login_proxy_state_notify(proxy_state, proxy->client->proxy_user);
}

void login_proxy_detach(struct login_proxy *proxy)
{
	struct client *client = proxy->client;
	const unsigned char *data;
	size_t size;

	i_assert(proxy->client_fd == -1);
	i_assert(proxy->server_output != NULL);

	if (proxy->to != NULL)
		timeout_remove(&proxy->to);

	proxy->client_fd = i_stream_get_fd(client->input);
	proxy->client_output = client->output;

	o_stream_set_max_buffer_size(client->output, (size_t)-1);
	o_stream_set_flush_callback(client->output, proxy_client_output, proxy);
	client->output = NULL;

	/* send all pending client input to proxy and get rid of the stream */
	data = i_stream_get_data(client->input, &size);
	if (size != 0)
		o_stream_nsend(proxy->server_output, data, size);

	/* from now on, just do dummy proxying */
	io_remove(&proxy->server_io);
	proxy->server_io =
		io_add(proxy->server_fd, IO_READ, server_input, proxy);
	proxy->client_io =
		io_add(proxy->client_fd, IO_READ, proxy_client_input, proxy);
	o_stream_set_flush_callback(proxy->server_output, server_output, proxy);
	i_stream_destroy(&proxy->server_input);

	if (proxy->notify_refresh_secs != 0) {
		proxy->to_notify =
			timeout_add(proxy->notify_refresh_secs * 1000,
				    login_proxy_notify, proxy);
	}

	proxy->callback = NULL;

	if (login_proxy_ipc_server == NULL) {
		login_proxy_ipc_server =
			ipc_server_init(LOGIN_PROXY_IPC_PATH,
					LOGIN_PROXY_IPC_NAME,
					login_proxy_ipc_cmd);
	}

	DLLIST_REMOVE(&login_proxies_pending, proxy);
	DLLIST_PREPEND(&login_proxies, proxy);

	client->fd = -1;
	client->login_proxy = NULL;
}

static int login_proxy_ssl_handshaked(void *context)
{
	struct login_proxy *proxy = context;

	if ((proxy->ssl_flags & PROXY_SSL_FLAG_ANY_CERT) != 0)
		return 0;

	if (ssl_proxy_has_broken_client_cert(proxy->ssl_server_proxy)) {
		client_log_err(proxy->client, t_strdup_printf(
			"proxy: Received invalid SSL certificate from %s:%u: %s",
			proxy->host, proxy->port,
			ssl_proxy_get_cert_error(proxy->ssl_server_proxy)));
	} else if (!ssl_proxy_has_valid_client_cert(proxy->ssl_server_proxy)) {
		client_log_err(proxy->client, t_strdup_printf(
			"proxy: SSL certificate not received from %s:%u",
			proxy->host, proxy->port));
	} else if (ssl_proxy_cert_match_name(proxy->ssl_server_proxy,
					     proxy->host) < 0) {
		client_log_err(proxy->client, t_strdup_printf(
			"proxy: hostname doesn't match SSL certificate at %s:%u",
			proxy->host, proxy->port));
	} else {
		return 0;
	}
	proxy->disconnecting = TRUE;
	return -1;
}

int login_proxy_starttls(struct login_proxy *proxy)
{
	int fd;

	if (proxy->server_input != NULL)
		i_stream_destroy(&proxy->server_input);
	if (proxy->server_output != NULL)
		o_stream_destroy(&proxy->server_output);
	io_remove(&proxy->server_io);

	fd = ssl_proxy_client_alloc(proxy->server_fd, &proxy->client->ip,
				    proxy->client->pool, proxy->client->set,
				    proxy->client->ssl_set,
				    login_proxy_ssl_handshaked, proxy,
				    &proxy->ssl_server_proxy);
	if (fd < 0) {
		client_log_err(proxy->client, t_strdup_printf(
			"proxy: SSL handshake failed to %s:%u",
			proxy->host, proxy->port));
		return -1;
	}
	ssl_proxy_set_client(proxy->ssl_server_proxy, proxy->client);
	ssl_proxy_start(proxy->ssl_server_proxy);

	proxy->server_fd = fd;
	proxy_plain_connected(proxy);
	return 0;
}

static void proxy_kill_idle(struct login_proxy *proxy)
{
	login_proxy_free_reason(&proxy, KILLED_BY_ADMIN_REASON);
}

void login_proxy_kill_idle(void)
{
	struct login_proxy *proxy, *next;
	time_t now = time(NULL);
	time_t stop_timestamp = now - LOGIN_PROXY_DIE_IDLE_SECS;
	unsigned int stop_msecs;

	for (proxy = login_proxies; proxy != NULL; proxy = next) {
		next = proxy->next;

		if (proxy->last_io <= stop_timestamp)
			proxy_kill_idle(proxy);
		else {
			i_assert(proxy->to == NULL);
			stop_msecs = (proxy->last_io - stop_timestamp) * 1000;
			proxy->to = timeout_add(stop_msecs,
						proxy_kill_idle, proxy);
		}
	}
}

static void
login_proxy_cmd_kick(struct ipc_cmd *cmd, const char *const *args)
{
	struct login_proxy *proxy, *next;
	unsigned int count = 0;

	if (args[0] == NULL) {
		ipc_cmd_fail(&cmd, "Missing parameter");
		return;
	}

	for (proxy = login_proxies; proxy != NULL; proxy = next) {
		next = proxy->next;

		if (strcmp(proxy->client->virtual_user, args[0]) == 0) {
			login_proxy_free_delayed(&proxy, KILLED_BY_ADMIN_REASON);
			count++;
		}
	}
	for (proxy = login_proxies_pending; proxy != NULL; proxy = next) {
		next = proxy->next;

		if (strcmp(proxy->client->virtual_user, args[0]) == 0) {
			client_destroy(proxy->client, "Connection kicked");
			count++;
		}
	}
	ipc_cmd_success_reply(&cmd, t_strdup_printf("%u", count));
}

static unsigned int director_username_hash(struct client *client)
{
	return mail_user_hash(client->virtual_user,
			      client->set->director_username_hash);
}

static void
login_proxy_cmd_kick_director_hash(struct ipc_cmd *cmd, const char *const *args)
{
	struct login_proxy *proxy, *next;
	struct ip_addr except_ip;
	unsigned int hash, count = 0;

	if (args[0] == NULL || str_to_uint(args[0], &hash) < 0) {
		ipc_cmd_fail(&cmd, "Invalid parameters");
		return;
	}
	/* optional except_ip parameter specifies that we're not killing the
	   connections that are proxying to the except_ip backend */
	except_ip.family = 0;
	if (args[1] != NULL && args[1][0] != '\0' &&
	    net_addr2ip(args[1], &except_ip) < 0) {
		ipc_cmd_fail(&cmd, "Invalid except_ip parameter");
		return;
	}

	for (proxy = login_proxies; proxy != NULL; proxy = next) {
		next = proxy->next;

		if (director_username_hash(proxy->client) == hash &&
		    !net_ip_compare(&proxy->ip, &except_ip)) {
<<<<<<< HEAD
			login_proxy_free_reason(&proxy, KILLED_BY_ADMIN_REASON);
=======
			login_proxy_free_delayed(&proxy, KILLED_BY_ADMIN_REASON);
>>>>>>> 146ef570
			count++;
		}
	}
	for (proxy = login_proxies_pending; proxy != NULL; proxy = next) {
		next = proxy->next;

		if (director_username_hash(proxy->client) == hash &&
		    !net_ip_compare(&proxy->ip, &except_ip)) {
			client_destroy(proxy->client, "Connection kicked");
			count++;
		}
	}
	ipc_cmd_success_reply(&cmd, t_strdup_printf("%u", count));
}

static void
login_proxy_cmd_list_reply(struct ipc_cmd *cmd,
			   struct login_proxy *proxy)
{
	T_BEGIN {
		const char *reply;

		reply = t_strdup_printf("%s\t%s\t%s\t%s\t%u",
					proxy->client->virtual_user,
					login_binary->protocol,
					net_ip2addr(&proxy->client->ip),
					net_ip2addr(&proxy->ip), proxy->port);
		ipc_cmd_send(cmd, reply);
	} T_END;
}

static void
login_proxy_cmd_list(struct ipc_cmd *cmd, const char *const *args ATTR_UNUSED)
{
	struct login_proxy *proxy;

	for (proxy = login_proxies; proxy != NULL; proxy = proxy->next)
		login_proxy_cmd_list_reply(cmd, proxy);
	for (proxy = login_proxies_pending; proxy != NULL; proxy = proxy->next)
		login_proxy_cmd_list_reply(cmd, proxy);
	ipc_cmd_success(&cmd);
}

static void login_proxy_ipc_cmd(struct ipc_cmd *cmd, const char *line)
{
	const char *const *args = t_strsplit_tab(line);
	const char *name = args[0];

	args++;
	if (strcmp(name, "KICK") == 0)
		login_proxy_cmd_kick(cmd, args);
	else if (strcmp(name, "KICK-DIRECTOR-HASH") == 0)
		login_proxy_cmd_kick_director_hash(cmd, args);
	else if (strcmp(name, "LIST") == 0)
		login_proxy_cmd_list(cmd, args);
	else
		ipc_cmd_fail(&cmd, "Unknown command");
}

void login_proxy_init(const char *proxy_notify_pipe_path)
{
	proxy_state = login_proxy_state_init(proxy_notify_pipe_path);
}

void login_proxy_deinit(void)
{
	struct login_proxy *proxy;

	while (login_proxies != NULL) {
		proxy = login_proxies;
		login_proxy_free_reason(&proxy, KILLED_BY_ADMIN_REASON);
	}
	while (login_proxies_disconnecting != NULL)
		login_proxy_free_final(login_proxies_disconnecting);
	if (login_proxy_ipc_server != NULL)
		ipc_server_deinit(&login_proxy_ipc_server);
	login_proxy_state_deinit(&proxy_state);
}<|MERGE_RESOLUTION|>--- conflicted
+++ resolved
@@ -25,10 +25,7 @@
 #define KILLED_BY_ADMIN_REASON "Killed by admin"
 #define PROXY_IMMEDIATE_FAILURE_SECS 30
 #define PROXY_CONNECT_RETRY_MSECS 1000
-<<<<<<< HEAD
-=======
 #define PROXY_DISCONNECT_INTERVAL_MSECS 100
->>>>>>> 146ef570
 
 struct login_proxy {
 	struct login_proxy *prev, *next;
@@ -335,10 +332,6 @@
 {
 	struct login_proxy_record *rec = proxy->state_rec;
 
-<<<<<<< HEAD
-	rec = login_proxy_state_get(proxy_state, &proxy->ip, proxy->port);
-=======
->>>>>>> 146ef570
 	if (rec->last_success.tv_sec == 0) {
 		/* first connect to this IP. don't start immediately failing
 		   the check below. */
@@ -437,14 +430,11 @@
 	if (!proxy->num_waiting_connections_updated) {
 		i_assert(proxy->state_rec->num_waiting_connections > 0);
 		proxy->state_rec->num_waiting_connections--;
-<<<<<<< HEAD
-=======
 	}
 	if (proxy->connected) {
 		i_assert(proxy->state_rec->num_proxying_connections > 0);
 		proxy->state_rec->num_proxying_connections--;
 	}
->>>>>>> 146ef570
 
 	if (proxy->server_io != NULL)
 		io_remove(&proxy->server_io);
@@ -456,10 +446,6 @@
 		net_disconnect(proxy->server_fd);
 }
 
-<<<<<<< HEAD
-static void ATTR_NULL(2)
-login_proxy_free_reason(struct login_proxy **_proxy, const char *reason)
-=======
 static void login_proxy_free_final(struct login_proxy *proxy)
 {
 	if (proxy->delayed_disconnect) {
@@ -541,15 +527,11 @@
 static void ATTR_NULL(2)
 login_proxy_free_full(struct login_proxy **_proxy, const char *reason,
 		      bool delayed)
->>>>>>> 146ef570
 {
 	struct login_proxy *proxy = *_proxy;
 	struct client *client = proxy->client;
 	const char *ipstr;
-<<<<<<< HEAD
-=======
 	unsigned int delay_ms = 0;
->>>>>>> 146ef570
 
 	*_proxy = NULL;
 
@@ -557,10 +539,7 @@
 		return;
 	proxy->destroying = TRUE;
 
-<<<<<<< HEAD
-=======
 	/* we'll disconnect server side in any case. */
->>>>>>> 146ef570
 	login_proxy_disconnect(proxy);
 
 	if (proxy->client_fd != -1) {
@@ -590,20 +569,12 @@
 		if (proxy->callback != NULL)
 			proxy->callback(proxy->client);
 	}
-<<<<<<< HEAD
-
-	if (proxy->ssl_server_proxy != NULL)
-		ssl_proxy_free(&proxy->ssl_server_proxy);
-	i_free(proxy->host);
-	i_free(proxy);
-=======
 	if (delay_ms == 0)
 		login_proxy_free_final(proxy);
 	else {
 		proxy->client_io = io_add(proxy->client_fd, IO_READ,
 			proxy_client_disconnected_input, proxy);
 	}
->>>>>>> 146ef570
 
 	client->login_proxy = NULL;
 	client_unref(&client);
@@ -872,11 +843,7 @@
 
 		if (director_username_hash(proxy->client) == hash &&
 		    !net_ip_compare(&proxy->ip, &except_ip)) {
-<<<<<<< HEAD
-			login_proxy_free_reason(&proxy, KILLED_BY_ADMIN_REASON);
-=======
 			login_proxy_free_delayed(&proxy, KILLED_BY_ADMIN_REASON);
->>>>>>> 146ef570
 			count++;
 		}
 	}
