/* Copyright (c) 2002-2018 Dovecot authors, see the included COPYING file */

#include "hostpid.h"
#include "login-common.h"
#include "array.h"
#include "iostream.h"
#include "istream.h"
#include "ostream.h"
#include "str.h"
#include "safe-memset.h"
#include "time-util.h"
#include "settings-parser.h"
#include "login-proxy.h"
#include "auth-client.h"
#include "dsasl-client.h"
#include "master-service-ssl-settings.h"
#include "client-common.h"

/* If we've been waiting auth server to respond for over this many milliseconds,
   send a "waiting" message. */
#define AUTH_WAITING_TIMEOUT_MSECS (30*1000)
#define AUTH_WAITING_WARNING_TIMEOUT_MSECS (10*1000)

struct client_auth_fail_code_id {
	const char *id;
	enum client_auth_fail_code code;
};

static const struct client_auth_fail_code_id client_auth_fail_codes[] = {
	{ AUTH_CLIENT_FAIL_CODE_AUTHZFAILED,
		CLIENT_AUTH_FAIL_CODE_AUTHZFAILED },
	{ AUTH_CLIENT_FAIL_CODE_TEMPFAIL,
		CLIENT_AUTH_FAIL_CODE_TEMPFAIL },
	{ AUTH_CLIENT_FAIL_CODE_USER_DISABLED,
		CLIENT_AUTH_FAIL_CODE_USER_DISABLED },
	{ AUTH_CLIENT_FAIL_CODE_PASS_EXPIRED,
		CLIENT_AUTH_FAIL_CODE_PASS_EXPIRED },
	{ AUTH_CLIENT_FAIL_CODE_INVALID_BASE64,
		CLIENT_AUTH_FAIL_CODE_INVALID_BASE64 },
	{ AUTH_CLIENT_FAIL_CODE_MECH_INVALID,
		CLIENT_AUTH_FAIL_CODE_MECH_INVALID },
	{ AUTH_CLIENT_FAIL_CODE_MECH_SSL_REQUIRED,
		CLIENT_AUTH_FAIL_CODE_MECH_SSL_REQUIRED },
	{ AUTH_CLIENT_FAIL_CODE_ANONYMOUS_DENIED,
		CLIENT_AUTH_FAIL_CODE_ANONYMOUS_DENIED },
	{ NULL, CLIENT_AUTH_FAIL_CODE_NONE }
};

static enum client_auth_fail_code
client_auth_fail_code_lookup(const char *fail_code)
{
	const struct client_auth_fail_code_id *fail = client_auth_fail_codes;

	while (fail->id != NULL) {
		if (strcmp(fail->id, fail_code) == 0)
			return fail->code;
		fail++;
	}

	return CLIENT_AUTH_FAIL_CODE_NONE;
}

static void client_auth_failed(struct client *client)
{
	i_free_and_null(client->master_data_prefix);
	if (client->auth_response != NULL)
		str_truncate(client->auth_response, 0);

	if (client->auth_initializing || client->destroyed)
		return;

	io_remove(&client->io);

	if (!client_does_custom_io(client)) {
		client->io = io_add_istream(client->input, client_input, client);
		io_set_pending(client->io);
	}
}

static void client_auth_waiting_timeout(struct client *client)
{
	if (!client->notified_auth_ready) {
		e_warning(client->event, "Auth process not responding, "
			  "delayed sending initial response (greeting)");
	}
	client_notify_status(client, FALSE, client->master_tag == 0 ?
			     AUTH_SERVER_WAITING_MSG : AUTH_MASTER_WAITING_MSG);
	timeout_remove(&client->to_auth_waiting);
}

void client_set_auth_waiting(struct client *client)
{
	i_assert(client->to_auth_waiting == NULL);
	client->to_auth_waiting =
		timeout_add(!client->notified_auth_ready ?
			    AUTH_WAITING_WARNING_TIMEOUT_MSECS :
			    AUTH_WAITING_TIMEOUT_MSECS,
			    client_auth_waiting_timeout, client);
}

static void alt_username_set(ARRAY_TYPE(const_string) *alt_usernames, pool_t pool,
			     const char *key, const char *value)
{
	char *const *fields;
	unsigned int i, count;

	fields = array_get(&global_alt_usernames, &count);
	for (i = 0; i < count; i++) {
		if (strcmp(fields[i], key) == 0)
			break;
	}
	if (i == count) {
		char *new_key = i_strdup(key);
		array_push_back(&global_alt_usernames, &new_key);
	}

	value = p_strdup(pool, value);
	if (i < array_count(alt_usernames)) {
		array_idx_set(alt_usernames, i, &value);
		return;
	}

	/* array is NULL-terminated, so if there are unused fields in
	   the middle set them as "" */
	while (array_count(alt_usernames) < i) {
		const char *empty_str = "";
		array_push_back(alt_usernames, &empty_str);
	}
	array_push_back(alt_usernames, &value);
}

static void client_auth_parse_args(struct client *client, bool success,
				   const char *const *args,
				   struct client_auth_reply *reply_r)
{
	const char *key, *value, *p, *error;
	ARRAY_TYPE(const_string) alt_usernames;

	t_array_init(&alt_usernames, 4);
	i_zero(reply_r);
	reply_r->proxy_host_immediate_failure_after_secs =
		LOGIN_PROXY_DEFAULT_HOST_IMMEDIATE_FAILURE_AFTER_SECS;

	for (; *args != NULL; args++) {
		p = strchr(*args, '=');
		if (p == NULL) {
			key = *args;
			value = "";
		} else {
			key = t_strdup_until(*args, p);
			value = p + 1;
		}
		if (strcmp(key, "nologin") == 0) {
			reply_r->nologin = TRUE;
			reply_r->fail_code = CLIENT_AUTH_FAIL_CODE_LOGIN_DISABLED;
		} else if (strcmp(key, "proxy") == 0)
			reply_r->proxy = TRUE;
		else if (strcmp(key, "reason") == 0)
			reply_r->reason = value;
		else if (strcmp(key, "host") == 0)
			reply_r->host = value;
		else if (strcmp(key, "hostip") == 0)
			reply_r->hostip = value;
		else if (strcmp(key, "source_ip") == 0)
			reply_r->source_ip = value;
		else if (strcmp(key, "port") == 0) {
			if (net_str2port(value, &reply_r->port) < 0) {
				e_error(client->event,
					"Auth service returned invalid "
					"port number: %s", value);
			}
		} else if (strcmp(key, "destuser") == 0)
			reply_r->destuser = value;
		else if (strcmp(key, "pass") == 0)
			reply_r->password = value;
		else if (strcmp(key, "proxy_timeout") == 0) {
			/* backwards compatibility: plain number is seconds */
			if (str_to_uint(value, &reply_r->proxy_timeout_msecs) == 0)
				reply_r->proxy_timeout_msecs *= 1000;
			else if (settings_get_time_msecs(value,
				&reply_r->proxy_timeout_msecs, &error) < 0) {
				e_error(client->event,
					"BUG: Auth service returned invalid "
					"proxy_timeout value '%s': %s",
					value, error);
			}
		} else if (strcmp(key, "proxy_host_immediate_failure_after") == 0) {
			if (settings_get_time(value,
				&reply_r->proxy_host_immediate_failure_after_secs,
				&error) < 0) {
				e_error(client->event,
					"BUG: Auth service returned invalid "
					"proxy_host_immediate_failure_after value '%s': %s",
					value, error);
			}
		} else if (strcmp(key, "proxy_refresh") == 0) {
			if (str_to_uint(value, &reply_r->proxy_refresh_secs) < 0) {
				e_error(client->event,
					"BUG: Auth service returned invalid "
					"proxy_refresh value: %s", value);
			}
		} else if (strcmp(key, "proxy_mech") == 0)
			reply_r->proxy_mech = value;
		else if (strcmp(key, "proxy_nopipelining") == 0)
			reply_r->proxy_nopipelining = TRUE;
		else if (strcmp(key, "proxy_not_trusted") == 0)
			reply_r->proxy_not_trusted = TRUE;
		else if (strcmp(key, "master") == 0)
			reply_r->master_user = value;
		else if (strcmp(key, "ssl") == 0) {
			reply_r->ssl_flags |= PROXY_SSL_FLAG_YES;
			if (strcmp(value, "any-cert") == 0)
				reply_r->ssl_flags |= PROXY_SSL_FLAG_ANY_CERT;
			if (reply_r->port == 0)
				reply_r->port = login_binary->default_ssl_port;
		} else if (strcmp(key, "starttls") == 0) {
			reply_r->ssl_flags |= PROXY_SSL_FLAG_YES |
				PROXY_SSL_FLAG_STARTTLS;
			if (strcmp(value, "any-cert") == 0)
				reply_r->ssl_flags |= PROXY_SSL_FLAG_ANY_CERT;
		} else if (strcmp(key, "code") == 0) {
			if (reply_r->fail_code != CLIENT_AUTH_FAIL_CODE_NONE) {
				/* code already assigned */
			} else {
				reply_r->fail_code = client_auth_fail_code_lookup(value);
			}
		} else if (strcmp(key, "user") == 0 ||
			   strcmp(key, "postlogin_socket") == 0) {
			/* already handled in sasl-server.c */
		} else if (str_begins(key, "user_")) {
			if (success) {
				alt_username_set(&alt_usernames, client->pool,
						 key, value);
			}
		} else if (str_begins(key, "forward_")) {
			/* these are passed to upstream */
		} else
			e_debug(event_auth, "Ignoring unknown passdb extra field: %s", key);
	}
	if (array_count(&alt_usernames) > 0) {
		const char **alt;

		alt = p_new(client->pool, const char *,
			    array_count(&alt_usernames) + 1);
		memcpy(alt, array_front(&alt_usernames),
		       sizeof(*alt) * array_count(&alt_usernames));
		client->alt_usernames = alt;
	}
	if (reply_r->port == 0)
		reply_r->port = login_binary->default_port;

	if (reply_r->destuser == NULL)
		reply_r->destuser = client->virtual_user;
}

static void proxy_free_password(struct client *client)
{
	if (client->proxy_password == NULL)
		return;

	safe_memset(client->proxy_password, 0, strlen(client->proxy_password));
	i_free_and_null(client->proxy_password);
}

static void client_proxy_append_conn_info(string_t *str, struct client *client)
{
	const char *source_host;

	source_host = login_proxy_get_source_host(client->login_proxy);
	if (source_host[0] != '\0')
		str_printfa(str, " from %s", source_host);
	if (strcmp(client->virtual_user, client->proxy_user) != 0) {
		/* remote username is different, log it */
		str_printfa(str, " as user %s", client->proxy_user);
	}
	if (client->proxy_master_user != NULL)
		str_printfa(str, " (master %s)", client->proxy_master_user);
}

void client_proxy_finish_destroy_client(struct client *client)
{
	string_t *str = t_str_new(128);

	if (client->input->closed) {
		/* input stream got closed in client_send_raw_data().
		   In most places we don't have to check for this explicitly,
		   but login_proxy_detach() attempts to get and use the
		   istream's fd, which is now -1. */
		client_destroy_iostream_error(client);
		return;
	}

	/* Include hostname in the log message in case it's different from the
	   IP address in the prefix. */
	str_printfa(str, "Started proxying to %s",
		    login_proxy_get_host(client->login_proxy));
	client_proxy_append_conn_info(str, client);

	login_proxy_append_success_log_info(client->login_proxy, str);
	e_info(login_proxy_get_event(client->login_proxy), "%s", str_c(str));
	login_proxy_detach(client->login_proxy);
	client_destroy_success(client, NULL);
}

const char *client_proxy_get_state(struct client *client)
{
	return client->v.proxy_get_state(client);
}

void client_proxy_log_failure(struct client *client, const char *line)
{
	string_t *str = t_str_new(128);

	str_printfa(str, "Login failed");
	client_proxy_append_conn_info(str, client);
	str_append(str, ": ");
	str_append(str, line);
	e_info(login_proxy_get_event(client->login_proxy), "%s", str_c(str));
}

static void client_proxy_failed(struct client *client)
{
	login_proxy_free(&client->login_proxy);
	proxy_free_password(client);
	i_free_and_null(client->proxy_user);
	i_free_and_null(client->proxy_master_user);

	client_auth_failed(client);
}

static void proxy_input(struct client *client)
{
	struct istream *input;
	struct ostream *output;
	const char *line;
	unsigned int duration;

	input = login_proxy_get_istream(client->login_proxy);
	switch (i_stream_read(input)) {
	case -2:
		login_proxy_failed(client->login_proxy,
				   login_proxy_get_event(client->login_proxy),
				   LOGIN_PROXY_FAILURE_TYPE_PROTOCOL,
				   "Too long input line");
		return;
	case -1:
		line = i_stream_next_line(input);
<<<<<<< HEAD
		duration = ioloop_time - client->created;
=======
		duration = ioloop_time - client->created.tv_sec;
>>>>>>> 850e1d67
		const char *reason = t_strdup_printf(
			"Disconnected by server: %s "
			"(state=%s, duration=%us)%s",
			io_stream_get_disconnect_reason(input, NULL),
			client_proxy_get_state(client), duration,
			line == NULL ? "" : t_strdup_printf(
				" - BUG: line not read: %s", line));
		login_proxy_failed(client->login_proxy,
				   login_proxy_get_event(client->login_proxy),
				   LOGIN_PROXY_FAILURE_TYPE_CONNECT, reason);
		return;
	}

	output = client->output;
	o_stream_ref(output);
	o_stream_cork(output);
	while ((line = i_stream_next_line(input)) != NULL) {
		if (client->v.proxy_parse_line(client, line) != 0)
			break;
	}
	o_stream_uncork(output);
	o_stream_unref(&output);
}

void client_common_proxy_failed(struct client *client,
				enum login_proxy_failure_type type,
				const char *reason ATTR_UNUSED,
				bool reconnecting)
{
	if (client->proxy_sasl_client != NULL)
		dsasl_client_free(&client->proxy_sasl_client);
	if (reconnecting) {
		client->v.proxy_reset(client);
		return;
	}

	switch (type) {
	case LOGIN_PROXY_FAILURE_TYPE_CONNECT:
	case LOGIN_PROXY_FAILURE_TYPE_INTERNAL:
	case LOGIN_PROXY_FAILURE_TYPE_INTERNAL_CONFIG:
	case LOGIN_PROXY_FAILURE_TYPE_REMOTE:
	case LOGIN_PROXY_FAILURE_TYPE_REMOTE_CONFIG:
	case LOGIN_PROXY_FAILURE_TYPE_PROTOCOL:
		break;
	case LOGIN_PROXY_FAILURE_TYPE_AUTH:
	case LOGIN_PROXY_FAILURE_TYPE_AUTH_TEMPFAIL:
		client->proxy_auth_failed = TRUE;
		break;
	}
	client_proxy_failed(client);
}

static bool
proxy_check_start(struct client *client, struct event *event,
		  const struct client_auth_reply *reply,
		  const struct dsasl_client_mech **sasl_mech_r,
		  struct ip_addr *ip_r)
{
	if (reply->password == NULL) {
		e_error(event, "password not given");
		return FALSE;
	}
	if (reply->host == NULL || *reply->host == '\0') {
		e_error(event, "host not given");
		return FALSE;
	}

	if (reply->hostip != NULL && reply->hostip[0] != '\0') {
		if (net_addr2ip(reply->hostip, ip_r) < 0) {
			e_error(event, "Invalid hostip %s", reply->hostip);
			return FALSE;
		}
	} else if (net_addr2ip(reply->host, ip_r) < 0) {
		e_error(event,
			"BUG: host %s is not an IP (auth should have changed it)",
			reply->host);
		return FALSE;
	}

	if (reply->proxy_mech != NULL) {
		*sasl_mech_r = dsasl_client_mech_find(reply->proxy_mech);
		if (*sasl_mech_r == NULL) {
			e_error(event, "Unsupported SASL mechanism %s",
				reply->proxy_mech);
			return FALSE;
		}
	} else if (reply->master_user != NULL) {
		/* have to use PLAIN authentication with master user logins */
		*sasl_mech_r = &dsasl_client_mech_plain;
	}

	if (login_proxy_is_ourself(client, reply->host, reply->port,
				   reply->destuser)) {
		e_error(event, "Proxying loops to itself");
		return FALSE;
	}
	return TRUE;
}

static int proxy_start(struct client *client,
		       const struct client_auth_reply *reply)
{
	struct login_proxy_settings proxy_set;
	const struct dsasl_client_mech *sasl_mech = NULL;
	struct ip_addr ip;
	struct event *event;

	i_assert(reply->destuser != NULL);
	i_assert(client->refcount > 1);
	i_assert(!client->destroyed);
	i_assert(client->proxy_sasl_client == NULL);

	client->proxy_mech = NULL;
	client->v.proxy_reset(client);
	event = event_create(client->event);
	event_set_append_log_prefix(event, t_strdup_printf(
		"proxy(%s): ", client->virtual_user));

	if (!proxy_check_start(client, event, reply, &sasl_mech, &ip)) {
		client->v.proxy_failed(client,
			LOGIN_PROXY_FAILURE_TYPE_INTERNAL,
			LOGIN_PROXY_FAILURE_MSG, FALSE);
		event_unref(&event);
		return -1;
	}

	i_zero(&proxy_set);
	proxy_set.host = reply->host;
	proxy_set.ip = ip;
	if (reply->source_ip != NULL) {
		if (net_addr2ip(reply->source_ip, &proxy_set.source_ip) < 0)
			proxy_set.source_ip.family = 0;
	} else if (login_source_ips_count > 0) {
		/* select the next source IP with round robin. */
		proxy_set.source_ip = login_source_ips[login_source_ips_idx];
		login_source_ips_idx =
			(login_source_ips_idx + 1) % login_source_ips_count;
	}
	proxy_set.port = reply->port;
	proxy_set.connect_timeout_msecs = reply->proxy_timeout_msecs;
	if (proxy_set.connect_timeout_msecs == 0)
		proxy_set.connect_timeout_msecs = client->set->login_proxy_timeout;
	proxy_set.notify_refresh_secs = reply->proxy_refresh_secs;
	proxy_set.ssl_flags = reply->ssl_flags;
	proxy_set.host_immediate_failure_after_secs =
		reply->proxy_host_immediate_failure_after_secs;

	/* Include destination ip:port also in the log prefix */
	event_set_append_log_prefix(event, t_strdup_printf(
		"proxy(%s,%s:%u): ", client->virtual_user,
		net_ip2addr(&proxy_set.ip), proxy_set.port));

	if (login_proxy_new(client, event, &proxy_set, proxy_input,
			    client->v.proxy_failed) < 0) {
		event_unref(&event);
		return -1;
	}
	event_unref(&event);

	client->proxy_mech = sasl_mech;
	client->proxy_user = i_strdup(reply->destuser);
	client->proxy_master_user = i_strdup(reply->master_user);
	client->proxy_password = i_strdup(reply->password);
	client->proxy_nopipelining = reply->proxy_nopipelining;
	client->proxy_not_trusted = reply->proxy_not_trusted;

	/* disable input until authentication is finished */
	io_remove(&client->io);
	return 0;
}

static void ATTR_NULL(3, 4)
client_auth_result(struct client *client, enum client_auth_result result,
		   const struct client_auth_reply *reply, const char *text)
{
	o_stream_cork(client->output);
	client->v.auth_result(client, result, reply, text);
	o_stream_uncork(client->output);
}

static bool
client_auth_handle_reply(struct client *client,
			 const struct client_auth_reply *reply, bool success)
{
	if (reply->proxy) {
		/* we want to proxy the connection to another server.
		   don't do this unless authentication succeeded. with
		   master user proxying we can get FAIL with proxy still set.

		   proxy host=.. [port=..] [destuser=..] pass=.. */
		if (!success)
			return FALSE;
		if (proxy_start(client, reply) < 0)
			client_auth_failed(client);
		else {
			/* this for plugins being able th hook into auth reply
			   when proxying is used */
			client_auth_result(client, CLIENT_AUTH_RESULT_SUCCESS,
					   reply, NULL);
		}
		return TRUE;
	}

	if (reply->host != NULL) {
		const char *reason;

		if (reply->reason != NULL)
			reason = reply->reason;
		else if (reply->nologin)
			reason = "Try this server instead.";
		else
			reason = "Logged in, but you should use this server instead.";

		if (reply->nologin) {
			client_auth_result(client,
				CLIENT_AUTH_RESULT_REFERRAL_NOLOGIN,
				reply, reason);
		} else {
			client_auth_result(client,
				CLIENT_AUTH_RESULT_REFERRAL_SUCCESS,
				reply, reason);
			return TRUE;
		}
	} else if (reply->nologin) {
		enum client_auth_result result = CLIENT_AUTH_RESULT_AUTHFAILED;
		const char *timestamp, *reason = reply->reason;

		/* Either failed or user login is disabled */
		switch (reply->fail_code) {
		case CLIENT_AUTH_FAIL_CODE_AUTHZFAILED:
			result = CLIENT_AUTH_RESULT_AUTHZFAILED;
			if (reason == NULL)
				reason = "Authorization failed";
			break;
		case CLIENT_AUTH_FAIL_CODE_TEMPFAIL:
			result = CLIENT_AUTH_RESULT_TEMPFAIL;
			timestamp = t_strflocaltime("%Y-%m-%d %H:%M:%S", ioloop_time);
			reason = t_strdup_printf(AUTH_TEMP_FAILED_MSG" [%s:%s]",
				      my_hostname, timestamp);
			break;
		case CLIENT_AUTH_FAIL_CODE_PASS_EXPIRED:
			result = CLIENT_AUTH_RESULT_PASS_EXPIRED;
			break;
		case CLIENT_AUTH_FAIL_CODE_INVALID_BASE64:
			result = CLIENT_AUTH_RESULT_INVALID_BASE64;
			break;
		case CLIENT_AUTH_FAIL_CODE_MECH_INVALID:
			result = CLIENT_AUTH_RESULT_MECH_INVALID;
			break;
		case CLIENT_AUTH_FAIL_CODE_MECH_SSL_REQUIRED:
			result = CLIENT_AUTH_RESULT_MECH_SSL_REQUIRED;
			break;
		case CLIENT_AUTH_FAIL_CODE_ANONYMOUS_DENIED:
			result = CLIENT_AUTH_RESULT_ANONYMOUS_DENIED;
			break;
		case CLIENT_AUTH_FAIL_CODE_LOGIN_DISABLED:
			result = CLIENT_AUTH_RESULT_LOGIN_DISABLED;
			if (reason == NULL)
				reason = "Login disabled for this user";
			break;
		case CLIENT_AUTH_FAIL_CODE_USER_DISABLED:
		default:
			if (reason != NULL)
				result = CLIENT_AUTH_RESULT_AUTHFAILED_REASON;
			else
				result = CLIENT_AUTH_RESULT_AUTHFAILED;
		}

		if (reason == NULL)
			reason = AUTH_FAILED_MSG;
		client_auth_result(client, result, reply, reason);
	} else {
		/* normal login/failure */
		return FALSE;
	}

	i_assert(reply->nologin);

	if (!client->destroyed)
		client_auth_failed(client);
	return TRUE;
}

void client_auth_respond(struct client *client, const char *response)
{
	client->auth_waiting = FALSE;
	client_set_auth_waiting(client);
	auth_client_request_continue(client->auth_request, response);
	if (!client_does_custom_io(client))
		io_remove(&client->io);
}

void client_auth_abort(struct client *client)
{
	sasl_server_auth_abort(client);
}

void client_auth_fail(struct client *client, const char *text)
{
	sasl_server_auth_failed(client, text, NULL);
}

int client_auth_read_line(struct client *client)
{
	const unsigned char *data;
	size_t i, size, len;

	if (i_stream_read_more(client->input, &data, &size) == -1) {
		client_destroy_iostream_error(client);
		return -1;
	}

	/* see if we have a full line */
	for (i = 0; i < size; i++) {
		if (data[i] == '\n')
			break;
	}
	if (client->auth_response == NULL)
		client->auth_response = str_new(default_pool, I_MAX(i+1, 256));
	if (str_len(client->auth_response) + i > LOGIN_MAX_AUTH_BUF_SIZE) {
		client_destroy(client, "Authentication response too large");
		return -1;
	}
	str_append_data(client->auth_response, data, i);
	i_stream_skip(client->input, i == size ? size : i+1);

	/* drop trailing \r */
	len = str_len(client->auth_response);
	if (len > 0 && str_c(client->auth_response)[len-1] == '\r')
		str_truncate(client->auth_response, len-1);

	return i < size ? 1 : 0;
}

void client_auth_parse_response(struct client *client)
{
	if (client_auth_read_line(client) <= 0)
		return;

	if (strcmp(str_c(client->auth_response), "*") == 0) {
		sasl_server_auth_abort(client);
		return;
	}

	client_auth_respond(client, str_c(client->auth_response));
	memset(str_c_modifiable(client->auth_response), 0,
	       str_len(client->auth_response));
}

static void client_auth_input(struct client *client)
{
	i_assert(client->v.auth_parse_response != NULL);
	client->v.auth_parse_response(client);
}

void client_auth_send_challenge(struct client *client, const char *data)
{
	struct const_iovec iov[3];

	iov[0].iov_base = "+ ";
	iov[0].iov_len = 2;
	iov[1].iov_base = data;
	iov[1].iov_len = strlen(data);
	iov[2].iov_base = "\r\n";
	iov[2].iov_len = 2;

	o_stream_nsendv(client->output, iov, 3);
}

static void
sasl_callback(struct client *client, enum sasl_server_reply sasl_reply,
	      const char *data, const char *const *args)
{
	struct client_auth_reply reply;

	i_assert(!client->destroyed ||
		 sasl_reply == SASL_SERVER_REPLY_AUTH_ABORTED ||
		 sasl_reply == SASL_SERVER_REPLY_MASTER_FAILED);

	client->last_auth_fail = CLIENT_AUTH_FAIL_CODE_NONE;
	i_zero(&reply);
	switch (sasl_reply) {
	case SASL_SERVER_REPLY_SUCCESS:
		timeout_remove(&client->to_auth_waiting);
		if (args != NULL) {
			client_auth_parse_args(client, TRUE, args, &reply);
			reply.all_fields = args;
			client->last_auth_fail = reply.fail_code;
			if (client_auth_handle_reply(client, &reply, TRUE))
				break;
		}
		client_auth_result(client, CLIENT_AUTH_RESULT_SUCCESS,
				   &reply, NULL);
		client_destroy_success(client, "Login");
		break;
	case SASL_SERVER_REPLY_AUTH_FAILED:
	case SASL_SERVER_REPLY_AUTH_ABORTED:
		timeout_remove(&client->to_auth_waiting);
		if (args != NULL) {
			client_auth_parse_args(client, FALSE, args, &reply);
			if (reply.reason == NULL)
				reply.reason = data;
			client->last_auth_fail = reply.fail_code;
			reply.nologin = TRUE;
			reply.all_fields = args;
			if (client_auth_handle_reply(client, &reply, FALSE))
				break;
		}

		if (sasl_reply == SASL_SERVER_REPLY_AUTH_ABORTED) {
			client_auth_result(client, CLIENT_AUTH_RESULT_ABORTED,
				&reply, "Authentication aborted by client.");
		} else if (data == NULL) {
			client_auth_result(client,
				CLIENT_AUTH_RESULT_AUTHFAILED, &reply,
				AUTH_FAILED_MSG);
		} else {
			client_auth_result(client,
				CLIENT_AUTH_RESULT_AUTHFAILED_REASON, &reply,
				data);
		}

		if (!client->destroyed)
			client_auth_failed(client);
		break;
	case SASL_SERVER_REPLY_MASTER_FAILED:
		if (data != NULL) {
			/* authentication itself succeeded, we just hit some
			   internal failure. */
			client_auth_result(client, CLIENT_AUTH_RESULT_TEMPFAIL,
					   &reply, data);
		}

		/* the fd may still be hanging somewhere in kernel or another
		   process. make sure the client gets disconnected. */
		if (shutdown(client->fd, SHUT_RDWR) < 0 && errno != ENOTCONN)
			e_error(client->event, "shutdown() failed: %m");

		if (data != NULL) {
			/* e.g. mail_max_userip_connections is reached */
		} else {
			/* The error should have been logged already.
			   The client will only see a generic internal error. */
			client_notify_disconnect(client, CLIENT_DISCONNECT_INTERNAL_ERROR,
				"Internal login failure. "
				"Refer to server log for more information.");
			data = t_strdup_printf("Internal login failure (pid=%s id=%u)",
					       my_pid, client->master_auth_id);
		}
		client->no_extra_disconnect_reason = TRUE;
		client_destroy(client, data);
		break;
	case SASL_SERVER_REPLY_CONTINUE:
		i_assert(client->v.auth_send_challenge != NULL);
		client->v.auth_send_challenge(client, data);

		timeout_remove(&client->to_auth_waiting);

		if (client->auth_response != NULL)
			str_truncate(client->auth_response, 0);

		i_assert(client->io == NULL);
		client->auth_waiting = TRUE;
		if (!client_does_custom_io(client)) {
			client->io = io_add_istream(client->input,
						    client_auth_input, client);
			client_auth_input(client);
		}
		return;
	}

	client_unref(&client);
}

static int
client_auth_begin_common(struct client *client, const char *mech_name,
			 bool private, const char *init_resp)
{
	if (!client->secured && strcmp(client->ssl_set->ssl, "required") == 0) {
		if (client->set->auth_verbose) {
			e_info(client->event, "Login failed: "
			       "SSL required for authentication");
		}
		client->auth_attempts++;
		client_auth_result(client, CLIENT_AUTH_RESULT_SSL_REQUIRED, NULL,
			"Authentication not allowed until SSL/TLS is enabled.");
		return 1;
	}


	client_ref(client);
	client->auth_initializing = TRUE;
	sasl_server_auth_begin(client, login_binary->protocol, mech_name,
			       private, init_resp, sasl_callback);
	client->auth_initializing = FALSE;
	if (!client->authenticating)
		return 1;

	/* don't handle input until we get the initial auth reply */
	io_remove(&client->io);
	client_set_auth_waiting(client);
	return 0;
}

int client_auth_begin(struct client *client, const char *mech_name,
		      const char *init_resp)
{
	return client_auth_begin_common(client, mech_name, FALSE, init_resp);
}

int client_auth_begin_private(struct client *client, const char *mech_name,
			      const char *init_resp)
{
	return client_auth_begin_common(client, mech_name, TRUE, init_resp);
}

bool client_check_plaintext_auth(struct client *client, bool pass_sent)
{
	bool ssl_required = (strcmp(client->ssl_set->ssl, "required") == 0);

	if (client->secured || (!client->set->disable_plaintext_auth &&
				!ssl_required))
		return TRUE;

	if (client->set->auth_verbose) {
		e_info(client->event, "Login failed: "
		       "Plaintext authentication disabled");
	}
	if (pass_sent) {
		client_notify_status(client, TRUE,
			 "Plaintext authentication not allowed "
			 "without SSL/TLS, but your client did it anyway. "
			 "If anyone was listening, the password was exposed.");
	}

	if (ssl_required) {
		client_auth_result(client, CLIENT_AUTH_RESULT_SSL_REQUIRED, NULL,
			   AUTH_PLAINTEXT_DISABLED_MSG);
	} else {
		client_auth_result(client, CLIENT_AUTH_RESULT_MECH_SSL_REQUIRED, NULL,
			   AUTH_PLAINTEXT_DISABLED_MSG);
	}
	client->auth_attempts++;
	return FALSE;
}

void clients_notify_auth_connected(void)
{
	struct client *client, *next;

	for (client = clients; client != NULL; client = next) {
		next = client->next;

		timeout_remove(&client->to_auth_waiting);

		client_notify_auth_ready(client);

		if (!client_does_custom_io(client) && client->input_blocked) {
			client->input_blocked = FALSE;
			io_set_pending(client->io);
		}
	}
}<|MERGE_RESOLUTION|>--- conflicted
+++ resolved
@@ -345,11 +345,7 @@
 		return;
 	case -1:
 		line = i_stream_next_line(input);
-<<<<<<< HEAD
-		duration = ioloop_time - client->created;
-=======
 		duration = ioloop_time - client->created.tv_sec;
->>>>>>> 850e1d67
 		const char *reason = t_strdup_printf(
 			"Disconnected by server: %s "
 			"(state=%s, duration=%us)%s",
