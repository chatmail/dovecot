#ifndef CLIENT_COMMON_H
#define CLIENT_COMMON_H

#include "net.h"
#include "login-proxy.h"
#include "sasl-server.h"
#include "master-login.h" /* for LOGIN_MAX_SESSION_ID_LEN */

#define LOGIN_MAX_SESSION_ID_LEN 64
#define LOGIN_MAX_MASTER_PREFIX_LEN 128

/* max. size of input buffer. this means:

   IMAP: Max. length of command's all parameters. SASL-IR is read into
         a separate larger buffer.
   POP3: Max. length of a command line (spec says 512 would be enough)
*/
#define LOGIN_MAX_INBUF_SIZE \
	(MASTER_AUTH_MAX_DATA_SIZE - LOGIN_MAX_MASTER_PREFIX_LEN - \
	 LOGIN_MAX_SESSION_ID_LEN)
/* max. size of output buffer. if it gets full, the client is disconnected.
   SASL authentication gives the largest output. */
#define LOGIN_MAX_OUTBUF_SIZE 4096

/* Max. length of SASL authentication buffer. */
#define LOGIN_MAX_AUTH_BUF_SIZE 8192

/* Disconnect client after this many milliseconds if it hasn't managed
   to log in yet. */
#define CLIENT_LOGIN_TIMEOUT_MSECS (MASTER_LOGIN_TIMEOUT_SECS*1000)

#define AUTH_SERVER_WAITING_MSG \
	"Waiting for authentication process to respond.."
#define AUTH_MASTER_WAITING_MSG \
	"Waiting for authentication master process to respond.."

struct master_service_connection;

enum client_disconnect_reason {
	CLIENT_DISCONNECT_TIMEOUT,
	CLIENT_DISCONNECT_SYSTEM_SHUTDOWN,
	CLIENT_DISCONNECT_RESOURCE_CONSTRAINT,
	CLIENT_DISCONNECT_INTERNAL_ERROR
};

enum client_auth_result {
	CLIENT_AUTH_RESULT_SUCCESS,
	CLIENT_AUTH_RESULT_REFERRAL_SUCCESS,
	CLIENT_AUTH_RESULT_REFERRAL_NOLOGIN,
	CLIENT_AUTH_RESULT_ABORTED,
	CLIENT_AUTH_RESULT_AUTHFAILED,
	CLIENT_AUTH_RESULT_AUTHFAILED_REASON,
	CLIENT_AUTH_RESULT_AUTHZFAILED,
	CLIENT_AUTH_RESULT_TEMPFAIL,
	CLIENT_AUTH_RESULT_SSL_REQUIRED
};

struct client_auth_reply {
	const char *master_user, *reason;
	/* for proxying */
	const char *host, *hostip, *source_ip;
	const char *destuser, *password, *proxy_mech;
<<<<<<< HEAD
	unsigned int port;
=======
	in_port_t port;
>>>>>>> 146ef570
	unsigned int proxy_timeout_msecs;
	unsigned int proxy_refresh_secs;
	enum login_proxy_ssl_flags ssl_flags;

	unsigned int proxy:1;
	unsigned int proxy_nopipelining:1;
	unsigned int temp:1;
	unsigned int nologin:1;
	unsigned int authz_failure:1;
};

struct client_vfuncs {
	struct client *(*alloc)(pool_t pool);
	void (*create)(struct client *client, void **other_sets);
	void (*destroy)(struct client *client);
	void (*notify_auth_ready)(struct client *client);
	void (*notify_disconnect)(struct client *client,
				  enum client_disconnect_reason reason,
				  const char *text);
	void (*notify_status)(struct client *client,
			      bool bad, const char *text);
	void (*notify_starttls)(struct client *client,
				bool success, const char *text);
	void (*starttls)(struct client *client);
	void (*input)(struct client *client);
	void (*auth_send_challenge)(struct client *client, const char *data);
	void (*auth_parse_response)(struct client *client);
	void (*auth_result)(struct client *client,
			    enum client_auth_result result,
			    const struct client_auth_reply *reply,
			    const char *text);
	void (*proxy_reset)(struct client *client);
	int (*proxy_parse_line)(struct client *client, const char *line);
	void (*proxy_error)(struct client *client, const char *text);
};

struct client {
	struct client *prev, *next;
	pool_t pool;
	struct client_vfuncs v;

	time_t created;
	int refcount;

	struct ip_addr local_ip;
	struct ip_addr ip;
	struct ip_addr real_remote_ip, real_local_ip;
	in_port_t local_port, remote_port;
	in_port_t real_local_port, real_remote_port;
	struct ssl_proxy *ssl_proxy;
	const struct login_settings *set;
	const struct master_service_ssl_settings *ssl_set;
	const char *session_id, *listener_name;

	int fd;
	struct istream *input;
	struct ostream *output;
	struct io *io;
	struct timeout *to_auth_waiting;
	struct timeout *to_disconnect;

	unsigned char *master_data_prefix;
	unsigned int master_data_prefix_len;

	struct login_proxy *login_proxy;
	char *proxy_user, *proxy_master_user, *proxy_password;
	const struct dsasl_client_mech *proxy_mech;
	struct dsasl_client *proxy_sasl_client;
	unsigned int proxy_state;
	unsigned int proxy_ttl;

	char *auth_mech_name;
	struct auth_client_request *auth_request;
	string_t *auth_response;
	time_t auth_first_started, auth_finished;
	const char *sasl_final_resp;
	const char *const *auth_passdb_args;

	unsigned int master_auth_id;
	unsigned int master_tag;
	sasl_server_callback_t *sasl_callback;

	unsigned int bad_counter;
	unsigned int auth_attempts, auth_successes;
	pid_t mail_pid;

	char *virtual_user, *virtual_user_orig, *virtual_auth_user;
	unsigned int destroyed:1;
	unsigned int input_blocked:1;
	unsigned int login_success:1;
	unsigned int starttls:1;
	unsigned int tls:1;
	unsigned int secured:1;
	unsigned int trusted:1;
	unsigned int ssl_servername_settings_read:1;
	unsigned int authenticating:1;
	unsigned int auth_tried_disabled_plaintext:1;
	unsigned int auth_tried_unsupported_mech:1;
	unsigned int auth_try_aborted:1;
	unsigned int auth_initializing:1;
	unsigned int auth_process_comm_fail:1;
	unsigned int proxy_auth_failed:1;
	unsigned int proxy_nopipelining:1;
	unsigned int auth_waiting:1;
	unsigned int auth_user_disabled:1;
	unsigned int auth_pass_expired:1;
	unsigned int notified_auth_ready:1;
	unsigned int notified_disconnect:1;
	/* ... */
};

extern struct client *clients;

struct client *
client_create(int fd, bool ssl, pool_t pool,
	      const struct master_service_connection *conn,
	      const struct login_settings *set,
	      const struct master_service_ssl_settings *ssl_set,
	      void **other_sets);
void client_destroy(struct client *client, const char *reason);
void client_destroy_success(struct client *client, const char *reason);
void client_destroy_internal_failure(struct client *client);

void client_ref(struct client *client);
bool client_unref(struct client **client) ATTR_NOWARN_UNUSED_RESULT;

void client_cmd_starttls(struct client *client);

unsigned int clients_get_count(void) ATTR_PURE;

void client_set_title(struct client *client);
void client_log(struct client *client, const char *msg);
void client_log_err(struct client *client, const char *msg);
void client_log_warn(struct client *client, const char *msg);
const char *client_get_extra_disconnect_reason(struct client *client);

void client_auth_respond(struct client *client, const char *response);
void client_auth_abort(struct client *client);
bool client_is_tls_enabled(struct client *client);
void client_auth_fail(struct client *client, const char *text);
const char *client_get_session_id(struct client *client);

bool client_read(struct client *client);
void client_input(struct client *client);

void client_notify_auth_ready(struct client *client);
void client_notify_status(struct client *client, bool bad, const char *text);
void client_notify_disconnect(struct client *client,
			      enum client_disconnect_reason reason,
			      const char *text);

void client_send_raw_data(struct client *client, const void *data, size_t size);
void client_send_raw(struct client *client, const char *data);

void client_set_auth_waiting(struct client *client);
void client_auth_send_challenge(struct client *client, const char *data);
void client_auth_parse_response(struct client *client);
int client_auth_begin(struct client *client, const char *mech_name,
		      const char *init_resp);
bool client_check_plaintext_auth(struct client *client, bool pass_sent);
int client_auth_read_line(struct client *client);

void client_proxy_finish_destroy_client(struct client *client);
void client_proxy_log_failure(struct client *client, const char *line);
void client_proxy_failed(struct client *client, bool send_line);

void clients_notify_auth_connected(void);
void client_destroy_oldest(void);
void clients_destroy_all(void);
void clients_destroy_all_reason(const char *reason);

#endif<|MERGE_RESOLUTION|>--- conflicted
+++ resolved
@@ -60,11 +60,7 @@
 	/* for proxying */
 	const char *host, *hostip, *source_ip;
 	const char *destuser, *password, *proxy_mech;
-<<<<<<< HEAD
-	unsigned int port;
-=======
 	in_port_t port;
->>>>>>> 146ef570
 	unsigned int proxy_timeout_msecs;
 	unsigned int proxy_refresh_secs;
 	enum login_proxy_ssl_flags ssl_flags;
