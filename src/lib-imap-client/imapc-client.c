--- conflicted
+++ resolved
@@ -307,12 +307,9 @@
 
 bool imapc_client_mailbox_can_reconnect(struct imapc_client_mailbox *box)
 {
-<<<<<<< HEAD
-=======
 	/* the reconnect_ok flag attempts to avoid infinite reconnection loops
 	   to a server that keeps disconnecting us (e.g. some of the commands
 	   we send keeps crashing it always) */
->>>>>>> 146ef570
 	return box->reopen_callback != NULL && box->reconnect_ok;
 }
 
