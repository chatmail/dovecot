--- conflicted
+++ resolved
@@ -240,11 +240,7 @@
 	i_sleep_msecs(100); /* wait a little for server setup */
 
 	ioloop = io_loop_create();
-<<<<<<< HEAD
-	imapc_client = imapc_client_init(client_set);
-=======
 	imapc_client = imapc_client_init(client_set, NULL);
->>>>>>> 850e1d67
 	client_test();
 	imapc_client_logout(imapc_client);
 	test_assert(array_count(&imapc_cmd_last_replies) == 0);
