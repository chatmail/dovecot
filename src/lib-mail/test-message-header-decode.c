/* Copyright (c) 2009-2018 Dovecot authors, see the included COPYING file */

#include "lib.h"
#include "buffer.h"
#include "str.h"
#include "randgen.h"
#include "charset-utf8.h"
#include "message-header-encode.h"
#include "message-header-decode.h"
#include "test-common.h"

static void test_message_header_decode(void)
{
	static const char *data[] = {
		" \t=?utf-8?q?=c3=a4?=  =?utf-8?q?=c3=a4?=  b  \t\r\n ", "\xC3\xA4\xC3\xA4  b  \t\r\n ",
		"a =?utf-8?q?=c3=a4?= b", "a \xC3\xA4 b",
		"a =?utf-8?q?=c3=a4?= b", "a \xC3\xA4 b",
		"a =?utf-8?q?=c3=a4?=\t\t\r\n =?utf-8?q?=c3=a4?= b", "a \xC3\xA4\xC3\xA4 b",
		"a =?utf-8?q?=c3=a4?=  x  =?utf-8?q?=c3=a4?= b", "a \xC3\xA4  x  \xC3\xA4 b",
		"a =?utf-8?b?w6TDpCDDpA==?= b", "a \xC3\xA4\xC3\xA4 \xC3\xA4 b",
		"=?utf-8?b?w6Qgw6Q=?=", "\xC3\xA4 \xC3\xA4",
		"a =?utf-8?b?////?= b", "a "UNICODE_REPLACEMENT_CHAR_UTF8" b",
		"a =?utf-16le?b?UADkAGkAdgDkAOQA?= b", "a P\xC3\xA4iv\xC3\xA4\xC3\xA4 b",
		"a =?utf-9?b?UMOkaXbDpMOk?= b", "a P\xC3\xA4iv\xC3\xA4\xC3\xA4 b",

	};
	string_t *dest;
	unsigned int i;

	test_begin("message header decode");

	dest = t_str_new(256);
	for (i = 0; i < N_ELEMENTS(data); i += 2) {
		str_truncate(dest, 0);
		message_header_decode_utf8((const unsigned char *)data[i],
					   strlen(data[i]), dest, NULL);
		test_assert_strcmp_idx(str_c(dest), data[i+1], i / 2);
	}
	test_end();
}

static void test_message_header_decode_read_overflow(void)
{
	const unsigned char input[] = "=?utf-8?Q?=EF?=";
	string_t *dest = t_str_new(32);

	test_begin("message header decode read overflow");
	message_header_decode_utf8(input, sizeof(input)-2, dest, NULL);
	test_end();
}

static void check_encoded(string_t *encoded, unsigned int test_idx)
{
	const unsigned char *enc = str_data(encoded), *p, *pend;
	size_t enc_len = str_len(encoded), cur_line_len = 0;

	p = enc;
	pend = enc + enc_len;
	while (p < pend) {
		if (*p == '\r') {
			p++;
			continue;
		}
		if (*p == '\n') {
			test_assert_idx(cur_line_len <= 76, test_idx);
			cur_line_len = 0;
			p++;
			continue;
		}
		cur_line_len++;
		test_assert_idx((*p >= 0x20 && *p <= 0x7e) || *p == '\t',
				test_idx);
		p++;
	}

	test_assert_idx(cur_line_len <= 76, test_idx);
}

static void
check_encode_decode_result(const unsigned char *inbuf, size_t inbuf_len,
			   string_t *out, unsigned int test_idx)
{
	static const unsigned char *rep_char =
		(const unsigned char *)UNICODE_REPLACEMENT_CHAR_UTF8;
<<<<<<< HEAD
	static const unsigned int rep_char_len =
=======
	static const ptrdiff_t rep_char_len =
>>>>>>> 850e1d67
		UNICODE_REPLACEMENT_CHAR_UTF8_LEN;
	const unsigned char *outbuf = str_data(out);
	size_t outbuf_len = str_len(out);
	const unsigned char *pin, *pinend, *pout, *poutend;
	bool invalid_char = FALSE;

	if (test_has_failed())
		return;

	pin = inbuf;
	pinend = inbuf + inbuf_len;
	pout = outbuf;
	poutend = outbuf + outbuf_len;

	while (pin < pinend) {
		unichar_t ch;
		int nch;

		nch = uni_utf8_get_char_n(pin, pinend - pin, &ch);
		if (nch <= 0) {
			/* Invalid character; check proper substitution of
			   replacement character in encoded/decoded output. */
			pin++;
			if (!invalid_char) {
				/* Only one character is substituted for a run
				   of bad stuff. */
				test_assert_idx(
					(poutend - pout) >= rep_char_len &&
					memcmp(pout, rep_char,
					       rep_char_len) == 0, test_idx);
				pout += rep_char_len;
			}
			invalid_char = TRUE;
		} else {
			/* Valid character; check matching character bytes. */
			invalid_char = FALSE;
			test_assert_idx((pinend - pin) >= nch &&
					(poutend - pout) >= nch &&
					memcmp(pin, pout, nch) == 0, test_idx);
			pin += nch;
			pout += nch;
		}

		if (test_has_failed())
			return;
	}

	/* Both buffers must have reached the end now. */
	test_assert_idx(pin == pinend && pout == poutend, test_idx);
}

static void test_message_header_decode_encode_random(void)
{
	string_t *encoded, *decoded;
	unsigned char buf[1024];
	unsigned int i, j, buflen;

	test_begin("message header encode & decode randomly (7 bit)");

	encoded = t_str_new(256);
	decoded = t_str_new(256);
	for (i = 0; i < 1000; i++) {
		/* fill only with 7bit data so we don't have to worry about
		   the data being valid UTF-8 */
		buflen = i_rand_limit(sizeof(buf));
		for (j = 0; j < buflen; j++)
			buf[j] = i_rand_limit(128);

		str_truncate(encoded, 0);
		str_truncate(decoded, 0);

		/* test Q */
		message_header_encode_q(buf, buflen, encoded, 0);
		check_encoded(encoded, i);
		message_header_decode_utf8(encoded->data, encoded->used,
					   decoded, NULL);
		test_assert_idx(decoded->used == buflen &&
				memcmp(decoded->data, buf, buflen) == 0, i);

		/* test B */
		str_truncate(encoded, 0);
		str_truncate(decoded, 0);

		message_header_encode_b(buf, buflen, encoded, 0);
		check_encoded(encoded, i);
		message_header_decode_utf8(encoded->data, encoded->used,
					   decoded, NULL);
		test_assert_idx(decoded->used == buflen &&
				memcmp(decoded->data, buf, buflen) == 0, i);
	}
	test_end();

	test_begin("message header encode & decode randomly (8 bit)");

	for (i = 0; i < 1000; i++) {
		buflen = i_rand_limit(sizeof(buf));
		random_fill(buf, buflen);

		str_truncate(encoded, 0);
		str_truncate(decoded, 0);

		/* test Q */
		message_header_encode_q(buf, buflen, encoded, 0);
		check_encoded(encoded, i);
		message_header_decode_utf8(encoded->data, encoded->used,
					   decoded, NULL);
		check_encode_decode_result(buf, buflen, decoded, i);

		/* test B */
		str_truncate(encoded, 0);
		str_truncate(decoded, 0);

		message_header_encode_b(buf, buflen, encoded, 0);
		check_encoded(encoded, i);
		message_header_decode_utf8(encoded->data, encoded->used,
					   decoded, NULL);
		check_encode_decode_result(buf, buflen, decoded, i);
	}
	test_end();
}

int main(void)
{
	static void (*const test_functions[])(void) = {
		test_message_header_decode,
		test_message_header_decode_read_overflow,
		test_message_header_decode_encode_random,
		NULL
	};
	return test_run(test_functions);
}<|MERGE_RESOLUTION|>--- conflicted
+++ resolved
@@ -82,11 +82,7 @@
 {
 	static const unsigned char *rep_char =
 		(const unsigned char *)UNICODE_REPLACEMENT_CHAR_UTF8;
-<<<<<<< HEAD
-	static const unsigned int rep_char_len =
-=======
 	static const ptrdiff_t rep_char_len =
->>>>>>> 850e1d67
 		UNICODE_REPLACEMENT_CHAR_UTF8_LEN;
 	const unsigned char *outbuf = str_data(out);
 	size_t outbuf_len = str_len(out);
