/* Copyright (c) 2007-2018 Dovecot authors, see the included COPYING file */

#include "lib.h"
#include "str.h"
#include "istream.h"
#include "message-parser.h"
#include "message-part-data.h"
#include "message-size.h"
#include "test-common.h"

static const char test_msg[] =
"Return-Path: <test@example.org>\n"
"Subject: Hello world\n"
"From: Test User <test@example.org>\n"
"To: Another User <test2@example.org>\n"
"Message-Id: <1.2.3.4@example>\n"
"Mime-Version: 1.0\n"
"Date: Sun, 23 May 2007 04:58:08 +0300\n"
"Content-Type: multipart/signed; micalg=pgp-sha1;\n"
"	protocol=\"application/pgp-signature\";\n"
"	boundary=\"=-GNQXLhuj24Pl1aCkk4/d\"\n"
"\n"
"--=-GNQXLhuj24Pl1aCkk4/d\n"
"Content-Type: text/plain\n"
"Content-Transfer-Encoding: quoted-printable\n"
"\n"
"There was a day=20\n"
"a happy=20day\n"
"\n"
"--=-GNQXLhuj24Pl1aCkk4/d\n"
"Content-Type: application/pgp-signature; name=signature.asc\n"
"\n"
"-----BEGIN PGP SIGNATURE-----\n"
"Version: GnuPG v1.2.4 (GNU/Linux)\n"
"\n"
"invalid\n"
"-----END PGP SIGNATURE-----\n"
"\n"
"--=-GNQXLhuj24Pl1aCkk4/d--\n"
"\n"
"\n";
#define TEST_MSG_LEN (sizeof(test_msg)-1)

static const struct message_parser_settings set_empty = { .flags = 0 };

static int message_parse_stream(pool_t pool, struct istream *input,
				const struct message_parser_settings *set,
				bool parse_data, struct message_part **parts_r)
{
	int ret;
	struct message_parser_ctx *parser;
	struct message_block block;

	i_zero(&block);
	parser = message_parser_init(pool, input, set);
	while ((ret = message_parser_parse_next_block(parser, &block)) > 0)
		if (parse_data)
			message_part_data_parse_from_header(pool, block.part,
							    block.hdr);
	message_parser_deinit(&parser, parts_r);
	test_assert(input->stream_errno == 0);
	return ret;
}

static void test_parsed_parts(struct istream *input, struct message_part *parts)
{
	const struct message_parser_settings parser_set = {
		.flags = MESSAGE_PARSER_FLAG_SKIP_BODY_BLOCK,
	};
	struct message_parser_ctx *parser;
	struct message_block block;
	struct message_part *parts2;
	uoff_t i, input_size;
	const char *error;

	i_stream_seek(input, 0);
	if (i_stream_get_size(input, TRUE, &input_size) < 0)
		i_unreached();

	parser = message_parser_init_from_parts(parts, input, &parser_set);
	for (i = 1; i <= input_size*2+1; i++) {
		test_istream_set_size(input, i/2);
		if (i > TEST_MSG_LEN*2)
			test_istream_set_allow_eof(input, TRUE);
		while (message_parser_parse_next_block(parser, &block) > 0) ;
	}
	test_assert(message_parser_deinit_from_parts(&parser, &parts2, &error) == 0);
	test_assert(message_part_is_equal(parts, parts2));
}

static void test_message_parser_small_blocks(void)
{
	struct message_parser_ctx *parser;
	struct istream *input;
	struct message_part *parts, *parts2;
	struct message_block block;
	unsigned int i, end_of_headers_idx;
	string_t *output;
	pool_t pool;
	const char *error;
	int ret;

	test_begin("message parser in small blocks");
	pool = pool_alloconly_create("message parser", 10240);
	input = test_istream_create(test_msg);
	output = t_str_new(128);

	/* full parsing */
	const struct message_parser_settings full_parser_set = {
		.flags = MESSAGE_PARSER_FLAG_INCLUDE_MULTIPART_BLOCKS |
			MESSAGE_PARSER_FLAG_INCLUDE_BOUNDARIES,
	};
	parser = message_parser_init(pool, input, &full_parser_set);
	while ((ret = message_parser_parse_next_block(parser, &block)) > 0) {
		if (block.hdr != NULL)
			message_header_line_write(output, block.hdr);
		else if (block.size > 0)
			str_append_data(output, block.data, block.size);
	}

	test_assert(ret < 0);
	message_parser_deinit(&parser, &parts);
	test_assert(input->stream_errno == 0);
	test_assert(strcmp(test_msg, str_c(output)) == 0);

	/* parsing in small blocks */
	i_stream_seek(input, 0);
	test_istream_set_allow_eof(input, FALSE);

	parser = message_parser_init(pool, input, &set_empty);
	for (i = 1; i <= TEST_MSG_LEN*2+1; i++) {
		test_istream_set_size(input, i/2);
		if (i > TEST_MSG_LEN*2)
			test_istream_set_allow_eof(input, TRUE);
		while ((ret = message_parser_parse_next_block(parser,
							      &block)) > 0) ;
		test_assert((ret == 0 && i <= TEST_MSG_LEN*2) ||
			    (ret < 0 && i > TEST_MSG_LEN*2));
	}
	message_parser_deinit(&parser, &parts2);
	test_assert(input->stream_errno == 0);
	test_assert(message_part_is_equal(parts, parts2));

	/* parsing in small blocks from preparsed parts */
	i_stream_seek(input, 0);
	test_istream_set_allow_eof(input, FALSE);

	end_of_headers_idx = (strstr(test_msg, "\n-----") - test_msg);
	const struct message_parser_settings preparsed_parser_set = {
		.flags = MESSAGE_PARSER_FLAG_SKIP_BODY_BLOCK,
	};
	parser = message_parser_init_from_parts(parts, input,
						&preparsed_parser_set);
	for (i = 1; i <= TEST_MSG_LEN*2+1; i++) {
		test_istream_set_size(input, i/2);
		if (i > TEST_MSG_LEN*2)
			test_istream_set_allow_eof(input, TRUE);
		while ((ret = message_parser_parse_next_block(parser,
							      &block)) > 0) ;
		test_assert((ret == 0 && i/2 <= end_of_headers_idx) ||
			    (ret < 0 && i/2 > end_of_headers_idx));
	}
	test_assert(message_parser_deinit_from_parts(&parser, &parts2, &error) == 0);
	test_assert(message_part_is_equal(parts, parts2));

	i_stream_unref(&input);
	pool_unref(&pool);
	test_end();
}

static void test_message_parser_stop_early(void)
{
<<<<<<< HEAD
	struct message_parser_ctx *parser;
	struct istream *input, *input2;
	struct message_part *parts;
	struct message_block block;
	const char *error;
=======
	struct istream *input, *input2;
	struct message_part *parts;
>>>>>>> 850e1d67
	unsigned int i;
	pool_t pool;

	test_begin("message parser in stop early");
<<<<<<< HEAD
	pool = pool_alloconly_create("message parser", 10240);
=======
	pool = pool_alloconly_create("message parser", 524288);
>>>>>>> 850e1d67
	input = test_istream_create(test_msg);

	test_istream_set_allow_eof(input, FALSE);
	for (i = 1; i <= TEST_MSG_LEN+1; i++) {
		i_stream_seek(input, 0);
		test_istream_set_size(input, i);
<<<<<<< HEAD
		parser = message_parser_init(pool, input, &set_empty);
		while ((ret = message_parser_parse_next_block(parser,
							      &block)) > 0) ;
		test_assert(ret == 0);
		message_parser_deinit(&parser, &parts);
=======

		test_assert(message_parse_stream(pool, input, &set_empty, FALSE, &parts) == 0);
>>>>>>> 850e1d67

		/* test preparsed - first re-parse everything with a stream
		   that sees EOF at this position */
		input2 = i_stream_create_from_data(test_msg, i);
<<<<<<< HEAD
		parser = message_parser_init(pool, input2, &set_empty);
		while ((ret = message_parser_parse_next_block(parser,
							      &block)) > 0) ;
		test_assert(ret == -1);
		message_parser_deinit(&parser, &parts);

		/* now parse from the parts */
		i_stream_seek(input2, 0);
		parser = message_parser_init_from_parts(parts, input2, &set_empty);
		while ((ret = message_parser_parse_next_block(parser,
							      &block)) > 0) ;
		test_assert(ret == -1);
		test_assert(message_parser_deinit_from_parts(&parser, &parts, &error) == 0);
=======
		test_assert(message_parse_stream(pool, input2, &set_empty, FALSE, &parts) == -1);

		/* now parse from the parts */
		i_stream_seek(input2, 0);
		test_assert(message_parse_stream(pool, input2, &set_empty, FALSE, &parts) == -1);

>>>>>>> 850e1d67
		i_stream_unref(&input2);
	}

	i_stream_unref(&input);
	pool_unref(&pool);
	test_end();
}

static void test_message_parser_get_sizes(struct istream *input,
					  struct message_size *body_size_r,
					  struct message_size *header_size_r,
					  bool expect_has_nuls)
{
	bool has_nuls;
	i_zero(body_size_r);
	i_zero(header_size_r);

	message_get_header_size(input, header_size_r, &has_nuls);
	test_assert(has_nuls == expect_has_nuls);
	message_get_body_size(input, body_size_r, &has_nuls);
	test_assert(has_nuls == expect_has_nuls);
}

static void test_message_parser_assert_sizes(const struct message_part *part,
					     const struct message_size *body_size,
					     const struct message_size *header_size)
{
	test_assert(part->header_size.lines == header_size->lines);
	test_assert(part->header_size.physical_size == header_size->physical_size);
	test_assert(part->header_size.virtual_size == header_size->virtual_size);
	test_assert(part->body_size.lines == body_size->lines);
	test_assert(part->body_size.physical_size == body_size->physical_size);
	test_assert(part->body_size.virtual_size == body_size->virtual_size);
}

static void test_message_parser_truncated_mime_headers(void)
{
static const char input_msg[] =
"Content-Type: multipart/mixed; boundary=\":foo\"\n"
"\n"
"--:foo\n"
"--:foo\n"
"Content-Type: text/plain\n"
"--:foo\n"
"Content-Type: text/plain\r\n"
"--:foo\n"
"Content-Type: text/html\n"
"--:foo--\n";
	struct istream *input;
	struct message_part *parts, *part;
	struct message_size body_size, header_size;
	pool_t pool;

	test_begin("message parser truncated mime headers");
	pool = pool_alloconly_create("message parser", 10240);
	input = test_istream_create(input_msg);

	test_assert(message_parse_stream(pool, input, &set_empty, FALSE, &parts) < 0);

	i_stream_seek(input, 0);
	test_message_parser_get_sizes(input, &body_size, &header_size, FALSE);

	test_assert((parts->flags & MESSAGE_PART_FLAG_MULTIPART) != 0);
	test_assert(parts->children_count == 4);
	test_assert(parts->header_size.lines == 2);
	test_assert(parts->header_size.physical_size == 48);
	test_assert(parts->header_size.virtual_size == 48+2);
	test_assert(parts->body_size.lines == 8);
	test_assert(parts->body_size.physical_size == 112);
	test_assert(parts->body_size.virtual_size == 112+7);
	test_message_parser_assert_sizes(parts, &body_size, &header_size);

	test_assert(parts->children->physical_pos == 55);
	test_assert(parts->children->header_size.physical_size == 0);
	test_assert(parts->children->body_size.physical_size == 0);
	test_assert(parts->children->body_size.lines == 0);
	test_assert(parts->children->next->physical_pos == 62);
	test_assert(parts->children->next->header_size.physical_size == 24);
	test_assert(parts->children->next->header_size.virtual_size == 24);
	test_assert(parts->children->next->header_size.lines == 0);
	test_assert(parts->children->next->next->physical_pos == 94);
	test_assert(parts->children->next->next->header_size.physical_size == 24);
	test_assert(parts->children->next->next->header_size.virtual_size == 24);
	test_assert(parts->children->next->next->header_size.lines == 0);
	test_assert(parts->children->next->next->next->physical_pos == 127);
	test_assert(parts->children->next->next->next->header_size.physical_size == 23);
	test_assert(parts->children->next->next->next->header_size.virtual_size == 23);
	test_assert(parts->children->next->next->next->header_size.lines == 0);
	for (part = parts->children; part != NULL; part = part->next) {
		test_assert(part->children_count == 0);
		test_assert(part->body_size.physical_size == 0);
		test_assert(part->body_size.virtual_size == 0);
	}
	test_assert(parts->children->next->next->next->next == NULL);

	test_parsed_parts(input, parts);
	i_stream_unref(&input);
	pool_unref(&pool);
	test_end();
}

static void test_message_parser_truncated_mime_headers2(void)
{
static const char input_msg[] =
"Content-Type: multipart/mixed; boundary=\"ab\"\n"
"\n"
"--ab\n"
"Content-Type: multipart/mixed; boundary=\"a\"\n"
"\n"
"--ab\n"
"Content-Type: text/plain\n"
"\n"
"--a\n\n";
	struct istream *input;
	struct message_part *parts;
	struct message_size body_size, header_size;
	pool_t pool;

	test_begin("message parser truncated mime headers 2");
	pool = pool_alloconly_create("message parser", 10240);
	input = test_istream_create(input_msg);

	test_assert(message_parse_stream(pool, input, &set_empty, FALSE, &parts) < 0);

	i_stream_seek(input, 0);
	test_message_parser_get_sizes(input, &body_size, &header_size, FALSE);

	test_assert(parts->flags == (MESSAGE_PART_FLAG_MULTIPART | MESSAGE_PART_FLAG_IS_MIME));
	test_assert(parts->children_count == 2);
	test_assert(parts->header_size.lines == 2);
	test_assert(parts->header_size.physical_size == 46);
	test_assert(parts->header_size.virtual_size == 46+2);
	test_assert(parts->body_size.lines == 8);
	test_assert(parts->body_size.physical_size == 86);
	test_assert(parts->body_size.virtual_size == 86+8);
	test_message_parser_assert_sizes(parts, &body_size, &header_size);

	test_assert(parts->children->children_count == 0);
	test_assert(parts->children->flags == (MESSAGE_PART_FLAG_MULTIPART | MESSAGE_PART_FLAG_IS_MIME));
	test_assert(parts->children->physical_pos == 51);
	test_assert(parts->children->header_size.lines == 1);
	test_assert(parts->children->header_size.physical_size == 44);
	test_assert(parts->children->header_size.virtual_size == 44+1);
	test_assert(parts->children->body_size.lines == 0);
	test_assert(parts->children->body_size.physical_size == 0);
	test_assert(parts->children->children == NULL);

	test_assert(parts->children->next->children_count == 0);
	test_assert(parts->children->next->flags == (MESSAGE_PART_FLAG_TEXT | MESSAGE_PART_FLAG_IS_MIME));
	test_assert(parts->children->next->physical_pos == 101);
	test_assert(parts->children->next->header_size.lines == 2);
	test_assert(parts->children->next->header_size.physical_size == 26);
	test_assert(parts->children->next->header_size.virtual_size == 26+2);
	test_assert(parts->children->next->body_size.lines == 2);
	test_assert(parts->children->next->body_size.physical_size == 5);
	test_assert(parts->children->next->body_size.virtual_size == 5+2);
	test_assert(parts->children->next->children == NULL);

	test_parsed_parts(input, parts);
	i_stream_unref(&input);
	pool_unref(&pool);
	test_end();
}

static void test_message_parser_truncated_mime_headers3(void)
{
static const char input_msg[] =
"Content-Type: multipart/mixed; boundary=\"ab\"\n";
	struct istream *input;
	struct message_part *parts;
	pool_t pool;

	test_begin("message parser truncated mime headers 3");
	pool = pool_alloconly_create("message parser", 10240);
	input = test_istream_create(input_msg);

	test_assert(message_parse_stream(pool, input, &set_empty, FALSE, &parts) < 0);

	test_assert(parts->children_count == 0);
	test_assert(parts->flags == (MESSAGE_PART_FLAG_MULTIPART | MESSAGE_PART_FLAG_IS_MIME));
	test_assert(parts->header_size.lines == 1);
	test_assert(parts->header_size.physical_size == 45);
	test_assert(parts->header_size.virtual_size == 45+1);
	test_assert(parts->body_size.lines == 0);
	test_assert(parts->body_size.physical_size == 0);

	test_assert(parts->children == NULL);

	test_parsed_parts(input, parts);
	i_stream_unref(&input);
	pool_unref(&pool);
	test_end();
}

static void test_message_parser_empty_multipart(void)
{
static const char input_msg[] =
"Content-Type: multipart/mixed; boundary=\"ab\"\n"
"\n"
"body\n";
	struct istream *input;
	struct message_part *parts;
	pool_t pool;

	test_begin("message parser empty multipart");
	pool = pool_alloconly_create("message parser", 10240);
	input = test_istream_create(input_msg);

	test_assert(message_parse_stream(pool, input, &set_empty, FALSE, &parts) < 0);

	test_assert(parts->children_count == 0);
	test_assert(parts->flags == (MESSAGE_PART_FLAG_MULTIPART | MESSAGE_PART_FLAG_IS_MIME));
	test_assert(parts->header_size.lines == 2);
	test_assert(parts->header_size.physical_size == 46);
	test_assert(parts->header_size.virtual_size == 46+2);
	test_assert(parts->body_size.lines == 1);
	test_assert(parts->body_size.physical_size == 5);
	test_assert(parts->body_size.virtual_size == 5+1);

	test_assert(parts->children == NULL);

	test_parsed_parts(input, parts);
	i_stream_unref(&input);
	pool_unref(&pool);
	test_end();
}

static void test_message_parser_duplicate_mime_boundary(void)
{
static const char input_msg[] =
"Content-Type: multipart/mixed; boundary=\"a\"\n"
"\n"
"--a\n"
"Content-Type: multipart/mixed; boundary=\"a\"\n"
"\n"
"--a\n"
"Content-Type: text/plain\n"
"\n"
"body\n";
	struct istream *input;
	struct message_part *parts;
	struct message_size body_size, header_size;
	pool_t pool;

	test_begin("message parser duplicate mime boundary");
	pool = pool_alloconly_create("message parser", 10240);
	input = test_istream_create(input_msg);

	test_assert(message_parse_stream(pool, input, &set_empty, FALSE, &parts) < 0);

	i_stream_seek(input, 0);
	test_message_parser_get_sizes(input, &body_size, &header_size, FALSE);

	test_assert(parts->children_count == 2);
	test_assert(parts->flags == (MESSAGE_PART_FLAG_MULTIPART | MESSAGE_PART_FLAG_IS_MIME));
	test_assert(parts->header_size.lines == 2);
	test_assert(parts->header_size.physical_size == 45);
	test_assert(parts->header_size.virtual_size == 45+2);
	test_assert(parts->body_size.lines == 7);
	test_assert(parts->body_size.physical_size == 84);
	test_assert(parts->body_size.virtual_size == 84+7);
	test_message_parser_assert_sizes(parts, &body_size, &header_size);

	test_assert(parts->children->children_count == 1);
	test_assert(parts->children->flags == (MESSAGE_PART_FLAG_MULTIPART | MESSAGE_PART_FLAG_IS_MIME));
	test_assert(parts->children->physical_pos == 49);
	test_assert(parts->children->header_size.lines == 2);
	test_assert(parts->children->header_size.physical_size == 45);
	test_assert(parts->children->header_size.virtual_size == 45+2);
	test_assert(parts->children->body_size.lines == 4);
	test_assert(parts->children->body_size.physical_size == 35);
	test_assert(parts->children->body_size.virtual_size == 35+4);
	test_assert(parts->children->children->children_count == 0);
	test_assert(parts->children->children->flags == (MESSAGE_PART_FLAG_TEXT | MESSAGE_PART_FLAG_IS_MIME));
	test_assert(parts->children->children->physical_pos == 98);
	test_assert(parts->children->children->header_size.lines == 2);
	test_assert(parts->children->children->header_size.physical_size == 26);
	test_assert(parts->children->children->header_size.virtual_size == 26+2);
	test_assert(parts->children->children->body_size.lines == 1);
	test_assert(parts->children->children->body_size.physical_size == 5);
	test_assert(parts->children->children->body_size.virtual_size == 5+1);

	test_parsed_parts(input, parts);
	i_stream_unref(&input);
	pool_unref(&pool);
	test_end();
}

static void test_message_parser_garbage_suffix_mime_boundary(void)
{
static const char input_msg[] =
"Content-Type: multipart/mixed; boundary=\"a\"\n"
"\n"
"--ab\n"
"Content-Type: multipart/mixed; boundary=\"a\"\n"
"\n"
"--ac\n"
"Content-Type: text/plain\n"
"\n"
"body\n";
	struct istream *input;
	struct message_part *parts;
	struct message_size body_size, header_size;
	pool_t pool;

	test_begin("message parser garbage suffix mime boundary");
	pool = pool_alloconly_create("message parser", 10240);
	input = test_istream_create(input_msg);

	test_assert(message_parse_stream(pool, input, &set_empty, FALSE, &parts) < 0);

	i_stream_seek(input, 0);
	test_message_parser_get_sizes(input, &body_size, &header_size, FALSE);

	test_assert(parts->children_count == 2);
	test_assert(parts->flags == (MESSAGE_PART_FLAG_MULTIPART | MESSAGE_PART_FLAG_IS_MIME));
	test_assert(parts->header_size.lines == 2);
	test_assert(parts->header_size.physical_size == 45);
	test_assert(parts->header_size.virtual_size == 45+2);
	test_assert(parts->body_size.lines == 7);
	test_assert(parts->body_size.physical_size == 86);
	test_assert(parts->body_size.virtual_size == 86+7);
	test_message_parser_assert_sizes(parts, &body_size, &header_size);

	test_assert(parts->children->children_count == 1);
	test_assert(parts->children->flags == (MESSAGE_PART_FLAG_MULTIPART | MESSAGE_PART_FLAG_IS_MIME));
	test_assert(parts->children->physical_pos == 50);
	test_assert(parts->children->header_size.lines == 2);
	test_assert(parts->children->header_size.physical_size == 45);
	test_assert(parts->children->header_size.virtual_size == 45+2);
	test_assert(parts->children->body_size.lines == 4);
	test_assert(parts->children->body_size.physical_size == 36);
	test_assert(parts->children->body_size.virtual_size == 36+4);
	test_assert(parts->children->children->children_count == 0);
	test_assert(parts->children->children->flags == (MESSAGE_PART_FLAG_TEXT | MESSAGE_PART_FLAG_IS_MIME));
	test_assert(parts->children->children->physical_pos == 100);
	test_assert(parts->children->children->header_size.lines == 2);
	test_assert(parts->children->children->header_size.physical_size == 26);
	test_assert(parts->children->children->header_size.virtual_size == 26+2);
	test_assert(parts->children->children->body_size.lines == 1);
	test_assert(parts->children->children->body_size.physical_size == 5);
	test_assert(parts->children->children->body_size.virtual_size == 5+1);

	test_parsed_parts(input, parts);
	i_stream_unref(&input);
	pool_unref(&pool);
	test_end();
}

static void test_message_parser_trailing_dashes(void)
{
static const char input_msg[] =
"Content-Type: multipart/mixed; boundary=\"a--\"\n"
"\n"
"--a--\n"
"Content-Type: multipart/mixed; boundary=\"a----\"\n"
"\n"
"--a----\n"
"Content-Type: text/plain\n"
"\n"
"body\n"
"--a------\n"
"Content-Type: text/html\n"
"\n"
"body2\n"
"--a----";
	struct istream *input;
	struct message_part *parts;
	pool_t pool;

	test_begin("message parser trailing dashes");
	pool = pool_alloconly_create("message parser", 10240);
	input = test_istream_create(input_msg);

	test_assert(message_parse_stream(pool, input, &set_empty, FALSE, &parts) < 0);

	test_assert(parts->children_count == 2);
	test_assert(parts->children->next == NULL);
	test_assert(parts->children->children_count == 1);
	test_assert(parts->children->children->next == NULL);
	test_assert(parts->children->children->children_count == 0);

	test_parsed_parts(input, parts);
	i_stream_unref(&input);
	pool_unref(&pool);
	test_end();
}

static void test_message_parser_continuing_mime_boundary(void)
{
static const char input_msg[] =
"Content-Type: multipart/mixed; boundary=\"a\"\n"
"\n"
"--a\n"
"Content-Type: multipart/mixed; boundary=\"ab\"\n"
"\n"
"--ab\n"
"Content-Type: text/plain\n"
"\n"
"body\n";
	struct istream *input;
	struct message_part *parts;
	pool_t pool;

	test_begin("message parser continuing mime boundary");
	pool = pool_alloconly_create("message parser", 10240);
	input = test_istream_create(input_msg);

	test_assert(message_parse_stream(pool, input, &set_empty, FALSE, &parts) < 0);

	i_stream_seek(input, 0);

	test_assert(parts->children_count == 2);
	test_assert(parts->flags == (MESSAGE_PART_FLAG_MULTIPART | MESSAGE_PART_FLAG_IS_MIME));
	test_assert(parts->header_size.lines == 2);
	test_assert(parts->header_size.physical_size == 45);
	test_assert(parts->header_size.virtual_size == 45+2);
	test_assert(parts->body_size.lines == 7);
	test_assert(parts->body_size.physical_size == 86);
	test_assert(parts->body_size.virtual_size == 86+7);
	test_assert(parts->children->children_count == 1);
	test_assert(parts->children->flags == (MESSAGE_PART_FLAG_MULTIPART | MESSAGE_PART_FLAG_IS_MIME));
	test_assert(parts->children->physical_pos == 49);
	test_assert(parts->children->header_size.lines == 2);
	test_assert(parts->children->header_size.physical_size == 46);
	test_assert(parts->children->header_size.virtual_size == 46+2);
	test_assert(parts->children->body_size.lines == 4);
	test_assert(parts->children->body_size.physical_size == 36);
	test_assert(parts->children->body_size.virtual_size == 36+4);
	test_assert(parts->children->children->children_count == 0);
	test_assert(parts->children->children->flags == (MESSAGE_PART_FLAG_TEXT | MESSAGE_PART_FLAG_IS_MIME));
	test_assert(parts->children->children->physical_pos == 100);
	test_assert(parts->children->children->header_size.lines == 2);
	test_assert(parts->children->children->header_size.physical_size == 26);
	test_assert(parts->children->children->header_size.virtual_size == 26+2);
	test_assert(parts->children->children->body_size.lines == 1);
	test_assert(parts->children->children->body_size.physical_size == 5);
	test_assert(parts->children->children->body_size.virtual_size == 5+1);

	test_parsed_parts(input, parts);
	i_stream_unref(&input);
	pool_unref(&pool);
	test_end();
}

static void test_message_parser_continuing_truncated_mime_boundary(void)
{
static const char input_msg[] =
"Content-Type: multipart/mixed; boundary=\"a\"\n"
"\n"
"--a\n"
"Content-Type: multipart/mixed; boundary=\"ab\"\n"
"MIME-Version: 1.0\n"
"--ab\n"
"Content-Type: text/plain\n"
"\n"
"--ab--\n"
"--a--\n\n";
	struct istream *input;
	struct message_part *parts, *part;
	struct message_size body_size, header_size;
	pool_t pool;

	test_begin("message parser continuing truncated mime boundary");
	pool = pool_alloconly_create("message parser", 10240);
	input = test_istream_create(input_msg);

	test_assert(message_parse_stream(pool, input, &set_empty, FALSE, &parts) < 0);

	i_stream_seek(input, 0);
	test_message_parser_get_sizes(input, &body_size, &header_size, FALSE);

	part = parts;
	test_assert(part->children_count == 3);
	test_assert(part->flags == (MESSAGE_PART_FLAG_MULTIPART | MESSAGE_PART_FLAG_IS_MIME));
	test_assert(part->header_size.lines == 2);
	test_assert(part->header_size.physical_size == 45);
	test_assert(part->header_size.virtual_size == 45+2);
	test_assert(part->body_size.lines == 9);
	test_assert(part->body_size.physical_size == 112);
	test_assert(part->body_size.virtual_size == 112+9);
	test_message_parser_assert_sizes(part, &body_size, &header_size);

	part = parts->children;
	test_assert(part->children_count == 0);
	test_assert(part->flags == (MESSAGE_PART_FLAG_MULTIPART | MESSAGE_PART_FLAG_IS_MIME));
	test_assert(part->physical_pos == 49);
	test_assert(part->header_size.lines == 1);
	test_assert(part->header_size.physical_size == 45+17);
	test_assert(part->header_size.virtual_size == 45+17+1);
	test_assert(part->body_size.lines == 0);
	test_assert(part->body_size.physical_size == 0);
	test_assert(part->children == NULL);

	/* this will not be a child, since the header was truncated. I guess
	   we could make it, but it would complicate the message-parser even
	   more. */
	part = parts->children->next;
	test_assert(part->children_count == 0);
	test_assert(part->flags == (MESSAGE_PART_FLAG_TEXT | MESSAGE_PART_FLAG_IS_MIME));
	test_assert(part->physical_pos == 117);
	test_assert(part->header_size.lines == 1);
	test_assert(part->header_size.physical_size == 25);
	test_assert(part->header_size.virtual_size == 25+1);
	test_assert(part->body_size.lines == 0);
	test_assert(part->body_size.physical_size == 0);
	test_assert(part->children == NULL);

	part = parts->children->next->next;
	test_assert(part->children_count == 0);
	test_assert(part->flags == (MESSAGE_PART_FLAG_TEXT | MESSAGE_PART_FLAG_IS_MIME));
	test_assert(part->header_size.lines == 0);
	test_assert(part->header_size.physical_size == 0);
	test_assert(part->body_size.lines == 0);
	test_assert(part->body_size.physical_size == 0);
	test_assert(part->children == NULL);
	test_assert(part->next == NULL);

	test_parsed_parts(input, parts);
	i_stream_unref(&input);
	pool_unref(&pool);
	test_end();
}

static void test_message_parser_continuing_mime_boundary_reverse(void)
{
static const char input_msg[] =
"Content-Type: multipart/mixed; boundary=\"ab\"\n"
"\n"
"--ab\n"
"Content-Type: multipart/mixed; boundary=\"a\"\n"
"\n"
"--a\n"
"Content-Type: text/plain\n"
"\n"
"body\n"
"--ab\n"
"Content-Type: text/html\n"
"\n"
"body2\n";
	struct istream *input;
	struct message_part *parts;
	struct message_size body_size, header_size;
	pool_t pool;

	test_begin("message parser continuing mime boundary reverse");
	pool = pool_alloconly_create("message parser", 10240);
	input = test_istream_create(input_msg);

	test_assert(message_parse_stream(pool, input, &set_empty, FALSE, &parts) < 0);

	i_stream_seek(input, 0);
	test_message_parser_get_sizes(input, &body_size, &header_size, FALSE);

	test_assert(parts->children_count == 3);
	test_assert(parts->flags == (MESSAGE_PART_FLAG_MULTIPART | MESSAGE_PART_FLAG_IS_MIME));
	test_assert(parts->header_size.lines == 2);
	test_assert(parts->header_size.physical_size == 46);
	test_assert(parts->header_size.virtual_size == 46+2);
	test_assert(parts->body_size.lines == 11);
	test_assert(parts->body_size.physical_size == 121);
	test_assert(parts->body_size.virtual_size == 121+11);
	test_message_parser_assert_sizes(parts, &body_size, &header_size);

	test_assert(parts->children->children_count == 1);
	test_assert(parts->children->flags == (MESSAGE_PART_FLAG_MULTIPART | MESSAGE_PART_FLAG_IS_MIME));
	test_assert(parts->children->physical_pos == 51);
	test_assert(parts->children->header_size.lines == 2);
	test_assert(parts->children->header_size.physical_size == 45);
	test_assert(parts->children->header_size.virtual_size == 45+2);
	test_assert(parts->children->body_size.lines == 3);
	test_assert(parts->children->body_size.physical_size == 34);
	test_assert(parts->children->body_size.virtual_size == 34+3);
	test_assert(parts->children->children->children_count == 0);
	test_assert(parts->children->children->flags == (MESSAGE_PART_FLAG_TEXT | MESSAGE_PART_FLAG_IS_MIME));
	test_assert(parts->children->children->physical_pos == 100);
	test_assert(parts->children->children->header_size.lines == 2);
	test_assert(parts->children->children->header_size.physical_size == 26);
	test_assert(parts->children->children->header_size.virtual_size == 26+2);
	test_assert(parts->children->children->body_size.lines == 0);
	test_assert(parts->children->children->body_size.physical_size == 4);
	test_assert(parts->children->children->body_size.virtual_size == 4);
	test_assert(parts->children->next->children_count == 0);
	test_assert(parts->children->next->flags == (MESSAGE_PART_FLAG_TEXT | MESSAGE_PART_FLAG_IS_MIME));
	test_assert(parts->children->next->physical_pos == 136);
	test_assert(parts->children->next->header_size.lines == 2);
	test_assert(parts->children->next->header_size.physical_size == 25);
	test_assert(parts->children->next->header_size.virtual_size == 25+2);
	test_assert(parts->children->next->body_size.lines == 1);
	test_assert(parts->children->next->body_size.physical_size == 6);
	test_assert(parts->children->next->body_size.virtual_size == 6+1);

	test_parsed_parts(input, parts);
	i_stream_unref(&input);
	pool_unref(&pool);
	test_end();
}

static void test_message_parser_no_eoh(void)
{
	static const char input_msg[] = "a:b\n";
	struct message_parser_ctx *parser;
	struct istream *input;
	struct message_part *parts;
	struct message_block block;
	pool_t pool;

	test_begin("message parser no EOH");
	pool = pool_alloconly_create("message parser", 10240);
	input = test_istream_create(input_msg);

	parser = message_parser_init(pool, input, &set_empty);
	test_assert(message_parser_parse_next_block(parser, &block) > 0 &&
		    block.hdr != NULL && strcmp(block.hdr->name, "a") == 0 &&
		    block.hdr->value_len == 1 && block.hdr->value[0] == 'b');
	test_assert(message_parser_parse_next_block(parser, &block) > 0 &&
		    block.hdr == NULL && block.size == 0);
	test_assert(message_parser_parse_next_block(parser, &block) < 0);
	message_parser_deinit(&parser, &parts);
	test_assert(input->stream_errno == 0);

	test_parsed_parts(input, parts);
	i_stream_unref(&input);
	pool_unref(&pool);
	test_end();
}

static void test_message_parser_long_mime_boundary(void)
{
	/* Close the boundaries in wrong reverse order. But because all
	   boundaries are actually truncated to the same size (..890) it
	   works the same as if all of them were duplicate boundaries. */
static const char input_msg[] =
"Content-Type: multipart/mixed; boundary=\"1234567890123456789012345678901234567890123456789012345678901234567890123456789012\"\n"
"\n"
"--1234567890123456789012345678901234567890123456789012345678901234567890123456789012\n"
"Content-Type: multipart/mixed; boundary=\"123456789012345678901234567890123456789012345678901234567890123456789012345678901\"\n"
"\n"
"--123456789012345678901234567890123456789012345678901234567890123456789012345678901\n"
"Content-Type: multipart/mixed; boundary=\"12345678901234567890123456789012345678901234567890123456789012345678901234567890\"\n"
"\n"
"--12345678901234567890123456789012345678901234567890123456789012345678901234567890\n"
"Content-Type: text/plain\n"
"\n"
"1\n"
"--1234567890123456789012345678901234567890123456789012345678901234567890123456789012\n"
"Content-Type: text/plain\n"
"\n"
"22\n"
"--123456789012345678901234567890123456789012345678901234567890123456789012345678901\n"
"Content-Type: text/plain\n"
"\n"
"333\n"
"--12345678901234567890123456789012345678901234567890123456789012345678901234567890\n"
"Content-Type: text/plain\n"
"\n"
"4444\n";
	struct istream *input;
	struct message_part *parts, *part;
	struct message_size body_size, header_size;
	pool_t pool;

	test_begin("message parser long mime boundary");
	pool = pool_alloconly_create("message parser", 10240);
	input = test_istream_create(input_msg);

	test_assert(message_parse_stream(pool, input, &set_empty, FALSE, &parts) < 0);

	i_stream_seek(input, 0);
	test_message_parser_get_sizes(input, &body_size, &header_size, FALSE);

	part = parts;
	test_assert(part->children_count == 6);
	test_assert(part->flags == (MESSAGE_PART_FLAG_MULTIPART | MESSAGE_PART_FLAG_IS_MIME));
	test_assert(part->header_size.lines == 2);
	test_assert(part->header_size.physical_size == 126);
	test_assert(part->header_size.virtual_size == 126+2);
	test_assert(part->body_size.lines == 22);
	test_assert(part->body_size.physical_size == 871);
	test_assert(part->body_size.virtual_size == 871+22);
	test_message_parser_assert_sizes(part, &body_size, &header_size);

	part = parts->children;
	test_assert(part->children_count == 5);
	test_assert(part->flags == (MESSAGE_PART_FLAG_MULTIPART | MESSAGE_PART_FLAG_IS_MIME));
	test_assert(part->header_size.lines == 2);
	test_assert(part->header_size.physical_size == 125);
	test_assert(part->header_size.virtual_size == 125+2);
	test_assert(part->body_size.lines == 19);
	test_assert(part->body_size.physical_size == 661);
	test_assert(part->body_size.virtual_size == 661+19);

	part = parts->children->children;
	test_assert(part->children_count == 4);
	test_assert(part->flags == (MESSAGE_PART_FLAG_MULTIPART | MESSAGE_PART_FLAG_IS_MIME));
	test_assert(part->header_size.lines == 2);
	test_assert(part->header_size.physical_size == 124);
	test_assert(part->header_size.virtual_size == 124+2);
	test_assert(part->body_size.lines == 16);
	test_assert(part->body_size.physical_size == 453);
	test_assert(part->body_size.virtual_size == 453+16);

	part = parts->children->children->children;
	for (unsigned int i = 1; i <= 3; i++, part = part->next) {
		test_assert(part->children_count == 0);
		test_assert(part->flags == (MESSAGE_PART_FLAG_TEXT | MESSAGE_PART_FLAG_IS_MIME));
		test_assert(part->header_size.lines == 2);
		test_assert(part->header_size.physical_size == 26);
		test_assert(part->header_size.virtual_size == 26+2);
		test_assert(part->body_size.lines == 0);
		test_assert(part->body_size.physical_size == i);
		test_assert(part->body_size.virtual_size == i);
	}

	test_parsed_parts(input, parts);
	i_stream_unref(&input);
	pool_unref(&pool);
	test_end();
}

static void test_message_parser_mime_part_nested_limit(void)
{
static const char input_msg[] =
"Content-Type: multipart/mixed; boundary=\"1\"\n"
"\n"
"--1\n"
"Content-Type: multipart/mixed; boundary=\"2\"\n"
"\n"
"--2\n"
"Content-Type: text/plain\n"
"\n"
"1\n"
"--2\n"
"Content-Type: text/plain\n"
"\n"
"22\n"
"--1\n"
"Content-Type: text/plain\n"
"\n"
"333\n";
	const struct message_parser_settings parser_set = {
		.max_nested_mime_parts = 2,
	};
	struct istream *input;
	struct message_part *parts, *part;
	struct message_size body_size, header_size;
	pool_t pool;

	test_begin("message parser mime part nested limit");
	pool = pool_alloconly_create("message parser", 10240);
	input = test_istream_create(input_msg);

	test_assert(message_parse_stream(pool, input, &parser_set, FALSE, &parts) < 0);

	i_stream_seek(input, 0);
	test_message_parser_get_sizes(input, &body_size, &header_size, FALSE);

	part = parts;
	test_assert(part->children_count == 2);
	test_assert(part->flags == (MESSAGE_PART_FLAG_MULTIPART | MESSAGE_PART_FLAG_IS_MIME));
	test_assert(part->header_size.lines == 2);
	test_assert(part->header_size.physical_size == 45);
	test_assert(part->header_size.virtual_size == 45+2);
	test_assert(part->body_size.lines == 15);
	test_assert(part->body_size.physical_size == 148);
	test_assert(part->body_size.virtual_size == 148+15);
	test_message_parser_assert_sizes(part, &body_size, &header_size);

	part = parts->children;
	test_assert(part->children_count == 0);
	test_assert(part->flags == (MESSAGE_PART_FLAG_IS_MIME |
				    MESSAGE_PART_FLAG_OVERFLOW));
	test_assert(part->header_size.lines == 2);
	test_assert(part->header_size.physical_size == 45);
	test_assert(part->header_size.virtual_size == 45+2);
	test_assert(part->body_size.lines == 7);
	test_assert(part->body_size.physical_size == 64);
	test_assert(part->body_size.virtual_size == 64+7);

	part = parts->children->next;
	test_assert(part->children_count == 0);
	test_assert(part->flags == (MESSAGE_PART_FLAG_TEXT | MESSAGE_PART_FLAG_IS_MIME));
	test_assert(part->header_size.lines == 2);
	test_assert(part->header_size.physical_size == 26);
	test_assert(part->header_size.virtual_size == 26+2);
	test_assert(part->body_size.lines == 1);
	test_assert(part->body_size.physical_size == 4);
	test_assert(part->body_size.virtual_size == 4+1);

	test_parsed_parts(input, parts);
	i_stream_unref(&input);
	pool_unref(&pool);
	test_end();
}

static void test_message_parser_mime_part_nested_limit_rfc822(void)
{
static const char input_msg[] =
"Content-Type: message/rfc822\n"
"\n"
"Content-Type: message/rfc822\n"
"\n"
"Content-Type: text/plain\n"
"\n"
"1\n";
	const struct message_parser_settings parser_set = {
		.max_nested_mime_parts = 2,
	};
	struct istream *input;
	struct message_part *parts, *part;
	struct message_size body_size, header_size;
	pool_t pool;

	test_begin("message parser mime part nested limit rfc822");
	pool = pool_alloconly_create("message parser", 10240);
	input = test_istream_create(input_msg);

	test_assert(message_parse_stream(pool, input, &parser_set, FALSE, &parts) < 0);

	i_stream_seek(input, 0);
	test_message_parser_get_sizes(input, &body_size, &header_size, FALSE);

	part = parts;
	test_assert(part->children_count == 1);
	test_assert(part->flags == (MESSAGE_PART_FLAG_MESSAGE_RFC822 | MESSAGE_PART_FLAG_IS_MIME));
	test_assert(part->header_size.lines == 2);
	test_assert(part->header_size.physical_size == 30);
	test_assert(part->header_size.virtual_size == 30+2);
	test_assert(part->body_size.lines == 5);
	test_assert(part->body_size.physical_size == 58);
	test_assert(part->body_size.virtual_size == 58+5);
	test_message_parser_assert_sizes(part, &body_size, &header_size);

	part = parts->children;
	test_assert(part->children_count == 0);
	test_assert(part->flags == (MESSAGE_PART_FLAG_IS_MIME |
				    MESSAGE_PART_FLAG_OVERFLOW));
	test_assert(part->header_size.lines == 2);
	test_assert(part->header_size.physical_size == 30);
	test_assert(part->header_size.virtual_size == 30+2);
	test_assert(part->body_size.lines == 3);
	test_assert(part->body_size.physical_size == 28);
	test_assert(part->body_size.virtual_size == 28+3);

	test_parsed_parts(input, parts);
	i_stream_unref(&input);
	pool_unref(&pool);
	test_end();
}

static void test_message_parser_mime_part_limit(void)
{
static const char input_msg[] =
"Content-Type: multipart/mixed; boundary=\"1\"\n"
"\n"
"--1\n"
"Content-Type: multipart/mixed; boundary=\"2\"\n"
"\n"
"--2\n"
"Content-Type: text/plain\n"
"\n"
"1\n"
"--2\n"
"Content-Type: text/plain\n"
"\n"
"22\n"
"--1\n"
"Content-Type: text/plain\n"
"\n"
"333\n";
	const struct message_parser_settings parser_set = {
		.max_total_mime_parts = 4,
	};
	struct istream *input;
	struct message_part *parts, *part;
	struct message_size body_size, header_size;
	pool_t pool;

	test_begin("message parser mime part limit");
	pool = pool_alloconly_create("message parser", 10240);
	input = test_istream_create(input_msg);

	test_assert(message_parse_stream(pool, input, &parser_set, FALSE, &parts) < 0);

	i_stream_seek(input, 0);
	test_message_parser_get_sizes(input, &body_size, &header_size, FALSE);

	part = parts;
	test_assert(part->children_count == 3);
	test_assert(part->flags == (MESSAGE_PART_FLAG_MULTIPART | MESSAGE_PART_FLAG_IS_MIME));
	test_assert(part->header_size.lines == 2);
	test_assert(part->header_size.physical_size == 45);
	test_assert(part->header_size.virtual_size == 45+2);
	test_assert(part->body_size.lines == 15);
	test_assert(part->body_size.physical_size == 148);
	test_assert(part->body_size.virtual_size == 148+15);
	test_message_parser_assert_sizes(part, &body_size, &header_size);

	part = parts->children;
	test_assert(part->children_count == 2);
	test_assert(part->flags == (MESSAGE_PART_FLAG_MULTIPART | MESSAGE_PART_FLAG_IS_MIME));
	test_assert(part->header_size.lines == 2);
	test_assert(part->header_size.physical_size == 45);
	test_assert(part->header_size.virtual_size == 45+2);
	test_assert(part->body_size.lines == 12);
	test_assert(part->body_size.physical_size == 99);
	test_assert(part->body_size.virtual_size == 99+12);

	part = parts->children->children;
	test_assert(part->children_count == 0);
	test_assert(part->flags == (MESSAGE_PART_FLAG_TEXT | MESSAGE_PART_FLAG_IS_MIME));
	test_assert(part->header_size.lines == 2);
	test_assert(part->header_size.physical_size == 26);
	test_assert(part->header_size.virtual_size == 26+2);
	test_assert(part->body_size.lines == 0);
	test_assert(part->body_size.physical_size == 1);
	test_assert(part->body_size.virtual_size == 1);

	part = parts->children->children->next;
	test_assert(part->children_count == 0);
	test_assert(part->flags == (MESSAGE_PART_FLAG_TEXT |
				    MESSAGE_PART_FLAG_IS_MIME |
				    MESSAGE_PART_FLAG_OVERFLOW));
	test_assert(part->header_size.lines == 2);
	test_assert(part->header_size.physical_size == 26);
	test_assert(part->header_size.virtual_size == 26+2);
	test_assert(part->body_size.lines == 5);
	test_assert(part->body_size.physical_size == 37);
	test_assert(part->body_size.virtual_size == 37+5);

	test_parsed_parts(input, parts);
	i_stream_unref(&input);
	pool_unref(&pool);
	test_end();
}

static void test_message_parser_mime_part_limit_rfc822(void)
{
static const char input_msg[] =
"Content-Type: multipart/mixed; boundary=\"1\"\n"
"\n"
"--1\n"
"Content-Type: multipart/mixed; boundary=\"2\"\n"
"\n"
"--2\n"
"Content-Type: message/rfc822\n"
"\n"
"Content-Type: text/plain\n"
"\n"
"1\n"
"--2\n"
"Content-Type: message/rfc822\n"
"\n"
"Content-Type: text/plain\n"
"\n"
"22\n"
"--1\n"
"Content-Type: message/rfc822\n"
"\n"
"Content-Type: text/plain\n"
"\n"
"333\n";
	const struct message_parser_settings parser_set = {
		.max_total_mime_parts = 3,
	};
	struct message_parser_ctx *parser;
	struct istream *input;
	struct message_part *parts, *part;
	struct message_block block;
	pool_t pool;
	int ret;

	test_begin("message parser mime part limit rfc822");
	pool = pool_alloconly_create("message parser", 10240);
	input = test_istream_create(input_msg);

	parser = message_parser_init(pool, input, &parser_set);
	while ((ret = message_parser_parse_next_block(parser, &block)) > 0) ;
	test_assert(ret < 0);
	message_parser_deinit(&parser, &parts);

	part = parts;
	test_assert(part->children_count == 2);
	test_assert(part->flags == (MESSAGE_PART_FLAG_MULTIPART | MESSAGE_PART_FLAG_IS_MIME));
	test_assert(part->header_size.lines == 2);
	test_assert(part->header_size.physical_size == 45);
	test_assert(part->header_size.virtual_size == 45+2);
	test_assert(part->body_size.lines == 21);
	test_assert(part->body_size.physical_size == 238);
	test_assert(part->body_size.virtual_size == 238+21);

	part = parts->children;
	test_assert(part->children_count == 1);
	test_assert(part->flags == (MESSAGE_PART_FLAG_MULTIPART | MESSAGE_PART_FLAG_IS_MIME));
	test_assert(part->header_size.lines == 2);
	test_assert(part->header_size.physical_size == 45);
	test_assert(part->header_size.virtual_size == 45+2);
	test_assert(part->body_size.lines == 18);
	test_assert(part->body_size.physical_size == 189);
	test_assert(part->body_size.virtual_size == 189+18);

	part = parts->children->children;
	test_assert(part->children_count == 0);
<<<<<<< HEAD
	test_assert(part->flags == MESSAGE_PART_FLAG_IS_MIME);
=======
	test_assert(part->flags == (MESSAGE_PART_FLAG_IS_MIME |
				    MESSAGE_PART_FLAG_OVERFLOW));
>>>>>>> 850e1d67
	test_assert(part->header_size.lines == 2);
	test_assert(part->header_size.physical_size == 30);
	test_assert(part->header_size.virtual_size == 30+2);
	test_assert(part->body_size.lines == 15);
	test_assert(part->body_size.physical_size == 155);
	test_assert(part->body_size.virtual_size == 155+15);

	test_parsed_parts(input, parts);
	i_stream_unref(&input);
	pool_unref(&pool);
	test_end();
}

<<<<<<< HEAD
=======
static void test_message_parser_mime_version(void)
{
	test_begin("message parser mime version");

	/* Check that MIME version is accepted. */
static const char *const input_msgs[] = {
	/* valid mime header */
"Content-Type: multipart/mixed; boundary=\"1\"\n"
"MIME-Version: 1.0\n\n"
"--1\n"
"Content-Type: text/plain\n"
"\n"
"hello, world\n"
"--1\n",
	/* future mime header */
"Content-Type: multipart/mixed; boundary=\"1\"\n"
"MIME-Version: 2.0\n\n"
"--1\n"
"Content-Type: text/plain\n"
"\n"
"hello, world\n"
"--1\n",
	/* invalid value in mime header */
"Content-Type: multipart/mixed; boundary=\"1\"\n"
"MIME-Version: abc\n\n"
"--1\n"
"Content-Type: text/plain\n"
"\n"
"hello, world\n"
"--1\n",
	/* missing value in mime header */
"Content-Type: multipart/mixed; boundary=\"1\"\n"
"MIME-Version:\n\n"
"--1\n"
"Content-Type: text/plain\n"
"\n"
"hello, world\n"
"--1\n"
	};

	const struct message_parser_settings parser_set = {
		.max_total_mime_parts = 2,
		.flags = MESSAGE_PARSER_FLAG_MIME_VERSION_STRICT,
	};
	struct istream *input;
	struct message_part *parts, *part;
	pool_t pool;

	for (size_t i = 0; i < N_ELEMENTS(input_msgs); i++) {
		ssize_t variance = (ssize_t)strlen(input_msgs[i]) - (ssize_t)strlen(input_msgs[0]);
		pool = pool_alloconly_create("message parser", 10240);
		input = test_istream_create(input_msgs[i]);

		test_assert(message_parse_stream(pool, input, &parser_set, TRUE, &parts) < 0);
		part = parts;

		test_assert_idx(part->children_count == 1, i);
		test_assert_idx(part->flags == (MESSAGE_PART_FLAG_MULTIPART | MESSAGE_PART_FLAG_IS_MIME), i);
		test_assert_idx(part->header_size.lines == 3, i);
		test_assert_idx(part->header_size.physical_size == (size_t)(63 + variance), i);
		test_assert_idx(part->header_size.virtual_size == (size_t)(66 + variance), i);
		test_assert_idx(part->body_size.lines == 5, i);
		test_assert_idx(part->body_size.physical_size == 47, i);
		test_assert_idx(part->body_size.virtual_size == 52, i);
		test_assert_strcmp_idx(part->data->content_type, "multipart", i);
		test_assert_strcmp_idx(part->data->content_subtype, "mixed", i);
		part = part->children;

		test_assert_idx(part->children_count == 0, i);
		test_assert_idx(part->flags == (MESSAGE_PART_FLAG_TEXT |
						MESSAGE_PART_FLAG_IS_MIME |
						MESSAGE_PART_FLAG_OVERFLOW), i);
		test_assert_idx(part->header_size.lines == 2, i);
		test_assert_idx(part->header_size.physical_size == 26, i);
		test_assert_idx(part->header_size.virtual_size == 28, i);
		test_assert_idx(part->body_size.lines == 2, i);
		test_assert_idx(part->body_size.physical_size == 17, i);
		test_assert_strcmp_idx(part->data->content_type, "text", i);
		test_assert_strcmp_idx(part->data->content_subtype, "plain", i);

		test_parsed_parts(input, parts);
		i_stream_unref(&input);
		pool_unref(&pool);
	};

	/* test for +10MB header */
	const size_t test_hdr_size = 10*1024*1024UL;
	const size_t test_msg_size = test_hdr_size + 1024UL;
	/* add space for parser */
	pool = pool_alloconly_create("10mb header", test_msg_size + 10240UL);
	string_t *buffer = str_new(pool, test_msg_size + 1);

	str_append(buffer, "MIME-Version: ");

	/* @UNSAFE */
	char *tmp = buffer_append_space_unsafe(buffer, test_hdr_size);
	memset(tmp, 'a', test_hdr_size);

	str_append_c(buffer, '\n');
	str_append(buffer, "Content-Type: multipart/mixed; boundary=1\n\n--1--");

	input = test_istream_create_data(buffer->data, buffer->used);
	test_assert(message_parse_stream(pool, input, &parser_set, TRUE, &parts) < 0);

	i_stream_unref(&input);
	pool_unref(&pool);
	test_end();
}

static void test_message_parser_mime_version_missing(void)
{
	test_begin("message parser mime version missing");

static const char input_msg[] =
"Content-Type: multipart/mixed; boundary=\"1\"\n\n"
"--1\n"
"Content-Type: text/plain\n"
"\n"
"hello, world\n"
"--1\n";

	const struct message_parser_settings parser_set = {
		.max_total_mime_parts = 2,
		.flags = MESSAGE_PARSER_FLAG_MIME_VERSION_STRICT,
	};
	struct istream *input;
	struct message_part *parts, *part;
	pool_t pool;

	pool = pool_alloconly_create("message parser", 10240);
	input = test_istream_create(input_msg);

	test_assert(message_parse_stream(pool, input, &parser_set, TRUE, &parts) < 0);
	part = parts;

	/* non-MIME message should end up as plain text mail */

	test_assert(part->children_count == 0);
	test_assert(part->flags == MESSAGE_PART_FLAG_TEXT);
	test_assert(part->header_size.lines == 2);
	test_assert(part->header_size.physical_size == 45);
	test_assert(part->header_size.virtual_size == 47);
	test_assert(part->body_size.lines == 5);
	test_assert(part->body_size.physical_size == 47);
	test_assert(part->body_size.virtual_size == 52);
	test_assert(part->children == NULL);
	test_assert(part->data->content_type == NULL);
	test_assert(part->data->content_subtype == NULL);

	test_parsed_parts(input, parts);
	i_stream_unref(&input);
	pool_unref(&pool);

	test_end();
}

>>>>>>> 850e1d67
int main(void)
{
	static void (*const test_functions[])(void) = {
		test_message_parser_small_blocks,
		test_message_parser_stop_early,
		test_message_parser_truncated_mime_headers,
		test_message_parser_truncated_mime_headers2,
		test_message_parser_truncated_mime_headers3,
		test_message_parser_empty_multipart,
		test_message_parser_duplicate_mime_boundary,
		test_message_parser_garbage_suffix_mime_boundary,
		test_message_parser_trailing_dashes,
		test_message_parser_continuing_mime_boundary,
		test_message_parser_continuing_truncated_mime_boundary,
		test_message_parser_continuing_mime_boundary_reverse,
		test_message_parser_long_mime_boundary,
		test_message_parser_no_eoh,
		test_message_parser_mime_part_nested_limit,
		test_message_parser_mime_part_nested_limit_rfc822,
		test_message_parser_mime_part_limit,
		test_message_parser_mime_part_limit_rfc822,
<<<<<<< HEAD
=======
		test_message_parser_mime_version,
		test_message_parser_mime_version_missing,
>>>>>>> 850e1d67
		NULL
	};
	return test_run(test_functions);
}<|MERGE_RESOLUTION|>--- conflicted
+++ resolved
@@ -170,67 +170,31 @@
 
 static void test_message_parser_stop_early(void)
 {
-<<<<<<< HEAD
-	struct message_parser_ctx *parser;
 	struct istream *input, *input2;
 	struct message_part *parts;
-	struct message_block block;
-	const char *error;
-=======
-	struct istream *input, *input2;
-	struct message_part *parts;
->>>>>>> 850e1d67
 	unsigned int i;
 	pool_t pool;
 
 	test_begin("message parser in stop early");
-<<<<<<< HEAD
-	pool = pool_alloconly_create("message parser", 10240);
-=======
 	pool = pool_alloconly_create("message parser", 524288);
->>>>>>> 850e1d67
 	input = test_istream_create(test_msg);
 
 	test_istream_set_allow_eof(input, FALSE);
 	for (i = 1; i <= TEST_MSG_LEN+1; i++) {
 		i_stream_seek(input, 0);
 		test_istream_set_size(input, i);
-<<<<<<< HEAD
-		parser = message_parser_init(pool, input, &set_empty);
-		while ((ret = message_parser_parse_next_block(parser,
-							      &block)) > 0) ;
-		test_assert(ret == 0);
-		message_parser_deinit(&parser, &parts);
-=======
 
 		test_assert(message_parse_stream(pool, input, &set_empty, FALSE, &parts) == 0);
->>>>>>> 850e1d67
 
 		/* test preparsed - first re-parse everything with a stream
 		   that sees EOF at this position */
 		input2 = i_stream_create_from_data(test_msg, i);
-<<<<<<< HEAD
-		parser = message_parser_init(pool, input2, &set_empty);
-		while ((ret = message_parser_parse_next_block(parser,
-							      &block)) > 0) ;
-		test_assert(ret == -1);
-		message_parser_deinit(&parser, &parts);
-
-		/* now parse from the parts */
-		i_stream_seek(input2, 0);
-		parser = message_parser_init_from_parts(parts, input2, &set_empty);
-		while ((ret = message_parser_parse_next_block(parser,
-							      &block)) > 0) ;
-		test_assert(ret == -1);
-		test_assert(message_parser_deinit_from_parts(&parser, &parts, &error) == 0);
-=======
 		test_assert(message_parse_stream(pool, input2, &set_empty, FALSE, &parts) == -1);
 
 		/* now parse from the parts */
 		i_stream_seek(input2, 0);
 		test_assert(message_parse_stream(pool, input2, &set_empty, FALSE, &parts) == -1);
 
->>>>>>> 850e1d67
 		i_stream_unref(&input2);
 	}
 
@@ -1234,12 +1198,8 @@
 
 	part = parts->children->children;
 	test_assert(part->children_count == 0);
-<<<<<<< HEAD
-	test_assert(part->flags == MESSAGE_PART_FLAG_IS_MIME);
-=======
 	test_assert(part->flags == (MESSAGE_PART_FLAG_IS_MIME |
 				    MESSAGE_PART_FLAG_OVERFLOW));
->>>>>>> 850e1d67
 	test_assert(part->header_size.lines == 2);
 	test_assert(part->header_size.physical_size == 30);
 	test_assert(part->header_size.virtual_size == 30+2);
@@ -1253,8 +1213,6 @@
 	test_end();
 }
 
-<<<<<<< HEAD
-=======
 static void test_message_parser_mime_version(void)
 {
 	test_begin("message parser mime version");
@@ -1411,7 +1369,6 @@
 	test_end();
 }
 
->>>>>>> 850e1d67
 int main(void)
 {
 	static void (*const test_functions[])(void) = {
@@ -1433,11 +1390,8 @@
 		test_message_parser_mime_part_nested_limit_rfc822,
 		test_message_parser_mime_part_limit,
 		test_message_parser_mime_part_limit_rfc822,
-<<<<<<< HEAD
-=======
 		test_message_parser_mime_version,
 		test_message_parser_mime_version_missing,
->>>>>>> 850e1d67
 		NULL
 	};
 	return test_run(test_functions);
