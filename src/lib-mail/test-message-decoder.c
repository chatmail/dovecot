--- conflicted
+++ resolved
@@ -105,10 +105,7 @@
 		"\n"
 		"?garbage\n"
 		"--foo--\n";
-<<<<<<< HEAD
-=======
 	const struct message_parser_settings parser_set = { .flags = 0, };
->>>>>>> aa13c86b
 	struct message_parser_ctx *parser;
 	struct message_decoder_context *decoder;
 	struct message_part *parts;
@@ -120,12 +117,8 @@
 	test_begin("message decoder multipart");
 
 	istream = test_istream_create(test_message_input);
-<<<<<<< HEAD
-	parser = message_parser_init(pool_datastack_create(), istream, 0, 0);
-=======
 	parser = message_parser_init(pool_datastack_create(), istream,
 				     &parser_set);
->>>>>>> aa13c86b
 	decoder = message_decoder_init(NULL, 0);
 
 	test_istream_set_allow_eof(istream, FALSE);
