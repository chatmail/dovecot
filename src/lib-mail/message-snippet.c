--- conflicted
+++ resolved
@@ -152,11 +152,7 @@
 	ctx.snippet.chars_left = max_snippet_chars;
 	ctx.quoted_snippet.snippet = str_new(pool, max_snippet_chars);
 	ctx.quoted_snippet.chars_left = max_snippet_chars - 1; /* -1 for '>' */
-<<<<<<< HEAD
-	parser = message_parser_init(pool_datastack_create(), input, 0, 0);
-=======
 	parser = message_parser_init(pool_datastack_create(), input, &parser_set);
->>>>>>> aa13c86b
 	decoder = message_decoder_init(NULL, 0);
 	while ((ret = message_parser_parse_next_block(parser, &raw_block)) > 0) {
 		if (!message_decoder_decode_next_block(decoder, &raw_block, &block))
