--- conflicted
+++ resolved
@@ -326,11 +326,7 @@
 		if (i_rand_limit(3) == 0)
 			buf[i] = i_rand_limit(4);
 		else
-<<<<<<< HEAD
-			buf[i] = i % UCHAR_MAX;
-=======
 			buf[i] = i & UCHAR_MAX;
->>>>>>> 850e1d67
 	}
 	for (i = 0; i < 1024*128 / sizeof(buf); i++) {
 		sha1_loop(&sha1, buf, sizeof(buf));
@@ -591,12 +587,8 @@
 }
 
 static void
-<<<<<<< HEAD
-test_compression_handler_large_random_io(const struct compression_handler *handler)
-=======
 test_compression_handler_large_random_io(const struct compression_handler *handler,
 					 bool autodetect)
->>>>>>> 850e1d67
 {
 #define RANDOMNESS_SIZE (1024*1024)
 	unsigned char *randomness;
@@ -606,12 +598,8 @@
 	size_t size;
 	int ret;
 
-<<<<<<< HEAD
-	test_begin(t_strdup_printf("compression handler %s (large random io)", handler->name));
-=======
 	test_begin(t_strdup_printf("compression handler %s (large random io, autodetect=%s)",
 				   handler->name, autodetect ? "yes" : "no"));
->>>>>>> 850e1d67
 	randomness = i_malloc(RANDOMNESS_SIZE);
 	random_fill(randomness, RANDOMNESS_SIZE);
 
@@ -642,12 +630,8 @@
 
 	/* verify that reading the input works */
 
-<<<<<<< HEAD
-	dec_input = handler->create_istream(input, FALSE);
-=======
 	dec_input = !autodetect ? handler->create_istream(input) :
 		i_stream_create_decompress(input, 0);
->>>>>>> 850e1d67
 
 	while ((ret = i_stream_read_more(dec_input, &data, &size)) > 0) {
 		test_assert(memcmp(data, randomness + dec_input->v_offset, size) == 0);
@@ -663,13 +647,9 @@
 	test_end();
 }
 
-<<<<<<< HEAD
-static void test_compression_handler_errors(const struct compression_handler *handler)
-=======
 static void
 test_compression_handler_errors(const struct compression_handler *handler,
 				bool autodetect)
->>>>>>> 850e1d67
 {
 	test_begin(t_strdup_printf("compression handler %s (errors, autodetect=%s)",
 				   handler->name, autodetect ? "yes" : "no"));
@@ -729,12 +709,8 @@
 		   that should not match any handlers' header */
 		for (size_t i = 0; i < 32; i++) {
 			is = test_istream_create_data("dededededededededededededededede", i);
-<<<<<<< HEAD
-			input = handler->create_istream(is, FALSE);
-=======
 			input = !autodetect ? handler->create_istream(is) :
 				i_stream_create_decompress(is, 0);
->>>>>>> 850e1d67
 			i_stream_unref(&is);
 			while (i_stream_read_more(input, &data, &size) >= 0) {
 				test_assert_idx(size == 0, i);
@@ -760,14 +736,6 @@
 			if (compression_handlers[i].is_compressed != NULL &&
 			    !autodetect)
 				test_compression_handler_detect(&compression_handlers[i]);
-<<<<<<< HEAD
-			test_compression_handler_seek(&compression_handlers[i]);
-			test_compression_handler_reset(&compression_handlers[i]);
-			test_compression_handler_partial_parent_write(&compression_handlers[i]);
-			test_compression_handler_random_io(&compression_handlers[i]);
-			test_compression_handler_large_random_io(&compression_handlers[i]);
-			test_compression_handler_errors(&compression_handlers[i]);
-=======
 			test_compression_handler_short(&compression_handlers[i], autodetect);
 			test_compression_handler_empty(&compression_handlers[i], autodetect);
 			test_compression_handler(&compression_handlers[i], autodetect);
@@ -777,7 +745,6 @@
 			test_compression_handler_random_io(&compression_handlers[i], autodetect);
 			test_compression_handler_large_random_io(&compression_handlers[i], autodetect);
 			test_compression_handler_errors(&compression_handlers[i], autodetect);
->>>>>>> 850e1d67
 		} T_END;
 	}
 }
@@ -911,12 +878,8 @@
 	if (compression_lookup_handler("gz", &gz) <= 0 )
 		return; /* not compiled in or unkown*/
 
-<<<<<<< HEAD
-	test_begin("gz header");
-=======
 	test_begin(t_strdup_printf(
 		"gz header (autodetect=%s)", autodetect ? "yes" : "no"));
->>>>>>> 850e1d67
 	for (unsigned int i = 0; i < N_ELEMENTS(input_strings); i++) {
 		file_input = test_istream_create_data(input_strings[i],
 						      strlen(input_strings[i]));
