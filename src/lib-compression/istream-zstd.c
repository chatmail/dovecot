/* Copyright (c) 2020 Dovecot authors, see the included COPYING file */

#include "lib.h"

#ifdef HAVE_ZSTD

#include "buffer.h"
#include "istream-private.h"
#include "istream-zlib.h"

#include "zstd.h"
#include "zstd_errors.h"
#include "iostream-zstd-private.h"

#ifndef HAVE_ZSTD_GETERRORCODE
ZSTD_ErrorCode ZSTD_getErrorCode(size_t functionResult)
{
	ssize_t errcode = (ssize_t)functionResult;
	if (errcode < 0)
		return -errcode;
	return ZSTD_error_no_error;
}
#endif

struct zstd_istream {
	struct istream_private istream;

	ZSTD_DStream *dstream;
	ZSTD_inBuffer input;
	ZSTD_outBuffer output;

	struct stat last_parent_statbuf;

	/* ZSTD input size */
	size_t input_size;

	/* storage for frames */
	buffer_t *frame_buffer;

	/* storage for data */
	buffer_t *data_buffer;

	bool hdr_read:1;
<<<<<<< HEAD
	bool log_errors:1;
=======
>>>>>>> 850e1d67
	bool marked:1;
	bool zs_closed:1;
	/* is there data remaining */
	bool remain:1;
};

static void i_stream_zstd_init(struct zstd_istream *zstream)
{
	zstream->dstream = ZSTD_createDStream();
	if (zstream->dstream == NULL)
		i_fatal_status(FATAL_OUTOFMEM, "zstd: Out of memory");
	ZSTD_initDStream(zstream->dstream);
	zstream->input_size = ZSTD_DStreamInSize();
	if (zstream->frame_buffer == NULL)
		zstream->frame_buffer = buffer_create_dynamic(default_pool, ZSTD_DStreamInSize());
	else
		buffer_set_used_size(zstream->frame_buffer, 0);
	if (zstream->data_buffer == NULL)
		zstream->data_buffer = buffer_create_dynamic(default_pool, ZSTD_DStreamOutSize());
	else
		buffer_set_used_size(zstream->data_buffer, 0);
	zstream->zs_closed = FALSE;
}

static void i_stream_zstd_deinit(struct zstd_istream *zstream, bool reuse_buffers)
{
	(void)ZSTD_freeDStream(zstream->dstream);
	zstream->dstream = NULL;
	if (!reuse_buffers) {
		buffer_free(&zstream->frame_buffer);
		buffer_free(&zstream->data_buffer);
	}
	zstream->zs_closed = TRUE;
	i_zero(&zstream->input);
}

static void i_stream_zstd_close(struct iostream_private *stream,
				bool close_parent)
{
	struct istream_private *_istream =
		container_of(stream, struct istream_private, iostream);
	struct zstd_istream *zstream =
		container_of(_istream, struct zstd_istream, istream);
	if (!zstream->zs_closed)
		i_stream_zstd_deinit(zstream, FALSE);
	buffer_free(&zstream->frame_buffer);
	if (close_parent)
		i_stream_close(zstream->istream.parent);
}

static void i_stream_zstd_read_error(struct zstd_istream *zstream, size_t err)
{
	ZSTD_ErrorCode errcode = zstd_version_errcode(ZSTD_getErrorCode(err));
	const char *error = ZSTD_getErrorName(err);
	if (errcode == ZSTD_error_memory_allocation)
		i_fatal_status(FATAL_OUTOFMEM, "zstd.read(%s): Out of memory",
			       i_stream_get_name(&zstream->istream.istream));
	else if (errcode == ZSTD_error_prefix_unknown ||
#if HAVE_DECL_ZSTD_ERROR_PARAMETER_UNSUPPORTED == 1
		 errcode == ZSTD_error_parameter_unsupported ||
#endif

		 errcode == ZSTD_error_dictionary_wrong ||
		 errcode == ZSTD_error_init_missing)
		zstream->istream.istream.stream_errno = EINVAL;
	else
		zstream->istream.istream.stream_errno = EIO;

	io_stream_set_error(&zstream->istream.iostream,
			    "zstd.read(%s): %s at %"PRIuUOFF_T,
			    i_stream_get_name(&zstream->istream.istream), error,
			    i_stream_get_absolute_offset(&zstream->istream.istream));
<<<<<<< HEAD
	if (zstream->log_errors)
		i_error("%s", zstream->istream.iostream.error);
=======
>>>>>>> 850e1d67
}

static ssize_t i_stream_zstd_read(struct istream_private *stream)
{
	struct zstd_istream *zstream =
		container_of(stream, struct zstd_istream, istream);
	const unsigned char *data;
	size_t size;

	if (stream->istream.eof)
		return -1;

	for (;;) {
		if (zstream->data_buffer->used > 0) {
			if (!i_stream_try_alloc(stream, stream->max_buffer_size, &size))
				return -2;
			size = I_MIN(zstream->data_buffer->used, size);
			memcpy(PTR_OFFSET(stream->w_buffer,stream->pos),
			       zstream->data_buffer->data, size);
			stream->pos += size;
			buffer_delete(zstream->data_buffer, 0, size);
			return size;
		}

		/* see if we can get more */
		if (zstream->input.pos == zstream->input.size) {
			ssize_t ret;
			buffer_set_used_size(zstream->frame_buffer, 0);
			/* need to read more */
			if ((ret = i_stream_read_more(stream->parent, &data, &size)) < 0) {
				stream->istream.stream_errno =
					stream->parent->stream_errno;
				stream->istream.eof = stream->parent->eof;
				if (!zstream->hdr_read)
					stream->istream.stream_errno = EINVAL;
				else if (zstream->remain &&
				    stream->istream.stream_errno == 0)
					/* truncated data */
					stream->istream.stream_errno = EPIPE;
				return ret;
			}
			if (ret == 0)
				return 0;
			buffer_append(zstream->frame_buffer, data, size);
			/* NOTE: All of the parent stream input is skipped
			   over here. This is why there's no need to call
			   i_stream_set_input_pending() here like with other
			   compression istreams. */
			i_stream_skip(stream->parent, size);
			zstream->input.src = zstream->frame_buffer->data;
			zstream->input.size = zstream->frame_buffer->used;
			zstream->input.pos = 0;
		}

		i_assert(zstream->input.size > 0);
		i_assert(zstream->data_buffer->used == 0);
		zstream->output.dst = buffer_append_space_unsafe(zstream->data_buffer,
								 ZSTD_DStreamOutSize());
		zstream->output.pos = 0;
		zstream->output.size = ZSTD_DStreamOutSize();

		size_t zret = ZSTD_decompressStream(zstream->dstream, &zstream->output,
						    &zstream->input);
		if (ZSTD_isError(zret) != 0) {
			i_stream_zstd_read_error(zstream, zret);
			return -1;
		}
		/* ZSTD magic number is 4 bytes, but it's only defined after v0.8 */
		if (!zstream->hdr_read && zstream->input.size > 4)
			zstream->hdr_read = TRUE;
		zstream->remain = zret > 0;
		buffer_set_used_size(zstream->data_buffer, zstream->output.pos);
	}
	i_unreached();
}

static void i_stream_zstd_reset(struct zstd_istream *zstream)
{
	struct istream_private *stream = &zstream->istream;

	i_stream_seek(stream->parent, stream->parent_start_offset);
	stream->parent_expected_offset = stream->parent_start_offset;
	stream->skip = stream->pos = 0;
	stream->istream.v_offset = 0;
	stream->high_pos = 0;

	i_stream_zstd_deinit(zstream, TRUE);
	i_stream_zstd_init(zstream);
}

static void
i_stream_zstd_seek(struct istream_private *stream, uoff_t v_offset, bool mark)
{
	struct zstd_istream *zstream =
		container_of(stream, struct zstd_istream, istream);

	if (i_stream_nonseekable_try_seek(stream, v_offset))
		return;

	/* have to seek backwards - reset state and retry */
	i_stream_zstd_reset(zstream);
	if (!i_stream_nonseekable_try_seek(stream, v_offset))
		i_unreached();

	if (mark)
		zstream->marked = TRUE;
}

static void i_stream_zstd_sync(struct istream_private *stream)
{
	struct zstd_istream *zstream =
		container_of(stream, struct zstd_istream, istream);
	const struct stat *st;

	if (i_stream_stat(stream->parent, FALSE, &st) == 0) {
		if (memcmp(&zstream->last_parent_statbuf,
			   st, sizeof(*st)) == 0) {
			/* a compressed file doesn't change unexpectedly,
			   don't clear our caches unnecessarily */
			return;
		}
		zstream->last_parent_statbuf = *st;
	}
	i_stream_zstd_reset(zstream);
}

struct istream *
i_stream_create_zstd(struct istream *input)
{
	struct zstd_istream *zstream;

	zstd_version_check();

	zstream = i_new(struct zstd_istream, 1);

	i_stream_zstd_init(zstream);

	zstream->istream.iostream.close = i_stream_zstd_close;
	zstream->istream.max_buffer_size = input->real_stream->max_buffer_size;
	zstream->istream.read = i_stream_zstd_read;
	zstream->istream.seek = i_stream_zstd_seek;
	zstream->istream.sync = i_stream_zstd_sync;

	zstream->istream.istream.readable_fd = FALSE;
	zstream->istream.istream.blocking = input->blocking;
	zstream->istream.istream.seekable = input->seekable;

	return i_stream_create(&zstream->istream, input,
			       i_stream_get_fd(input), 0);
}

#endif<|MERGE_RESOLUTION|>--- conflicted
+++ resolved
@@ -41,10 +41,6 @@
 	buffer_t *data_buffer;
 
 	bool hdr_read:1;
-<<<<<<< HEAD
-	bool log_errors:1;
-=======
->>>>>>> 850e1d67
 	bool marked:1;
 	bool zs_closed:1;
 	/* is there data remaining */
@@ -117,11 +113,6 @@
 			    "zstd.read(%s): %s at %"PRIuUOFF_T,
 			    i_stream_get_name(&zstream->istream.istream), error,
 			    i_stream_get_absolute_offset(&zstream->istream.istream));
-<<<<<<< HEAD
-	if (zstream->log_errors)
-		i_error("%s", zstream->istream.iostream.error);
-=======
->>>>>>> 850e1d67
 }
 
 static ssize_t i_stream_zstd_read(struct istream_private *stream)
