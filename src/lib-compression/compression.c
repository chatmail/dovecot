/* Copyright (c) 2010-2018 Dovecot authors, see the included COPYING file */

#include "lib.h"
#include "istream.h"
#include "istream-zlib.h"
#include "ostream-zlib.h"
#include "iostream-lz4.h"
#include "compression.h"

#ifndef HAVE_ZLIB
#  define i_stream_create_gz NULL
#  define o_stream_create_gz NULL
#  define i_stream_create_deflate NULL
#  define o_stream_create_deflate NULL
#  define compression_get_min_level_gz NULL
#  define compression_get_default_level_gz NULL
#  define compression_get_max_level_gz NULL
#endif
#ifndef HAVE_BZLIB
#  define i_stream_create_bz2 NULL
#  define o_stream_create_bz2 NULL
#  define compression_get_min_level_bz2 NULL
#  define compression_get_default_level_bz2 NULL
#  define compression_get_max_level_bz2 NULL
#endif
#ifndef HAVE_LZMA
#  define i_stream_create_lzma NULL
#endif
#ifndef HAVE_LZ4
#  define i_stream_create_lz4 NULL
#  define o_stream_create_lz4 NULL
#  define compression_get_min_level_lz4 NULL
#  define compression_get_default_level_lz4 NULL
#  define compression_get_max_level_lz4 NULL
#endif
#ifndef HAVE_ZSTD
#  define i_stream_create_zstd NULL
#  define o_stream_create_zstd NULL
#  define compression_get_min_level_zstd NULL
#  define compression_get_default_level_zstd NULL
#  define compression_get_max_level_zstd NULL
#endif

static bool is_compressed_zlib(struct istream *input)
{
	const unsigned char *data;
	size_t size;

	/* Peek in to the stream and see if it looks like it's compressed
	   (based on its header). This also means that users can try to exploit
	   security holes in the uncompression library by APPENDing a specially
	   crafted mail. So let's hope zlib is free of holes. */
	if (i_stream_read_bytes(input, &data, &size, 2) <= 0)
		return FALSE;
	i_assert(size >= 2);

	return data[0] == 31 && data[1] == 139;
}

static bool is_compressed_bzlib(struct istream *input)
{
	const unsigned char *data;
	size_t size;

	if (i_stream_read_bytes(input, &data, &size, 4) <= 0)
		return FALSE;
	if (memcmp(data, "BZh", 3) != 0)
		return FALSE;
	if (data[3] < '1' || data[3] > '9')
		return FALSE;
	/* The above is enough to be considered as the bzlib magic.
	   Normally it's followed by data header beginning with 0x31. However,
	   with empty compressed files it's followed by 0x17. */
	return TRUE;
}

static bool is_compressed_xz(struct istream *input)
{
	const unsigned char *data;
	size_t size;

	if (i_stream_read_bytes(input, &data, &size, 6) <= 0)
		return FALSE;
	return memcmp(data, "\xfd\x37\x7a\x58\x5a\x00", 6) == 0;
}

static bool is_compressed_lz4(struct istream *input)
{
	const unsigned char *data;
	size_t size;

	if (i_stream_read_bytes(input, &data, &size, IOSTREAM_LZ4_MAGIC_LEN) <= 0)
		return FALSE;
	/* there is no standard LZ4 header, so we've created our own */
	return memcmp(data, IOSTREAM_LZ4_MAGIC, IOSTREAM_LZ4_MAGIC_LEN) == 0;
}

#define ZSTD_MAGICNUMBER            0xFD2FB528    /* valid since v0.8.0 */
static bool is_compressed_zstd(struct istream *input)
{
	const unsigned char *data;
	size_t size = 0;

	if (i_stream_read_bytes(input, &data, &size, sizeof(uint32_t)) <= 0)
	        return FALSE;
	i_assert(size >= sizeof(uint32_t));

	return le32_to_cpu_unaligned(data) == ZSTD_MAGICNUMBER;
}

int compression_lookup_handler(const char *name,
			       const struct compression_handler **handler_r)
{
	unsigned int i;

	for (i = 0; compression_handlers[i].name != NULL; i++) {
		if (strcmp(name, compression_handlers[i].name) == 0) {
			if (compression_handlers[i].create_istream == NULL ||
			    compression_handlers[i].create_ostream == NULL) {
				/* Handler is known but not compiled in */
				return 0;
			}
			(*handler_r) = &compression_handlers[i];
			return 1;
		}
	}
	return -1;
}

const struct compression_handler *
compression_detect_handler(struct istream *input)
{
	unsigned int i;

	for (i = 0; compression_handlers[i].name != NULL; i++) {
		if (compression_handlers[i].is_compressed != NULL &&
		    compression_handlers[i].is_compressed(input))
			return &compression_handlers[i];
	}
	return NULL;
}

int compression_lookup_handler_from_ext(const char *path,
					const struct compression_handler **handler_r)
{
	unsigned int i;
	size_t len, path_len = strlen(path);

	for (i = 0; compression_handlers[i].name != NULL; i++) {
		if (compression_handlers[i].ext == NULL)
			continue;

		len = strlen(compression_handlers[i].ext);
		if (path_len > len &&
		    strcmp(path + path_len - len, compression_handlers[i].ext) == 0) {
			if (compression_handlers[i].create_istream == NULL ||
			    compression_handlers[i].create_ostream == NULL) {
				/* Handler is known but not compiled in */
				return 0;
			}
			(*handler_r) = &compression_handlers[i];
			return 1;
		}
	}
	return -1;
<<<<<<< HEAD
}

const struct compression_handler compression_handlers[] = {
	{ "gz", ".gz", is_compressed_zlib,
	  i_stream_create_gz, o_stream_create_gz },
	{ "bz2", ".bz2", is_compressed_bzlib,
	  i_stream_create_bz2, o_stream_create_bz2 },
	{ "deflate", NULL, NULL,
	  i_stream_create_deflate, o_stream_create_deflate },
	{ "xz", ".xz", is_compressed_xz,
	  i_stream_create_lzma, o_stream_create_lzma },
	{ "lz4", ".lz4", is_compressed_lz4,
	  i_stream_create_lz4, o_stream_create_lz4 },
	{ "zstd", ".zstd", is_compressed_zstd,
	  i_stream_create_zstd, o_stream_create_zstd },
	{ "unsupported", NULL, NULL, NULL, NULL },
	{ NULL, NULL, NULL, NULL, NULL }
=======
}

static int compression_get_min_level_unsupported(void)
{
	return -1;
}

static int compression_get_default_level_unsupported(void)
{
	return -1;
}

static int compression_get_max_level_unsupported(void)
{
	return -1;
}

const struct compression_handler compression_handlers[] = {
	{
		.name = "gz",
		.ext = ".gz",
		.is_compressed = is_compressed_zlib,
		.create_istream = i_stream_create_gz,
		.create_ostream = o_stream_create_gz,
		.get_min_level = compression_get_min_level_gz,
		.get_default_level = compression_get_default_level_gz,
		.get_max_level = compression_get_max_level_gz,
	},
	{
		.name = "bz2",
		.ext = ".bz2",
		.is_compressed = is_compressed_bzlib,
		.create_istream = i_stream_create_bz2,
		.create_ostream = o_stream_create_bz2,
		.get_min_level = compression_get_min_level_bz2,
		.get_default_level = compression_get_default_level_bz2,
		.get_max_level = compression_get_max_level_bz2,
	},
	{
		.name = "deflate",
		.ext = NULL,
		.is_compressed = NULL,
		.create_istream = i_stream_create_deflate,
		.create_ostream = o_stream_create_deflate,
		.get_min_level = compression_get_min_level_gz,
		.get_default_level = compression_get_default_level_gz,
		.get_max_level = compression_get_max_level_gz,
	},
	{
		.name = "xz",
		.ext = ".xz",
		.is_compressed = is_compressed_xz,
		.create_istream = i_stream_create_lzma,
		.create_ostream = NULL,
		.get_min_level = compression_get_min_level_unsupported,
		.get_default_level = compression_get_default_level_unsupported,
		.get_max_level = compression_get_max_level_unsupported,
	},
	{
		.name = "lz4",
		.ext = ".lz4",
		.is_compressed = is_compressed_lz4,
		.create_istream = i_stream_create_lz4,
		.create_ostream = o_stream_create_lz4,
		.get_min_level = compression_get_min_level_lz4, /* does not actually support any of this */
		.get_default_level = compression_get_default_level_lz4,
		.get_max_level = compression_get_max_level_lz4,
	},
	{
		.name = "zstd",
		.ext = ".zstd",
		.is_compressed = is_compressed_zstd,
		.create_istream = i_stream_create_zstd,
		.create_ostream = o_stream_create_zstd,
		.get_min_level = compression_get_min_level_zstd,
		.get_default_level = compression_get_default_level_zstd,
		.get_max_level = compression_get_max_level_zstd,
	},
	{
		.name = "unsupported",
	},
	{
		.name = NULL,
	}
>>>>>>> 850e1d67
};<|MERGE_RESOLUTION|>--- conflicted
+++ resolved
@@ -163,25 +163,6 @@
 		}
 	}
 	return -1;
-<<<<<<< HEAD
-}
-
-const struct compression_handler compression_handlers[] = {
-	{ "gz", ".gz", is_compressed_zlib,
-	  i_stream_create_gz, o_stream_create_gz },
-	{ "bz2", ".bz2", is_compressed_bzlib,
-	  i_stream_create_bz2, o_stream_create_bz2 },
-	{ "deflate", NULL, NULL,
-	  i_stream_create_deflate, o_stream_create_deflate },
-	{ "xz", ".xz", is_compressed_xz,
-	  i_stream_create_lzma, o_stream_create_lzma },
-	{ "lz4", ".lz4", is_compressed_lz4,
-	  i_stream_create_lz4, o_stream_create_lz4 },
-	{ "zstd", ".zstd", is_compressed_zstd,
-	  i_stream_create_zstd, o_stream_create_zstd },
-	{ "unsupported", NULL, NULL, NULL, NULL },
-	{ NULL, NULL, NULL, NULL, NULL }
-=======
 }
 
 static int compression_get_min_level_unsupported(void)
@@ -266,5 +247,4 @@
 	{
 		.name = NULL,
 	}
->>>>>>> 850e1d67
 };