/* Copyright (c) 2016-2018 Dovecot authors, see the included COPYING file */

#include "lib.h"
#include "buffer.h"
#include "base64.h"
#include "str.h"
#include "hex-binary.h"
#include "safe-memset.h"
#include "randgen.h"
#include "array.h"
#include "module-dir.h"
#include "istream.h"
#include "json-tree.h"
#include "dovecot-openssl-common.h"
#include <openssl/evp.h>
#include <openssl/sha.h>
#include <openssl/err.h>
#include <openssl/rsa.h>
#include <openssl/ec.h>
#include <openssl/bio.h>
#include <openssl/pem.h>
#include <openssl/x509.h>
#include <openssl/engine.h>
#include <openssl/hmac.h>
#include <openssl/objects.h>
#include "dcrypt.h"
#include "dcrypt-private.h"

/**

 key format documentation:
 =========================

 v1 key
 ------
 algo id = openssl NID
 enctype = 0 = none, 1 = ecdhe, 2 = password
 key id = sha256(hex encoded public point)

 public key
 ----------
 1<tab>algo id<tab>public point

 private key
 -----------
 - enctype none
 1<tab>algo id<tab>0<tab>private point<tab>key id

 - enctype ecdh (algorithm AES-256-CTR, key = SHA256(shared secret), IV = \0\0\0...)
 1<tab>algo id<tab>1<tab>private point<tab>ephemeral public key<tab>encryption key id<tab>key id

 - enctype password (algorithm AES-256-CTR, key = PBKDF2(SHA1, 16, password, salt), IV = \0\0\0...)
 1<tab>algo id<tab>2<tab>private point<tab>salt<tab>key id

 v2 key
 ------
 algo oid = ASN1 OID of key algorithm (RSA or EC curve)
 enctype = 0 = none, 1 = ecdhe, 2 = password
 key id = SHA256(i2d_PUBKEY)

 public key
 ----------
 2<tab>HEX(i2d_PUBKEY)<tab>key id

 - enctype none
 2<tab>key algo oid<tab>0<tab>(RSA = i2d_PrivateKey, EC=Private Point)<tab>key id

 - enctype ecdh, key,iv = PBKDF2(hash algo, rounds, shared secret, salt)
 2<tab>key algo oid<tab>1<tab>symmetric algo name<tab>salt<tab>hash algo<tab>rounds<tab>E(RSA = i2d_PrivateKey, EC=Private Point)<tab>ephemeral public key<tab>encryption key id<tab>key id

 - enctype password, key,iv = PBKDF2(hash algo, rounds, password, salt)
  2<tab>key algo oid<tab>1<tab>symmetric algo name<tab>salt<tab>hash algo<tab>rounds<tab>E(RSA = i2d_PrivateKey, EC=Private Point)<tab>key id
**/

#ifndef HAVE_EVP_PKEY_get0
#define EVP_PKEY_get0_EC_KEY(x) x->pkey.ec
#define EVP_PKEY_get0_RSA(x) x->pkey.rsa
#endif

#ifndef HAVE_OBJ_LENGTH
#define OBJ_length(o) ((o)->length)
#endif

#ifndef HAVE_EVP_MD_CTX_NEW
#  define EVP_MD_CTX_new() EVP_MD_CTX_create()
#  define EVP_MD_CTX_free(ctx) EVP_MD_CTX_destroy(ctx)
#endif

#ifndef HAVE_HMAC_CTX_NEW
#  define HMAC_Init_ex(ctx, key, key_len, md, impl) \
	HMAC_Init_ex(&(ctx), key, key_len, md, impl)
#  define HMAC_Update(ctx, data, len) HMAC_Update(&(ctx), data, len)
#  define HMAC_Final(ctx, md, len) HMAC_Final(&(ctx), md, len)
#  define HMAC_CTX_free(ctx) HMAC_cleanup(&(ctx))
#else
#  define HMAC_CTX_free(ctx) \
	STMT_START { HMAC_CTX_free(ctx); (ctx) = NULL; } STMT_END
#endif

/* Not always present */
#ifndef HAVE_BN_SECURE_NEW
#  define BN_secure_new BN_new
#endif

/* openssl manual says this is OK */
#define OID_TEXT_MAX_LEN 80

#define t_base64url_decode_str(x) t_base64url_decode_str(BASE64_DECODE_FLAG_IGNORE_PADDING, (x))

struct dcrypt_context_symmetric {
	pool_t pool;
	const EVP_CIPHER *cipher;
	EVP_CIPHER_CTX *ctx;
	unsigned char *key;
	unsigned char *iv;
	unsigned char *aad;
	size_t aad_len;
	unsigned char *tag;
	size_t tag_len;
	int padding;
	int mode;
};

struct dcrypt_context_hmac {
	pool_t pool;
	const EVP_MD *md;
#ifdef HAVE_HMAC_CTX_NEW
	HMAC_CTX *ctx;
#else
	HMAC_CTX ctx;
#endif
	unsigned char *key;
	size_t klen;
};

struct dcrypt_public_key {
	EVP_PKEY *key;
	unsigned int ref;
	enum dcrypt_key_usage usage;
	char *key_id;
};

struct dcrypt_private_key {
	EVP_PKEY *key;
	unsigned int ref;
	enum dcrypt_key_usage usage;
	char *key_id;
};

static bool
dcrypt_openssl_public_key_id(struct dcrypt_public_key *key,
			     const char *algorithm, buffer_t *result,
			     const char **error_r);
static bool
dcrypt_openssl_public_key_id_old(struct dcrypt_public_key *key,
				 buffer_t *result, const char **error_r);
static bool
dcrypt_openssl_private_key_id(struct dcrypt_private_key *key,
			      const char *algorithm, buffer_t *result,
			      const char **error_r);
static bool
dcrypt_openssl_private_key_id_old(struct dcrypt_private_key *key,
				  buffer_t *result, const char **error_r);
static void
dcrypt_openssl_private_to_public_key(struct dcrypt_private_key *priv_key,
				     struct dcrypt_public_key **pub_key_r);
static void
dcrypt_openssl_unref_private_key(struct dcrypt_private_key **key);
static void
dcrypt_openssl_unref_public_key(struct dcrypt_public_key **key);
static bool
dcrypt_openssl_rsa_decrypt(struct dcrypt_private_key *key,
			   const unsigned char *data, size_t data_len,
			   buffer_t *result, enum dcrypt_padding padding,
			   const char **error_r);
static bool
dcrypt_openssl_key_string_get_info(const char *key_data,
	enum dcrypt_key_format *format_r, enum dcrypt_key_version *version_r,
	enum dcrypt_key_kind *kind_r,
	enum dcrypt_key_encryption_type *encryption_type_r,
	const char **encryption_key_hash_r, const char **key_hash_r,
	const char **error_r);

#ifndef HAVE_EC_GROUP_order_bits
static int EC_GROUP_order_bits(const EC_GROUP *grp)
{
	int bits;
	BIGNUM *bn = BN_new();
	(void)EC_GROUP_get_order(grp, bn, NULL);
	bits = BN_num_bits(bn);
	BN_free(bn);
	return bits;
}
#endif

static bool dcrypt_openssl_error(const char **error_r)
{
	unsigned long ec;

	if (error_r == NULL) {
		/* caller is not really interested */
		return FALSE; 
	}

	ec = ERR_get_error();
	*error_r = t_strdup_printf("%s", ERR_error_string(ec, NULL));
	return FALSE;
}

static int
dcrypt_openssl_padding_mode(enum dcrypt_padding padding,
			    bool sig, const char **error_r)
{
	switch (padding) {
	case DCRYPT_PADDING_DEFAULT:
		if (sig) return RSA_PKCS1_PSS_PADDING;
		else return RSA_PKCS1_OAEP_PADDING;
	case DCRYPT_PADDING_RSA_PKCS1_OAEP:
		return RSA_PKCS1_OAEP_PADDING;
	case DCRYPT_PADDING_RSA_PKCS1_PSS:
		return RSA_PKCS1_PSS_PADDING;
	case DCRYPT_PADDING_RSA_PKCS1:
		return RSA_PKCS1_PADDING;
	case DCRYPT_PADDING_RSA_NO:
		return RSA_NO_PADDING;
	default:
		if (*error_r != NULL)
			*error_r = "Unsupported padding mode";
		return -1;
	}
	i_unreached();
}

static bool dcrypt_openssl_initialize(const struct dcrypt_settings *set,
				      const char **error_r)
{
	if (set->crypto_device != NULL && set->crypto_device[0] != '\0') {
		if (dovecot_openssl_common_global_set_engine(
			set->crypto_device, error_r) <= 0)
			return FALSE;
	}
	return TRUE;
}

/* legacy function for old formats that generates
   hex encoded point from EC public key
 */
static char *ec_key_get_pub_point_hex(const EC_KEY *key)
{
	const EC_POINT *p;
	const EC_GROUP *g;

	p = EC_KEY_get0_public_key(key);
	g = EC_KEY_get0_group(key);
	return EC_POINT_point2hex(g, p, POINT_CONVERSION_COMPRESSED, NULL);
}

static bool
dcrypt_openssl_ctx_sym_create(const char *algorithm, enum dcrypt_sym_mode mode,
			      struct dcrypt_context_symmetric **ctx_r,
			      const char **error_r)
{
	struct dcrypt_context_symmetric *ctx;
	pool_t pool;
	const EVP_CIPHER *cipher;

	cipher = EVP_get_cipherbyname(algorithm);
	if (cipher == NULL) {
		if (error_r != NULL) {
			*error_r = t_strdup_printf("Invalid cipher %s",
						   algorithm);
		}
		return FALSE;
	}

	/* allocate context */
	pool = pool_alloconly_create("dcrypt openssl", 1024);
	ctx = p_new(pool, struct dcrypt_context_symmetric, 1);
	ctx->pool = pool;
	ctx->cipher = cipher;
	ctx->padding = 1;
	ctx->mode = (mode == DCRYPT_MODE_ENCRYPT ? 1 : 0);
	*ctx_r = ctx;
	return TRUE;
}

static void
dcrypt_openssl_ctx_sym_destroy(struct dcrypt_context_symmetric **ctx)
{
	pool_t pool = (*ctx)->pool;

	if ((*ctx)->ctx != NULL)
		EVP_CIPHER_CTX_free((*ctx)->ctx);
	pool_unref(&pool);
	*ctx = NULL;
}

static void
dcrypt_openssl_ctx_sym_set_key(struct dcrypt_context_symmetric *ctx,
			       const unsigned char *key, size_t key_len)
{
	if (ctx->key != NULL)
		p_free(ctx->pool, ctx->key);
	ctx->key = p_malloc(ctx->pool, EVP_CIPHER_key_length(ctx->cipher));
	memcpy(ctx->key, key, I_MIN(key_len,
	       (size_t)EVP_CIPHER_key_length(ctx->cipher)));
}

static void
dcrypt_openssl_ctx_sym_set_iv(struct dcrypt_context_symmetric *ctx,
			      const unsigned char *iv, size_t iv_len)
{
	if(ctx->iv != NULL)
		p_free(ctx->pool, ctx->iv);

	ctx->iv = p_malloc(ctx->pool, EVP_CIPHER_iv_length(ctx->cipher));
	memcpy(ctx->iv, iv, I_MIN(iv_len,
	       (size_t)EVP_CIPHER_iv_length(ctx->cipher)));
}

static void
dcrypt_openssl_ctx_sym_set_key_iv_random(struct dcrypt_context_symmetric *ctx)
{
	if(ctx->key != NULL)
		p_free(ctx->pool, ctx->key);
	if(ctx->iv != NULL)
		p_free(ctx->pool, ctx->iv);

	ctx->key = p_malloc(ctx->pool, EVP_CIPHER_key_length(ctx->cipher));
	random_fill(ctx->key, EVP_CIPHER_key_length(ctx->cipher));
	ctx->iv = p_malloc(ctx->pool, EVP_CIPHER_iv_length(ctx->cipher));
	random_fill(ctx->iv, EVP_CIPHER_iv_length(ctx->cipher));
}

static void
dcrypt_openssl_ctx_sym_set_padding(struct dcrypt_context_symmetric *ctx,
				   bool padding)
{
	ctx->padding = (padding?1:0);
}

static bool
dcrypt_openssl_ctx_sym_get_key(struct dcrypt_context_symmetric *ctx,
			       buffer_t *key)
{
	if(ctx->key == NULL)
		return FALSE;

	buffer_append(key, ctx->key, EVP_CIPHER_key_length(ctx->cipher));
	return TRUE;
}

static bool
dcrypt_openssl_ctx_sym_get_iv(struct dcrypt_context_symmetric *ctx,
			      buffer_t *iv)
{
	if(ctx->iv == NULL)
		return FALSE;

	buffer_append(iv, ctx->iv, EVP_CIPHER_iv_length(ctx->cipher));
	return TRUE;
}

static void
dcrypt_openssl_ctx_sym_set_aad(struct dcrypt_context_symmetric *ctx,
			       const unsigned char *aad, size_t aad_len)
{
	if (ctx->aad != NULL)
		p_free(ctx->pool, ctx->aad);

	/* allow empty aad */
	ctx->aad = p_malloc(ctx->pool, I_MAX(1,aad_len));
	memcpy(ctx->aad, aad, aad_len);
	ctx->aad_len = aad_len;
}

static bool
dcrypt_openssl_ctx_sym_get_aad(struct dcrypt_context_symmetric *ctx,
			       buffer_t *aad)
{
	if (ctx->aad == NULL)
		return FALSE;

	buffer_append(aad, ctx->aad, ctx->aad_len);
	return TRUE;
}

static void
dcrypt_openssl_ctx_sym_set_tag(struct dcrypt_context_symmetric *ctx,
			       const unsigned char *tag, size_t tag_len)
{
	if (ctx->tag != NULL)
		p_free(ctx->pool, ctx->tag);

	/* unlike aad, tag cannot be empty */
	ctx->tag = p_malloc(ctx->pool, tag_len);
	memcpy(ctx->tag, tag, tag_len);
	ctx->tag_len = tag_len;
}

static bool
dcrypt_openssl_ctx_sym_get_tag(struct dcrypt_context_symmetric *ctx,
			       buffer_t *tag)
{
	if (ctx->tag == NULL)
		return FALSE;

	buffer_append(tag, ctx->tag, ctx->tag_len);
	return TRUE;
}

static unsigned int
dcrypt_openssl_ctx_sym_get_key_length(struct dcrypt_context_symmetric *ctx)
{
	return EVP_CIPHER_key_length(ctx->cipher);
}

static unsigned int
dcrypt_openssl_ctx_sym_get_iv_length(struct dcrypt_context_symmetric *ctx)
{
	return EVP_CIPHER_iv_length(ctx->cipher);
}

static unsigned int
dcrypt_openssl_ctx_sym_get_block_size(struct dcrypt_context_symmetric *ctx)
{
	return EVP_CIPHER_block_size(ctx->cipher);
}

static bool
dcrypt_openssl_ctx_sym_init(struct dcrypt_context_symmetric *ctx,
			    const char **error_r)
{
	int ec;
	int len;

	i_assert(ctx->key != NULL);
	i_assert(ctx->iv != NULL);
	i_assert(ctx->ctx == NULL);

	if((ctx->ctx = EVP_CIPHER_CTX_new()) == NULL)
		return dcrypt_openssl_error(error_r);

	ec = EVP_CipherInit_ex(ctx->ctx, ctx->cipher, NULL,
			       ctx->key, ctx->iv, ctx->mode);
	if (ec != 1)
		return dcrypt_openssl_error(error_r);

	EVP_CIPHER_CTX_set_padding(ctx->ctx, ctx->padding);
	len = 0;
	if (ctx->aad != NULL) {
		ec = EVP_CipherUpdate(ctx->ctx, NULL, &len,
				      ctx->aad, ctx->aad_len);
	}
	if (ec != 1)
		return dcrypt_openssl_error(error_r);
	return TRUE;
}

static bool
dcrypt_openssl_ctx_sym_update(struct dcrypt_context_symmetric *ctx,
			      const unsigned char *data, size_t data_len,
			      buffer_t *result, const char **error_r)
{
	const size_t block_size = (size_t)EVP_CIPHER_block_size(ctx->cipher);
	size_t buf_used = result->used;
	unsigned char *buf;
	int outl;

	i_assert(ctx->ctx != NULL);

	/* From `man 3 evp_cipherupdate`:

	   EVP_EncryptUpdate() encrypts inl bytes from the buffer in and writes
	   the encrypted version to out. This function can be called multiple
	   times to encrypt successive blocks of data. The amount of data
	   written depends on the block alignment of the encrypted data: as a
	   result the amount of data written may be anything from zero bytes to
	   (inl + cipher_block_size - 1) so out should contain sufficient room.
	   The actual number of bytes written is placed in outl.
	 */

	buf = buffer_append_space_unsafe(result, data_len + block_size);
	outl = 0;
	if (EVP_CipherUpdate
		(ctx->ctx, buf, &outl, data, data_len) != 1)
		return dcrypt_openssl_error(error_r);
	buffer_set_used_size(result, buf_used + outl);
	return TRUE;
}

static bool
dcrypt_openssl_ctx_sym_final(struct dcrypt_context_symmetric *ctx,
			     buffer_t *result, const char **error_r)
{
	const size_t block_size = (size_t)EVP_CIPHER_block_size(ctx->cipher);
	size_t buf_used = result->used;
	unsigned char *buf;
	int outl;
	int ec;

	i_assert(ctx->ctx != NULL);

	/* From `man 3 evp_cipherupdate`:

	   If padding is enabled (the default) then EVP_EncryptFinal_ex()
	   encrypts the "final" data, that is any data that remains in a partial
	   block. It uses standard block padding (aka PKCS padding). The
	   encrypted final data is written to out which should have sufficient
	   space for one cipher block. The number of bytes written is placed in
	   outl. After this function is called the encryption operation is
	   finished and no further calls to EVP_EncryptUpdate() should be made.
	 */

	buf = buffer_append_space_unsafe(result, block_size);
	outl = 0;

	/* when **DECRYPTING** set expected tag */
	if (ctx->mode == 0 && ctx->tag != NULL) {
		ec = EVP_CIPHER_CTX_ctrl(ctx->ctx, EVP_CTRL_GCM_SET_TAG,
					 ctx->tag_len, ctx->tag);
	} else {
		ec = 1;
	}

	if (ec == 1)
		ec = EVP_CipherFinal_ex(ctx->ctx, buf, &outl);

	if (ec == 1) {
		buffer_set_used_size(result, buf_used + outl);
		/* when **ENCRYPTING** recover tag */
		if (ctx->mode == 1 && ctx->aad != NULL) {
			/* tag should be NULL here */
			i_assert(ctx->tag == NULL);
			/* openssl claims taglen is always 16, go figure .. */
			ctx->tag = p_malloc(ctx->pool, EVP_GCM_TLS_TAG_LEN);
			ec = EVP_CIPHER_CTX_ctrl(ctx->ctx, EVP_CTRL_GCM_GET_TAG,
						 EVP_GCM_TLS_TAG_LEN, ctx->tag);
			ctx->tag_len = EVP_GCM_TLS_TAG_LEN;
		}
	}

	if (ec == 0 && error_r != NULL)
		*error_r = "data authentication failed";
	else if (ec < 0)
		dcrypt_openssl_error(error_r);

	EVP_CIPHER_CTX_free(ctx->ctx);
	ctx->ctx = NULL;

	return (ec == 1);
}

static bool
dcrypt_openssl_ctx_hmac_create(const char *algorithm,
			       struct dcrypt_context_hmac **ctx_r,
			       const char **error_r)
{
	struct dcrypt_context_hmac *ctx;
	pool_t pool;
	const EVP_MD *md;

	md = EVP_get_digestbyname(algorithm);
	if(md == NULL) {
		if (error_r != NULL) {
			*error_r = t_strdup_printf("Invalid digest %s",
						   algorithm);
		}
		return FALSE;
	}

	/* allocate context */
	pool = pool_alloconly_create("dcrypt openssl", 1024);
	ctx = p_new(pool, struct dcrypt_context_hmac, 1);
	ctx->pool = pool;
	ctx->md = md;
	*ctx_r = ctx;
	return TRUE;
}

static void
dcrypt_openssl_ctx_hmac_destroy(struct dcrypt_context_hmac **ctx)
{
	pool_t pool = (*ctx)->pool;
	HMAC_CTX_free((*ctx)->ctx);
	pool_unref(&pool);
	*ctx = NULL;
}

static void
dcrypt_openssl_ctx_hmac_set_key(struct dcrypt_context_hmac *ctx,
				const unsigned char *key, size_t key_len)
{
	if (ctx->key != NULL)
		p_free(ctx->pool, ctx->key);

	ctx->klen = I_MIN(key_len, HMAC_MAX_MD_CBLOCK);
	ctx->key = p_malloc(ctx->pool, ctx->klen);
	memcpy(ctx->key, key, ctx->klen);
}

static bool
dcrypt_openssl_ctx_hmac_get_key(struct dcrypt_context_hmac *ctx, buffer_t *key)
{
	if (ctx->key == NULL)
		return FALSE;
	buffer_append(key, ctx->key, ctx->klen);
	return TRUE;
}

static void
dcrypt_openssl_ctx_hmac_set_key_random(struct dcrypt_context_hmac *ctx)
{
	ctx->klen = HMAC_MAX_MD_CBLOCK;
	ctx->key = p_malloc(ctx->pool, ctx->klen);
	random_fill(ctx->key, ctx->klen);
}

static unsigned int
dcrypt_openssl_ctx_hmac_get_digest_length(struct dcrypt_context_hmac *ctx)
{
	return EVP_MD_size(ctx->md);
}

static bool
dcrypt_openssl_ctx_hmac_init(struct dcrypt_context_hmac *ctx,
			     const char **error_r)
{
	int ec;

	i_assert(ctx->md != NULL);
#ifdef HAVE_HMAC_CTX_NEW
	ctx->ctx = HMAC_CTX_new();
	if (ctx->ctx == NULL)
		return dcrypt_openssl_error(error_r);
#endif
	ec = HMAC_Init_ex(ctx->ctx, ctx->key, ctx->klen, ctx->md, NULL);
	if (ec != 1)
		return dcrypt_openssl_error(error_r);
	return TRUE;
}

static bool
dcrypt_openssl_ctx_hmac_update(struct dcrypt_context_hmac *ctx,
			       const unsigned char *data, size_t data_len,
			       const char **error_r)
{
	int ec;

	ec = HMAC_Update(ctx->ctx, data, data_len);
	if (ec != 1)
		return dcrypt_openssl_error(error_r);
	return TRUE;
}

static bool
dcrypt_openssl_ctx_hmac_final(struct dcrypt_context_hmac *ctx, buffer_t *result,
			      const char **error_r)
{
	int ec;
	unsigned char buf[HMAC_MAX_MD_CBLOCK];
	unsigned int outl;

	ec = HMAC_Final(ctx->ctx, buf, &outl);
	HMAC_CTX_free(ctx->ctx);
	if (ec == 1)
		buffer_append(result, buf, outl);
	else
		return dcrypt_openssl_error(error_r);
	return TRUE;
}

static bool
dcrypt_openssl_generate_ec_key(int nid, EVP_PKEY **key, const char **error_r)
{
	EVP_PKEY_CTX *pctx;
	EVP_PKEY_CTX *ctx;
	EVP_PKEY *params = NULL;

	/* generate parameters for EC */
	pctx = EVP_PKEY_CTX_new_id(EVP_PKEY_EC, NULL);
	if (pctx == NULL ||
	    EVP_PKEY_paramgen_init(pctx) < 1 ||
	    EVP_PKEY_CTX_set_ec_paramgen_curve_nid(pctx, nid) < 1 ||
	    EVP_PKEY_paramgen(pctx, &params) < 1)
	{
		dcrypt_openssl_error(error_r);
		EVP_PKEY_CTX_free(pctx);
		return FALSE;
	}

	/* generate key from parameters */
	ctx = EVP_PKEY_CTX_new(params, NULL);
	if (ctx == NULL ||
	    EVP_PKEY_keygen_init(ctx) < 1 ||
	    EVP_PKEY_keygen(ctx, key) < 1)
	{
		dcrypt_openssl_error(error_r);
		EVP_PKEY_free(params);
		EVP_PKEY_CTX_free(pctx);
		EVP_PKEY_CTX_free(ctx);
		return FALSE;
	}

	EVP_PKEY_free(params);
	EVP_PKEY_CTX_free(pctx);
	EVP_PKEY_CTX_free(ctx);
	EC_KEY_set_asn1_flag(EVP_PKEY_get0_EC_KEY((*key)),
			     OPENSSL_EC_NAMED_CURVE);
	return TRUE;
}

static bool
dcrypt_openssl_generate_rsa_key(int bits, EVP_PKEY **key, const char **error_r)
{
	i_assert(bits >= 256);
	int ec = 0;

	EVP_PKEY_CTX *ctx;
	ctx = EVP_PKEY_CTX_new_id(EVP_PKEY_RSA, NULL);
	if (ctx == NULL ||
	    EVP_PKEY_keygen_init(ctx) < 1 ||
	    EVP_PKEY_CTX_set_rsa_keygen_bits(ctx, bits) < 1 ||
	    EVP_PKEY_keygen(ctx, key) < 1) {
		dcrypt_openssl_error(error_r);
		ec = -1;
	}

	EVP_PKEY_CTX_free(ctx);
	return ec == 0;
}

static bool
dcrypt_openssl_ecdh_derive_secret(struct dcrypt_private_key *priv_key,
				  struct dcrypt_public_key *pub_key,
				  buffer_t *shared_secret,
				  const char **error_r)
{
	/* initialize */
	EVP_PKEY_CTX *pctx = EVP_PKEY_CTX_new(priv_key->key, NULL);
	if (pctx == NULL ||
	    EVP_PKEY_derive_init(pctx) != 1 ||
	    EVP_PKEY_derive_set_peer(pctx, pub_key->key) != 1) {
		EVP_PKEY_CTX_free(pctx);
		return dcrypt_openssl_error(error_r);
	}

	/* derive */
	size_t len;
	if (EVP_PKEY_derive(pctx, NULL, &len) != 1) {
		EVP_PKEY_CTX_free(pctx);
		return dcrypt_openssl_error(error_r);
	}
	unsigned char buf[len];
	if (EVP_PKEY_derive(pctx, buf, &len) != 1) {
		EVP_PKEY_CTX_free(pctx);
		return dcrypt_openssl_error(error_r);
	}

	EVP_PKEY_CTX_free(pctx);
	buffer_append(shared_secret, buf, len);

	return TRUE;
}

static bool
dcrypt_openssl_ecdh_derive_secret_local(struct dcrypt_private_key *local_key,
					buffer_t *R, buffer_t *S,
					const char **error_r)
{
	bool ret;
	i_assert(local_key != NULL && local_key->key != NULL);

	EVP_PKEY *local = local_key->key;
	BN_CTX *bn_ctx = BN_CTX_new();
	if (bn_ctx == NULL)
		return dcrypt_openssl_error(error_r);

	const EC_GROUP *grp = EC_KEY_get0_group(EVP_PKEY_get0_EC_KEY(local));
	EC_POINT *pub = EC_POINT_new(grp);

	/* convert ephemeral key data EC point */
	if (pub == NULL ||
	    EC_POINT_oct2point(grp, pub, R->data, R->used, bn_ctx) != 1)
	{
		EC_POINT_free(pub);
		BN_CTX_free(bn_ctx);
		return dcrypt_openssl_error(error_r);
	}
	EC_KEY *ec_key = EC_KEY_new();

	/* convert point to public key */
	int ec = 0;
	if (ec_key == NULL ||
	    EC_KEY_set_group(ec_key, grp) != 1 ||
	    EC_KEY_set_public_key(ec_key, pub) != 1)
		ec = -1;
	else
	EC_POINT_free(pub);
	BN_CTX_free(bn_ctx);

	/* make sure it looks like a valid key */
	if (ec == -1 || EC_KEY_check_key(ec_key) != 1) {
		EC_KEY_free(ec_key);
		return dcrypt_openssl_error(error_r);
	}

	EVP_PKEY *peer = EVP_PKEY_new();
	if (peer == NULL) {
		EC_KEY_free(ec_key);
		return dcrypt_openssl_error(error_r);
	}
	EVP_PKEY_set1_EC_KEY(peer, ec_key);
	EC_KEY_free(ec_key);

	struct dcrypt_public_key pub_key;
	i_zero(&pub_key);
	pub_key.key = peer;

	ret = dcrypt_openssl_ecdh_derive_secret(local_key, &pub_key, S, error_r);

	EVP_PKEY_free(peer);
	return ret;
}

static bool
dcrypt_openssl_ecdh_derive_secret_peer(struct dcrypt_public_key *peer_key,
				       buffer_t *R, buffer_t *S,
				       const char **error_r)
{
	i_assert(peer_key != NULL && peer_key->key != NULL);
	bool ret;

	/* ensure peer_key is EC key */
	EVP_PKEY *local = NULL;
	EVP_PKEY *peer = peer_key->key;
	if (EVP_PKEY_base_id(peer) != EVP_PKEY_EC) {
		if (error_r != NULL)
			*error_r = "Only ECC key can be used";
		return FALSE;
	}

	/* generate another key from same group */
	int nid = EC_GROUP_get_curve_name(
		EC_KEY_get0_group(EVP_PKEY_get0_EC_KEY(peer)));
	if (!dcrypt_openssl_generate_ec_key(nid, &local, error_r))
		return FALSE;

	struct dcrypt_private_key priv_key;
	i_zero(&priv_key);
	priv_key.key = local;

	if (!(ret = dcrypt_openssl_ecdh_derive_secret(&priv_key, peer_key, S,
						 error_r))) {
		EVP_PKEY_free(local);
		return FALSE;
	}

	/* get ephemeral key (=R) */
	BN_CTX *bn_ctx = BN_CTX_new();
	const EC_POINT *pub = EC_KEY_get0_public_key(EVP_PKEY_get0_EC_KEY(local));
	const EC_GROUP *grp = EC_KEY_get0_group(EVP_PKEY_get0_EC_KEY(local));
	size_t len = EC_POINT_point2oct(grp, pub, POINT_CONVERSION_UNCOMPRESSED,
					NULL, 0, bn_ctx);
	unsigned char R_buf[len];
	EC_POINT_point2oct(grp, pub, POINT_CONVERSION_UNCOMPRESSED,
			   R_buf, len, bn_ctx);
	BN_CTX_free(bn_ctx);
	buffer_append(R, R_buf, len);
	EVP_PKEY_free(local);

	return ret;
}

static bool
dcrypt_openssl_pbkdf2(const unsigned char *password, size_t password_len,
		      const unsigned char *salt, size_t salt_len,
		      const char *hash, unsigned int rounds,
		      buffer_t *result, unsigned int result_len,
		      const char **error_r)
{
	int ret;
	i_assert(rounds > 0);
	i_assert(result_len > 0);
	i_assert(result != NULL);
	/* determine MD */
	const EVP_MD* md = EVP_get_digestbyname(hash);
	if (md == NULL) {
		if (error_r != NULL)
			*error_r = t_strdup_printf("Invalid digest %s", hash);
		return FALSE;
	}

	unsigned char buffer[result_len];
	if ((ret = PKCS5_PBKDF2_HMAC((const char*)password, password_len,
				     salt, salt_len, rounds,
				     md, result_len, buffer)) == 1) {
		buffer_append(result, buffer, result_len);
	}
	if (ret != 1)
		return dcrypt_openssl_error(error_r);
	return TRUE;
}

static bool
dcrypt_openssl_generate_keypair(struct dcrypt_keypair *pair_r,
				enum dcrypt_key_type kind, unsigned int bits,
				const char *curve, const char **error_r)
{
	EVP_PKEY *pkey = NULL;

	i_assert(pair_r != NULL);
	i_zero(pair_r);
	if (kind == DCRYPT_KEY_RSA) {
		if (dcrypt_openssl_generate_rsa_key(bits, &pkey, error_r)) {
			pair_r->priv = i_new(struct dcrypt_private_key, 1);
			pair_r->priv->key = pkey;
			pair_r->priv->ref++;
			pair_r->pub = NULL;
			dcrypt_openssl_private_to_public_key(pair_r->priv,
							     &pair_r->pub);
			return TRUE;
		} else {
			return dcrypt_openssl_error(error_r);
		}
	} else if (kind == DCRYPT_KEY_EC) {
		int nid = OBJ_sn2nid(curve);
		if (nid == NID_undef) {
			if (error_r != NULL)
				*error_r = t_strdup_printf(
					"Unknown EC curve %s", curve);
			return FALSE;
		}
		if (dcrypt_openssl_generate_ec_key(nid, &pkey, error_r)) {
			pair_r->priv = i_new(struct dcrypt_private_key, 1);
			pair_r->priv->key = pkey;
			pair_r->priv->ref++;
			pair_r->pub = NULL;
			dcrypt_openssl_private_to_public_key(pair_r->priv,
							     &pair_r->pub);
			return TRUE;
		} else {
			return dcrypt_openssl_error(error_r);
		}
	}
	if (error_r != NULL)
		*error_r = "Key type not supported in this build";
	return FALSE;
}

static bool
dcrypt_openssl_decrypt_point_v1(buffer_t *data, buffer_t *key, BIGNUM **point_r,
				const char **error_r)
{
	struct dcrypt_context_symmetric *dctx;
	buffer_t *tmp = t_buffer_create(64);

	if (!dcrypt_openssl_ctx_sym_create("aes-256-ctr", DCRYPT_MODE_DECRYPT,
					   &dctx, error_r)) {
		return FALSE;
	}

	/* v1 KEYS have all-zero IV - have to use it ourselves too */
	dcrypt_openssl_ctx_sym_set_iv(dctx, (const unsigned char*)
		"\x0\x0\x0\x0\x0\x0\x0\x0\x0\x0\x0\x0\x0\x0\x0\x0", 16);
	dcrypt_openssl_ctx_sym_set_key(dctx, key->data, key->used);

	if (!dcrypt_openssl_ctx_sym_init(dctx, error_r) ||
	    !dcrypt_openssl_ctx_sym_update(dctx, data->data, data->used,
					   tmp, error_r) ||
	    !dcrypt_openssl_ctx_sym_final(dctx, tmp, error_r)) {
		dcrypt_openssl_ctx_sym_destroy(&dctx);
		return FALSE;
	}

	dcrypt_openssl_ctx_sym_destroy(&dctx);

	*point_r = BN_bin2bn(tmp->data, tmp->used, NULL);
	safe_memset(buffer_get_modifiable_data(tmp, NULL), 0,tmp->used);
	buffer_set_used_size(key, 0);

	if (*point_r == NULL)
		return dcrypt_openssl_error(error_r);
	return TRUE;
}

static bool
dcrypt_openssl_decrypt_point_ec_v1(struct dcrypt_private_key *dec_key,
				   const char *data_hex,
				   const char *peer_key_hex, BIGNUM **point_r,
				   const char **error_r)
{
	buffer_t *peer_key, *data, key, *secret;
	bool res;

	data = t_buffer_create(128);
	peer_key = t_buffer_create(64);

	hex_to_binary(data_hex, data);
	hex_to_binary(peer_key_hex, peer_key);

	secret = t_buffer_create(64);

	if (!dcrypt_openssl_ecdh_derive_secret_local(dec_key, peer_key,
						     secret, error_r))
		return FALSE;

	/* run it thru SHA256 once */
	unsigned char digest[SHA256_DIGEST_LENGTH];
	SHA256(secret->data, secret->used, digest);
	safe_memset(buffer_get_modifiable_data(secret, NULL), 0, secret->used);
	buffer_set_used_size(secret, 0);
	buffer_create_from_const_data(&key, digest, SHA256_DIGEST_LENGTH);

	/* then use this as key */
	res = dcrypt_openssl_decrypt_point_v1(data, &key, point_r, error_r);
	memset(digest, 0, sizeof(digest));
	safe_memset(digest, 0, SHA256_DIGEST_LENGTH);

	return res;
}

static bool
dcrypt_openssl_decrypt_point_password_v1(const char *data_hex,
					 const char *password_hex,
					 const char *salt_hex, BIGNUM **point_r,
					 const char **error_r)
{
	buffer_t *salt, *data, *password, *key;
	struct dcrypt_context_symmetric *dctx;

	data = t_buffer_create(128);
	salt = t_buffer_create(16);
	password = t_buffer_create(32);
	key = t_buffer_create(32);

	hex_to_binary(data_hex, data);
	hex_to_binary(salt_hex, salt);
	hex_to_binary(password_hex, password);

	/* aes-256-ctr uses 32 byte key, and v1 uses all-zero IV */
	if (!dcrypt_openssl_pbkdf2(password->data, password->used,
				   salt->data, salt->used,
				   "sha256", 16, key, 32, error_r)) {
		dcrypt_ctx_sym_destroy(&dctx);
		return FALSE;
	}

	return dcrypt_openssl_decrypt_point_v1(data, key, point_r, error_r);
}

static bool
dcrypt_openssl_load_private_key_dovecot_v1(struct dcrypt_private_key **key_r,
					   int len, const char **input,
					   const char *password,
					   struct dcrypt_private_key *dec_key,
					   const char **error_r)
{
	int nid, ec, enctype;
	BIGNUM *point = NULL;

	if (str_to_int(input[1], &nid) != 0) {
		if (error_r != NULL)
			*error_r = "Corrupted data";
		return FALSE;
	}

	if (str_to_int(input[2], &enctype) != 0) {
		if (error_r != NULL)
			*error_r = "Corrupted data";
		return FALSE;
	}

	/* decode and optionally decipher private key value */
	if (enctype == DCRYPT_DOVECOT_KEY_ENCRYPT_NONE) {
		point = BN_secure_new();
		if (point == NULL || BN_hex2bn(&point, input[3]) < 1) {
			BN_free(point);
			return dcrypt_openssl_error(error_r);
		}
	} else if (enctype == DCRYPT_DOVECOT_KEY_ENCRYPT_PASSWORD) {
		/* by password */
		if (password == NULL) {
			if (error_r != NULL) *error_r = "password missing";
			return FALSE;
		}
		const char *enc_priv_pt = input[3];
		const char *salt = input[4];
		if (!dcrypt_openssl_decrypt_point_password_v1(
			enc_priv_pt, password, salt, &point, error_r)) {
			return FALSE;
		}
	} else if (enctype == DCRYPT_DOVECOT_KEY_ENCRYPT_PK) {
		/* by key */
		if (dec_key == NULL) {
			if (error_r != NULL) *error_r = "decrypt key missing";
			return FALSE;
		}
		const char *enc_priv_pt = input[3];
		const char *peer_key = input[4];
		if (!dcrypt_openssl_decrypt_point_ec_v1(
			dec_key, enc_priv_pt, peer_key, &point, error_r)) {
			return FALSE;
		}
	} else {
		if (error_r != NULL)
			*error_r = "Invalid key data";
		return FALSE;
	}

	EC_KEY *eckey = EC_KEY_new_by_curve_name(nid);
	if (eckey == NULL) return dcrypt_openssl_error(error_r);

	/* assign private key */
	BN_CTX *bnctx = BN_CTX_new();
	if (bnctx == NULL) {
		EC_KEY_free(eckey);
		return dcrypt_openssl_error(error_r);
	}
	EC_KEY_set_private_key(eckey, point);
	EC_KEY_precompute_mult(eckey, bnctx);
	EC_KEY_set_asn1_flag(eckey, OPENSSL_EC_NAMED_CURVE);
	EC_POINT *pub = EC_POINT_new(EC_KEY_get0_group(eckey));
	if (pub == NULL) {
		EC_KEY_free(eckey);
		BN_CTX_free(bnctx);
		return dcrypt_openssl_error(error_r);
	}
	/* calculate public key */
	ec = EC_POINT_mul(EC_KEY_get0_group(eckey), pub, point,
			  NULL, NULL, bnctx);
	EC_KEY_set_public_key(eckey, pub);
	BN_free(point);
	EC_POINT_free(pub);
	BN_CTX_free(bnctx);

	/* make sure it looks OK and is correct */
	if (ec == 1 && EC_KEY_check_key(eckey) == 1) {
		unsigned char digest[SHA256_DIGEST_LENGTH];
		/* validate that the key was loaded correctly */
		char *id = ec_key_get_pub_point_hex(eckey);
		if (id == NULL) {
			EC_KEY_free(eckey);
			return dcrypt_openssl_error(error_r);
		}
		SHA256((unsigned char*)id, strlen(id), digest);
		OPENSSL_free(id);
		const char *digest_hex =
			binary_to_hex(digest, SHA256_DIGEST_LENGTH);
		if (strcmp(digest_hex, input[len-1]) != 0) {
			if (error_r != NULL)
				*error_r = "Key id mismatch after load";
			EC_KEY_free(eckey);
			return FALSE;
		}
		EVP_PKEY *key = EVP_PKEY_new();
		if (key == NULL) {
			EC_KEY_free(eckey);
			return dcrypt_openssl_error(error_r);
		}
		EVP_PKEY_set1_EC_KEY(key, eckey);
		EC_KEY_free(eckey);
		*key_r = i_new(struct dcrypt_private_key, 1);
		(*key_r)->key = key;
		(*key_r)->ref++;
		return TRUE;
	}

	EC_KEY_free(eckey);

	return dcrypt_openssl_error(error_r);
}

/* encrypt/decrypt private keys */
static bool
dcrypt_openssl_cipher_key_dovecot_v2(const char *cipher,
				     enum dcrypt_sym_mode mode,
				     buffer_t *input, buffer_t *secret,
				     buffer_t *salt, const char *digalgo,
				     unsigned int rounds, buffer_t *result_r,
				     const char **error_r)
{
	struct dcrypt_context_symmetric *dctx;
	bool res;

	if (!dcrypt_openssl_ctx_sym_create(cipher, mode, &dctx, error_r)) {
		return FALSE;
	}

	/* generate encryption key/iv based on secret/salt */
	buffer_t *key_data = t_buffer_create(128);
	res = dcrypt_openssl_pbkdf2(secret->data, secret->used,
		salt->data, salt->used, digalgo, rounds, key_data,
		dcrypt_openssl_ctx_sym_get_key_length(dctx) +
			dcrypt_openssl_ctx_sym_get_iv_length(dctx),
		error_r);

	if (!res) {
		dcrypt_openssl_ctx_sym_destroy(&dctx);
		return FALSE;
	}

	buffer_t *tmp = t_buffer_create(128);
	const unsigned char *kd = buffer_free_without_data(&key_data);

	/* perform ciphering */
	dcrypt_openssl_ctx_sym_set_key(dctx, kd,
		dcrypt_openssl_ctx_sym_get_key_length(dctx));
	dcrypt_openssl_ctx_sym_set_iv(dctx,
		kd + dcrypt_openssl_ctx_sym_get_key_length(dctx),
		dcrypt_openssl_ctx_sym_get_iv_length(dctx));

	if (!dcrypt_openssl_ctx_sym_init(dctx, error_r) ||
	    !dcrypt_openssl_ctx_sym_update(dctx, input->data,
					   input->used, tmp, error_r) ||
	    !dcrypt_openssl_ctx_sym_final(dctx, tmp, error_r)) {
		res = FALSE;
	} else {
		/* provide result if succeeded */
		buffer_append_buf(result_r, tmp, 0, (size_t)-1);
		res = TRUE;
	}
	/* and ensure no data leaks */
	safe_memset(buffer_get_modifiable_data(tmp, NULL), 0, tmp->used);

	dcrypt_openssl_ctx_sym_destroy(&dctx);
	return res;
}

static bool
dcrypt_openssl_load_private_key_dovecot_v2(struct dcrypt_private_key **key_r,
					   int len, const char **input,
					   const char *password,
					   struct dcrypt_private_key *dec_key,
					   const char **error_r)
{
	int enctype;
	buffer_t *key_data = t_buffer_create(256);

	/* check for encryption type */
	if (str_to_int(input[2], &enctype) != 0) {
		if (error_r != NULL)
			*error_r = "Corrupted data";
		return FALSE;
	}

	if (enctype < 0 || enctype > 2) {
		if (error_r != NULL)
			*error_r = "Corrupted data";
		return FALSE;
	}

	/* match encryption type to field counts */
	if ((enctype == DCRYPT_DOVECOT_KEY_ENCRYPT_NONE && len != 5) ||
	    (enctype == DCRYPT_DOVECOT_KEY_ENCRYPT_PASSWORD && len != 9) ||
 	    (enctype == DCRYPT_DOVECOT_KEY_ENCRYPT_PK && len != 11)) {
		if (error_r != NULL)
			*error_r = "Corrupted data";
		return FALSE;
	}

	/* get key type */
	int nid = OBJ_txt2nid(input[1]);

	if (nid == NID_undef)
		return dcrypt_openssl_error(error_r);

	/* decode and possibly decipher private key value */
	if (enctype == DCRYPT_DOVECOT_KEY_ENCRYPT_NONE) {
		if (hex_to_binary(input[3], key_data) != 0) {
			if (error_r != NULL)
				*error_r = "Corrupted data";
		}
	} else if (enctype == DCRYPT_DOVECOT_KEY_ENCRYPT_PK) {
		if (dec_key == NULL) {
			if (error_r != NULL) *error_r = "decrypt key missing";
			return FALSE;
		}
		unsigned int rounds;
		struct dcrypt_public_key *pubkey = NULL;
		if (str_to_uint(input[6], &rounds) != 0) {
			if (error_r != NULL)
				*error_r = "Corrupted data";
			return FALSE;
		}

		buffer_t *data = t_buffer_create(128);

		/* check that we have correct decryption key */
		dcrypt_openssl_private_to_public_key(dec_key, &pubkey);
		if (!dcrypt_openssl_public_key_id(pubkey, "sha256",
						  data, error_r)) {
			dcrypt_openssl_unref_public_key(&pubkey);
			return FALSE;
		}

		dcrypt_openssl_unref_public_key(&pubkey);

		if (strcmp(binary_to_hex(data->data, data->used),
			   input[9]) != 0) {
			if (error_r != NULL)
				*error_r = "No private key available";
			return FALSE;
		}


		buffer_t *salt, *peer_key, *secret;
		salt = t_buffer_create(strlen(input[4])/2);
		peer_key = t_buffer_create(strlen(input[8])/2);
		secret = t_buffer_create(128);

		buffer_set_used_size(data, 0);
		hex_to_binary(input[4], salt);
		hex_to_binary(input[8], peer_key);
		hex_to_binary(input[7], data);

		/* get us secret value to use for key/iv generation */
		if (EVP_PKEY_base_id((EVP_PKEY*)dec_key) == EVP_PKEY_RSA) {
			if (!dcrypt_openssl_rsa_decrypt(dec_key,
				peer_key->data, peer_key->used, secret,
				DCRYPT_PADDING_RSA_PKCS1_OAEP, error_r))
				return FALSE;
		} else {
			/* perform ECDH */
			if (!dcrypt_openssl_ecdh_derive_secret_local(
				dec_key, peer_key, secret, error_r))
				return FALSE;
		}
		/* decrypt key */
		if (!dcrypt_openssl_cipher_key_dovecot_v2(input[3],
			DCRYPT_MODE_DECRYPT, data, secret, salt,
			input[5], rounds, key_data, error_r)) {
			return FALSE;
		}
	} else if (enctype == DCRYPT_DOVECOT_KEY_ENCRYPT_PASSWORD) {
		if (password == NULL) {
			if (error_r != NULL) *error_r = "password missing";
			return FALSE;
		}
		unsigned int rounds;
		if (str_to_uint(input[6], &rounds) != 0) {
			if (error_r != NULL)
				*error_r = "Corrupted data";
			return FALSE;
		}

		buffer_t *salt, secret, *data;
		salt = t_buffer_create(strlen(input[4])/2);
		buffer_create_from_const_data(&secret, password, strlen(password));
		data = t_buffer_create(strlen(input[7])/2);
		if (hex_to_binary(input[4], salt) != 0 ||
		    hex_to_binary(input[7], data) != 0) {
			if (error_r != NULL)
				*error_r = "Corrupted data";
			return FALSE;
		}

		if (!dcrypt_openssl_cipher_key_dovecot_v2(input[3],
			DCRYPT_MODE_DECRYPT, data, &secret, salt,
			input[5], rounds, key_data, error_r)) {
			return FALSE;
		}
	}

	/* decode actual key */
	if (EVP_PKEY_type(nid) == EVP_PKEY_RSA) {
		RSA *rsa = RSA_new();
		const unsigned char *ptr = buffer_get_data(key_data, NULL);
		if (rsa == NULL ||
		    d2i_RSAPrivateKey(&rsa, &ptr, key_data->used) == NULL ||
		    RSA_check_key(rsa) != 1) {
			safe_memset(buffer_get_modifiable_data(key_data, NULL),
				    0, key_data->used);
			RSA_free(rsa);
			return dcrypt_openssl_error(error_r);
		}
		safe_memset(buffer_get_modifiable_data(key_data, NULL),
			    0, key_data->used);
		buffer_set_used_size(key_data, 0);
		EVP_PKEY *pkey = EVP_PKEY_new();
		if (pkey == NULL) {
			RSA_free(rsa);
			return dcrypt_openssl_error(error_r);
		}
		EVP_PKEY_set1_RSA(pkey, rsa);
		RSA_free(rsa);
		*key_r = i_new(struct dcrypt_private_key, 1);
		(*key_r)->key = pkey;
		(*key_r)->ref++;
	} else {
		int ec;
		BIGNUM *point = BN_secure_new();
		if (point == NULL ||
		    BN_mpi2bn(key_data->data, key_data->used, point) == NULL) {
			safe_memset(buffer_get_modifiable_data(key_data, NULL),
				    0, key_data->used);
			BN_free(point);
			return dcrypt_openssl_error(error_r);
		}
		EC_KEY *eckey = EC_KEY_new_by_curve_name(nid);
		safe_memset(buffer_get_modifiable_data(key_data, NULL),
			    0, key_data->used);
		buffer_set_used_size(key_data, 0);
		BN_CTX *bnctx = BN_CTX_new();
		if (eckey == NULL || bnctx == NULL) {
			BN_free(point);
			EC_KEY_free(eckey);
			BN_CTX_free(bnctx);
			return dcrypt_openssl_error(error_r);
		}
		EC_KEY_set_private_key(eckey, point);
		EC_KEY_precompute_mult(eckey, bnctx);
		EC_KEY_set_asn1_flag(eckey, OPENSSL_EC_NAMED_CURVE);
		EC_POINT *pub = EC_POINT_new(EC_KEY_get0_group(eckey));
		if (pub == NULL)
			ec = -1;
		else {
			/* calculate public key */
			ec = EC_POINT_mul(EC_KEY_get0_group(eckey), pub, point,
					  NULL, NULL, bnctx);
			EC_KEY_set_public_key(eckey, pub);
			EC_POINT_free(pub);
		}
		BN_free(point);
		BN_CTX_free(bnctx);
		/* make sure the EC key is valid */
		EVP_PKEY *key = EVP_PKEY_new();
		if (ec == 1 && key != NULL && EC_KEY_check_key(eckey) == 1) {
			EVP_PKEY_set1_EC_KEY(key, eckey);
			EC_KEY_free(eckey);
			*key_r = i_new(struct dcrypt_private_key, 1);
			(*key_r)->key = key;
			(*key_r)->ref++;
		} else {
			EVP_PKEY_free(key);
			EC_KEY_free(eckey);
			return dcrypt_openssl_error(error_r);
		}
	}

	/* finally compare key to key id */
	dcrypt_openssl_private_key_id(*key_r, "sha256", key_data, NULL);

	if (strcmp(binary_to_hex(key_data->data, key_data->used),
		   input[len-1]) != 0) {
		dcrypt_openssl_unref_private_key(key_r);
		if (error_r != NULL)
			*error_r = "Key id mismatch after load";
		return FALSE;
	}

	return TRUE;
}

/* JWK Parameter names defined at https://www.iana.org/assignments/jose/jose.xhtml */

static const struct jwk_to_ssl_map_entry {
	const char *jwk_curve;
	int nid;
} jwk_to_ssl_curves[] =
{
	/* See https://tools.ietf.org/search/rfc8422#appendix-A */
	{ .jwk_curve = "P-256", .nid = NID_X9_62_prime256v1 },
	{ .jwk_curve = "P-384", .nid = NID_secp384r1 },
	{ .jwk_curve = "P-521", .nid = NID_secp521r1 },
	{ .jwk_curve = NULL, .nid = 0 }
};

static const char *key_usage_to_jwk_use(enum dcrypt_key_usage usage)
{
	switch(usage) {
	case DCRYPT_KEY_USAGE_NONE:
		return NULL;
	case DCRYPT_KEY_USAGE_ENCRYPT:
		return "enc";
	case DCRYPT_KEY_USAGE_SIGN:
		return "sig";
	};
	i_unreached();
}

static enum dcrypt_key_usage jwk_use_to_key_usage(const char *use)
{
	if (strcmp(use, "enc") == 0)
		return DCRYPT_KEY_USAGE_ENCRYPT;
	if (strcmp(use, "sig") == 0)
		return DCRYPT_KEY_USAGE_SIGN;
	return DCRYPT_KEY_USAGE_NONE;
}

static int jwk_curve_to_nid(const char *curve)
{
	/* use static mapping table to get correct input for OpenSSL */
	const struct jwk_to_ssl_map_entry *entry = jwk_to_ssl_curves;
	for (;entry->jwk_curve != NULL;entry++)
		if (strcmp(curve, entry->jwk_curve) == 0)
			return entry->nid;
	return 0;
}

static const char *nid_to_jwk_curve(int nid)
{
	const struct jwk_to_ssl_map_entry *entry = jwk_to_ssl_curves;
	for (;entry->jwk_curve != NULL;entry++)
		if (nid == entry->nid)
			return entry->jwk_curve;
	return NULL;
}

/* Loads both public and private key */
static bool load_jwk_ec_key(EVP_PKEY **key_r, bool want_private_key,
			    const struct json_tree_node *root,
			    const char *password ATTR_UNUSED,
			    struct dcrypt_private_key *dec_key ATTR_UNUSED,
			    const char **error_r)
{
	i_assert(password == NULL && dec_key == NULL);
	const char *crv, *x, *y, *d;
	const struct json_tree_node *node;

	if ((node = json_tree_find_key(root, "crv")) == NULL ||
	    (crv = json_tree_get_value_str(node)) == NULL) {
		*error_r = "Missing crv parameter";
		return FALSE;
	}

	if ((node = json_tree_find_key(root, "x")) == NULL ||
	    (x = json_tree_get_value_str(node)) == NULL) {
		*error_r = "Missing x parameter";
		return FALSE;
	}

	if ((node = json_tree_find_key(root, "y")) == NULL ||
	    (y = json_tree_get_value_str(node)) == NULL) {
		*error_r = "Missing y parameter";
		return FALSE;
	}

	if ((node = json_tree_find_key(root, "d")) == NULL ||
	    (d = json_tree_get_value_str(node)) == NULL) {
		if (want_private_key) {
			*error_r = "Missing d parameter";
			return FALSE;
		}
	}

	/* base64 decode x and y */
	buffer_t *bx = t_base64url_decode_str(x);
	buffer_t *by = t_base64url_decode_str(y);

	/* determine NID */
	int nid = jwk_curve_to_nid(crv);
	if (nid == 0) {
		*error_r = t_strdup_printf("Unsupported curve: %s", crv);
		return FALSE;
	}
	/* create key */
	EC_KEY *ec_key = EC_KEY_new_by_curve_name(nid);
	if (ec_key == NULL) {
		*error_r = "Cannot allocate memory";
		return FALSE;
	}

	BIGNUM *px = BN_new();
	BIGNUM *py = BN_new();

	if (BN_bin2bn(bx->data, bx->used, px) == NULL ||
	    BN_bin2bn(by->data, by->used, py) == NULL) {
		EC_KEY_free(ec_key);
		BN_free(px);
		BN_free(py);
		return dcrypt_openssl_error(error_r);
	}

	int ret = EC_KEY_set_public_key_affine_coordinates(ec_key, px, py);
	BN_free(px);
	BN_free(py);

	if (ret != 1) {
		EC_KEY_free(ec_key);
		return dcrypt_openssl_error(error_r);
	}

	/* FIXME: Support decryption */
	if (want_private_key) {
		buffer_t *bd = t_base64url_decode_str(d);
		BIGNUM *pd = BN_secure_new();
		if (BN_bin2bn(bd->data, bd->used, pd) == NULL) {
			EC_KEY_free(ec_key);
			return dcrypt_openssl_error(error_r);
		}
		ret = EC_KEY_set_private_key(ec_key, pd);
		BN_free(pd);
		if (ret != 1) {
			EC_KEY_free(ec_key);
			return dcrypt_openssl_error(error_r);
		}
	}

	if (EC_KEY_check_key(ec_key) != 1) {
		EC_KEY_free(ec_key);
		return dcrypt_openssl_error(error_r);
	}

	EC_KEY_precompute_mult(ec_key, NULL);
	EC_KEY_set_asn1_flag(ec_key, OPENSSL_EC_NAMED_CURVE);

	/* return as EVP_PKEY */
	EVP_PKEY *pkey = EVP_PKEY_new();
	EVP_PKEY_set1_EC_KEY(pkey, ec_key);
	EC_KEY_free(ec_key);
	*key_r = pkey;

	return TRUE;
}

/* RSA helpers */
#if !defined(HAVE_RSA_SET0_KEY)
static int RSA_set0_key(RSA *r, BIGNUM *n, BIGNUM *e, BIGNUM *d)
{
	if (n == NULL || e == NULL) {
		RSAerr(0, ERR_R_PASSED_NULL_PARAMETER);
		return 0;
	}
	BN_free(r->n);
	r->n = n;
	BN_free(r->e);
	r->e = e;
	BN_free(r->d);
	r->d = d;
	return 1;
}
#endif
#if !defined(HAVE_RSA_SET0_FACTORS)
static int RSA_set0_factors(RSA *r, BIGNUM *p, BIGNUM *q)
{
	if (p == NULL || q == NULL) {
		RSAerr(0, ERR_R_PASSED_NULL_PARAMETER);
		return 0;
	}
	BN_free(r->p);
	r->p = p;
	BN_free(r->q);
	r->q = q;
	return 1;
}
#endif
#if !defined(HAVE_RSA_SET0_CRT_PARAMS)
static int RSA_set0_crt_params(RSA *r, BIGNUM *dmp1, BIGNUM *dmq1, BIGNUM *iqmp)
{
	if (dmp1 == NULL || dmq1 == NULL || iqmp == NULL) {
		RSAerr(0, ERR_R_PASSED_NULL_PARAMETER);
		return 0;
	}
	BN_free(r->dmp1);
	r->dmp1 = dmp1;
	BN_free(r->dmq1);
	r->dmq1 = dmq1;
	BN_free(r->iqmp);
	r->iqmp = iqmp;
	return 1;
}
#endif

/* Loads both public and private key */
static bool load_jwk_rsa_key(EVP_PKEY **key_r, bool want_private_key,
			     const struct json_tree_node *root,
			     const char *password ATTR_UNUSED,
			     struct dcrypt_private_key *dec_key ATTR_UNUSED,
			     const char **error_r)
{
	const char *n, *e, *d = NULL, *p = NULL, *q = NULL, *dp = NULL;
	const char *dq = NULL, *qi = NULL;
	const struct json_tree_node *node;

	/* n and e must be present */
	if ((node = json_tree_find_key(root, "n")) == NULL ||
	    (n = json_tree_get_value_str(node)) == NULL) {
		*error_r = "Missing n parameter";
		return FALSE;
	}

	if ((node = json_tree_find_key(root, "e")) == NULL ||
	    (e = json_tree_get_value_str(node)) == NULL) {
		*error_r = "Missing e parameter";
		return FALSE;
	}

	if (want_private_key) {
		if ((node = json_tree_find_key(root, "d")) == NULL ||
		    (d = json_tree_get_value_str(node)) == NULL) {
			*error_r = "Missing d parameter";
			return FALSE;
		}

		if ((node = json_tree_find_key(root, "p")) == NULL ||
		    (p = json_tree_get_value_str(node)) == NULL) {
			*error_r = "Missing p parameter";
			return FALSE;
		}

		if ((node = json_tree_find_key(root, "q")) == NULL ||
		    (q = json_tree_get_value_str(node)) == NULL) {
			*error_r = "Missing q parameter";
			return FALSE;
		}

		if ((node = json_tree_find_key(root, "dp")) == NULL ||
		    (dp = json_tree_get_value_str(node)) == NULL) {
			*error_r = "Missing dp parameter";
			return FALSE;
		}

		if ((node = json_tree_find_key(root, "dq")) == NULL ||
		    (dq = json_tree_get_value_str(node)) == NULL) {
			*error_r = "Missing dq parameter";
			return FALSE;
		}

		if ((node = json_tree_find_key(root, "qi")) == NULL ||
		    (qi = json_tree_get_value_str(node)) == NULL) {
			*error_r = "Missing qi parameter";
			return FALSE;
		}
	}

	/* convert into BIGNUMs */
	BIGNUM *pn, *pe, *pd, *pp, *pq, *pdp, *pdq, *pqi;
	buffer_t *bn = t_base64url_decode_str(n);
	buffer_t *be = t_base64url_decode_str(e);
	if (want_private_key) {
		pd = BN_secure_new();
		buffer_t *bd = t_base64url_decode_str(d);
		if (BN_bin2bn(bd->data, bd->used, pd) == NULL) {
			BN_free(pd);
			return dcrypt_openssl_error(error_r);
		}
	} else {
		pd = NULL;
	}

	pn = BN_new();
	pe = BN_new();

	if (BN_bin2bn(bn->data, bn->used, pn) == NULL ||
	    BN_bin2bn(be->data, be->used, pe) == NULL) {
		if (pd != NULL)
			BN_free(pd);
		BN_free(pn);
		BN_free(pe);
		return dcrypt_openssl_error(error_r);
	}

	RSA *rsa_key = RSA_new();
	if (rsa_key == NULL) {
		if (pd != NULL)
			BN_free(pd);
		BN_free(pn);
		BN_free(pe);
		return dcrypt_openssl_error(error_r);
	}

	if (RSA_set0_key(rsa_key, pn, pe, pd) != 1) {
		if (pd != NULL)
			BN_free(pd);
		BN_free(pn);
		BN_free(pe);
		RSA_free(rsa_key);
		return dcrypt_openssl_error(error_r);
	}

	if (want_private_key) {
		pp = BN_secure_new();
		pq = BN_secure_new();
		pdp = BN_secure_new();
		pdq = BN_secure_new();
		pqi = BN_secure_new();

		buffer_t *bp = t_base64url_decode_str(p);
		buffer_t *bq = t_base64url_decode_str(q);
		buffer_t *bdp = t_base64url_decode_str(dp);
		buffer_t *bdq = t_base64url_decode_str(dq);
		buffer_t *bqi = t_base64url_decode_str(qi);

		if (BN_bin2bn(bp->data, bp->used, pp) == NULL ||
		    BN_bin2bn(bq->data, bq->used, pq) == NULL ||
		    BN_bin2bn(bdp->data, bdp->used, pdp) == NULL ||
		    BN_bin2bn(bdq->data, bdq->used, pdq) == NULL ||
		    BN_bin2bn(bqi->data, bqi->used, pqi) == NULL ||
		    RSA_set0_factors(rsa_key, pp, pq) != 1) {
			RSA_free(rsa_key);
			BN_free(pp);
			BN_free(pq);
			BN_free(pdp);
			BN_free(pdq);
			BN_free(pqi);
			return dcrypt_openssl_error(error_r);
		} else if (RSA_set0_crt_params(rsa_key, pdp, pdq, pqi) != 1) {
			RSA_free(rsa_key);
			BN_free(pdp);
			BN_free(pdq);
			BN_free(pqi);
			return dcrypt_openssl_error(error_r);
		}
	}

	/* return as EVP_PKEY */
	EVP_PKEY *pkey = EVP_PKEY_new();
	EVP_PKEY_set1_RSA(pkey, rsa_key);
	RSA_free(rsa_key);
	*key_r = pkey;

	return TRUE;
}


static bool
dcrypt_openssl_load_private_key_jwk(struct dcrypt_private_key **key_r,
				    const char *data, const char *password,
				    struct dcrypt_private_key *dec_key,
				    const char **error_r)
{
	const char *kty;
	const char *error;
	const struct json_tree_node *root, *node;
	struct json_tree *key_tree;
	EVP_PKEY *pkey;
	bool ret;

	if (parse_jwk_key(data, &key_tree, &error) != 0) {
		if (error_r != NULL)
			*error_r = t_strdup_printf("Cannot load JWK private key: %s",
						   error);
		return FALSE;
	}

	root = json_tree_root(key_tree);

	/* check key type */
	if ((node = json_tree_find_key(root, "kty")) == NULL) {
		if (error_r != NULL)
			*error_r = "Cannot load JWK private key: no kty parameter";
		json_tree_deinit(&key_tree);
		return FALSE;
	}

	kty = json_tree_get_value_str(node);

	if (null_strcmp(kty, "EC") == 0) {
		ret = load_jwk_ec_key(&pkey, TRUE, root, password, dec_key, &error);
	} else if (strcmp(kty, "RSA") == 0) {
		ret = load_jwk_rsa_key(&pkey, TRUE, root, password, dec_key, &error);
	} else {
		error = "Unsupported key type";
		ret = FALSE;
	}

	i_assert(ret || error != NULL);

	if (!ret && error_r != NULL)
		*error_r = t_strdup_printf("Cannot load JWK private key: %s", error);
	else if (ret) {
		*key_r = i_new(struct dcrypt_private_key, 1);
		(*key_r)->key = pkey;
		(*key_r)->ref++;
		/* check if kid is present */
		if ((node = json_tree_find_key(root, "kid")) != NULL)
			(*key_r)->key_id = i_strdup_empty(json_tree_get_value_str(node));
		/* check if use is present */
		if ((node = json_tree_find_key(root, "use")) != NULL)
			(*key_r)->usage = jwk_use_to_key_usage(json_tree_get_value_str(node));
	}

	json_tree_deinit(&key_tree);

	return ret;
}

static bool
dcrypt_openssl_load_public_key_jwk(struct dcrypt_public_key **key_r,
				   const char *data, const char **error_r)
{
	const char *kty;
	const char *error;
	const struct json_tree_node *root, *node;
	struct json_tree *key_tree;
	EVP_PKEY *pkey;
	bool ret;

	if (parse_jwk_key(data, &key_tree, &error) != 0) {
		if (error_r != NULL)
			*error_r = t_strdup_printf("Cannot load JWK public key: %s",
						   error);
		return FALSE;
	}

	root = json_tree_root(key_tree);

	/* check key type */
	if ((node = json_tree_find_key(root, "kty")) == NULL) {
		if (error_r != NULL)
			*error_r = "Cannot load JWK public key: no kty parameter";
		json_tree_deinit(&key_tree);
		return FALSE;
	}

	kty = json_tree_get_value_str(node);

	if (null_strcmp(kty, "EC") == 0) {
		ret = load_jwk_ec_key(&pkey, FALSE, root, NULL, NULL, &error);
	} else if (strcmp(kty, "RSA") == 0) {
	      ret = load_jwk_rsa_key(&pkey, FALSE, root, NULL, NULL, &error);
	} else {
		error = "Unsupported key type";
		ret = FALSE;
	}

	i_assert(ret || error != NULL);

	if (!ret && error_r != NULL)
		*error_r = t_strdup_printf("Cannot load JWK public key: %s", error);
	else if (ret) {
		*key_r = i_new(struct dcrypt_public_key, 1);
		(*key_r)->key = pkey;
		(*key_r)->ref++;
		/* check if kid is present */
		if ((node = json_tree_find_key(root, "kid")) != NULL)
			(*key_r)->key_id = i_strdup_empty(json_tree_get_value_str(node));
		/* check if use is present */
		if ((node = json_tree_find_key(root, "use")) != NULL)
			(*key_r)->usage = jwk_use_to_key_usage(json_tree_get_value_str(node));
	}

	json_tree_deinit(&key_tree);

	return ret;
}


static int bn2base64url(const BIGNUM *bn, string_t *dest)
{
	int len = BN_num_bytes(bn);
	unsigned char *data = t_malloc_no0(len);
	if (BN_bn2bin(bn, data) != len)
		return -1;
	base64url_encode(BASE64_ENCODE_FLAG_NO_PADDING, (size_t)-1, data, len, dest);
	return 0;
}

/* FIXME: Add encryption support */
/* FIXME: Add support for 'algo' field */
static bool store_jwk_ec_key(EVP_PKEY *pkey, bool is_private_key,
			     enum dcrypt_key_usage usage,
			     const char *key_id,
			     const char *cipher ATTR_UNUSED,
			     const char *password ATTR_UNUSED,
			     struct dcrypt_public_key *enc_key ATTR_UNUSED,
			     string_t *dest, const char **error_r)
{
	i_assert(cipher == NULL && password == NULL && enc_key == NULL);
	string_t *temp = t_str_new(256);
	const EC_KEY *ec_key = EVP_PKEY_get0_EC_KEY(pkey);
	i_assert(ec_key != NULL);

	int nid = EC_GROUP_get_curve_name(EC_KEY_get0_group(ec_key));
	const EC_POINT *public_point = EC_KEY_get0_public_key(ec_key);
	BIGNUM *x, *y;

	x = BN_new();
	y = BN_new();
	if (EC_POINT_get_affine_coordinates_GFp(EC_KEY_get0_group(ec_key), public_point,
						x, y, NULL) != 1) {
		BN_free(x);
		BN_free(y);
		return dcrypt_openssl_error(error_r);
	}

	const char *curve = nid_to_jwk_curve(nid);
	const char *use = key_usage_to_jwk_use(usage);

	str_printfa(temp, "{\"kty\":\"EC\",\"crv\":\"%s\"", curve);
	str_append(temp, ",\"x\":\"");
	bn2base64url(x, temp);
	str_append(temp, "\",\"y\":\"");
	bn2base64url(y, temp);

	if (use != NULL) {
		str_append(temp, "\",\"use\":\"");
		json_append_escaped(temp, use);
	}
	if (key_id != NULL) {
		str_append(temp, "\",\"kid\":\"");
		json_append_escaped(temp, key_id);
	}
	BN_free(x);
	BN_free(y);

	if (is_private_key) {
		const BIGNUM *d = EC_KEY_get0_private_key(ec_key);
		if (d == NULL) {
			*error_r = "No private key available";
			return FALSE;
		}
		str_append(temp, "\",\"d\":\"");
		bn2base64url(d, temp);
	}
	str_append(temp, "\"}");
	str_append_str(dest, temp);
	return TRUE;
}

/* FIXME: Add RSA support */

static bool store_jwk_key(EVP_PKEY *pkey, bool is_private_key,
			  enum dcrypt_key_usage usage,
			  const char *key_id,
			  const char *cipher,
			  const char *password,
			  struct dcrypt_public_key *enc_key,
			  string_t *dest, const char **error_r)
{
	i_assert(cipher == NULL && password == NULL && enc_key == NULL);
	if (EVP_PKEY_base_id(pkey) == EVP_PKEY_EC) {
		return store_jwk_ec_key(pkey, is_private_key, usage, key_id,
					cipher, password, enc_key, dest, error_r);
<<<<<<< HEAD
	}
	*error_r = "Unsupported key type";
	return FALSE;
}

static bool
dcrypt_openssl_load_private_key_dovecot(struct dcrypt_private_key **key_r,
					const char *data, const char *password,
					struct dcrypt_private_key *key,
					enum dcrypt_key_version version,
					const char **error_r)
{
	const char **input = t_strsplit(data, ":\t");
	size_t len = str_array_length(input);

	switch (version) {
	case DCRYPT_KEY_VERSION_1:
		return dcrypt_openssl_load_private_key_dovecot_v1(
			key_r, len, input, password, key, error_r);
	case DCRYPT_KEY_VERSION_2:
		return dcrypt_openssl_load_private_key_dovecot_v2(
			key_r, len, input, password, key, error_r);
	case DCRYPT_KEY_VERSION_NA:
		i_unreached();
	}
	return FALSE;
}

static bool
dcrypt_openssl_load_public_key_dovecot_v1(struct dcrypt_public_key **key_r,
					  int len, const char **input,
					  const char **error_r)
{
	int nid;
	if (str_to_int(input[1], &nid) != 0) {
		if (error_r != NULL)
			*error_r = "Corrupted data";
		return FALSE;
	}
=======
	}
	*error_r = "Unsupported key type";
	return FALSE;
}

static bool
dcrypt_openssl_load_private_key_dovecot(struct dcrypt_private_key **key_r,
					const char *data, const char *password,
					struct dcrypt_private_key *key,
					enum dcrypt_key_version version,
					const char **error_r)
{
	const char **input = t_strsplit(data, ":\t");
	size_t len = str_array_length(input);

	switch (version) {
	case DCRYPT_KEY_VERSION_1:
		return dcrypt_openssl_load_private_key_dovecot_v1(
			key_r, len, input, password, key, error_r);
	case DCRYPT_KEY_VERSION_2:
		return dcrypt_openssl_load_private_key_dovecot_v2(
			key_r, len, input, password, key, error_r);
	case DCRYPT_KEY_VERSION_NA:
		i_unreached();
	}
	return FALSE;
}

static bool
dcrypt_openssl_load_public_key_dovecot_v1(struct dcrypt_public_key **key_r,
					  int len, const char **input,
					  const char **error_r)
{
	int nid;
	if (str_to_int(input[1], &nid) != 0) {
		if (error_r != NULL)
			*error_r = "Corrupted data";
		return FALSE;
	}
>>>>>>> aa13c86b

	EC_KEY *eckey = EC_KEY_new_by_curve_name(nid);
	if (eckey == NULL) {
		dcrypt_openssl_error(error_r);
<<<<<<< HEAD
		return FALSE;
	}

	EC_KEY_set_asn1_flag(eckey, OPENSSL_EC_NAMED_CURVE);
	BN_CTX *bnctx = BN_CTX_new();

	EC_POINT *point = EC_POINT_new(EC_KEY_get0_group(eckey));
	if (bnctx == NULL || point == NULL ||
	    EC_POINT_hex2point(EC_KEY_get0_group(eckey),
	    input[2], point, bnctx) == NULL) {
		BN_CTX_free(bnctx);
		EC_KEY_free(eckey);
		EC_POINT_free(point);
		dcrypt_openssl_error(error_r);
		return FALSE;
	}
	BN_CTX_free(bnctx);

	EC_KEY_set_public_key(eckey, point);
	EC_KEY_set_asn1_flag(eckey, OPENSSL_EC_NAMED_CURVE);

	EC_POINT_free(point);

	if (EC_KEY_check_key(eckey) == 1) {
		EVP_PKEY *key = EVP_PKEY_new();
		EVP_PKEY_set1_EC_KEY(key, eckey);
		EC_KEY_free(eckey);
		/* make sure digest matches */
		buffer_t *dgst = t_buffer_create(32);
		struct dcrypt_public_key tmp;
		i_zero(&tmp);
		tmp.key = key;
		dcrypt_openssl_public_key_id_old(&tmp, dgst, NULL);
		if (strcmp(binary_to_hex(dgst->data, dgst->used),
			   input[len-1]) != 0) {
			if (error_r != NULL)
				*error_r = "Key id mismatch after load";
			EVP_PKEY_free(key);
			return FALSE;
		}
		*key_r = i_new(struct dcrypt_public_key, 1);
		(*key_r)->key = key;
		(*key_r)->ref++;
		return TRUE;
	}

	dcrypt_openssl_error(error_r);
	return FALSE;
}

static bool
dcrypt_openssl_load_public_key_dovecot_v2(struct dcrypt_public_key **key_r,
					  int len, const char **input,
					  const char **error_r)
{
	buffer_t tmp;
	size_t keylen = strlen(input[1])/2;
	unsigned char keybuf[keylen];
	const unsigned char *ptr;
	buffer_create_from_data(&tmp, keybuf, keylen);
	hex_to_binary(input[1], &tmp);
	ptr = keybuf;

	EVP_PKEY *pkey = EVP_PKEY_new();
	if (pkey == NULL || d2i_PUBKEY(&pkey, &ptr, keylen)==NULL) {
		EVP_PKEY_free(pkey);
		dcrypt_openssl_error(error_r);
		return FALSE;
	}

	/* make sure digest matches */
	buffer_t *dgst = t_buffer_create(32);
	struct dcrypt_public_key tmpkey;
	i_zero(&tmpkey);
	tmpkey.key = pkey;
	dcrypt_openssl_public_key_id(&tmpkey, "sha256", dgst, NULL);
	if (strcmp(binary_to_hex(dgst->data, dgst->used), input[len-1]) != 0) {
		if (error_r != NULL)
			*error_r = "Key id mismatch after load";
		EVP_PKEY_free(pkey);
		return FALSE;
	}

	*key_r = i_new(struct dcrypt_public_key, 1);
	(*key_r)->key = pkey;
	(*key_r)->ref++;
	return TRUE;
}

static bool
dcrypt_openssl_load_public_key_dovecot(struct dcrypt_public_key **key_r,
				       const char *data,
				       enum dcrypt_key_version version,
				       const char **error_r)
{
	const char **input = t_strsplit(data, ":\t");
	size_t len = str_array_length(input);

	switch (version) {
	case DCRYPT_KEY_VERSION_1:
		return dcrypt_openssl_load_public_key_dovecot_v1(
			key_r, len, input, error_r);
		break;
	case DCRYPT_KEY_VERSION_2:
		return dcrypt_openssl_load_public_key_dovecot_v2(
			key_r, len, input, error_r);
		break;
	case DCRYPT_KEY_VERSION_NA:
		i_unreached();
	}
	return FALSE;
}

static bool
dcrypt_openssl_encrypt_private_key_dovecot(buffer_t *key, int enctype,
					   const char *cipher,
					   const char *password,
					   struct dcrypt_public_key *enc_key,
					   buffer_t *destination,
					   const char **error_r)
{
	bool res;
	unsigned char *ptr;

	unsigned char salt[8];
	buffer_t *peer_key = t_buffer_create(128);
	buffer_t *secret = t_buffer_create(128);
	cipher = t_str_lcase(cipher);

	str_append(destination, cipher);
	str_append_c(destination, ':');
	random_fill(salt, sizeof(salt));
	binary_to_hex_append(destination, salt, sizeof(salt));
	buffer_t saltbuf;
	buffer_create_from_const_data(&saltbuf, salt, sizeof(salt));

	/* so we don't have to make new version if we ever upgrade these */
	str_append(destination, t_strdup_printf(":%s:%d:",
		DCRYPT_DOVECOT_KEY_ENCRYPT_HASH,
		DCRYPT_DOVECOT_KEY_ENCRYPT_ROUNDS));

	if (enctype == DCRYPT_DOVECOT_KEY_ENCRYPT_PK) {
		if (EVP_PKEY_base_id(enc_key->key) == EVP_PKEY_RSA) {
			size_t used = buffer_get_used_size(secret);
			/* peer key, in this case, is encrypted secret,
			   which is 16 bytes of data */
			ptr = buffer_append_space_unsafe(secret, 16);
			random_fill(ptr, 16);
			buffer_set_used_size(secret, used+16);
			if (!dcrypt_rsa_encrypt(enc_key, secret->data,
						secret->used, peer_key,
						DCRYPT_PADDING_RSA_PKCS1_OAEP,
						error_r)) {
				return FALSE;
			}
		} else if (EVP_PKEY_base_id(enc_key->key) == EVP_PKEY_EC) {
			/* generate secret by ECDHE */
			if (!dcrypt_openssl_ecdh_derive_secret_peer(
				enc_key, peer_key, secret, error_r)) {
				return FALSE;
			}
		} else {
			/* Loading the key should have failed */
			i_unreached();
		}
		/* add encryption key id, reuse peer_key buffer */
	} else if (enctype == DCRYPT_DOVECOT_KEY_ENCRYPT_PASSWORD) {
		str_append(secret, password);
	}

	/* encrypt key using secret and salt */
	buffer_t *tmp = t_buffer_create(128);
	res = dcrypt_openssl_cipher_key_dovecot_v2(cipher,
		DCRYPT_MODE_ENCRYPT, key, secret, &saltbuf,
		DCRYPT_DOVECOT_KEY_ENCRYPT_HASH,
		DCRYPT_DOVECOT_KEY_ENCRYPT_ROUNDS, tmp, error_r);
	safe_memset(buffer_get_modifiable_data(secret, NULL), 0, secret->used);
	binary_to_hex_append(destination, tmp->data, tmp->used);

	/* some additional fields or private key version */
	if (enctype == DCRYPT_DOVECOT_KEY_ENCRYPT_PK) {
		str_append_c(destination, ':');

		/* for RSA, this is the actual encrypted secret */
		binary_to_hex_append(destination,
				     peer_key->data, peer_key->used);
		str_append_c(destination, ':');

		buffer_set_used_size(peer_key, 0);
		if (!dcrypt_openssl_public_key_id(enc_key, "sha256",
						  peer_key, error_r))
			return FALSE;
		binary_to_hex_append(destination,
				     peer_key->data, peer_key->used);
	}
	return res;
}

static bool
dcrypt_openssl_store_private_key_dovecot(struct dcrypt_private_key *key,
					 const char *cipher,
					 buffer_t *destination,
					 const char *password,
					 struct dcrypt_public_key *enc_key,
					 const char **error_r)
{
	size_t dest_used = buffer_get_used_size(destination);
	const char *cipher2 = NULL;
	EVP_PKEY *pkey = key->key;
	char objtxt[OID_TEXT_MAX_LEN];
	ASN1_OBJECT *obj;

	if (EVP_PKEY_base_id(pkey) == EVP_PKEY_EC) {
		/* because otherwise we get wrong nid */
		obj = OBJ_nid2obj(EC_GROUP_get_curve_name(
			EC_KEY_get0_group(EVP_PKEY_get0_EC_KEY(pkey))));
		EC_KEY_set_conv_form(EVP_PKEY_get0_EC_KEY(pkey),
				     POINT_CONVERSION_COMPRESSED);

	} else {
		obj = OBJ_nid2obj(EVP_PKEY_id(pkey));
	}

	int enctype = DCRYPT_KEY_ENCRYPTION_TYPE_NONE;
	int len = OBJ_obj2txt(objtxt, sizeof(objtxt), obj, 1);
	if (len < 1)
		return dcrypt_openssl_error(error_r);
	if (len > (int)sizeof(objtxt)) {
		if (error_r != NULL)
			*error_r = "Object identifier too long";
		return FALSE;
	}

	buffer_t *buf = t_buffer_create(256);

	/* convert key to private key value */
	if (EVP_PKEY_base_id(pkey) == EVP_PKEY_RSA) {
		unsigned char *ptr;
		RSA *rsa = EVP_PKEY_get0_RSA(pkey);
		int len = i2d_RSAPrivateKey(rsa, &ptr);
		if (len < 1)
			return dcrypt_openssl_error(error_r);
		buffer_append(buf, ptr, len);
	} else if (EVP_PKEY_base_id(pkey) == EVP_PKEY_EC) {
		unsigned char *ptr;
		EC_KEY *eckey = EVP_PKEY_get0_EC_KEY(pkey);
		const BIGNUM *pk = EC_KEY_get0_private_key(eckey);
		/* serialize to MPI which is portable */
		int len = BN_bn2mpi(pk, NULL);
		ptr = buffer_append_space_unsafe(buf, len);
		BN_bn2mpi(pk, ptr);
	} else {
		/* Loading the key should have failed */
		i_unreached();
	}

	/* see if we want ECDH based or password based encryption */
	if (cipher != NULL && strncasecmp(cipher, "ecdh-", 5) == 0) {
		i_assert(enc_key != NULL);
		i_assert(password == NULL);
		enctype = DCRYPT_DOVECOT_KEY_ENCRYPT_PK;
		cipher2 = cipher+5;
	} else if (cipher != NULL) {
		i_assert(enc_key == NULL);
		i_assert(password != NULL);
		enctype = DCRYPT_DOVECOT_KEY_ENCRYPT_PASSWORD;
		cipher2 = cipher;
	} else if (enctype == DCRYPT_KEY_ENCRYPTION_TYPE_NONE) {
		i_assert(enc_key == NULL && password == NULL);
	}

	/* put in OID and encryption type */
	str_append(destination, t_strdup_printf("2:%s:%d:",
		objtxt, enctype));

	/* perform encryption if desired */
	if (enctype != DCRYPT_KEY_ENCRYPTION_TYPE_NONE) {
		if (!dcrypt_openssl_encrypt_private_key_dovecot(buf,
			enctype, cipher2, password, enc_key, destination,
			error_r)) {
			buffer_set_used_size(destination, dest_used);
			return FALSE;
		}
	} else {
		binary_to_hex_append(destination, buf->data, buf->used);
	}

	/* append public key id */
	str_append_c(destination, ':');
	buffer_set_used_size(buf, 0);
	bool res = dcrypt_openssl_private_key_id(key, "sha256", buf, error_r);
	binary_to_hex_append(destination, buf->data, buf->used);

	if (!res) {
		/* well, that didn't end well */
		buffer_set_used_size(destination, dest_used);
		return FALSE;
	}
	return TRUE;
}

static bool
dcrypt_openssl_store_public_key_dovecot(struct dcrypt_public_key *key,
					buffer_t *destination,
					const char **error_r)
{
	EVP_PKEY *pubkey = key->key;
	unsigned char *tmp = NULL;
	size_t dest_used = buffer_get_used_size(destination);

	if (EVP_PKEY_base_id(pubkey) == EVP_PKEY_EC)
		EC_KEY_set_conv_form(EVP_PKEY_get0_EC_KEY(pubkey),
				     POINT_CONVERSION_COMPRESSED);
	int rv = i2d_PUBKEY(pubkey, &tmp);

	if (tmp == NULL)
		return dcrypt_openssl_error(error_r);

	/* then store it */
	str_append_c(destination, '2');
	str_append_c(destination, ':');
	binary_to_hex_append(destination, tmp, rv);
	OPENSSL_free(tmp);

	/* append public key ID */
	str_append_c(destination, ':');

	buffer_t *buf = t_buffer_create(32);
	bool res = dcrypt_openssl_public_key_id(key, "sha256", buf, error_r);

	if (!res) {
		buffer_set_used_size(destination, dest_used);
		return FALSE;
	}

	str_append(destination, binary_to_hex(buf->data, buf->used));
	return TRUE;
}

static bool
dcrypt_openssl_load_private_key(struct dcrypt_private_key **key_r,
				const char *data, const char *password,
				struct dcrypt_private_key *dec_key,
				const char **error_r)
{
	i_assert(key_r != NULL);

	enum dcrypt_key_format format;
	enum dcrypt_key_version version;
	enum dcrypt_key_kind kind;
	if (!dcrypt_openssl_key_string_get_info(data, &format, &version,
				&kind, NULL, NULL, NULL, error_r)) {
		return FALSE;
	}
	if (kind != DCRYPT_KEY_KIND_PRIVATE) {
		if (error_r != NULL) *error_r = "key is not private";
		return FALSE;
	}

	if (format == DCRYPT_FORMAT_JWK)
		return dcrypt_openssl_load_private_key_jwk(key_r, data, password,
							   dec_key, error_r);

	if (format == DCRYPT_FORMAT_DOVECOT)
		return dcrypt_openssl_load_private_key_dovecot(key_r, data,
				password, dec_key, version, error_r);

	EVP_PKEY *key = NULL, *key2;

	BIO *key_in = BIO_new_mem_buf((void*)data, strlen(data));

	key = EVP_PKEY_new();

	key2 = PEM_read_bio_PrivateKey(key_in, &key, NULL, (void*)password);

	BIO_vfree(key_in);

	if (key2 == NULL) {
		EVP_PKEY_free(key);
		return dcrypt_openssl_error(error_r);
	}

	if (EVP_PKEY_base_id(key) == EVP_PKEY_EC) {
		EC_KEY_set_asn1_flag(EVP_PKEY_get0_EC_KEY(key),
				     OPENSSL_EC_NAMED_CURVE);
	}

	*key_r = i_new(struct dcrypt_private_key, 1);
	(*key_r)->key = key;
	(*key_r)->ref++;

	return TRUE;
}

static bool
dcrypt_openssl_load_public_key(struct dcrypt_public_key **key_r,
			       const char *data, const char **error_r)
{
	enum dcrypt_key_format format;
	enum dcrypt_key_version version;
	enum dcrypt_key_kind kind;
	i_assert(key_r != NULL);

	if (!dcrypt_openssl_key_string_get_info(data, &format, &version,
						&kind, NULL, NULL, NULL,
						error_r)) {
		return FALSE;
	}
	/* JWK private keys can be loaded as public */
	if (kind != DCRYPT_KEY_KIND_PUBLIC && format != DCRYPT_FORMAT_JWK) {
		if (error_r != NULL) *error_r = "key is not public";
		return FALSE;
	}

	if (format == DCRYPT_FORMAT_JWK)
		return dcrypt_openssl_load_public_key_jwk(key_r, data, error_r);

	if (format == DCRYPT_FORMAT_DOVECOT)
		return dcrypt_openssl_load_public_key_dovecot(key_r, data,
				version, error_r);

	EVP_PKEY *key = NULL;
	BIO *key_in = BIO_new_mem_buf((void*)data, strlen(data));
	if (key_in == NULL)
		return dcrypt_openssl_error(error_r);

	key = PEM_read_bio_PUBKEY(key_in, &key, NULL, NULL);
	if (BIO_reset(key_in) <= 0)
		i_unreached();
	if (key == NULL) { /* ec keys are bother */
		/* read the header */
		char buf[27]; /* begin public key */
		if (BIO_gets(key_in, buf, sizeof(buf)) != 1) {
			BIO_vfree(key_in);
			return dcrypt_openssl_error(error_r);
		}
		if (strcmp(buf, "-----BEGIN PUBLIC KEY-----") != 0) {
			if (error_r != NULL)
				*error_r = "Missing public key header";
			return FALSE;
		}
		BIO *b64 = BIO_new(BIO_f_base64());
		if (b64 == NULL) {
			BIO_vfree(key_in);
			return dcrypt_openssl_error(error_r);
		}
		EC_KEY *eckey = d2i_EC_PUBKEY_bio(b64, NULL);
		if (eckey != NULL) {
			EC_KEY_set_asn1_flag(eckey, OPENSSL_EC_NAMED_CURVE);
			key = EVP_PKEY_new();
			if (key != NULL)
				EVP_PKEY_set1_EC_KEY(key, eckey);
			EC_KEY_free(eckey);
		}
	}

	BIO_vfree(key_in);

	if (key == NULL)
		return dcrypt_openssl_error(error_r);

	*key_r = i_new(struct dcrypt_public_key, 1);
	(*key_r)->key = key;
	(*key_r)->ref++;

	return TRUE;
}

static bool
dcrypt_openssl_store_private_key(struct dcrypt_private_key *key,
				 enum dcrypt_key_format format,
				 const char *cipher, buffer_t *destination,
				 const char *password,
				 struct dcrypt_public_key *enc_key,
				 const char **error_r)
{
	i_assert(key != NULL && key->key != NULL);

	int ec;
	if (format == DCRYPT_FORMAT_DOVECOT) {
		bool ret;
		ret = dcrypt_openssl_store_private_key_dovecot(
			key, cipher, destination, password, enc_key, error_r);
		return ret;
	}

	EVP_PKEY *pkey = key->key;

	if (format == DCRYPT_FORMAT_JWK) {
		bool ret;
		ret = store_jwk_key(pkey, TRUE, key->usage, key->key_id,
				    cipher, password, enc_key,
				    destination, error_r);
		return ret;
	}

	if (EVP_PKEY_base_id(pkey) == EVP_PKEY_EC)
		EC_KEY_set_conv_form(EVP_PKEY_get0_EC_KEY(pkey),
				     POINT_CONVERSION_UNCOMPRESSED);

	BIO *key_out = BIO_new(BIO_s_mem());
	if (key_out == NULL)
		return dcrypt_openssl_error(error_r);

	const EVP_CIPHER *algo = NULL;
	if (cipher != NULL) {
		algo = EVP_get_cipherbyname(cipher);
		if (algo == NULL) {
			if (error_r != NULL) {
				*error_r = t_strdup_printf(
					"Invalid cipher %s", cipher);
			}
			return FALSE;
		}
	}

	ec = PEM_write_bio_PrivateKey(key_out, pkey, algo,
				      NULL, 0, NULL, (void*)password);

	if (BIO_flush(key_out) <= 0)
		ec = -1;

	if (ec != 1) {
		BIO_vfree(key_out);
		return dcrypt_openssl_error(error_r);
	}

	long bs;
	char *buf;
	bs = BIO_get_mem_data(key_out, &buf);
	buffer_append(destination, buf, bs);
	BIO_vfree(key_out);

	return TRUE;
}

static bool
dcrypt_openssl_store_public_key(struct dcrypt_public_key *key,
				enum dcrypt_key_format format,
				buffer_t *destination, const char **error_r)
{
	int ec;

	i_assert(key != NULL && key->key != NULL);

	if (format == DCRYPT_FORMAT_DOVECOT) {
		return dcrypt_openssl_store_public_key_dovecot(key, destination,
							       error_r);
	}

	EVP_PKEY *pkey = key->key;

	if (format == DCRYPT_FORMAT_JWK) {
		bool ret;
		ret = store_jwk_key(pkey, FALSE, key->usage, key->key_id,
				    NULL, NULL, NULL,
				    destination, error_r);
		return ret;
	}

	if (EVP_PKEY_base_id(pkey) == EVP_PKEY_EC)
		EC_KEY_set_conv_form(EVP_PKEY_get0_EC_KEY(pkey),
				     POINT_CONVERSION_UNCOMPRESSED);

	BIO *key_out = BIO_new(BIO_s_mem());
	if (key_out == NULL)
		return dcrypt_openssl_error(error_r);

	BIO *b64;
	if (EVP_PKEY_base_id(pkey) == EVP_PKEY_RSA)
		ec = PEM_write_bio_PUBKEY(key_out, pkey);
	else if ((b64 = BIO_new(BIO_f_base64())) == NULL)
		ec = -1;
	else {
		(void)BIO_puts(key_out, "-----BEGIN PUBLIC KEY-----\n");
		(void)BIO_push(b64, key_out);
		ec = i2d_EC_PUBKEY_bio(b64, EVP_PKEY_get0_EC_KEY(pkey));
		if (BIO_flush(b64) <= 0)
			ec = -1;
		(void)BIO_pop(b64);
		BIO_vfree(b64);
		if (BIO_puts(key_out, "-----END PUBLIC KEY-----") <= 0)
			ec = -1;
	}

	if (ec != 1) {
		BIO_vfree(key_out);
		return dcrypt_openssl_error(error_r);
	}

	long bs;
	char *buf;
	bs = BIO_get_mem_data(key_out, &buf);
	buffer_append(destination, buf, bs);
	BIO_vfree(key_out);

	return TRUE;
}

static void
dcrypt_openssl_private_to_public_key(struct dcrypt_private_key *priv_key,
				     struct dcrypt_public_key **pub_key_r)
{
	i_assert(priv_key != NULL && pub_key_r != NULL);

	EVP_PKEY *pkey = priv_key->key;
	EVP_PKEY *pk;

	pk = EVP_PKEY_new();
	i_assert(pk != NULL); /* we shouldn't get malloc() failures */

	if (EVP_PKEY_base_id(pkey) == EVP_PKEY_RSA)
	{
		RSA *rsa = RSAPublicKey_dup(EVP_PKEY_get0_RSA(pkey));
		EVP_PKEY_set1_RSA(pk, rsa);
		RSA_free(rsa);
	} else if (EVP_PKEY_base_id(pkey) == EVP_PKEY_EC) {
		EC_KEY* eck = EVP_PKEY_get1_EC_KEY(pkey);
		EC_KEY_set_asn1_flag(eck, OPENSSL_EC_NAMED_CURVE);
		EVP_PKEY_set1_EC_KEY(pk, eck);
		EC_KEY_free(eck);
	} else {
		/* Loading the key should have failed */
		i_unreached();
	}

	*pub_key_r = i_new(struct dcrypt_public_key, 1);
	(*pub_key_r)->key = pk;
	(*pub_key_r)->ref++;
}

static bool
dcrypt_openssl_key_string_get_info(
	const char *key_data, enum dcrypt_key_format *format_r,
	enum dcrypt_key_version *version_r, enum dcrypt_key_kind *kind_r,
	enum dcrypt_key_encryption_type *encryption_type_r,
	const char **encryption_key_hash_r, const char **key_hash_r,
	const char **error_r)
{
	enum dcrypt_key_format format = DCRYPT_FORMAT_PEM;
	enum dcrypt_key_version version = DCRYPT_KEY_VERSION_NA;
	enum dcrypt_key_encryption_type encryption_type =
		DCRYPT_KEY_ENCRYPTION_TYPE_NONE;
	enum dcrypt_key_kind kind = DCRYPT_KEY_KIND_PUBLIC;
	char *encryption_key_hash = NULL;
	char *key_hash = NULL;

	i_assert(key_data != NULL);

	/* is it PEM key */
	if (str_begins(key_data, "-----BEGIN ")) {
		format = DCRYPT_FORMAT_PEM;
		version = DCRYPT_KEY_VERSION_NA;
		key_data += 11;
		if (str_begins(key_data, "RSA ")) {
			if (error_r != NULL)
				*error_r = "RSA private key format not "
					"supported, convert it to PKEY format "
					"with openssl pkey";
			return FALSE;
		}
		if (str_begins(key_data, "ENCRYPTED ")) {
			encryption_type = DCRYPT_KEY_ENCRYPTION_TYPE_PASSWORD;
			key_data += 10;
		}
		if (str_begins(key_data, "PRIVATE KEY-----"))
			kind = DCRYPT_KEY_KIND_PRIVATE;
		else if (str_begins(key_data, "PUBLIC KEY-----"))
			kind = DCRYPT_KEY_KIND_PUBLIC;
		else {
			if (error_r != NULL)
				*error_r = "Unknown/invalid PEM key type";
			return FALSE;
		}
	} else if (*key_data == '{') {
		/* possibly a JWK key */
		format = DCRYPT_FORMAT_JWK;
		version = DCRYPT_KEY_VERSION_NA;
		struct json_tree *tree;
		const struct json_tree_node *root, *node;
		const char *value, *error;
		if (parse_jwk_key(key_data, &tree, &error) != 0) {
			if (error_r != NULL)
				*error_r = "Unknown/invalid key data";
			return FALSE;
		}

		/* determine key type */
		root = json_tree_root(tree);
		if ((node = json_tree_find_key(root, "kty")) == NULL ||
		    (value = json_tree_get_value_str(node)) == NULL) {
			json_tree_deinit(&tree);
			if (error_r != NULL)
				*error_r = "Invalid JWK key: Missing kty parameter";
			return FALSE;
		} else if (strcmp(value, "RSA") == 0) {
			if ((node = json_tree_find_key(root, "d")) != NULL)
				kind = DCRYPT_KEY_KIND_PRIVATE;
			else
				kind = DCRYPT_KEY_KIND_PUBLIC;
		} else if (strcmp(value, "EC") == 0) {
			if ((node = json_tree_find_key(root, "d")) != NULL)
				kind = DCRYPT_KEY_KIND_PRIVATE;
			else
				kind = DCRYPT_KEY_KIND_PUBLIC;
		} else {
			json_tree_deinit(&tree);
			if (error_r != NULL)
				*error_r = "Unsupported JWK key type";
			return FALSE;
		}
		json_tree_deinit(&tree);
	} else {
		if (str_begins(key_data, "1:")) {
			if (error_r != NULL)
				*error_r = "Dovecot v1 key format "
					"uses tab to separate fields";
			return FALSE;
		} else if (str_begins(key_data, "2\t")) {
			if (error_r != NULL)
				*error_r = "Dovecot v2 key format uses "
					"colon to separate fields";
			return FALSE;
		}
		const char **fields = t_strsplit(key_data, ":\t");
		int nfields = str_array_length(fields);

		if (nfields < 2) {
			if (error_r != NULL)
				*error_r = "Unknown key format";
			return FALSE;
		}

		format = DCRYPT_FORMAT_DOVECOT;

		/* field 1 - version */
		if (strcmp(fields[0], "1") == 0) {
			version = DCRYPT_KEY_VERSION_1;
			if (nfields == 4) {
				kind = DCRYPT_KEY_KIND_PUBLIC;
			} else if (nfields == 5 && strcmp(fields[2],"0") == 0) {
				kind = DCRYPT_KEY_KIND_PRIVATE;
				encryption_type = DCRYPT_KEY_ENCRYPTION_TYPE_NONE;
			} else if (nfields == 6 && strcmp(fields[2],"2") == 0) {
				kind = DCRYPT_KEY_KIND_PRIVATE;
				encryption_type = DCRYPT_KEY_ENCRYPTION_TYPE_PASSWORD;
			} else if (nfields == 7 && strcmp(fields[2],"1") == 0) {
				kind = DCRYPT_KEY_KIND_PRIVATE;
				encryption_type = DCRYPT_KEY_ENCRYPTION_TYPE_KEY;
				if (encryption_key_hash_r != NULL)
					encryption_key_hash = i_strdup(fields[nfields-2]);
			} else {
				if (error_r != NULL)
					*error_r = "Invalid dovecot v1 encoding";
				return FALSE;
			}
		} else if (strcmp(fields[0], "2") == 0) {
			version = DCRYPT_KEY_VERSION_2;
			if (nfields == 3) {
				kind = DCRYPT_KEY_KIND_PUBLIC;
			} else if (nfields == 5 && strcmp(fields[2],"0") == 0) {
				kind = DCRYPT_KEY_KIND_PRIVATE;
				encryption_type = DCRYPT_KEY_ENCRYPTION_TYPE_NONE;
			} else if (nfields == 9 && strcmp(fields[2],"2") == 0) {
				kind = DCRYPT_KEY_KIND_PRIVATE;
				encryption_type = DCRYPT_KEY_ENCRYPTION_TYPE_PASSWORD;
			} else if (nfields == 11 && strcmp(fields[2],"1") == 0) {
				kind = DCRYPT_KEY_KIND_PRIVATE;
				encryption_type = DCRYPT_KEY_ENCRYPTION_TYPE_KEY;
				if (encryption_key_hash_r != NULL)
					encryption_key_hash = i_strdup(fields[nfields-2]);
			} else {
				if (error_r != NULL)
					*error_r = "Invalid dovecot v2 encoding";
				return FALSE;
			}
		} else {
			if (error_r != NULL)
				*error_r = "Invalid dovecot key version";
			return FALSE;
		}

		/* last field is always key hash */
		if (key_hash_r != NULL)
			key_hash = i_strdup(fields[nfields-1]);
	}

	if (format_r != NULL) *format_r = format;
	if (version_r != NULL) *version_r = version;
	if (encryption_type_r != NULL) *encryption_type_r = encryption_type;
	if (encryption_key_hash_r != NULL) {
		*encryption_key_hash_r = t_strdup(encryption_key_hash);
		i_free(encryption_key_hash);
	}
	if (kind_r != NULL) *kind_r = kind;
	if (key_hash_r != NULL) {
		*key_hash_r = t_strdup(key_hash);
		i_free(key_hash);
	}
	return TRUE;
}

static void dcrypt_openssl_ref_public_key(struct dcrypt_public_key *key)
{
	i_assert(key != NULL && key->ref > 0);
	key->ref++;
}

static void dcrypt_openssl_ref_private_key(struct dcrypt_private_key *key)
{
	i_assert(key != NULL && key->ref > 0);
	key->ref++;
}

static void dcrypt_openssl_unref_public_key(struct dcrypt_public_key **key)
{
	i_assert(key != NULL);
	struct dcrypt_public_key *_key = *key;
	if (_key == NULL)
		return;
	i_assert(_key->ref > 0);
	*key = NULL;
	if (--_key->ref > 0) return;
	EVP_PKEY_free(_key->key);
	i_free(_key->key_id);
	i_free(_key);
}

static void dcrypt_openssl_unref_private_key(struct dcrypt_private_key **key)
{
	i_assert(key != NULL);
	struct dcrypt_private_key *_key = *key;
	if (_key == NULL)
		return;
	i_assert(_key->ref > 0);
	*key = NULL;
	if (--_key->ref > 0) return;
	EVP_PKEY_free(_key->key);
	i_free(_key->key_id);
	i_free(_key);
}

static void dcrypt_openssl_unref_keypair(struct dcrypt_keypair *keypair)
{
	i_assert(keypair != NULL);
	dcrypt_openssl_unref_public_key(&keypair->pub);
	dcrypt_openssl_unref_private_key(&keypair->priv);
}

static bool
dcrypt_openssl_rsa_encrypt(struct dcrypt_public_key *key,
			   const unsigned char *data, size_t data_len,
			   buffer_t *result, enum dcrypt_padding padding,
			   const char **error_r)
{
	i_assert(key != NULL && key->key != NULL);
	int ec, pad = dcrypt_openssl_padding_mode(padding, FALSE, error_r);
	if (pad == -1)
		return FALSE;
	EVP_PKEY_CTX *ctx = EVP_PKEY_CTX_new(key->key, NULL);
	size_t outl = EVP_PKEY_size(key->key);
	unsigned char buf[outl];

	if (ctx == NULL ||
	    EVP_PKEY_encrypt_init(ctx) < 1 ||
	    EVP_PKEY_CTX_set_rsa_padding(ctx, pad) < 1 ||
	    EVP_PKEY_encrypt(ctx, buf, &outl, data, data_len) < 1) {
		dcrypt_openssl_error(error_r);
		ec = -1;
	} else {
		buffer_append(result, buf, outl);
		ec = 0;
	}

	EVP_PKEY_CTX_free(ctx);

	return ec == 0;
}

static bool
dcrypt_openssl_rsa_decrypt(struct dcrypt_private_key *key,
			   const unsigned char *data, size_t data_len,
			   buffer_t *result, enum dcrypt_padding padding,
			   const char **error_r)
{
	i_assert(key != NULL && key->key != NULL);
	int ec, pad = dcrypt_openssl_padding_mode(padding, FALSE, error_r);
	if (pad == -1)
		return FALSE;
	EVP_PKEY_CTX *ctx = EVP_PKEY_CTX_new(key->key, NULL);
	size_t outl = EVP_PKEY_size(key->key);
	unsigned char buf[outl];

	if (ctx == NULL ||
	    EVP_PKEY_decrypt_init(ctx) < 1 ||
	    EVP_PKEY_CTX_set_rsa_padding(ctx, pad) < 1 ||
	    EVP_PKEY_decrypt(ctx, buf, &outl, data, data_len) < 1) {
		dcrypt_openssl_error(error_r);
		ec = -1;
	} else {
		buffer_append(result, buf, outl);
		ec = 0;
	}

	EVP_PKEY_CTX_free(ctx);

	return ec == 0;
}

static const char *
dcrypt_openssl_oid2name(const unsigned char *oid, size_t oid_len,
			const char **error_r)
{
	const char *name;
	i_assert(oid != NULL);
	ASN1_OBJECT *obj = d2i_ASN1_OBJECT(NULL, &oid, oid_len);
	if (obj == NULL) {
		dcrypt_openssl_error(error_r);
		return NULL;
	}
	name = OBJ_nid2sn(OBJ_obj2nid(obj));
	ASN1_OBJECT_free(obj);
	return name;
}

static bool
dcrypt_openssl_name2oid(const char *name, buffer_t *oid, const char **error_r)
{
	i_assert(name != NULL);
	ASN1_OBJECT *obj = OBJ_txt2obj(name, 0);
	if (obj == NULL)
		return dcrypt_openssl_error(error_r);

	size_t len = OBJ_length(obj);
	if (len == 0)
	{
		if (error_r != NULL)
			*error_r = "Object has no OID assigned";
=======
>>>>>>> aa13c86b
		return FALSE;
	}
	len = i2d_ASN1_OBJECT(obj, NULL);
	unsigned char *bufptr = buffer_append_space_unsafe(oid, len);
	i2d_ASN1_OBJECT(obj, &bufptr);
	ASN1_OBJECT_free(obj);
	if (bufptr != NULL) {
		return TRUE;
	}
	return dcrypt_openssl_error(error_r);
}

<<<<<<< HEAD
static enum dcrypt_key_type
dcrypt_openssl_private_key_type(struct dcrypt_private_key *key)
{
	i_assert(key != NULL && key->key != NULL);
	EVP_PKEY *priv = key->key;
	if (EVP_PKEY_base_id(priv) == EVP_PKEY_RSA) return DCRYPT_KEY_RSA;
	else if (EVP_PKEY_base_id(priv) == EVP_PKEY_EC) return DCRYPT_KEY_EC;
	else i_unreached();
}

static enum dcrypt_key_type
dcrypt_openssl_public_key_type(struct dcrypt_public_key *key)
{
	i_assert(key != NULL && key->key != NULL);
	EVP_PKEY *pub = key->key;
	if (EVP_PKEY_base_id(pub) == EVP_PKEY_RSA) return DCRYPT_KEY_RSA;
	else if (EVP_PKEY_base_id(pub) == EVP_PKEY_EC) return DCRYPT_KEY_EC;
	else i_unreached();
}

/** this is the v1 old legacy way of doing key id's **/
static bool
dcrypt_openssl_public_key_id_old(struct dcrypt_public_key *key,
				 buffer_t *result, const char **error_r)
{
	unsigned char buf[SHA256_DIGEST_LENGTH];
	i_assert(key != NULL && key->key != NULL);
	EVP_PKEY *pub = key->key;

	if (EVP_PKEY_base_id(pub) != EVP_PKEY_EC) {
		if (error_r != NULL)
			*error_r = "Only EC key supported";
		return FALSE;
	}

	char *pub_pt_hex = ec_key_get_pub_point_hex(EVP_PKEY_get0_EC_KEY(pub));
	if (pub_pt_hex == NULL)
		return dcrypt_openssl_error(error_r);
	/* digest this */
	SHA256((const unsigned char*)pub_pt_hex, strlen(pub_pt_hex), buf);
	buffer_append(result, buf, SHA256_DIGEST_LENGTH);
	OPENSSL_free(pub_pt_hex);
	return TRUE;
}

static bool
dcrypt_openssl_private_key_id_old(struct dcrypt_private_key *key,
				  buffer_t *result, const char **error_r)
{
	unsigned char buf[SHA256_DIGEST_LENGTH];
	i_assert(key != NULL && key->key != NULL);
	EVP_PKEY *priv = key->key;

	if (EVP_PKEY_base_id(priv) != EVP_PKEY_EC) {
		if (error_r != NULL)
			*error_r = "Only EC key supported";
		return FALSE;
	}

	char *pub_pt_hex = ec_key_get_pub_point_hex(EVP_PKEY_get0_EC_KEY(priv));
	if (pub_pt_hex == NULL)
		return dcrypt_openssl_error(error_r);
	/* digest this */
	SHA256((const unsigned char*)pub_pt_hex, strlen(pub_pt_hex), buf);
	buffer_append(result, buf, SHA256_DIGEST_LENGTH);
	OPENSSL_free(pub_pt_hex);
=======
	EC_KEY_set_asn1_flag(eckey, OPENSSL_EC_NAMED_CURVE);
	BN_CTX *bnctx = BN_CTX_new();

	EC_POINT *point = EC_POINT_new(EC_KEY_get0_group(eckey));
	if (bnctx == NULL || point == NULL ||
	    EC_POINT_hex2point(EC_KEY_get0_group(eckey),
	    input[2], point, bnctx) == NULL) {
		BN_CTX_free(bnctx);
		EC_KEY_free(eckey);
		EC_POINT_free(point);
		dcrypt_openssl_error(error_r);
		return FALSE;
	}
	BN_CTX_free(bnctx);

	EC_KEY_set_public_key(eckey, point);
	EC_KEY_set_asn1_flag(eckey, OPENSSL_EC_NAMED_CURVE);

	EC_POINT_free(point);

	if (EC_KEY_check_key(eckey) == 1) {
		EVP_PKEY *key = EVP_PKEY_new();
		EVP_PKEY_set1_EC_KEY(key, eckey);
		EC_KEY_free(eckey);
		/* make sure digest matches */
		buffer_t *dgst = t_buffer_create(32);
		struct dcrypt_public_key tmp;
		i_zero(&tmp);
		tmp.key = key;
		dcrypt_openssl_public_key_id_old(&tmp, dgst, NULL);
		if (strcmp(binary_to_hex(dgst->data, dgst->used),
			   input[len-1]) != 0) {
			if (error_r != NULL)
				*error_r = "Key id mismatch after load";
			EVP_PKEY_free(key);
			return FALSE;
		}
		*key_r = i_new(struct dcrypt_public_key, 1);
		(*key_r)->key = key;
		(*key_r)->ref++;
		return TRUE;
	}

	dcrypt_openssl_error(error_r);
	return FALSE;
}

static bool
dcrypt_openssl_load_public_key_dovecot_v2(struct dcrypt_public_key **key_r,
					  int len, const char **input,
					  const char **error_r)
{
	buffer_t tmp;
	size_t keylen = strlen(input[1])/2;
	unsigned char keybuf[keylen];
	const unsigned char *ptr;
	buffer_create_from_data(&tmp, keybuf, keylen);
	hex_to_binary(input[1], &tmp);
	ptr = keybuf;

	EVP_PKEY *pkey = EVP_PKEY_new();
	if (pkey == NULL || d2i_PUBKEY(&pkey, &ptr, keylen)==NULL) {
		EVP_PKEY_free(pkey);
		dcrypt_openssl_error(error_r);
		return FALSE;
	}

	/* make sure digest matches */
	buffer_t *dgst = t_buffer_create(32);
	struct dcrypt_public_key tmpkey;
	i_zero(&tmpkey);
	tmpkey.key = pkey;
	dcrypt_openssl_public_key_id(&tmpkey, "sha256", dgst, NULL);
	if (strcmp(binary_to_hex(dgst->data, dgst->used), input[len-1]) != 0) {
		if (error_r != NULL)
			*error_r = "Key id mismatch after load";
		EVP_PKEY_free(pkey);
		return FALSE;
	}

	*key_r = i_new(struct dcrypt_public_key, 1);
	(*key_r)->key = pkey;
	(*key_r)->ref++;
>>>>>>> aa13c86b
	return TRUE;
}

/** this is the new which uses H(der formatted public key) **/
static bool
<<<<<<< HEAD
dcrypt_openssl_public_key_id_evp(EVP_PKEY *key,
				 const EVP_MD *md, buffer_t *result,
				 const char **error_r)
{
	bool res = FALSE;
	unsigned char buf[EVP_MD_size(md)], *ptr;

	if (EVP_PKEY_base_id(key) == EVP_PKEY_EC) {
		EC_KEY_set_conv_form(EVP_PKEY_get0_EC_KEY(key),
				     POINT_CONVERSION_COMPRESSED);
	}
	BIO *b = BIO_new(BIO_s_mem());
	if (b == NULL || i2d_PUBKEY_bio(b, key) < 1) {
		BIO_vfree(b);
		return dcrypt_openssl_error(error_r);
	}
	long len = BIO_get_mem_data(b, &ptr);
	unsigned int hlen = sizeof(buf);
	/* then hash it */
	EVP_MD_CTX *ctx = EVP_MD_CTX_new();
	if (ctx == NULL ||
	    EVP_DigestInit_ex(ctx, md, NULL) < 1 ||
	    EVP_DigestUpdate(ctx, (const unsigned char*)ptr, len) < 1 ||
	    EVP_DigestFinal_ex(ctx, buf, &hlen) < 1) {
		res = dcrypt_openssl_error(error_r);
	} else {
		buffer_append(result, buf, hlen);
		res = TRUE;
	}
	EVP_MD_CTX_free(ctx);
	BIO_vfree(b);

	return res;
}

static bool
dcrypt_openssl_public_key_id(struct dcrypt_public_key *key,
			     const char *algorithm, buffer_t *result,
			     const char **error_r)
{
	const EVP_MD *md = EVP_get_digestbyname(algorithm);
	i_assert(key != NULL && key->key != NULL);
	EVP_PKEY *pub = key->key;

	if (md == NULL) {
		if (error_r != NULL) {
			*error_r = t_strdup_printf(
				"Unknown cipher %s", algorithm);
		}
		return FALSE;
	}

	return dcrypt_openssl_public_key_id_evp(pub, md, result, error_r);
}

static bool
dcrypt_openssl_private_key_id(struct dcrypt_private_key *key,
			      const char *algorithm, buffer_t *result,
			      const char **error_r)
{
	const EVP_MD *md = EVP_get_digestbyname(algorithm);
	i_assert(key != NULL && key->key != NULL);
	EVP_PKEY *priv = key->key;

	if (md == NULL) {
		if (error_r != NULL)
			*error_r = t_strdup_printf(
				"Unknown cipher %s", algorithm);
		return FALSE;
	}

	return dcrypt_openssl_public_key_id_evp(priv, md, result, error_r);
}

static bool
dcrypt_openssl_digest(const char *algorithm, const void *data, size_t data_len,
		      buffer_t *digest_r, const char **error_r)
{
	bool ret;
	EVP_MD_CTX *mdctx;
	const EVP_MD *md = EVP_get_digestbyname(algorithm);
	if (md == NULL)
		return dcrypt_openssl_error(error_r);
	unsigned int md_size = EVP_MD_size(md);
	if ((mdctx = EVP_MD_CTX_create()) == NULL)
		return dcrypt_openssl_error(error_r);
	unsigned char *buf = buffer_append_space_unsafe(digest_r, md_size);
	if (EVP_DigestInit_ex(mdctx, EVP_sha256(), NULL) != 1 ||
	    EVP_DigestUpdate(mdctx, data, data_len) != 1 ||
	    EVP_DigestFinal_ex(mdctx, buf, &md_size) != 1) {
		ret = dcrypt_openssl_error(error_r);
	} else {
		ret = TRUE;
	}
	EVP_MD_CTX_free(mdctx);
	return ret;
}

#ifndef HAVE_ECDSA_SIG_GET0
static void ECDSA_SIG_get0(const ECDSA_SIG *sig, const BIGNUM **pr, const BIGNUM **ps)
{
	i_assert(sig != NULL);
	*pr = sig->r;
	*ps = sig->s;
}
#endif
#ifndef HAVE_ECDSA_SIG_SET0
static int ECDSA_SIG_set0(ECDSA_SIG *sig, BIGNUM *r, BIGNUM *s)
{
	if (sig == NULL || r == NULL || s == NULL) {
		ECDSAerr(0, ERR_R_PASSED_NULL_PARAMETER);
		return 0;
=======
dcrypt_openssl_load_public_key_dovecot(struct dcrypt_public_key **key_r,
				       const char *data,
				       enum dcrypt_key_version version,
				       const char **error_r)
{
	const char **input = t_strsplit(data, ":\t");
	size_t len = str_array_length(input);

	switch (version) {
	case DCRYPT_KEY_VERSION_1:
		return dcrypt_openssl_load_public_key_dovecot_v1(
			key_r, len, input, error_r);
		break;
	case DCRYPT_KEY_VERSION_2:
		return dcrypt_openssl_load_public_key_dovecot_v2(
			key_r, len, input, error_r);
		break;
	case DCRYPT_KEY_VERSION_NA:
		i_unreached();
>>>>>>> aa13c86b
	}
	return FALSE;
}

<<<<<<< HEAD
	BN_free(sig->r);
	sig->r = r;
	BN_free(sig->s);
	sig->s = s;

	return 1;
}
#endif

static bool
dcrypt_openssl_sign_ecdsa(struct dcrypt_private_key *key, const char *algorithm,
			  const void *data, size_t data_len, buffer_t *signature_r,
			  const char **error_r)
{
	EVP_PKEY *pkey = key->key;
	EC_KEY *ec_key = EVP_PKEY_get0_EC_KEY(pkey);
	bool ret;

	/* digest data */
	buffer_t *digest = t_buffer_create(64);
	if (!dcrypt_openssl_digest(algorithm, data, data_len, digest, error_r))
		return FALSE;

	/* sign data */
	ECDSA_SIG *ec_sig;
	if ((ec_sig = ECDSA_do_sign(digest->data, digest->used, ec_key)) == NULL)
		return dcrypt_openssl_error(error_r);

	/* export signature */
	const BIGNUM *r;
	const BIGNUM *s;

	ECDSA_SIG_get0(ec_sig, &r, &s);

	/* write r */
	int bytes = BN_num_bytes(r);
	unsigned char *buf = buffer_append_space_unsafe(signature_r, bytes);
	if (BN_bn2bin(r, buf) != bytes) {
		ret = dcrypt_openssl_error(error_r);
	} else {
		bytes = BN_num_bytes(s);
		buf = buffer_append_space_unsafe(signature_r, bytes);
		if (BN_bn2bin(s, buf) != bytes) {
			ret = dcrypt_openssl_error(error_r);
		} else {
			ret = TRUE;
		}
	}

	ECDSA_SIG_free(ec_sig);

	return ret;
}

static bool
dcrypt_openssl_sign(struct dcrypt_private_key *key, const char *algorithm,
		    enum dcrypt_signature_format format,
		    const void *data, size_t data_len, buffer_t *signature_r,
		    enum dcrypt_padding padding, const char **error_r)
{
	switch (format) {
	case DCRYPT_SIGNATURE_FORMAT_DSS:
		break;
	case DCRYPT_SIGNATURE_FORMAT_X962:
		if (EVP_PKEY_base_id(key->key) == EVP_PKEY_RSA) {
			*error_r = "Format does not support RSA";
			return FALSE;
		}
		return dcrypt_openssl_sign_ecdsa(key, algorithm,
				data, data_len, signature_r, error_r);
	default:
		i_unreached();
	}

	EVP_PKEY_CTX *pctx = NULL;
	EVP_MD_CTX *dctx;
	bool ret;
	const EVP_MD *md = EVP_get_digestbyname(algorithm);
	size_t siglen;
	int pad = dcrypt_openssl_padding_mode(padding, TRUE, error_r);

	if (pad == -1)
		return FALSE;
=======
static bool
dcrypt_openssl_encrypt_private_key_dovecot(buffer_t *key, int enctype,
					   const char *cipher,
					   const char *password,
					   struct dcrypt_public_key *enc_key,
					   buffer_t *destination,
					   const char **error_r)
{
	bool res;
	unsigned char *ptr;

	unsigned char salt[8];
	buffer_t *peer_key = t_buffer_create(128);
	buffer_t *secret = t_buffer_create(128);
	cipher = t_str_lcase(cipher);

	str_append(destination, cipher);
	str_append_c(destination, ':');
	random_fill(salt, sizeof(salt));
	binary_to_hex_append(destination, salt, sizeof(salt));
	buffer_t saltbuf;
	buffer_create_from_const_data(&saltbuf, salt, sizeof(salt));

	/* so we don't have to make new version if we ever upgrade these */
	str_append(destination, t_strdup_printf(":%s:%d:",
		DCRYPT_DOVECOT_KEY_ENCRYPT_HASH,
		DCRYPT_DOVECOT_KEY_ENCRYPT_ROUNDS));

	if (enctype == DCRYPT_DOVECOT_KEY_ENCRYPT_PK) {
		if (EVP_PKEY_base_id(enc_key->key) == EVP_PKEY_RSA) {
			size_t used = buffer_get_used_size(secret);
			/* peer key, in this case, is encrypted secret,
			   which is 16 bytes of data */
			ptr = buffer_append_space_unsafe(secret, 16);
			random_fill(ptr, 16);
			buffer_set_used_size(secret, used+16);
			if (!dcrypt_rsa_encrypt(enc_key, secret->data,
						secret->used, peer_key,
						DCRYPT_PADDING_RSA_PKCS1_OAEP,
						error_r)) {
				return FALSE;
			}
		} else if (EVP_PKEY_base_id(enc_key->key) == EVP_PKEY_EC) {
			/* generate secret by ECDHE */
			if (!dcrypt_openssl_ecdh_derive_secret_peer(
				enc_key, peer_key, secret, error_r)) {
				return FALSE;
			}
		} else {
			/* Loading the key should have failed */
			i_unreached();
		}
		/* add encryption key id, reuse peer_key buffer */
	} else if (enctype == DCRYPT_DOVECOT_KEY_ENCRYPT_PASSWORD) {
		str_append(secret, password);
	}

	/* encrypt key using secret and salt */
	buffer_t *tmp = t_buffer_create(128);
	res = dcrypt_openssl_cipher_key_dovecot_v2(cipher,
		DCRYPT_MODE_ENCRYPT, key, secret, &saltbuf,
		DCRYPT_DOVECOT_KEY_ENCRYPT_HASH,
		DCRYPT_DOVECOT_KEY_ENCRYPT_ROUNDS, tmp, error_r);
	safe_memset(buffer_get_modifiable_data(secret, NULL), 0, secret->used);
	binary_to_hex_append(destination, tmp->data, tmp->used);

	/* some additional fields or private key version */
	if (enctype == DCRYPT_DOVECOT_KEY_ENCRYPT_PK) {
		str_append_c(destination, ':');

		/* for RSA, this is the actual encrypted secret */
		binary_to_hex_append(destination,
				     peer_key->data, peer_key->used);
		str_append_c(destination, ':');

		buffer_set_used_size(peer_key, 0);
		if (!dcrypt_openssl_public_key_id(enc_key, "sha256",
						  peer_key, error_r))
			return FALSE;
		binary_to_hex_append(destination,
				     peer_key->data, peer_key->used);
	}
	return res;
}

static bool
dcrypt_openssl_store_private_key_dovecot(struct dcrypt_private_key *key,
					 const char *cipher,
					 buffer_t *destination,
					 const char *password,
					 struct dcrypt_public_key *enc_key,
					 const char **error_r)
{
	size_t dest_used = buffer_get_used_size(destination);
	const char *cipher2 = NULL;
	EVP_PKEY *pkey = key->key;
	char objtxt[OID_TEXT_MAX_LEN];
	ASN1_OBJECT *obj;

	if (EVP_PKEY_base_id(pkey) == EVP_PKEY_EC) {
		/* because otherwise we get wrong nid */
		obj = OBJ_nid2obj(EC_GROUP_get_curve_name(
			EC_KEY_get0_group(EVP_PKEY_get0_EC_KEY(pkey))));
		EC_KEY_set_conv_form(EVP_PKEY_get0_EC_KEY(pkey),
				     POINT_CONVERSION_COMPRESSED);

	} else {
		obj = OBJ_nid2obj(EVP_PKEY_id(pkey));
	}

	int enctype = DCRYPT_KEY_ENCRYPTION_TYPE_NONE;
	int len = OBJ_obj2txt(objtxt, sizeof(objtxt), obj, 1);
	if (len < 1)
		return dcrypt_openssl_error(error_r);
	if (len > (int)sizeof(objtxt)) {
		if (error_r != NULL)
			*error_r = "Object identifier too long";
		return FALSE;
	}

	buffer_t *buf = t_buffer_create(256);

	/* convert key to private key value */
	if (EVP_PKEY_base_id(pkey) == EVP_PKEY_RSA) {
		unsigned char *ptr;
		RSA *rsa = EVP_PKEY_get0_RSA(pkey);
		int len = i2d_RSAPrivateKey(rsa, &ptr);
		if (len < 1)
			return dcrypt_openssl_error(error_r);
		buffer_append(buf, ptr, len);
	} else if (EVP_PKEY_base_id(pkey) == EVP_PKEY_EC) {
		unsigned char *ptr;
		EC_KEY *eckey = EVP_PKEY_get0_EC_KEY(pkey);
		const BIGNUM *pk = EC_KEY_get0_private_key(eckey);
		/* serialize to MPI which is portable */
		int len = BN_bn2mpi(pk, NULL);
		ptr = buffer_append_space_unsafe(buf, len);
		BN_bn2mpi(pk, ptr);
	} else {
		/* Loading the key should have failed */
		i_unreached();
	}

	/* see if we want ECDH based or password based encryption */
	if (cipher != NULL && strncasecmp(cipher, "ecdh-", 5) == 0) {
		i_assert(enc_key != NULL);
		i_assert(password == NULL);
		enctype = DCRYPT_DOVECOT_KEY_ENCRYPT_PK;
		cipher2 = cipher+5;
	} else if (cipher != NULL) {
		i_assert(enc_key == NULL);
		i_assert(password != NULL);
		enctype = DCRYPT_DOVECOT_KEY_ENCRYPT_PASSWORD;
		cipher2 = cipher;
	} else if (enctype == DCRYPT_KEY_ENCRYPTION_TYPE_NONE) {
		i_assert(enc_key == NULL && password == NULL);
	}

	/* put in OID and encryption type */
	str_append(destination, t_strdup_printf("2:%s:%d:",
		objtxt, enctype));

	/* perform encryption if desired */
	if (enctype != DCRYPT_KEY_ENCRYPTION_TYPE_NONE) {
		if (!dcrypt_openssl_encrypt_private_key_dovecot(buf,
			enctype, cipher2, password, enc_key, destination,
			error_r)) {
			buffer_set_used_size(destination, dest_used);
			return FALSE;
		}
	} else {
		binary_to_hex_append(destination, buf->data, buf->used);
	}

	/* append public key id */
	str_append_c(destination, ':');
	buffer_set_used_size(buf, 0);
	bool res = dcrypt_openssl_private_key_id(key, "sha256", buf, error_r);
	binary_to_hex_append(destination, buf->data, buf->used);

	if (!res) {
		/* well, that didn't end well */
		buffer_set_used_size(destination, dest_used);
		return FALSE;
	}
	return TRUE;
}

static bool
dcrypt_openssl_store_public_key_dovecot(struct dcrypt_public_key *key,
					buffer_t *destination,
					const char **error_r)
{
	EVP_PKEY *pubkey = key->key;
	unsigned char *tmp = NULL;
	size_t dest_used = buffer_get_used_size(destination);

	if (EVP_PKEY_base_id(pubkey) == EVP_PKEY_EC)
		EC_KEY_set_conv_form(EVP_PKEY_get0_EC_KEY(pubkey),
				     POINT_CONVERSION_COMPRESSED);
	int rv = i2d_PUBKEY(pubkey, &tmp);

	if (tmp == NULL)
		return dcrypt_openssl_error(error_r);

	/* then store it */
	str_append_c(destination, '2');
	str_append_c(destination, ':');
	binary_to_hex_append(destination, tmp, rv);
	OPENSSL_free(tmp);

	/* append public key ID */
	str_append_c(destination, ':');

	buffer_t *buf = t_buffer_create(32);
	bool res = dcrypt_openssl_public_key_id(key, "sha256", buf, error_r);

	if (!res) {
		buffer_set_used_size(destination, dest_used);
		return FALSE;
	}

	str_append(destination, binary_to_hex(buf->data, buf->used));
	return TRUE;
}

static bool
dcrypt_openssl_load_private_key(struct dcrypt_private_key **key_r,
				const char *data, const char *password,
				struct dcrypt_private_key *dec_key,
				const char **error_r)
{
	i_assert(key_r != NULL);

	enum dcrypt_key_format format;
	enum dcrypt_key_version version;
	enum dcrypt_key_kind kind;
	if (!dcrypt_openssl_key_string_get_info(data, &format, &version,
				&kind, NULL, NULL, NULL, error_r)) {
		return FALSE;
	}
	if (kind != DCRYPT_KEY_KIND_PRIVATE) {
		if (error_r != NULL) *error_r = "key is not private";
		return FALSE;
	}

	if (format == DCRYPT_FORMAT_JWK)
		return dcrypt_openssl_load_private_key_jwk(key_r, data, password,
							   dec_key, error_r);

	if (format == DCRYPT_FORMAT_DOVECOT)
		return dcrypt_openssl_load_private_key_dovecot(key_r, data,
				password, dec_key, version, error_r);

	EVP_PKEY *key = NULL, *key2;

	BIO *key_in = BIO_new_mem_buf((void*)data, strlen(data));

	key = EVP_PKEY_new();

	key2 = PEM_read_bio_PrivateKey(key_in, &key, NULL, (void*)password);

	BIO_vfree(key_in);

	if (key2 == NULL) {
		EVP_PKEY_free(key);
		return dcrypt_openssl_error(error_r);
	}

	if (EVP_PKEY_base_id(key) == EVP_PKEY_EC) {
		EC_KEY_set_asn1_flag(EVP_PKEY_get0_EC_KEY(key),
				     OPENSSL_EC_NAMED_CURVE);
	}

	*key_r = i_new(struct dcrypt_private_key, 1);
	(*key_r)->key = key;
	(*key_r)->ref++;

	return TRUE;
}

static bool
dcrypt_openssl_load_public_key(struct dcrypt_public_key **key_r,
			       const char *data, const char **error_r)
{
	enum dcrypt_key_format format;
	enum dcrypt_key_version version;
	enum dcrypt_key_kind kind;
	i_assert(key_r != NULL);

	if (!dcrypt_openssl_key_string_get_info(data, &format, &version,
						&kind, NULL, NULL, NULL,
						error_r)) {
		return FALSE;
	}
	/* JWK private keys can be loaded as public */
	if (kind != DCRYPT_KEY_KIND_PUBLIC && format != DCRYPT_FORMAT_JWK) {
		if (error_r != NULL) *error_r = "key is not public";
		return FALSE;
	}

	if (format == DCRYPT_FORMAT_JWK)
		return dcrypt_openssl_load_public_key_jwk(key_r, data, error_r);

	if (format == DCRYPT_FORMAT_DOVECOT)
		return dcrypt_openssl_load_public_key_dovecot(key_r, data,
				version, error_r);

	EVP_PKEY *key = NULL;
	BIO *key_in = BIO_new_mem_buf((void*)data, strlen(data));
	if (key_in == NULL)
		return dcrypt_openssl_error(error_r);

	key = PEM_read_bio_PUBKEY(key_in, &key, NULL, NULL);
	if (BIO_reset(key_in) <= 0)
		i_unreached();
	if (key == NULL) { /* ec keys are bother */
		/* read the header */
		char buf[27]; /* begin public key */
		if (BIO_gets(key_in, buf, sizeof(buf)) != 1) {
			BIO_vfree(key_in);
			return dcrypt_openssl_error(error_r);
		}
		if (strcmp(buf, "-----BEGIN PUBLIC KEY-----") != 0) {
			if (error_r != NULL)
				*error_r = "Missing public key header";
			return FALSE;
		}
		BIO *b64 = BIO_new(BIO_f_base64());
		if (b64 == NULL) {
			BIO_vfree(key_in);
			return dcrypt_openssl_error(error_r);
		}
		EC_KEY *eckey = d2i_EC_PUBKEY_bio(b64, NULL);
		if (eckey != NULL) {
			EC_KEY_set_asn1_flag(eckey, OPENSSL_EC_NAMED_CURVE);
			key = EVP_PKEY_new();
			if (key != NULL)
				EVP_PKEY_set1_EC_KEY(key, eckey);
			EC_KEY_free(eckey);
		}
	}

	BIO_vfree(key_in);

	if (key == NULL)
		return dcrypt_openssl_error(error_r);

	*key_r = i_new(struct dcrypt_public_key, 1);
	(*key_r)->key = key;
	(*key_r)->ref++;

	return TRUE;
}

static bool
dcrypt_openssl_store_private_key(struct dcrypt_private_key *key,
				 enum dcrypt_key_format format,
				 const char *cipher, buffer_t *destination,
				 const char *password,
				 struct dcrypt_public_key *enc_key,
				 const char **error_r)
{
	i_assert(key != NULL && key->key != NULL);

	int ec;
	if (format == DCRYPT_FORMAT_DOVECOT) {
		bool ret;
		ret = dcrypt_openssl_store_private_key_dovecot(
			key, cipher, destination, password, enc_key, error_r);
		return ret;
	}

	EVP_PKEY *pkey = key->key;

	if (format == DCRYPT_FORMAT_JWK) {
		bool ret;
		ret = store_jwk_key(pkey, TRUE, key->usage, key->key_id,
				    cipher, password, enc_key,
				    destination, error_r);
		return ret;
	}

	if (EVP_PKEY_base_id(pkey) == EVP_PKEY_EC)
		EC_KEY_set_conv_form(EVP_PKEY_get0_EC_KEY(pkey),
				     POINT_CONVERSION_UNCOMPRESSED);

	BIO *key_out = BIO_new(BIO_s_mem());
	if (key_out == NULL)
		return dcrypt_openssl_error(error_r);

	const EVP_CIPHER *algo = NULL;
	if (cipher != NULL) {
		algo = EVP_get_cipherbyname(cipher);
		if (algo == NULL) {
			if (error_r != NULL) {
				*error_r = t_strdup_printf(
					"Invalid cipher %s", cipher);
			}
			return FALSE;
		}
	}

	ec = PEM_write_bio_PrivateKey(key_out, pkey, algo,
				      NULL, 0, NULL, (void*)password);

	if (BIO_flush(key_out) <= 0)
		ec = -1;
>>>>>>> aa13c86b

	if (md == NULL) {
		if (error_r != NULL) {
			 *error_r = t_strdup_printf(
				"Unknown digest %s", algorithm);
		}
		return FALSE;
	}

	dctx = EVP_MD_CTX_create();

	/* NB! Padding is set only on RSA signatures
	   ECDSA signatures use whatever is default */
	if (EVP_DigestSignInit(dctx, &pctx, md, NULL, key->key) != 1 ||
	    (EVP_PKEY_base_id(key->key) == EVP_PKEY_RSA &&
	     EVP_PKEY_CTX_set_rsa_padding(pctx, pad) != 1) ||
	    EVP_DigestSignUpdate(dctx, data, data_len) != 1 ||
	    EVP_DigestSignFinal(dctx, NULL, &siglen) != 1) {
		ret = dcrypt_openssl_error(error_r);
	} else {
		i_assert(siglen > 0);
		/* @UNSAFE */
		unsigned char *buf =
			buffer_append_space_unsafe(signature_r, siglen);
		if (EVP_DigestSignFinal(dctx, buf, &siglen) != 1) {
			ret = dcrypt_openssl_error(error_r);
		} else {
			buffer_set_used_size(signature_r, siglen);
			ret = TRUE;
		}
	}

<<<<<<< HEAD
=======
	long bs;
	char *buf;
	bs = BIO_get_mem_data(key_out, &buf);
	buffer_append(destination, buf, bs);
	BIO_vfree(key_out);

	return TRUE;
}

static bool
dcrypt_openssl_store_public_key(struct dcrypt_public_key *key,
				enum dcrypt_key_format format,
				buffer_t *destination, const char **error_r)
{
	int ec;

	i_assert(key != NULL && key->key != NULL);

	if (format == DCRYPT_FORMAT_DOVECOT) {
		return dcrypt_openssl_store_public_key_dovecot(key, destination,
							       error_r);
	}

	EVP_PKEY *pkey = key->key;

	if (format == DCRYPT_FORMAT_JWK) {
		bool ret;
		ret = store_jwk_key(pkey, FALSE, key->usage, key->key_id,
				    NULL, NULL, NULL,
				    destination, error_r);
		return ret;
	}

	if (EVP_PKEY_base_id(pkey) == EVP_PKEY_EC)
		EC_KEY_set_conv_form(EVP_PKEY_get0_EC_KEY(pkey),
				     POINT_CONVERSION_UNCOMPRESSED);

	BIO *key_out = BIO_new(BIO_s_mem());
	if (key_out == NULL)
		return dcrypt_openssl_error(error_r);

	BIO *b64;
	if (EVP_PKEY_base_id(pkey) == EVP_PKEY_RSA)
		ec = PEM_write_bio_PUBKEY(key_out, pkey);
	else if ((b64 = BIO_new(BIO_f_base64())) == NULL)
		ec = -1;
	else {
		(void)BIO_puts(key_out, "-----BEGIN PUBLIC KEY-----\n");
		(void)BIO_push(b64, key_out);
		ec = i2d_EC_PUBKEY_bio(b64, EVP_PKEY_get0_EC_KEY(pkey));
		if (BIO_flush(b64) <= 0)
			ec = -1;
		(void)BIO_pop(b64);
		BIO_vfree(b64);
		if (BIO_puts(key_out, "-----END PUBLIC KEY-----") <= 0)
			ec = -1;
	}

	if (ec != 1) {
		BIO_vfree(key_out);
		return dcrypt_openssl_error(error_r);
	}

	long bs;
	char *buf;
	bs = BIO_get_mem_data(key_out, &buf);
	buffer_append(destination, buf, bs);
	BIO_vfree(key_out);

	return TRUE;
}

static void
dcrypt_openssl_private_to_public_key(struct dcrypt_private_key *priv_key,
				     struct dcrypt_public_key **pub_key_r)
{
	i_assert(priv_key != NULL && pub_key_r != NULL);

	EVP_PKEY *pkey = priv_key->key;
	EVP_PKEY *pk;

	pk = EVP_PKEY_new();
	i_assert(pk != NULL); /* we shouldn't get malloc() failures */

	if (EVP_PKEY_base_id(pkey) == EVP_PKEY_RSA)
	{
		RSA *rsa = RSAPublicKey_dup(EVP_PKEY_get0_RSA(pkey));
		EVP_PKEY_set1_RSA(pk, rsa);
		RSA_free(rsa);
	} else if (EVP_PKEY_base_id(pkey) == EVP_PKEY_EC) {
		EC_KEY* eck = EVP_PKEY_get1_EC_KEY(pkey);
		EC_KEY_set_asn1_flag(eck, OPENSSL_EC_NAMED_CURVE);
		EVP_PKEY_set1_EC_KEY(pk, eck);
		EC_KEY_free(eck);
	} else {
		/* Loading the key should have failed */
		i_unreached();
	}

	*pub_key_r = i_new(struct dcrypt_public_key, 1);
	(*pub_key_r)->key = pk;
	(*pub_key_r)->ref++;
}

static bool
dcrypt_openssl_key_string_get_info(
	const char *key_data, enum dcrypt_key_format *format_r,
	enum dcrypt_key_version *version_r, enum dcrypt_key_kind *kind_r,
	enum dcrypt_key_encryption_type *encryption_type_r,
	const char **encryption_key_hash_r, const char **key_hash_r,
	const char **error_r)
{
	enum dcrypt_key_format format = DCRYPT_FORMAT_PEM;
	enum dcrypt_key_version version = DCRYPT_KEY_VERSION_NA;
	enum dcrypt_key_encryption_type encryption_type =
		DCRYPT_KEY_ENCRYPTION_TYPE_NONE;
	enum dcrypt_key_kind kind = DCRYPT_KEY_KIND_PUBLIC;
	char *encryption_key_hash = NULL;
	char *key_hash = NULL;

	i_assert(key_data != NULL);

	/* is it PEM key */
	if (str_begins(key_data, "-----BEGIN ")) {
		format = DCRYPT_FORMAT_PEM;
		version = DCRYPT_KEY_VERSION_NA;
		key_data += 11;
		if (str_begins(key_data, "RSA ")) {
			if (error_r != NULL)
				*error_r = "RSA private key format not "
					"supported, convert it to PKEY format "
					"with openssl pkey";
			return FALSE;
		}
		if (str_begins(key_data, "ENCRYPTED ")) {
			encryption_type = DCRYPT_KEY_ENCRYPTION_TYPE_PASSWORD;
			key_data += 10;
		}
		if (str_begins(key_data, "PRIVATE KEY-----"))
			kind = DCRYPT_KEY_KIND_PRIVATE;
		else if (str_begins(key_data, "PUBLIC KEY-----"))
			kind = DCRYPT_KEY_KIND_PUBLIC;
		else {
			if (error_r != NULL)
				*error_r = "Unknown/invalid PEM key type";
			return FALSE;
		}
	} else if (*key_data == '{') {
		/* possibly a JWK key */
		format = DCRYPT_FORMAT_JWK;
		version = DCRYPT_KEY_VERSION_NA;
		struct json_tree *tree;
		const struct json_tree_node *root, *node;
		const char *value, *error;
		if (parse_jwk_key(key_data, &tree, &error) != 0) {
			if (error_r != NULL)
				*error_r = "Unknown/invalid key data";
			return FALSE;
		}

		/* determine key type */
		root = json_tree_root(tree);
		if ((node = json_tree_find_key(root, "kty")) == NULL ||
		    (value = json_tree_get_value_str(node)) == NULL) {
			json_tree_deinit(&tree);
			if (error_r != NULL)
				*error_r = "Invalid JWK key: Missing kty parameter";
			return FALSE;
		} else if (strcmp(value, "RSA") == 0) {
			if (json_tree_find_key(root, "d") != NULL)
				kind = DCRYPT_KEY_KIND_PRIVATE;
			else
				kind = DCRYPT_KEY_KIND_PUBLIC;
		} else if (strcmp(value, "EC") == 0) {
			if (json_tree_find_key(root, "d") != NULL)
				kind = DCRYPT_KEY_KIND_PRIVATE;
			else
				kind = DCRYPT_KEY_KIND_PUBLIC;
		} else {
			json_tree_deinit(&tree);
			if (error_r != NULL)
				*error_r = "Unsupported JWK key type";
			return FALSE;
		}
		json_tree_deinit(&tree);
	} else {
		if (str_begins(key_data, "1:")) {
			if (error_r != NULL)
				*error_r = "Dovecot v1 key format "
					"uses tab to separate fields";
			return FALSE;
		} else if (str_begins(key_data, "2\t")) {
			if (error_r != NULL)
				*error_r = "Dovecot v2 key format uses "
					"colon to separate fields";
			return FALSE;
		}
		const char **fields = t_strsplit(key_data, ":\t");
		int nfields = str_array_length(fields);

		if (nfields < 2) {
			if (error_r != NULL)
				*error_r = "Unknown key format";
			return FALSE;
		}

		format = DCRYPT_FORMAT_DOVECOT;

		/* field 1 - version */
		if (strcmp(fields[0], "1") == 0) {
			version = DCRYPT_KEY_VERSION_1;
			if (nfields == 4) {
				kind = DCRYPT_KEY_KIND_PUBLIC;
			} else if (nfields == 5 && strcmp(fields[2],"0") == 0) {
				kind = DCRYPT_KEY_KIND_PRIVATE;
				encryption_type = DCRYPT_KEY_ENCRYPTION_TYPE_NONE;
			} else if (nfields == 6 && strcmp(fields[2],"2") == 0) {
				kind = DCRYPT_KEY_KIND_PRIVATE;
				encryption_type = DCRYPT_KEY_ENCRYPTION_TYPE_PASSWORD;
			} else if (nfields == 7 && strcmp(fields[2],"1") == 0) {
				kind = DCRYPT_KEY_KIND_PRIVATE;
				encryption_type = DCRYPT_KEY_ENCRYPTION_TYPE_KEY;
				if (encryption_key_hash_r != NULL)
					encryption_key_hash = i_strdup(fields[nfields-2]);
			} else {
				if (error_r != NULL)
					*error_r = "Invalid dovecot v1 encoding";
				return FALSE;
			}
		} else if (strcmp(fields[0], "2") == 0) {
			version = DCRYPT_KEY_VERSION_2;
			if (nfields == 3) {
				kind = DCRYPT_KEY_KIND_PUBLIC;
			} else if (nfields == 5 && strcmp(fields[2],"0") == 0) {
				kind = DCRYPT_KEY_KIND_PRIVATE;
				encryption_type = DCRYPT_KEY_ENCRYPTION_TYPE_NONE;
			} else if (nfields == 9 && strcmp(fields[2],"2") == 0) {
				kind = DCRYPT_KEY_KIND_PRIVATE;
				encryption_type = DCRYPT_KEY_ENCRYPTION_TYPE_PASSWORD;
			} else if (nfields == 11 && strcmp(fields[2],"1") == 0) {
				kind = DCRYPT_KEY_KIND_PRIVATE;
				encryption_type = DCRYPT_KEY_ENCRYPTION_TYPE_KEY;
				if (encryption_key_hash_r != NULL)
					encryption_key_hash = i_strdup(fields[nfields-2]);
			} else {
				if (error_r != NULL)
					*error_r = "Invalid dovecot v2 encoding";
				return FALSE;
			}
		} else {
			if (error_r != NULL)
				*error_r = "Invalid dovecot key version";
			return FALSE;
		}

		/* last field is always key hash */
		if (key_hash_r != NULL)
			key_hash = i_strdup(fields[nfields-1]);
	}

	if (format_r != NULL) *format_r = format;
	if (version_r != NULL) *version_r = version;
	if (encryption_type_r != NULL) *encryption_type_r = encryption_type;
	if (encryption_key_hash_r != NULL) {
		*encryption_key_hash_r = t_strdup(encryption_key_hash);
		i_free(encryption_key_hash);
	}
	if (kind_r != NULL) *kind_r = kind;
	if (key_hash_r != NULL) {
		*key_hash_r = t_strdup(key_hash);
		i_free(key_hash);
	}
	return TRUE;
}

static void dcrypt_openssl_ref_public_key(struct dcrypt_public_key *key)
{
	i_assert(key != NULL && key->ref > 0);
	key->ref++;
}

static void dcrypt_openssl_ref_private_key(struct dcrypt_private_key *key)
{
	i_assert(key != NULL && key->ref > 0);
	key->ref++;
}

static void dcrypt_openssl_unref_public_key(struct dcrypt_public_key **key)
{
	i_assert(key != NULL);
	struct dcrypt_public_key *_key = *key;
	if (_key == NULL)
		return;
	i_assert(_key->ref > 0);
	*key = NULL;
	if (--_key->ref > 0) return;
	EVP_PKEY_free(_key->key);
	i_free(_key->key_id);
	i_free(_key);
}

static void dcrypt_openssl_unref_private_key(struct dcrypt_private_key **key)
{
	i_assert(key != NULL);
	struct dcrypt_private_key *_key = *key;
	if (_key == NULL)
		return;
	i_assert(_key->ref > 0);
	*key = NULL;
	if (--_key->ref > 0) return;
	EVP_PKEY_free(_key->key);
	i_free(_key->key_id);
	i_free(_key);
}

static void dcrypt_openssl_unref_keypair(struct dcrypt_keypair *keypair)
{
	i_assert(keypair != NULL);
	dcrypt_openssl_unref_public_key(&keypair->pub);
	dcrypt_openssl_unref_private_key(&keypair->priv);
}

static bool
dcrypt_openssl_rsa_encrypt(struct dcrypt_public_key *key,
			   const unsigned char *data, size_t data_len,
			   buffer_t *result, enum dcrypt_padding padding,
			   const char **error_r)
{
	i_assert(key != NULL && key->key != NULL);
	int ec, pad = dcrypt_openssl_padding_mode(padding, FALSE, error_r);
	if (pad == -1)
		return FALSE;
	EVP_PKEY_CTX *ctx = EVP_PKEY_CTX_new(key->key, NULL);
	size_t outl = EVP_PKEY_size(key->key);
	unsigned char buf[outl];

	if (ctx == NULL ||
	    EVP_PKEY_encrypt_init(ctx) < 1 ||
	    EVP_PKEY_CTX_set_rsa_padding(ctx, pad) < 1 ||
	    EVP_PKEY_encrypt(ctx, buf, &outl, data, data_len) < 1) {
		dcrypt_openssl_error(error_r);
		ec = -1;
	} else {
		buffer_append(result, buf, outl);
		ec = 0;
	}

	EVP_PKEY_CTX_free(ctx);

	return ec == 0;
}

static bool
dcrypt_openssl_rsa_decrypt(struct dcrypt_private_key *key,
			   const unsigned char *data, size_t data_len,
			   buffer_t *result, enum dcrypt_padding padding,
			   const char **error_r)
{
	i_assert(key != NULL && key->key != NULL);
	int ec, pad = dcrypt_openssl_padding_mode(padding, FALSE, error_r);
	if (pad == -1)
		return FALSE;
	EVP_PKEY_CTX *ctx = EVP_PKEY_CTX_new(key->key, NULL);
	size_t outl = EVP_PKEY_size(key->key);
	unsigned char buf[outl];

	if (ctx == NULL ||
	    EVP_PKEY_decrypt_init(ctx) < 1 ||
	    EVP_PKEY_CTX_set_rsa_padding(ctx, pad) < 1 ||
	    EVP_PKEY_decrypt(ctx, buf, &outl, data, data_len) < 1) {
		dcrypt_openssl_error(error_r);
		ec = -1;
	} else {
		buffer_append(result, buf, outl);
		ec = 0;
	}

	EVP_PKEY_CTX_free(ctx);

	return ec == 0;
}

static const char *
dcrypt_openssl_oid2name(const unsigned char *oid, size_t oid_len,
			const char **error_r)
{
	const char *name;
	i_assert(oid != NULL);
	ASN1_OBJECT *obj = d2i_ASN1_OBJECT(NULL, &oid, oid_len);
	if (obj == NULL) {
		dcrypt_openssl_error(error_r);
		return NULL;
	}
	name = OBJ_nid2sn(OBJ_obj2nid(obj));
	ASN1_OBJECT_free(obj);
	return name;
}

static bool
dcrypt_openssl_name2oid(const char *name, buffer_t *oid, const char **error_r)
{
	i_assert(name != NULL);
	ASN1_OBJECT *obj = OBJ_txt2obj(name, 0);
	if (obj == NULL)
		return dcrypt_openssl_error(error_r);

	size_t len = OBJ_length(obj);
	if (len == 0)
	{
		if (error_r != NULL)
			*error_r = "Object has no OID assigned";
		return FALSE;
	}
	len = i2d_ASN1_OBJECT(obj, NULL);
	unsigned char *bufptr = buffer_append_space_unsafe(oid, len);
	i2d_ASN1_OBJECT(obj, &bufptr);
	ASN1_OBJECT_free(obj);
	if (bufptr != NULL) {
		return TRUE;
	}
	return dcrypt_openssl_error(error_r);
}

static enum dcrypt_key_type
dcrypt_openssl_private_key_type(struct dcrypt_private_key *key)
{
	i_assert(key != NULL && key->key != NULL);
	EVP_PKEY *priv = key->key;
	if (EVP_PKEY_base_id(priv) == EVP_PKEY_RSA) return DCRYPT_KEY_RSA;
	else if (EVP_PKEY_base_id(priv) == EVP_PKEY_EC) return DCRYPT_KEY_EC;
	else i_unreached();
}

static enum dcrypt_key_type
dcrypt_openssl_public_key_type(struct dcrypt_public_key *key)
{
	i_assert(key != NULL && key->key != NULL);
	EVP_PKEY *pub = key->key;
	if (EVP_PKEY_base_id(pub) == EVP_PKEY_RSA) return DCRYPT_KEY_RSA;
	else if (EVP_PKEY_base_id(pub) == EVP_PKEY_EC) return DCRYPT_KEY_EC;
	else i_unreached();
}

/** this is the v1 old legacy way of doing key id's **/
static bool
dcrypt_openssl_public_key_id_old(struct dcrypt_public_key *key,
				 buffer_t *result, const char **error_r)
{
	unsigned char buf[SHA256_DIGEST_LENGTH];
	i_assert(key != NULL && key->key != NULL);
	EVP_PKEY *pub = key->key;

	if (EVP_PKEY_base_id(pub) != EVP_PKEY_EC) {
		if (error_r != NULL)
			*error_r = "Only EC key supported";
		return FALSE;
	}

	char *pub_pt_hex = ec_key_get_pub_point_hex(EVP_PKEY_get0_EC_KEY(pub));
	if (pub_pt_hex == NULL)
		return dcrypt_openssl_error(error_r);
	/* digest this */
	SHA256((const unsigned char*)pub_pt_hex, strlen(pub_pt_hex), buf);
	buffer_append(result, buf, SHA256_DIGEST_LENGTH);
	OPENSSL_free(pub_pt_hex);
	return TRUE;
}

static bool
dcrypt_openssl_private_key_id_old(struct dcrypt_private_key *key,
				  buffer_t *result, const char **error_r)
{
	unsigned char buf[SHA256_DIGEST_LENGTH];
	i_assert(key != NULL && key->key != NULL);
	EVP_PKEY *priv = key->key;

	if (EVP_PKEY_base_id(priv) != EVP_PKEY_EC) {
		if (error_r != NULL)
			*error_r = "Only EC key supported";
		return FALSE;
	}

	char *pub_pt_hex = ec_key_get_pub_point_hex(EVP_PKEY_get0_EC_KEY(priv));
	if (pub_pt_hex == NULL)
		return dcrypt_openssl_error(error_r);
	/* digest this */
	SHA256((const unsigned char*)pub_pt_hex, strlen(pub_pt_hex), buf);
	buffer_append(result, buf, SHA256_DIGEST_LENGTH);
	OPENSSL_free(pub_pt_hex);
	return TRUE;
}

/** this is the new which uses H(der formatted public key) **/
static bool
dcrypt_openssl_public_key_id_evp(EVP_PKEY *key,
				 const EVP_MD *md, buffer_t *result,
				 const char **error_r)
{
	bool res = FALSE;
	unsigned char buf[EVP_MD_size(md)], *ptr;

	if (EVP_PKEY_base_id(key) == EVP_PKEY_EC) {
		EC_KEY_set_conv_form(EVP_PKEY_get0_EC_KEY(key),
				     POINT_CONVERSION_COMPRESSED);
	}
	BIO *b = BIO_new(BIO_s_mem());
	if (b == NULL || i2d_PUBKEY_bio(b, key) < 1) {
		BIO_vfree(b);
		return dcrypt_openssl_error(error_r);
	}
	long len = BIO_get_mem_data(b, &ptr);
	unsigned int hlen = sizeof(buf);
	/* then hash it */
	EVP_MD_CTX *ctx = EVP_MD_CTX_new();
	if (ctx == NULL ||
	    EVP_DigestInit_ex(ctx, md, NULL) < 1 ||
	    EVP_DigestUpdate(ctx, (const unsigned char*)ptr, len) < 1 ||
	    EVP_DigestFinal_ex(ctx, buf, &hlen) < 1) {
		res = dcrypt_openssl_error(error_r);
	} else {
		buffer_append(result, buf, hlen);
		res = TRUE;
	}
	EVP_MD_CTX_free(ctx);
	BIO_vfree(b);

	return res;
}

static bool
dcrypt_openssl_public_key_id(struct dcrypt_public_key *key,
			     const char *algorithm, buffer_t *result,
			     const char **error_r)
{
	const EVP_MD *md = EVP_get_digestbyname(algorithm);
	i_assert(key != NULL && key->key != NULL);
	EVP_PKEY *pub = key->key;

	if (md == NULL) {
		if (error_r != NULL) {
			*error_r = t_strdup_printf(
				"Unknown cipher %s", algorithm);
		}
		return FALSE;
	}

	return dcrypt_openssl_public_key_id_evp(pub, md, result, error_r);
}

static bool
dcrypt_openssl_private_key_id(struct dcrypt_private_key *key,
			      const char *algorithm, buffer_t *result,
			      const char **error_r)
{
	const EVP_MD *md = EVP_get_digestbyname(algorithm);
	i_assert(key != NULL && key->key != NULL);
	EVP_PKEY *priv = key->key;

	if (md == NULL) {
		if (error_r != NULL)
			*error_r = t_strdup_printf(
				"Unknown cipher %s", algorithm);
		return FALSE;
	}

	return dcrypt_openssl_public_key_id_evp(priv, md, result, error_r);
}

static bool
dcrypt_openssl_digest(const char *algorithm, const void *data, size_t data_len,
		      buffer_t *digest_r, const char **error_r)
{
	bool ret;
	EVP_MD_CTX *mdctx;
	const EVP_MD *md = EVP_get_digestbyname(algorithm);
	if (md == NULL)
		return dcrypt_openssl_error(error_r);
	unsigned int md_size = EVP_MD_size(md);
	if ((mdctx = EVP_MD_CTX_create()) == NULL)
		return dcrypt_openssl_error(error_r);
	unsigned char *buf = buffer_append_space_unsafe(digest_r, md_size);
	if (EVP_DigestInit_ex(mdctx, EVP_sha256(), NULL) != 1 ||
	    EVP_DigestUpdate(mdctx, data, data_len) != 1 ||
	    EVP_DigestFinal_ex(mdctx, buf, &md_size) != 1) {
		ret = dcrypt_openssl_error(error_r);
	} else {
		ret = TRUE;
	}
	EVP_MD_CTX_free(mdctx);
	return ret;
}

#ifndef HAVE_ECDSA_SIG_GET0
static void ECDSA_SIG_get0(const ECDSA_SIG *sig, const BIGNUM **pr, const BIGNUM **ps)
{
	i_assert(sig != NULL);
	*pr = sig->r;
	*ps = sig->s;
}
#endif
#ifndef HAVE_ECDSA_SIG_SET0
static int ECDSA_SIG_set0(ECDSA_SIG *sig, BIGNUM *r, BIGNUM *s)
{
	if (sig == NULL || r == NULL || s == NULL) {
		ECDSAerr(0, ERR_R_PASSED_NULL_PARAMETER);
		return 0;
	}

	BN_free(sig->r);
	sig->r = r;
	BN_free(sig->s);
	sig->s = s;

	return 1;
}
#endif

static bool
dcrypt_openssl_sign_ecdsa(struct dcrypt_private_key *key, const char *algorithm,
			  const void *data, size_t data_len, buffer_t *signature_r,
			  const char **error_r)
{
	EVP_PKEY *pkey = key->key;
	EC_KEY *ec_key = EVP_PKEY_get0_EC_KEY(pkey);
	bool ret;
	int rs_len = EC_GROUP_order_bits(EC_KEY_get0_group(ec_key)) / 8;

	/* digest data */
	buffer_t *digest = t_buffer_create(64);
	if (!dcrypt_openssl_digest(algorithm, data, data_len, digest, error_r))
		return FALSE;

	/* sign data */
	ECDSA_SIG *ec_sig;
	if ((ec_sig = ECDSA_do_sign(digest->data, digest->used, ec_key)) == NULL)
		return dcrypt_openssl_error(error_r);

	/* export signature */
	const BIGNUM *r;
	const BIGNUM *s;

	ECDSA_SIG_get0(ec_sig, &r, &s);

	int r_len = BN_num_bytes(r);
	i_assert(rs_len >= r_len);

	/* write r */
	unsigned char *buf = buffer_append_space_unsafe(signature_r, rs_len);
	if (BN_bn2bin(r, buf + (rs_len - r_len)) != r_len) {
		ret = dcrypt_openssl_error(error_r);
	} else {
		buf = buffer_append_space_unsafe(signature_r, rs_len);
		int s_len = BN_num_bytes(s);
		i_assert(rs_len >= s_len);
		if (BN_bn2bin(s, buf + (rs_len - s_len)) != s_len) {
			ret = dcrypt_openssl_error(error_r);
		} else {
			ret = TRUE;
		}
	}

	ECDSA_SIG_free(ec_sig);

	return ret;
}

static bool
dcrypt_openssl_sign(struct dcrypt_private_key *key, const char *algorithm,
		    enum dcrypt_signature_format format,
		    const void *data, size_t data_len, buffer_t *signature_r,
		    enum dcrypt_padding padding, const char **error_r)
{
	switch (format) {
	case DCRYPT_SIGNATURE_FORMAT_DSS:
		break;
	case DCRYPT_SIGNATURE_FORMAT_X962:
		if (EVP_PKEY_base_id(key->key) == EVP_PKEY_RSA) {
			*error_r = "Format does not support RSA";
			return FALSE;
		}
		return dcrypt_openssl_sign_ecdsa(key, algorithm,
				data, data_len, signature_r, error_r);
	default:
		i_unreached();
	}

	EVP_PKEY_CTX *pctx = NULL;
	EVP_MD_CTX *dctx;
	bool ret;
	const EVP_MD *md = EVP_get_digestbyname(algorithm);
	size_t siglen;
	int pad = dcrypt_openssl_padding_mode(padding, TRUE, error_r);

	if (pad == -1)
		return FALSE;

	if (md == NULL) {
		if (error_r != NULL) {
			 *error_r = t_strdup_printf(
				"Unknown digest %s", algorithm);
		}
		return FALSE;
	}

	dctx = EVP_MD_CTX_create();

	/* NB! Padding is set only on RSA signatures
	   ECDSA signatures use whatever is default */
	if (EVP_DigestSignInit(dctx, &pctx, md, NULL, key->key) != 1 ||
	    (EVP_PKEY_base_id(key->key) == EVP_PKEY_RSA &&
	     EVP_PKEY_CTX_set_rsa_padding(pctx, pad) != 1) ||
	    EVP_DigestSignUpdate(dctx, data, data_len) != 1 ||
	    EVP_DigestSignFinal(dctx, NULL, &siglen) != 1) {
		ret = dcrypt_openssl_error(error_r);
	} else {
		i_assert(siglen > 0);
		/* @UNSAFE */
		unsigned char *buf =
			buffer_append_space_unsafe(signature_r, siglen);
		if (EVP_DigestSignFinal(dctx, buf, &siglen) != 1) {
			ret = dcrypt_openssl_error(error_r);
		} else {
			buffer_set_used_size(signature_r, siglen);
			ret = TRUE;
		}
	}

>>>>>>> aa13c86b
	EVP_MD_CTX_destroy(dctx);

	return ret;
}

static bool
dcrypt_openssl_verify_ecdsa(struct dcrypt_public_key *key, const char *algorithm,
			    const void *data, size_t data_len,
			    const unsigned char *signature, size_t signature_len,
			    bool *valid_r, const char **error_r)
{
<<<<<<< HEAD
	EVP_PKEY *pkey = key->key;
	EC_KEY *ec_key = EVP_PKEY_get0_EC_KEY(pkey);
	int ec;

=======
        if ((signature_len % 2) != 0) {
                if (error_r != NULL)
                        *error_r = "Truncated signature";
                return FALSE;
        }

	EVP_PKEY *pkey = key->key;
	EC_KEY *ec_key = EVP_PKEY_get0_EC_KEY(pkey);
	int ec;

>>>>>>> aa13c86b
	/* digest data */
	buffer_t *digest = t_buffer_create(64);
	if (!dcrypt_openssl_digest(algorithm, data, data_len, digest, error_r))
		return FALSE;

	BIGNUM *r = BN_new();
	BIGNUM *s = BN_new();
	/* attempt to decode BIGNUMs */
	if (BN_bin2bn(signature, signature_len / 2, r) == NULL) {
		BN_free(r);
		BN_free(s);
		return dcrypt_openssl_error(error_r);
	}
	/* then next */
	if (BN_bin2bn(CONST_PTR_OFFSET(signature, signature_len / 2),
		      signature_len / 2, s) == NULL) {
		BN_free(r);
		BN_free(s);
		return dcrypt_openssl_error(error_r);
	}

	/* reconstruct signature */
	ECDSA_SIG *ec_sig = ECDSA_SIG_new();
	ECDSA_SIG_set0(ec_sig, r, s);

	/* verify it */
	ec = ECDSA_do_verify(digest->data, digest->used, ec_sig, ec_key);
	ECDSA_SIG_free(ec_sig);

	if (ec == 1) {
		*valid_r = TRUE;
	} else if (ec == 0) {
		*valid_r = FALSE;
	} else {
		return dcrypt_openssl_error(error_r);
	}
	return TRUE;
}

static bool
dcrypt_openssl_verify(struct dcrypt_public_key *key, const char *algorithm,
		      enum dcrypt_signature_format format,
		      const void *data, size_t data_len,
		      const unsigned char *signature, size_t signature_len,
		      bool *valid_r, enum dcrypt_padding padding,
		      const char **error_r)
{
	switch (format) {
	case DCRYPT_SIGNATURE_FORMAT_DSS:
		break;
	case DCRYPT_SIGNATURE_FORMAT_X962:
		if (EVP_PKEY_base_id(key->key) == EVP_PKEY_RSA) {
			*error_r = "Format does not support RSA";
			return FALSE;
		}
		return dcrypt_openssl_verify_ecdsa(key, algorithm,
				data, data_len, signature, signature_len,
				valid_r, error_r);
	default:
		i_unreached();
	}

	EVP_PKEY_CTX *pctx = NULL;
	EVP_MD_CTX *dctx;
	bool ret;
	const EVP_MD *md = EVP_get_digestbyname(algorithm);
	int rc, pad = dcrypt_openssl_padding_mode(padding, TRUE, error_r);

	if (pad == -1)
		return FALSE;

	if (md == NULL) {
		if (error_r != NULL) {
			 *error_r = t_strdup_printf(
				"Unknown digest %s", algorithm);
		}
		return FALSE;
	}

	dctx = EVP_MD_CTX_create();

	/* NB! Padding is set only on RSA signatures
	   ECDSA signatures use whatever is default */
	if (EVP_DigestVerifyInit(dctx, &pctx, md, NULL, key->key) != 1 ||
	    (EVP_PKEY_base_id(key->key) == EVP_PKEY_RSA &&
	     EVP_PKEY_CTX_set_rsa_padding(pctx, pad) != 1) ||
	    EVP_DigestVerifyUpdate(dctx, data, data_len) != 1 ||
	    (rc = EVP_DigestVerifyFinal(dctx, signature, signature_len)) < 0) {
		ret = dcrypt_openssl_error(error_r);
	} else {
		/* return code 1 means valid signature, otherwise invalid */
		*valid_r = (rc == 1);
		ret = TRUE;
	}

	EVP_MD_CTX_destroy(dctx);

	return ret;
}

static bool
dcrypt_openssl_key_store_private_raw(struct dcrypt_private_key *key,
				     pool_t pool,
				     enum dcrypt_key_type *type_r,
				     ARRAY_TYPE(dcrypt_raw_key) *keys_r,
				     const char **error_r)
{
	i_assert(key != NULL && key->key != NULL);
	i_assert(array_is_created(keys_r));
	EVP_PKEY *priv = key->key;
	ARRAY_TYPE(dcrypt_raw_key) keys;
	t_array_init(&keys, 2);

	if (EVP_PKEY_base_id(priv) == EVP_PKEY_RSA) {
		if (error_r != NULL)
			*error_r = "Not implemented";
		return FALSE;
	} else if (EVP_PKEY_base_id(priv) == EVP_PKEY_EC) {
		/* store OID */
		EC_KEY *key = EVP_PKEY_get0_EC_KEY(priv);
		EC_KEY_set_conv_form(key, POINT_CONVERSION_UNCOMPRESSED);
		int nid = EC_GROUP_get_curve_name(EC_KEY_get0_group(key));
		ASN1_OBJECT *obj = OBJ_nid2obj(nid);
		int len = OBJ_length(obj);
		if (len == 0) {
			if (error_r != NULL)
				*error_r = "Object has no OID assigned";
			return FALSE;
		}
		len = i2d_ASN1_OBJECT(obj, NULL);
		unsigned char *bufptr = p_malloc(pool, len);
		struct dcrypt_raw_key *item = array_append_space(&keys);
		item->parameter = bufptr;
		item->len = i2d_ASN1_OBJECT(obj, &bufptr);
		ASN1_OBJECT_free(obj);
		/* store private key */
		const BIGNUM *b = EC_KEY_get0_private_key(key);
		len = BN_num_bytes(b);
		item = array_append_space(&keys);
		bufptr = p_malloc(pool, len);
		if (BN_bn2bin(b, bufptr) < len)
			return dcrypt_openssl_error(error_r);
		item->parameter = bufptr;
		item->len = len;
		*type_r = DCRYPT_KEY_EC;
	} else {
		if (error_r != NULL)
			*error_r = "Key type unsupported";
		return FALSE;
	}

	array_append_array(keys_r, &keys);
	return TRUE;
}

static bool
dcrypt_openssl_key_store_public_raw(struct dcrypt_public_key *key,
				    pool_t pool,
				    enum dcrypt_key_type *type_r,
				    ARRAY_TYPE(dcrypt_raw_key) *keys_r,
				    const char **error_r)
{
	i_assert(key != NULL && key->key != NULL);
	EVP_PKEY *pub = key->key;
	ARRAY_TYPE(dcrypt_raw_key) keys;
	t_array_init(&keys, 2);

	if (EVP_PKEY_base_id(pub) == EVP_PKEY_RSA) {
		if (error_r != NULL)
			*error_r = "Not implemented";
		return FALSE;
	} else if (EVP_PKEY_base_id(pub) == EVP_PKEY_EC) {
		/* store OID */
		EC_KEY *key = EVP_PKEY_get0_EC_KEY(pub);
		EC_KEY_set_conv_form(key, POINT_CONVERSION_UNCOMPRESSED);
		int nid = EC_GROUP_get_curve_name(EC_KEY_get0_group(key));
		ASN1_OBJECT *obj = OBJ_nid2obj(nid);
		int len = OBJ_length(obj);
		if (len == 0) {
			if (error_r != NULL)
				*error_r = "Object has no OID assigned";
			return FALSE;
		}
		len = i2d_ASN1_OBJECT(obj, NULL);
		unsigned char *bufptr = p_malloc(pool, len);
		struct dcrypt_raw_key *item = array_append_space(&keys);
		item->parameter = bufptr;
		item->len = i2d_ASN1_OBJECT(obj, &bufptr);
		ASN1_OBJECT_free(obj);

		/* store public key */
		const EC_POINT *point = EC_KEY_get0_public_key(key);
		len = EC_POINT_point2oct(EC_KEY_get0_group(key), point,
					 POINT_CONVERSION_UNCOMPRESSED,
					 NULL, 0, NULL);
		bufptr = p_malloc(pool, len);
		item = array_append_space(&keys);
		item->parameter = bufptr;
		item->len = len;
		if (EC_POINT_point2oct(EC_KEY_get0_group(key), point,
				       POINT_CONVERSION_UNCOMPRESSED,
				       bufptr, len, NULL) < (unsigned int)len)
			return dcrypt_openssl_error(error_r);
		*type_r = DCRYPT_KEY_EC;
	} else {
		if (error_r != NULL)
			*error_r = "Key type unsupported";
		return FALSE;
	}

	array_append_array(keys_r, &keys);

	return TRUE;
}

static bool
dcrypt_openssl_key_load_private_raw(struct dcrypt_private_key **key_r,
				    enum dcrypt_key_type type,
				    const ARRAY_TYPE(dcrypt_raw_key) *keys,
				    const char **error_r)
{
	int ec;
	i_assert(keys != NULL && array_is_created(keys) && array_count(keys) > 1);
	const struct dcrypt_raw_key *item;

	if (type == DCRYPT_KEY_RSA) {
		if (error_r != NULL)
			*error_r = "Not implemented";
		return FALSE;
	} else if (type == DCRYPT_KEY_EC) {
		/* get curve */
		if (array_count(keys) < 2) {
			if (error_r != NULL)
				*error_r = "Invalid parameters";
			return FALSE;
		}
		item = array_idx(keys, 0);
		const unsigned char *oid = item->parameter;
		ASN1_OBJECT *obj = d2i_ASN1_OBJECT(NULL, &oid, item->len);
		if (obj == NULL)
			return dcrypt_openssl_error(error_r);
		int nid = OBJ_obj2nid(obj);
		ASN1_OBJECT_free(obj);

		/* load private point */
		item = array_idx(keys, 1);
		BIGNUM *bn = BN_secure_new();
		if (BN_bin2bn(item->parameter, item->len, bn) == NULL) {
			BN_free(bn);
			return dcrypt_openssl_error(error_r);
		}

		/* setup a key */
		EC_KEY *key = EC_KEY_new_by_curve_name(nid);
		ec = EC_KEY_set_private_key(key, bn);
		BN_free(bn);

		if (ec != 1) {
			EC_KEY_free(key);
			return dcrypt_openssl_error(error_r);
		}

		/* calculate & assign public key */
		EC_POINT *pub = EC_POINT_new(EC_KEY_get0_group(key));
		if (pub == NULL) {
			EC_KEY_free(key);
			return dcrypt_openssl_error(error_r);
		}
		/* calculate public key */
		ec = EC_POINT_mul(EC_KEY_get0_group(key), pub,
				  EC_KEY_get0_private_key(key),
				  NULL, NULL, NULL);
		if (ec == 1)
			ec = EC_KEY_set_public_key(key, pub);
		EC_POINT_free(pub);

		/* check the key */
		if (ec != 1 || EC_KEY_check_key(key) != 1) {
			EC_KEY_free(key);
			return dcrypt_openssl_error(error_r);
		}
		EC_KEY_set_asn1_flag(key, OPENSSL_EC_NAMED_CURVE);

		EVP_PKEY *pkey = EVP_PKEY_new();
		EVP_PKEY_set1_EC_KEY(pkey, key);
		EC_KEY_free(key);
		*key_r = i_new(struct dcrypt_private_key, 1);
		(*key_r)->key = pkey;
		(*key_r)->ref++;
		return TRUE;
	} else {
		if (error_r != NULL)
			*error_r = "Key type unsupported";
	}

	return FALSE;
}

static bool
dcrypt_openssl_key_load_public_raw(struct dcrypt_public_key **key_r,
				   enum dcrypt_key_type type,
				   const ARRAY_TYPE(dcrypt_raw_key) *keys,
				   const char **error_r)
{
	int ec;
	i_assert(keys != NULL && array_is_created(keys) && array_count(keys) > 1);
	const struct dcrypt_raw_key *item;

	if (type == DCRYPT_KEY_RSA) {
		if (error_r != NULL)
			*error_r = "Not implemented";
		return FALSE;
	} else if (type == DCRYPT_KEY_EC) {
		/* get curve */
		if (array_count(keys) < 2) {
			if (error_r != NULL)
				*error_r = "Invalid parameters";
			return FALSE;
		}
		item = array_idx(keys, 0);
		const unsigned char *oid = item->parameter;
		ASN1_OBJECT *obj = d2i_ASN1_OBJECT(NULL, &oid, item->len);
		if (obj == NULL) {
			dcrypt_openssl_error(error_r);
			return FALSE;
		}
		int nid = OBJ_obj2nid(obj);
		ASN1_OBJECT_free(obj);

		/* set group */
		EC_GROUP *group = EC_GROUP_new_by_curve_name(nid);
		if (group == NULL) {
			dcrypt_openssl_error(error_r);
			return FALSE;
		}

		/* load point */
		item = array_idx(keys, 1);
		EC_POINT *point = EC_POINT_new(group);
		if (EC_POINT_oct2point(group, point, item->parameter,
				       item->len, NULL) != 1) {
			EC_POINT_free(point);
			EC_GROUP_free(group);
			return dcrypt_openssl_error(error_r);
		}

		EC_KEY *key = EC_KEY_new();
		ec = EC_KEY_set_group(key, group);
		if (ec == 1)
			ec = EC_KEY_set_public_key(key, point);
		EC_POINT_free(point);
		EC_GROUP_free(group);

		if (ec != 1 || EC_KEY_check_key(key) != 1) {
			EC_KEY_free(key);
			return dcrypt_openssl_error(error_r);
		}

		EC_KEY_precompute_mult(key, NULL);
		EC_KEY_set_asn1_flag(key, OPENSSL_EC_NAMED_CURVE);
		EVP_PKEY *pkey = EVP_PKEY_new();
		EVP_PKEY_set1_EC_KEY(pkey, key);
		EC_KEY_free(key);
		*key_r = i_new(struct dcrypt_public_key, 1);
		(*key_r)->key = pkey;
		(*key_r)->ref++;
		return TRUE;
	} else {
		if (error_r != NULL)
			*error_r = "Key type unsupported";
	}

	return FALSE;
}

static bool
dcrypt_openssl_key_get_curve_public(struct dcrypt_public_key *key,
				    const char **curve_r, const char **error_r)
{
	EVP_PKEY *pkey = key->key;
	char objtxt[OID_TEXT_MAX_LEN];

	if (EVP_PKEY_base_id(pkey) != EVP_PKEY_EC) {
		*error_r = "Unsupported key type";
		return FALSE;
	}

	ASN1_OBJECT *obj = OBJ_nid2obj(EC_GROUP_get_curve_name(
				EC_KEY_get0_group(EVP_PKEY_get0_EC_KEY(pkey))));

	int len = OBJ_obj2txt(objtxt, sizeof(objtxt), obj, 1);
	ASN1_OBJECT_free(obj);

	if (len < 1) {
		return dcrypt_openssl_error(error_r);
	} else if ((unsigned int)len > sizeof(objtxt)) {
		*error_r = "Object name too long";
		return FALSE;
	}

	*curve_r = t_strndup(objtxt, len);
	return TRUE;
}

static const char *
dcrypt_openssl_key_get_id_public(struct dcrypt_public_key *key)
{
	return key->key_id;
}

static const char *
dcrypt_openssl_key_get_id_private(struct dcrypt_private_key *key)
{
	return key->key_id;
}

static void
dcrypt_openssl_key_set_id_public(struct dcrypt_public_key *key, const char *id)
{
	i_free(key->key_id);
	key->key_id = i_strdup_empty(id);
}

static void
dcrypt_openssl_key_set_id_private(struct dcrypt_private_key *key, const char *id)
{
	i_free(key->key_id);
	key->key_id = i_strdup_empty(id);
}

static enum dcrypt_key_usage
dcrypt_openssl_key_get_usage_public(struct dcrypt_public_key *key)
{
	return key->usage;
}

static enum dcrypt_key_usage
dcrypt_openssl_key_get_usage_private(struct dcrypt_private_key *key)
{
	return key->usage;
}

static void
dcrypt_openssl_key_set_usage_public(struct dcrypt_public_key *key,
				    enum dcrypt_key_usage usage)
{
	key->usage = usage;
}

static void
dcrypt_openssl_key_set_usage_private(struct dcrypt_private_key *key,
				     enum dcrypt_key_usage usage)
{
	key->usage = usage;
}


static struct dcrypt_vfs dcrypt_openssl_vfs = {
	.initialize = dcrypt_openssl_initialize,
	.ctx_sym_create = dcrypt_openssl_ctx_sym_create,
	.ctx_sym_destroy = dcrypt_openssl_ctx_sym_destroy,
	.ctx_sym_set_key = dcrypt_openssl_ctx_sym_set_key,
	.ctx_sym_set_iv = dcrypt_openssl_ctx_sym_set_iv,
	.ctx_sym_set_key_iv_random = dcrypt_openssl_ctx_sym_set_key_iv_random,
	.ctx_sym_set_padding = dcrypt_openssl_ctx_sym_set_padding,
	.ctx_sym_get_key = dcrypt_openssl_ctx_sym_get_key,
	.ctx_sym_get_iv = dcrypt_openssl_ctx_sym_get_iv,
	.ctx_sym_set_aad = dcrypt_openssl_ctx_sym_set_aad,
	.ctx_sym_get_aad = dcrypt_openssl_ctx_sym_get_aad,
	.ctx_sym_set_tag = dcrypt_openssl_ctx_sym_set_tag,
	.ctx_sym_get_tag = dcrypt_openssl_ctx_sym_get_tag,
	.ctx_sym_get_key_length = dcrypt_openssl_ctx_sym_get_key_length,
	.ctx_sym_get_iv_length = dcrypt_openssl_ctx_sym_get_iv_length,
	.ctx_sym_get_block_size = dcrypt_openssl_ctx_sym_get_block_size,
	.ctx_sym_init = dcrypt_openssl_ctx_sym_init,
	.ctx_sym_update = dcrypt_openssl_ctx_sym_update,
	.ctx_sym_final = dcrypt_openssl_ctx_sym_final,
	.ctx_hmac_create = dcrypt_openssl_ctx_hmac_create,
	.ctx_hmac_destroy = dcrypt_openssl_ctx_hmac_destroy,
	.ctx_hmac_set_key = dcrypt_openssl_ctx_hmac_set_key,
	.ctx_hmac_set_key_random = dcrypt_openssl_ctx_hmac_set_key_random,
	.ctx_hmac_get_digest_length = dcrypt_openssl_ctx_hmac_get_digest_length,
	.ctx_hmac_get_key = dcrypt_openssl_ctx_hmac_get_key,
	.ctx_hmac_init = dcrypt_openssl_ctx_hmac_init,
	.ctx_hmac_update = dcrypt_openssl_ctx_hmac_update,
	.ctx_hmac_final = dcrypt_openssl_ctx_hmac_final,
	.ecdh_derive_secret_local = dcrypt_openssl_ecdh_derive_secret_local,
	.ecdh_derive_secret_peer = dcrypt_openssl_ecdh_derive_secret_peer,
	.pbkdf2 = dcrypt_openssl_pbkdf2,
	.generate_keypair = dcrypt_openssl_generate_keypair,
	.load_private_key = dcrypt_openssl_load_private_key,
	.load_public_key = dcrypt_openssl_load_public_key,
	.store_private_key = dcrypt_openssl_store_private_key,
	.store_public_key = dcrypt_openssl_store_public_key,
	.private_to_public_key = dcrypt_openssl_private_to_public_key,
	.key_string_get_info = dcrypt_openssl_key_string_get_info,
	.unref_keypair = dcrypt_openssl_unref_keypair,
	.unref_public_key = dcrypt_openssl_unref_public_key,
	.unref_private_key = dcrypt_openssl_unref_private_key,
	.ref_public_key = dcrypt_openssl_ref_public_key,
	.ref_private_key = dcrypt_openssl_ref_private_key,
	.rsa_encrypt = dcrypt_openssl_rsa_encrypt,
	.rsa_decrypt = dcrypt_openssl_rsa_decrypt,
	.oid2name = dcrypt_openssl_oid2name,
	.name2oid = dcrypt_openssl_name2oid,
	.private_key_type = dcrypt_openssl_private_key_type,
	.public_key_type = dcrypt_openssl_public_key_type,
	.public_key_id = dcrypt_openssl_public_key_id,
	.public_key_id_old = dcrypt_openssl_public_key_id_old,
	.private_key_id = dcrypt_openssl_private_key_id,
	.private_key_id_old = dcrypt_openssl_private_key_id_old,
	.key_store_private_raw = dcrypt_openssl_key_store_private_raw,
	.key_store_public_raw = dcrypt_openssl_key_store_public_raw,
	.key_load_private_raw = dcrypt_openssl_key_load_private_raw,
	.key_load_public_raw = dcrypt_openssl_key_load_public_raw,
	.key_get_curve_public = dcrypt_openssl_key_get_curve_public,
	.key_get_id_public = dcrypt_openssl_key_get_id_public,
	.key_get_id_private = dcrypt_openssl_key_get_id_private,
	.key_set_id_public = dcrypt_openssl_key_set_id_public,
	.key_set_id_private = dcrypt_openssl_key_set_id_private,
	.key_get_usage_public = dcrypt_openssl_key_get_usage_public,
	.key_get_usage_private = dcrypt_openssl_key_get_usage_private,
	.key_set_usage_public = dcrypt_openssl_key_set_usage_public,
	.key_set_usage_private = dcrypt_openssl_key_set_usage_private,
	.sign = dcrypt_openssl_sign,
	.verify = dcrypt_openssl_verify,
	.ecdh_derive_secret = dcrypt_openssl_ecdh_derive_secret,
};

void dcrypt_openssl_init(struct module *module ATTR_UNUSED)
{
	dovecot_openssl_common_global_ref();
	dcrypt_set_vfs(&dcrypt_openssl_vfs);
}

void dcrypt_openssl_deinit(void)
{
	dovecot_openssl_common_global_unref();
}<|MERGE_RESOLUTION|>--- conflicted
+++ resolved
@@ -2023,7 +2023,6 @@
 	if (EVP_PKEY_base_id(pkey) == EVP_PKEY_EC) {
 		return store_jwk_ec_key(pkey, is_private_key, usage, key_id,
 					cipher, password, enc_key, dest, error_r);
-<<<<<<< HEAD
 	}
 	*error_r = "Unsupported key type";
 	return FALSE;
@@ -2063,52 +2062,10 @@
 			*error_r = "Corrupted data";
 		return FALSE;
 	}
-=======
-	}
-	*error_r = "Unsupported key type";
-	return FALSE;
-}
-
-static bool
-dcrypt_openssl_load_private_key_dovecot(struct dcrypt_private_key **key_r,
-					const char *data, const char *password,
-					struct dcrypt_private_key *key,
-					enum dcrypt_key_version version,
-					const char **error_r)
-{
-	const char **input = t_strsplit(data, ":\t");
-	size_t len = str_array_length(input);
-
-	switch (version) {
-	case DCRYPT_KEY_VERSION_1:
-		return dcrypt_openssl_load_private_key_dovecot_v1(
-			key_r, len, input, password, key, error_r);
-	case DCRYPT_KEY_VERSION_2:
-		return dcrypt_openssl_load_private_key_dovecot_v2(
-			key_r, len, input, password, key, error_r);
-	case DCRYPT_KEY_VERSION_NA:
-		i_unreached();
-	}
-	return FALSE;
-}
-
-static bool
-dcrypt_openssl_load_public_key_dovecot_v1(struct dcrypt_public_key **key_r,
-					  int len, const char **input,
-					  const char **error_r)
-{
-	int nid;
-	if (str_to_int(input[1], &nid) != 0) {
-		if (error_r != NULL)
-			*error_r = "Corrupted data";
-		return FALSE;
-	}
->>>>>>> aa13c86b
 
 	EC_KEY *eckey = EC_KEY_new_by_curve_name(nid);
 	if (eckey == NULL) {
 		dcrypt_openssl_error(error_r);
-<<<<<<< HEAD
 		return FALSE;
 	}
 
@@ -2805,12 +2762,12 @@
 				*error_r = "Invalid JWK key: Missing kty parameter";
 			return FALSE;
 		} else if (strcmp(value, "RSA") == 0) {
-			if ((node = json_tree_find_key(root, "d")) != NULL)
+			if (json_tree_find_key(root, "d") != NULL)
 				kind = DCRYPT_KEY_KIND_PRIVATE;
 			else
 				kind = DCRYPT_KEY_KIND_PUBLIC;
 		} else if (strcmp(value, "EC") == 0) {
-			if ((node = json_tree_find_key(root, "d")) != NULL)
+			if (json_tree_find_key(root, "d") != NULL)
 				kind = DCRYPT_KEY_KIND_PRIVATE;
 			else
 				kind = DCRYPT_KEY_KIND_PUBLIC;
@@ -3047,8 +3004,6 @@
 	{
 		if (error_r != NULL)
 			*error_r = "Object has no OID assigned";
-=======
->>>>>>> aa13c86b
 		return FALSE;
 	}
 	len = i2d_ASN1_OBJECT(obj, NULL);
@@ -3061,7 +3016,6 @@
 	return dcrypt_openssl_error(error_r);
 }
 
-<<<<<<< HEAD
 static enum dcrypt_key_type
 dcrypt_openssl_private_key_type(struct dcrypt_private_key *key)
 {
@@ -3128,97 +3082,11 @@
 	SHA256((const unsigned char*)pub_pt_hex, strlen(pub_pt_hex), buf);
 	buffer_append(result, buf, SHA256_DIGEST_LENGTH);
 	OPENSSL_free(pub_pt_hex);
-=======
-	EC_KEY_set_asn1_flag(eckey, OPENSSL_EC_NAMED_CURVE);
-	BN_CTX *bnctx = BN_CTX_new();
-
-	EC_POINT *point = EC_POINT_new(EC_KEY_get0_group(eckey));
-	if (bnctx == NULL || point == NULL ||
-	    EC_POINT_hex2point(EC_KEY_get0_group(eckey),
-	    input[2], point, bnctx) == NULL) {
-		BN_CTX_free(bnctx);
-		EC_KEY_free(eckey);
-		EC_POINT_free(point);
-		dcrypt_openssl_error(error_r);
-		return FALSE;
-	}
-	BN_CTX_free(bnctx);
-
-	EC_KEY_set_public_key(eckey, point);
-	EC_KEY_set_asn1_flag(eckey, OPENSSL_EC_NAMED_CURVE);
-
-	EC_POINT_free(point);
-
-	if (EC_KEY_check_key(eckey) == 1) {
-		EVP_PKEY *key = EVP_PKEY_new();
-		EVP_PKEY_set1_EC_KEY(key, eckey);
-		EC_KEY_free(eckey);
-		/* make sure digest matches */
-		buffer_t *dgst = t_buffer_create(32);
-		struct dcrypt_public_key tmp;
-		i_zero(&tmp);
-		tmp.key = key;
-		dcrypt_openssl_public_key_id_old(&tmp, dgst, NULL);
-		if (strcmp(binary_to_hex(dgst->data, dgst->used),
-			   input[len-1]) != 0) {
-			if (error_r != NULL)
-				*error_r = "Key id mismatch after load";
-			EVP_PKEY_free(key);
-			return FALSE;
-		}
-		*key_r = i_new(struct dcrypt_public_key, 1);
-		(*key_r)->key = key;
-		(*key_r)->ref++;
-		return TRUE;
-	}
-
-	dcrypt_openssl_error(error_r);
-	return FALSE;
-}
-
-static bool
-dcrypt_openssl_load_public_key_dovecot_v2(struct dcrypt_public_key **key_r,
-					  int len, const char **input,
-					  const char **error_r)
-{
-	buffer_t tmp;
-	size_t keylen = strlen(input[1])/2;
-	unsigned char keybuf[keylen];
-	const unsigned char *ptr;
-	buffer_create_from_data(&tmp, keybuf, keylen);
-	hex_to_binary(input[1], &tmp);
-	ptr = keybuf;
-
-	EVP_PKEY *pkey = EVP_PKEY_new();
-	if (pkey == NULL || d2i_PUBKEY(&pkey, &ptr, keylen)==NULL) {
-		EVP_PKEY_free(pkey);
-		dcrypt_openssl_error(error_r);
-		return FALSE;
-	}
-
-	/* make sure digest matches */
-	buffer_t *dgst = t_buffer_create(32);
-	struct dcrypt_public_key tmpkey;
-	i_zero(&tmpkey);
-	tmpkey.key = pkey;
-	dcrypt_openssl_public_key_id(&tmpkey, "sha256", dgst, NULL);
-	if (strcmp(binary_to_hex(dgst->data, dgst->used), input[len-1]) != 0) {
-		if (error_r != NULL)
-			*error_r = "Key id mismatch after load";
-		EVP_PKEY_free(pkey);
-		return FALSE;
-	}
-
-	*key_r = i_new(struct dcrypt_public_key, 1);
-	(*key_r)->key = pkey;
-	(*key_r)->ref++;
->>>>>>> aa13c86b
 	return TRUE;
 }
 
 /** this is the new which uses H(der formatted public key) **/
 static bool
-<<<<<<< HEAD
 dcrypt_openssl_public_key_id_evp(EVP_PKEY *key,
 				 const EVP_MD *md, buffer_t *result,
 				 const char **error_r)
@@ -3331,32 +3199,8 @@
 	if (sig == NULL || r == NULL || s == NULL) {
 		ECDSAerr(0, ERR_R_PASSED_NULL_PARAMETER);
 		return 0;
-=======
-dcrypt_openssl_load_public_key_dovecot(struct dcrypt_public_key **key_r,
-				       const char *data,
-				       enum dcrypt_key_version version,
-				       const char **error_r)
-{
-	const char **input = t_strsplit(data, ":\t");
-	size_t len = str_array_length(input);
-
-	switch (version) {
-	case DCRYPT_KEY_VERSION_1:
-		return dcrypt_openssl_load_public_key_dovecot_v1(
-			key_r, len, input, error_r);
-		break;
-	case DCRYPT_KEY_VERSION_2:
-		return dcrypt_openssl_load_public_key_dovecot_v2(
-			key_r, len, input, error_r);
-		break;
-	case DCRYPT_KEY_VERSION_NA:
-		i_unreached();
->>>>>>> aa13c86b
-	}
-	return FALSE;
-}
-
-<<<<<<< HEAD
+	}
+
 	BN_free(sig->r);
 	sig->r = r;
 	BN_free(sig->s);
@@ -3374,6 +3218,7 @@
 	EVP_PKEY *pkey = key->key;
 	EC_KEY *ec_key = EVP_PKEY_get0_EC_KEY(pkey);
 	bool ret;
+	int rs_len = EC_GROUP_order_bits(EC_KEY_get0_group(ec_key)) / 8;
 
 	/* digest data */
 	buffer_t *digest = t_buffer_create(64);
@@ -3391,15 +3236,18 @@
 
 	ECDSA_SIG_get0(ec_sig, &r, &s);
 
+	int r_len = BN_num_bytes(r);
+	i_assert(rs_len >= r_len);
+
 	/* write r */
-	int bytes = BN_num_bytes(r);
-	unsigned char *buf = buffer_append_space_unsafe(signature_r, bytes);
-	if (BN_bn2bin(r, buf) != bytes) {
+	unsigned char *buf = buffer_append_space_unsafe(signature_r, rs_len);
+	if (BN_bn2bin(r, buf + (rs_len - r_len)) != r_len) {
 		ret = dcrypt_openssl_error(error_r);
 	} else {
-		bytes = BN_num_bytes(s);
-		buf = buffer_append_space_unsafe(signature_r, bytes);
-		if (BN_bn2bin(s, buf) != bytes) {
+		buf = buffer_append_space_unsafe(signature_r, rs_len);
+		int s_len = BN_num_bytes(s);
+		i_assert(rs_len >= s_len);
+		if (BN_bn2bin(s, buf + (rs_len - s_len)) != s_len) {
 			ret = dcrypt_openssl_error(error_r);
 		} else {
 			ret = TRUE;
@@ -3440,416 +3288,6 @@
 
 	if (pad == -1)
 		return FALSE;
-=======
-static bool
-dcrypt_openssl_encrypt_private_key_dovecot(buffer_t *key, int enctype,
-					   const char *cipher,
-					   const char *password,
-					   struct dcrypt_public_key *enc_key,
-					   buffer_t *destination,
-					   const char **error_r)
-{
-	bool res;
-	unsigned char *ptr;
-
-	unsigned char salt[8];
-	buffer_t *peer_key = t_buffer_create(128);
-	buffer_t *secret = t_buffer_create(128);
-	cipher = t_str_lcase(cipher);
-
-	str_append(destination, cipher);
-	str_append_c(destination, ':');
-	random_fill(salt, sizeof(salt));
-	binary_to_hex_append(destination, salt, sizeof(salt));
-	buffer_t saltbuf;
-	buffer_create_from_const_data(&saltbuf, salt, sizeof(salt));
-
-	/* so we don't have to make new version if we ever upgrade these */
-	str_append(destination, t_strdup_printf(":%s:%d:",
-		DCRYPT_DOVECOT_KEY_ENCRYPT_HASH,
-		DCRYPT_DOVECOT_KEY_ENCRYPT_ROUNDS));
-
-	if (enctype == DCRYPT_DOVECOT_KEY_ENCRYPT_PK) {
-		if (EVP_PKEY_base_id(enc_key->key) == EVP_PKEY_RSA) {
-			size_t used = buffer_get_used_size(secret);
-			/* peer key, in this case, is encrypted secret,
-			   which is 16 bytes of data */
-			ptr = buffer_append_space_unsafe(secret, 16);
-			random_fill(ptr, 16);
-			buffer_set_used_size(secret, used+16);
-			if (!dcrypt_rsa_encrypt(enc_key, secret->data,
-						secret->used, peer_key,
-						DCRYPT_PADDING_RSA_PKCS1_OAEP,
-						error_r)) {
-				return FALSE;
-			}
-		} else if (EVP_PKEY_base_id(enc_key->key) == EVP_PKEY_EC) {
-			/* generate secret by ECDHE */
-			if (!dcrypt_openssl_ecdh_derive_secret_peer(
-				enc_key, peer_key, secret, error_r)) {
-				return FALSE;
-			}
-		} else {
-			/* Loading the key should have failed */
-			i_unreached();
-		}
-		/* add encryption key id, reuse peer_key buffer */
-	} else if (enctype == DCRYPT_DOVECOT_KEY_ENCRYPT_PASSWORD) {
-		str_append(secret, password);
-	}
-
-	/* encrypt key using secret and salt */
-	buffer_t *tmp = t_buffer_create(128);
-	res = dcrypt_openssl_cipher_key_dovecot_v2(cipher,
-		DCRYPT_MODE_ENCRYPT, key, secret, &saltbuf,
-		DCRYPT_DOVECOT_KEY_ENCRYPT_HASH,
-		DCRYPT_DOVECOT_KEY_ENCRYPT_ROUNDS, tmp, error_r);
-	safe_memset(buffer_get_modifiable_data(secret, NULL), 0, secret->used);
-	binary_to_hex_append(destination, tmp->data, tmp->used);
-
-	/* some additional fields or private key version */
-	if (enctype == DCRYPT_DOVECOT_KEY_ENCRYPT_PK) {
-		str_append_c(destination, ':');
-
-		/* for RSA, this is the actual encrypted secret */
-		binary_to_hex_append(destination,
-				     peer_key->data, peer_key->used);
-		str_append_c(destination, ':');
-
-		buffer_set_used_size(peer_key, 0);
-		if (!dcrypt_openssl_public_key_id(enc_key, "sha256",
-						  peer_key, error_r))
-			return FALSE;
-		binary_to_hex_append(destination,
-				     peer_key->data, peer_key->used);
-	}
-	return res;
-}
-
-static bool
-dcrypt_openssl_store_private_key_dovecot(struct dcrypt_private_key *key,
-					 const char *cipher,
-					 buffer_t *destination,
-					 const char *password,
-					 struct dcrypt_public_key *enc_key,
-					 const char **error_r)
-{
-	size_t dest_used = buffer_get_used_size(destination);
-	const char *cipher2 = NULL;
-	EVP_PKEY *pkey = key->key;
-	char objtxt[OID_TEXT_MAX_LEN];
-	ASN1_OBJECT *obj;
-
-	if (EVP_PKEY_base_id(pkey) == EVP_PKEY_EC) {
-		/* because otherwise we get wrong nid */
-		obj = OBJ_nid2obj(EC_GROUP_get_curve_name(
-			EC_KEY_get0_group(EVP_PKEY_get0_EC_KEY(pkey))));
-		EC_KEY_set_conv_form(EVP_PKEY_get0_EC_KEY(pkey),
-				     POINT_CONVERSION_COMPRESSED);
-
-	} else {
-		obj = OBJ_nid2obj(EVP_PKEY_id(pkey));
-	}
-
-	int enctype = DCRYPT_KEY_ENCRYPTION_TYPE_NONE;
-	int len = OBJ_obj2txt(objtxt, sizeof(objtxt), obj, 1);
-	if (len < 1)
-		return dcrypt_openssl_error(error_r);
-	if (len > (int)sizeof(objtxt)) {
-		if (error_r != NULL)
-			*error_r = "Object identifier too long";
-		return FALSE;
-	}
-
-	buffer_t *buf = t_buffer_create(256);
-
-	/* convert key to private key value */
-	if (EVP_PKEY_base_id(pkey) == EVP_PKEY_RSA) {
-		unsigned char *ptr;
-		RSA *rsa = EVP_PKEY_get0_RSA(pkey);
-		int len = i2d_RSAPrivateKey(rsa, &ptr);
-		if (len < 1)
-			return dcrypt_openssl_error(error_r);
-		buffer_append(buf, ptr, len);
-	} else if (EVP_PKEY_base_id(pkey) == EVP_PKEY_EC) {
-		unsigned char *ptr;
-		EC_KEY *eckey = EVP_PKEY_get0_EC_KEY(pkey);
-		const BIGNUM *pk = EC_KEY_get0_private_key(eckey);
-		/* serialize to MPI which is portable */
-		int len = BN_bn2mpi(pk, NULL);
-		ptr = buffer_append_space_unsafe(buf, len);
-		BN_bn2mpi(pk, ptr);
-	} else {
-		/* Loading the key should have failed */
-		i_unreached();
-	}
-
-	/* see if we want ECDH based or password based encryption */
-	if (cipher != NULL && strncasecmp(cipher, "ecdh-", 5) == 0) {
-		i_assert(enc_key != NULL);
-		i_assert(password == NULL);
-		enctype = DCRYPT_DOVECOT_KEY_ENCRYPT_PK;
-		cipher2 = cipher+5;
-	} else if (cipher != NULL) {
-		i_assert(enc_key == NULL);
-		i_assert(password != NULL);
-		enctype = DCRYPT_DOVECOT_KEY_ENCRYPT_PASSWORD;
-		cipher2 = cipher;
-	} else if (enctype == DCRYPT_KEY_ENCRYPTION_TYPE_NONE) {
-		i_assert(enc_key == NULL && password == NULL);
-	}
-
-	/* put in OID and encryption type */
-	str_append(destination, t_strdup_printf("2:%s:%d:",
-		objtxt, enctype));
-
-	/* perform encryption if desired */
-	if (enctype != DCRYPT_KEY_ENCRYPTION_TYPE_NONE) {
-		if (!dcrypt_openssl_encrypt_private_key_dovecot(buf,
-			enctype, cipher2, password, enc_key, destination,
-			error_r)) {
-			buffer_set_used_size(destination, dest_used);
-			return FALSE;
-		}
-	} else {
-		binary_to_hex_append(destination, buf->data, buf->used);
-	}
-
-	/* append public key id */
-	str_append_c(destination, ':');
-	buffer_set_used_size(buf, 0);
-	bool res = dcrypt_openssl_private_key_id(key, "sha256", buf, error_r);
-	binary_to_hex_append(destination, buf->data, buf->used);
-
-	if (!res) {
-		/* well, that didn't end well */
-		buffer_set_used_size(destination, dest_used);
-		return FALSE;
-	}
-	return TRUE;
-}
-
-static bool
-dcrypt_openssl_store_public_key_dovecot(struct dcrypt_public_key *key,
-					buffer_t *destination,
-					const char **error_r)
-{
-	EVP_PKEY *pubkey = key->key;
-	unsigned char *tmp = NULL;
-	size_t dest_used = buffer_get_used_size(destination);
-
-	if (EVP_PKEY_base_id(pubkey) == EVP_PKEY_EC)
-		EC_KEY_set_conv_form(EVP_PKEY_get0_EC_KEY(pubkey),
-				     POINT_CONVERSION_COMPRESSED);
-	int rv = i2d_PUBKEY(pubkey, &tmp);
-
-	if (tmp == NULL)
-		return dcrypt_openssl_error(error_r);
-
-	/* then store it */
-	str_append_c(destination, '2');
-	str_append_c(destination, ':');
-	binary_to_hex_append(destination, tmp, rv);
-	OPENSSL_free(tmp);
-
-	/* append public key ID */
-	str_append_c(destination, ':');
-
-	buffer_t *buf = t_buffer_create(32);
-	bool res = dcrypt_openssl_public_key_id(key, "sha256", buf, error_r);
-
-	if (!res) {
-		buffer_set_used_size(destination, dest_used);
-		return FALSE;
-	}
-
-	str_append(destination, binary_to_hex(buf->data, buf->used));
-	return TRUE;
-}
-
-static bool
-dcrypt_openssl_load_private_key(struct dcrypt_private_key **key_r,
-				const char *data, const char *password,
-				struct dcrypt_private_key *dec_key,
-				const char **error_r)
-{
-	i_assert(key_r != NULL);
-
-	enum dcrypt_key_format format;
-	enum dcrypt_key_version version;
-	enum dcrypt_key_kind kind;
-	if (!dcrypt_openssl_key_string_get_info(data, &format, &version,
-				&kind, NULL, NULL, NULL, error_r)) {
-		return FALSE;
-	}
-	if (kind != DCRYPT_KEY_KIND_PRIVATE) {
-		if (error_r != NULL) *error_r = "key is not private";
-		return FALSE;
-	}
-
-	if (format == DCRYPT_FORMAT_JWK)
-		return dcrypt_openssl_load_private_key_jwk(key_r, data, password,
-							   dec_key, error_r);
-
-	if (format == DCRYPT_FORMAT_DOVECOT)
-		return dcrypt_openssl_load_private_key_dovecot(key_r, data,
-				password, dec_key, version, error_r);
-
-	EVP_PKEY *key = NULL, *key2;
-
-	BIO *key_in = BIO_new_mem_buf((void*)data, strlen(data));
-
-	key = EVP_PKEY_new();
-
-	key2 = PEM_read_bio_PrivateKey(key_in, &key, NULL, (void*)password);
-
-	BIO_vfree(key_in);
-
-	if (key2 == NULL) {
-		EVP_PKEY_free(key);
-		return dcrypt_openssl_error(error_r);
-	}
-
-	if (EVP_PKEY_base_id(key) == EVP_PKEY_EC) {
-		EC_KEY_set_asn1_flag(EVP_PKEY_get0_EC_KEY(key),
-				     OPENSSL_EC_NAMED_CURVE);
-	}
-
-	*key_r = i_new(struct dcrypt_private_key, 1);
-	(*key_r)->key = key;
-	(*key_r)->ref++;
-
-	return TRUE;
-}
-
-static bool
-dcrypt_openssl_load_public_key(struct dcrypt_public_key **key_r,
-			       const char *data, const char **error_r)
-{
-	enum dcrypt_key_format format;
-	enum dcrypt_key_version version;
-	enum dcrypt_key_kind kind;
-	i_assert(key_r != NULL);
-
-	if (!dcrypt_openssl_key_string_get_info(data, &format, &version,
-						&kind, NULL, NULL, NULL,
-						error_r)) {
-		return FALSE;
-	}
-	/* JWK private keys can be loaded as public */
-	if (kind != DCRYPT_KEY_KIND_PUBLIC && format != DCRYPT_FORMAT_JWK) {
-		if (error_r != NULL) *error_r = "key is not public";
-		return FALSE;
-	}
-
-	if (format == DCRYPT_FORMAT_JWK)
-		return dcrypt_openssl_load_public_key_jwk(key_r, data, error_r);
-
-	if (format == DCRYPT_FORMAT_DOVECOT)
-		return dcrypt_openssl_load_public_key_dovecot(key_r, data,
-				version, error_r);
-
-	EVP_PKEY *key = NULL;
-	BIO *key_in = BIO_new_mem_buf((void*)data, strlen(data));
-	if (key_in == NULL)
-		return dcrypt_openssl_error(error_r);
-
-	key = PEM_read_bio_PUBKEY(key_in, &key, NULL, NULL);
-	if (BIO_reset(key_in) <= 0)
-		i_unreached();
-	if (key == NULL) { /* ec keys are bother */
-		/* read the header */
-		char buf[27]; /* begin public key */
-		if (BIO_gets(key_in, buf, sizeof(buf)) != 1) {
-			BIO_vfree(key_in);
-			return dcrypt_openssl_error(error_r);
-		}
-		if (strcmp(buf, "-----BEGIN PUBLIC KEY-----") != 0) {
-			if (error_r != NULL)
-				*error_r = "Missing public key header";
-			return FALSE;
-		}
-		BIO *b64 = BIO_new(BIO_f_base64());
-		if (b64 == NULL) {
-			BIO_vfree(key_in);
-			return dcrypt_openssl_error(error_r);
-		}
-		EC_KEY *eckey = d2i_EC_PUBKEY_bio(b64, NULL);
-		if (eckey != NULL) {
-			EC_KEY_set_asn1_flag(eckey, OPENSSL_EC_NAMED_CURVE);
-			key = EVP_PKEY_new();
-			if (key != NULL)
-				EVP_PKEY_set1_EC_KEY(key, eckey);
-			EC_KEY_free(eckey);
-		}
-	}
-
-	BIO_vfree(key_in);
-
-	if (key == NULL)
-		return dcrypt_openssl_error(error_r);
-
-	*key_r = i_new(struct dcrypt_public_key, 1);
-	(*key_r)->key = key;
-	(*key_r)->ref++;
-
-	return TRUE;
-}
-
-static bool
-dcrypt_openssl_store_private_key(struct dcrypt_private_key *key,
-				 enum dcrypt_key_format format,
-				 const char *cipher, buffer_t *destination,
-				 const char *password,
-				 struct dcrypt_public_key *enc_key,
-				 const char **error_r)
-{
-	i_assert(key != NULL && key->key != NULL);
-
-	int ec;
-	if (format == DCRYPT_FORMAT_DOVECOT) {
-		bool ret;
-		ret = dcrypt_openssl_store_private_key_dovecot(
-			key, cipher, destination, password, enc_key, error_r);
-		return ret;
-	}
-
-	EVP_PKEY *pkey = key->key;
-
-	if (format == DCRYPT_FORMAT_JWK) {
-		bool ret;
-		ret = store_jwk_key(pkey, TRUE, key->usage, key->key_id,
-				    cipher, password, enc_key,
-				    destination, error_r);
-		return ret;
-	}
-
-	if (EVP_PKEY_base_id(pkey) == EVP_PKEY_EC)
-		EC_KEY_set_conv_form(EVP_PKEY_get0_EC_KEY(pkey),
-				     POINT_CONVERSION_UNCOMPRESSED);
-
-	BIO *key_out = BIO_new(BIO_s_mem());
-	if (key_out == NULL)
-		return dcrypt_openssl_error(error_r);
-
-	const EVP_CIPHER *algo = NULL;
-	if (cipher != NULL) {
-		algo = EVP_get_cipherbyname(cipher);
-		if (algo == NULL) {
-			if (error_r != NULL) {
-				*error_r = t_strdup_printf(
-					"Invalid cipher %s", cipher);
-			}
-			return FALSE;
-		}
-	}
-
-	ec = PEM_write_bio_PrivateKey(key_out, pkey, algo,
-				      NULL, 0, NULL, (void*)password);
-
-	if (BIO_flush(key_out) <= 0)
-		ec = -1;
->>>>>>> aa13c86b
 
 	if (md == NULL) {
 		if (error_r != NULL) {
@@ -3882,736 +3320,6 @@
 		}
 	}
 
-<<<<<<< HEAD
-=======
-	long bs;
-	char *buf;
-	bs = BIO_get_mem_data(key_out, &buf);
-	buffer_append(destination, buf, bs);
-	BIO_vfree(key_out);
-
-	return TRUE;
-}
-
-static bool
-dcrypt_openssl_store_public_key(struct dcrypt_public_key *key,
-				enum dcrypt_key_format format,
-				buffer_t *destination, const char **error_r)
-{
-	int ec;
-
-	i_assert(key != NULL && key->key != NULL);
-
-	if (format == DCRYPT_FORMAT_DOVECOT) {
-		return dcrypt_openssl_store_public_key_dovecot(key, destination,
-							       error_r);
-	}
-
-	EVP_PKEY *pkey = key->key;
-
-	if (format == DCRYPT_FORMAT_JWK) {
-		bool ret;
-		ret = store_jwk_key(pkey, FALSE, key->usage, key->key_id,
-				    NULL, NULL, NULL,
-				    destination, error_r);
-		return ret;
-	}
-
-	if (EVP_PKEY_base_id(pkey) == EVP_PKEY_EC)
-		EC_KEY_set_conv_form(EVP_PKEY_get0_EC_KEY(pkey),
-				     POINT_CONVERSION_UNCOMPRESSED);
-
-	BIO *key_out = BIO_new(BIO_s_mem());
-	if (key_out == NULL)
-		return dcrypt_openssl_error(error_r);
-
-	BIO *b64;
-	if (EVP_PKEY_base_id(pkey) == EVP_PKEY_RSA)
-		ec = PEM_write_bio_PUBKEY(key_out, pkey);
-	else if ((b64 = BIO_new(BIO_f_base64())) == NULL)
-		ec = -1;
-	else {
-		(void)BIO_puts(key_out, "-----BEGIN PUBLIC KEY-----\n");
-		(void)BIO_push(b64, key_out);
-		ec = i2d_EC_PUBKEY_bio(b64, EVP_PKEY_get0_EC_KEY(pkey));
-		if (BIO_flush(b64) <= 0)
-			ec = -1;
-		(void)BIO_pop(b64);
-		BIO_vfree(b64);
-		if (BIO_puts(key_out, "-----END PUBLIC KEY-----") <= 0)
-			ec = -1;
-	}
-
-	if (ec != 1) {
-		BIO_vfree(key_out);
-		return dcrypt_openssl_error(error_r);
-	}
-
-	long bs;
-	char *buf;
-	bs = BIO_get_mem_data(key_out, &buf);
-	buffer_append(destination, buf, bs);
-	BIO_vfree(key_out);
-
-	return TRUE;
-}
-
-static void
-dcrypt_openssl_private_to_public_key(struct dcrypt_private_key *priv_key,
-				     struct dcrypt_public_key **pub_key_r)
-{
-	i_assert(priv_key != NULL && pub_key_r != NULL);
-
-	EVP_PKEY *pkey = priv_key->key;
-	EVP_PKEY *pk;
-
-	pk = EVP_PKEY_new();
-	i_assert(pk != NULL); /* we shouldn't get malloc() failures */
-
-	if (EVP_PKEY_base_id(pkey) == EVP_PKEY_RSA)
-	{
-		RSA *rsa = RSAPublicKey_dup(EVP_PKEY_get0_RSA(pkey));
-		EVP_PKEY_set1_RSA(pk, rsa);
-		RSA_free(rsa);
-	} else if (EVP_PKEY_base_id(pkey) == EVP_PKEY_EC) {
-		EC_KEY* eck = EVP_PKEY_get1_EC_KEY(pkey);
-		EC_KEY_set_asn1_flag(eck, OPENSSL_EC_NAMED_CURVE);
-		EVP_PKEY_set1_EC_KEY(pk, eck);
-		EC_KEY_free(eck);
-	} else {
-		/* Loading the key should have failed */
-		i_unreached();
-	}
-
-	*pub_key_r = i_new(struct dcrypt_public_key, 1);
-	(*pub_key_r)->key = pk;
-	(*pub_key_r)->ref++;
-}
-
-static bool
-dcrypt_openssl_key_string_get_info(
-	const char *key_data, enum dcrypt_key_format *format_r,
-	enum dcrypt_key_version *version_r, enum dcrypt_key_kind *kind_r,
-	enum dcrypt_key_encryption_type *encryption_type_r,
-	const char **encryption_key_hash_r, const char **key_hash_r,
-	const char **error_r)
-{
-	enum dcrypt_key_format format = DCRYPT_FORMAT_PEM;
-	enum dcrypt_key_version version = DCRYPT_KEY_VERSION_NA;
-	enum dcrypt_key_encryption_type encryption_type =
-		DCRYPT_KEY_ENCRYPTION_TYPE_NONE;
-	enum dcrypt_key_kind kind = DCRYPT_KEY_KIND_PUBLIC;
-	char *encryption_key_hash = NULL;
-	char *key_hash = NULL;
-
-	i_assert(key_data != NULL);
-
-	/* is it PEM key */
-	if (str_begins(key_data, "-----BEGIN ")) {
-		format = DCRYPT_FORMAT_PEM;
-		version = DCRYPT_KEY_VERSION_NA;
-		key_data += 11;
-		if (str_begins(key_data, "RSA ")) {
-			if (error_r != NULL)
-				*error_r = "RSA private key format not "
-					"supported, convert it to PKEY format "
-					"with openssl pkey";
-			return FALSE;
-		}
-		if (str_begins(key_data, "ENCRYPTED ")) {
-			encryption_type = DCRYPT_KEY_ENCRYPTION_TYPE_PASSWORD;
-			key_data += 10;
-		}
-		if (str_begins(key_data, "PRIVATE KEY-----"))
-			kind = DCRYPT_KEY_KIND_PRIVATE;
-		else if (str_begins(key_data, "PUBLIC KEY-----"))
-			kind = DCRYPT_KEY_KIND_PUBLIC;
-		else {
-			if (error_r != NULL)
-				*error_r = "Unknown/invalid PEM key type";
-			return FALSE;
-		}
-	} else if (*key_data == '{') {
-		/* possibly a JWK key */
-		format = DCRYPT_FORMAT_JWK;
-		version = DCRYPT_KEY_VERSION_NA;
-		struct json_tree *tree;
-		const struct json_tree_node *root, *node;
-		const char *value, *error;
-		if (parse_jwk_key(key_data, &tree, &error) != 0) {
-			if (error_r != NULL)
-				*error_r = "Unknown/invalid key data";
-			return FALSE;
-		}
-
-		/* determine key type */
-		root = json_tree_root(tree);
-		if ((node = json_tree_find_key(root, "kty")) == NULL ||
-		    (value = json_tree_get_value_str(node)) == NULL) {
-			json_tree_deinit(&tree);
-			if (error_r != NULL)
-				*error_r = "Invalid JWK key: Missing kty parameter";
-			return FALSE;
-		} else if (strcmp(value, "RSA") == 0) {
-			if (json_tree_find_key(root, "d") != NULL)
-				kind = DCRYPT_KEY_KIND_PRIVATE;
-			else
-				kind = DCRYPT_KEY_KIND_PUBLIC;
-		} else if (strcmp(value, "EC") == 0) {
-			if (json_tree_find_key(root, "d") != NULL)
-				kind = DCRYPT_KEY_KIND_PRIVATE;
-			else
-				kind = DCRYPT_KEY_KIND_PUBLIC;
-		} else {
-			json_tree_deinit(&tree);
-			if (error_r != NULL)
-				*error_r = "Unsupported JWK key type";
-			return FALSE;
-		}
-		json_tree_deinit(&tree);
-	} else {
-		if (str_begins(key_data, "1:")) {
-			if (error_r != NULL)
-				*error_r = "Dovecot v1 key format "
-					"uses tab to separate fields";
-			return FALSE;
-		} else if (str_begins(key_data, "2\t")) {
-			if (error_r != NULL)
-				*error_r = "Dovecot v2 key format uses "
-					"colon to separate fields";
-			return FALSE;
-		}
-		const char **fields = t_strsplit(key_data, ":\t");
-		int nfields = str_array_length(fields);
-
-		if (nfields < 2) {
-			if (error_r != NULL)
-				*error_r = "Unknown key format";
-			return FALSE;
-		}
-
-		format = DCRYPT_FORMAT_DOVECOT;
-
-		/* field 1 - version */
-		if (strcmp(fields[0], "1") == 0) {
-			version = DCRYPT_KEY_VERSION_1;
-			if (nfields == 4) {
-				kind = DCRYPT_KEY_KIND_PUBLIC;
-			} else if (nfields == 5 && strcmp(fields[2],"0") == 0) {
-				kind = DCRYPT_KEY_KIND_PRIVATE;
-				encryption_type = DCRYPT_KEY_ENCRYPTION_TYPE_NONE;
-			} else if (nfields == 6 && strcmp(fields[2],"2") == 0) {
-				kind = DCRYPT_KEY_KIND_PRIVATE;
-				encryption_type = DCRYPT_KEY_ENCRYPTION_TYPE_PASSWORD;
-			} else if (nfields == 7 && strcmp(fields[2],"1") == 0) {
-				kind = DCRYPT_KEY_KIND_PRIVATE;
-				encryption_type = DCRYPT_KEY_ENCRYPTION_TYPE_KEY;
-				if (encryption_key_hash_r != NULL)
-					encryption_key_hash = i_strdup(fields[nfields-2]);
-			} else {
-				if (error_r != NULL)
-					*error_r = "Invalid dovecot v1 encoding";
-				return FALSE;
-			}
-		} else if (strcmp(fields[0], "2") == 0) {
-			version = DCRYPT_KEY_VERSION_2;
-			if (nfields == 3) {
-				kind = DCRYPT_KEY_KIND_PUBLIC;
-			} else if (nfields == 5 && strcmp(fields[2],"0") == 0) {
-				kind = DCRYPT_KEY_KIND_PRIVATE;
-				encryption_type = DCRYPT_KEY_ENCRYPTION_TYPE_NONE;
-			} else if (nfields == 9 && strcmp(fields[2],"2") == 0) {
-				kind = DCRYPT_KEY_KIND_PRIVATE;
-				encryption_type = DCRYPT_KEY_ENCRYPTION_TYPE_PASSWORD;
-			} else if (nfields == 11 && strcmp(fields[2],"1") == 0) {
-				kind = DCRYPT_KEY_KIND_PRIVATE;
-				encryption_type = DCRYPT_KEY_ENCRYPTION_TYPE_KEY;
-				if (encryption_key_hash_r != NULL)
-					encryption_key_hash = i_strdup(fields[nfields-2]);
-			} else {
-				if (error_r != NULL)
-					*error_r = "Invalid dovecot v2 encoding";
-				return FALSE;
-			}
-		} else {
-			if (error_r != NULL)
-				*error_r = "Invalid dovecot key version";
-			return FALSE;
-		}
-
-		/* last field is always key hash */
-		if (key_hash_r != NULL)
-			key_hash = i_strdup(fields[nfields-1]);
-	}
-
-	if (format_r != NULL) *format_r = format;
-	if (version_r != NULL) *version_r = version;
-	if (encryption_type_r != NULL) *encryption_type_r = encryption_type;
-	if (encryption_key_hash_r != NULL) {
-		*encryption_key_hash_r = t_strdup(encryption_key_hash);
-		i_free(encryption_key_hash);
-	}
-	if (kind_r != NULL) *kind_r = kind;
-	if (key_hash_r != NULL) {
-		*key_hash_r = t_strdup(key_hash);
-		i_free(key_hash);
-	}
-	return TRUE;
-}
-
-static void dcrypt_openssl_ref_public_key(struct dcrypt_public_key *key)
-{
-	i_assert(key != NULL && key->ref > 0);
-	key->ref++;
-}
-
-static void dcrypt_openssl_ref_private_key(struct dcrypt_private_key *key)
-{
-	i_assert(key != NULL && key->ref > 0);
-	key->ref++;
-}
-
-static void dcrypt_openssl_unref_public_key(struct dcrypt_public_key **key)
-{
-	i_assert(key != NULL);
-	struct dcrypt_public_key *_key = *key;
-	if (_key == NULL)
-		return;
-	i_assert(_key->ref > 0);
-	*key = NULL;
-	if (--_key->ref > 0) return;
-	EVP_PKEY_free(_key->key);
-	i_free(_key->key_id);
-	i_free(_key);
-}
-
-static void dcrypt_openssl_unref_private_key(struct dcrypt_private_key **key)
-{
-	i_assert(key != NULL);
-	struct dcrypt_private_key *_key = *key;
-	if (_key == NULL)
-		return;
-	i_assert(_key->ref > 0);
-	*key = NULL;
-	if (--_key->ref > 0) return;
-	EVP_PKEY_free(_key->key);
-	i_free(_key->key_id);
-	i_free(_key);
-}
-
-static void dcrypt_openssl_unref_keypair(struct dcrypt_keypair *keypair)
-{
-	i_assert(keypair != NULL);
-	dcrypt_openssl_unref_public_key(&keypair->pub);
-	dcrypt_openssl_unref_private_key(&keypair->priv);
-}
-
-static bool
-dcrypt_openssl_rsa_encrypt(struct dcrypt_public_key *key,
-			   const unsigned char *data, size_t data_len,
-			   buffer_t *result, enum dcrypt_padding padding,
-			   const char **error_r)
-{
-	i_assert(key != NULL && key->key != NULL);
-	int ec, pad = dcrypt_openssl_padding_mode(padding, FALSE, error_r);
-	if (pad == -1)
-		return FALSE;
-	EVP_PKEY_CTX *ctx = EVP_PKEY_CTX_new(key->key, NULL);
-	size_t outl = EVP_PKEY_size(key->key);
-	unsigned char buf[outl];
-
-	if (ctx == NULL ||
-	    EVP_PKEY_encrypt_init(ctx) < 1 ||
-	    EVP_PKEY_CTX_set_rsa_padding(ctx, pad) < 1 ||
-	    EVP_PKEY_encrypt(ctx, buf, &outl, data, data_len) < 1) {
-		dcrypt_openssl_error(error_r);
-		ec = -1;
-	} else {
-		buffer_append(result, buf, outl);
-		ec = 0;
-	}
-
-	EVP_PKEY_CTX_free(ctx);
-
-	return ec == 0;
-}
-
-static bool
-dcrypt_openssl_rsa_decrypt(struct dcrypt_private_key *key,
-			   const unsigned char *data, size_t data_len,
-			   buffer_t *result, enum dcrypt_padding padding,
-			   const char **error_r)
-{
-	i_assert(key != NULL && key->key != NULL);
-	int ec, pad = dcrypt_openssl_padding_mode(padding, FALSE, error_r);
-	if (pad == -1)
-		return FALSE;
-	EVP_PKEY_CTX *ctx = EVP_PKEY_CTX_new(key->key, NULL);
-	size_t outl = EVP_PKEY_size(key->key);
-	unsigned char buf[outl];
-
-	if (ctx == NULL ||
-	    EVP_PKEY_decrypt_init(ctx) < 1 ||
-	    EVP_PKEY_CTX_set_rsa_padding(ctx, pad) < 1 ||
-	    EVP_PKEY_decrypt(ctx, buf, &outl, data, data_len) < 1) {
-		dcrypt_openssl_error(error_r);
-		ec = -1;
-	} else {
-		buffer_append(result, buf, outl);
-		ec = 0;
-	}
-
-	EVP_PKEY_CTX_free(ctx);
-
-	return ec == 0;
-}
-
-static const char *
-dcrypt_openssl_oid2name(const unsigned char *oid, size_t oid_len,
-			const char **error_r)
-{
-	const char *name;
-	i_assert(oid != NULL);
-	ASN1_OBJECT *obj = d2i_ASN1_OBJECT(NULL, &oid, oid_len);
-	if (obj == NULL) {
-		dcrypt_openssl_error(error_r);
-		return NULL;
-	}
-	name = OBJ_nid2sn(OBJ_obj2nid(obj));
-	ASN1_OBJECT_free(obj);
-	return name;
-}
-
-static bool
-dcrypt_openssl_name2oid(const char *name, buffer_t *oid, const char **error_r)
-{
-	i_assert(name != NULL);
-	ASN1_OBJECT *obj = OBJ_txt2obj(name, 0);
-	if (obj == NULL)
-		return dcrypt_openssl_error(error_r);
-
-	size_t len = OBJ_length(obj);
-	if (len == 0)
-	{
-		if (error_r != NULL)
-			*error_r = "Object has no OID assigned";
-		return FALSE;
-	}
-	len = i2d_ASN1_OBJECT(obj, NULL);
-	unsigned char *bufptr = buffer_append_space_unsafe(oid, len);
-	i2d_ASN1_OBJECT(obj, &bufptr);
-	ASN1_OBJECT_free(obj);
-	if (bufptr != NULL) {
-		return TRUE;
-	}
-	return dcrypt_openssl_error(error_r);
-}
-
-static enum dcrypt_key_type
-dcrypt_openssl_private_key_type(struct dcrypt_private_key *key)
-{
-	i_assert(key != NULL && key->key != NULL);
-	EVP_PKEY *priv = key->key;
-	if (EVP_PKEY_base_id(priv) == EVP_PKEY_RSA) return DCRYPT_KEY_RSA;
-	else if (EVP_PKEY_base_id(priv) == EVP_PKEY_EC) return DCRYPT_KEY_EC;
-	else i_unreached();
-}
-
-static enum dcrypt_key_type
-dcrypt_openssl_public_key_type(struct dcrypt_public_key *key)
-{
-	i_assert(key != NULL && key->key != NULL);
-	EVP_PKEY *pub = key->key;
-	if (EVP_PKEY_base_id(pub) == EVP_PKEY_RSA) return DCRYPT_KEY_RSA;
-	else if (EVP_PKEY_base_id(pub) == EVP_PKEY_EC) return DCRYPT_KEY_EC;
-	else i_unreached();
-}
-
-/** this is the v1 old legacy way of doing key id's **/
-static bool
-dcrypt_openssl_public_key_id_old(struct dcrypt_public_key *key,
-				 buffer_t *result, const char **error_r)
-{
-	unsigned char buf[SHA256_DIGEST_LENGTH];
-	i_assert(key != NULL && key->key != NULL);
-	EVP_PKEY *pub = key->key;
-
-	if (EVP_PKEY_base_id(pub) != EVP_PKEY_EC) {
-		if (error_r != NULL)
-			*error_r = "Only EC key supported";
-		return FALSE;
-	}
-
-	char *pub_pt_hex = ec_key_get_pub_point_hex(EVP_PKEY_get0_EC_KEY(pub));
-	if (pub_pt_hex == NULL)
-		return dcrypt_openssl_error(error_r);
-	/* digest this */
-	SHA256((const unsigned char*)pub_pt_hex, strlen(pub_pt_hex), buf);
-	buffer_append(result, buf, SHA256_DIGEST_LENGTH);
-	OPENSSL_free(pub_pt_hex);
-	return TRUE;
-}
-
-static bool
-dcrypt_openssl_private_key_id_old(struct dcrypt_private_key *key,
-				  buffer_t *result, const char **error_r)
-{
-	unsigned char buf[SHA256_DIGEST_LENGTH];
-	i_assert(key != NULL && key->key != NULL);
-	EVP_PKEY *priv = key->key;
-
-	if (EVP_PKEY_base_id(priv) != EVP_PKEY_EC) {
-		if (error_r != NULL)
-			*error_r = "Only EC key supported";
-		return FALSE;
-	}
-
-	char *pub_pt_hex = ec_key_get_pub_point_hex(EVP_PKEY_get0_EC_KEY(priv));
-	if (pub_pt_hex == NULL)
-		return dcrypt_openssl_error(error_r);
-	/* digest this */
-	SHA256((const unsigned char*)pub_pt_hex, strlen(pub_pt_hex), buf);
-	buffer_append(result, buf, SHA256_DIGEST_LENGTH);
-	OPENSSL_free(pub_pt_hex);
-	return TRUE;
-}
-
-/** this is the new which uses H(der formatted public key) **/
-static bool
-dcrypt_openssl_public_key_id_evp(EVP_PKEY *key,
-				 const EVP_MD *md, buffer_t *result,
-				 const char **error_r)
-{
-	bool res = FALSE;
-	unsigned char buf[EVP_MD_size(md)], *ptr;
-
-	if (EVP_PKEY_base_id(key) == EVP_PKEY_EC) {
-		EC_KEY_set_conv_form(EVP_PKEY_get0_EC_KEY(key),
-				     POINT_CONVERSION_COMPRESSED);
-	}
-	BIO *b = BIO_new(BIO_s_mem());
-	if (b == NULL || i2d_PUBKEY_bio(b, key) < 1) {
-		BIO_vfree(b);
-		return dcrypt_openssl_error(error_r);
-	}
-	long len = BIO_get_mem_data(b, &ptr);
-	unsigned int hlen = sizeof(buf);
-	/* then hash it */
-	EVP_MD_CTX *ctx = EVP_MD_CTX_new();
-	if (ctx == NULL ||
-	    EVP_DigestInit_ex(ctx, md, NULL) < 1 ||
-	    EVP_DigestUpdate(ctx, (const unsigned char*)ptr, len) < 1 ||
-	    EVP_DigestFinal_ex(ctx, buf, &hlen) < 1) {
-		res = dcrypt_openssl_error(error_r);
-	} else {
-		buffer_append(result, buf, hlen);
-		res = TRUE;
-	}
-	EVP_MD_CTX_free(ctx);
-	BIO_vfree(b);
-
-	return res;
-}
-
-static bool
-dcrypt_openssl_public_key_id(struct dcrypt_public_key *key,
-			     const char *algorithm, buffer_t *result,
-			     const char **error_r)
-{
-	const EVP_MD *md = EVP_get_digestbyname(algorithm);
-	i_assert(key != NULL && key->key != NULL);
-	EVP_PKEY *pub = key->key;
-
-	if (md == NULL) {
-		if (error_r != NULL) {
-			*error_r = t_strdup_printf(
-				"Unknown cipher %s", algorithm);
-		}
-		return FALSE;
-	}
-
-	return dcrypt_openssl_public_key_id_evp(pub, md, result, error_r);
-}
-
-static bool
-dcrypt_openssl_private_key_id(struct dcrypt_private_key *key,
-			      const char *algorithm, buffer_t *result,
-			      const char **error_r)
-{
-	const EVP_MD *md = EVP_get_digestbyname(algorithm);
-	i_assert(key != NULL && key->key != NULL);
-	EVP_PKEY *priv = key->key;
-
-	if (md == NULL) {
-		if (error_r != NULL)
-			*error_r = t_strdup_printf(
-				"Unknown cipher %s", algorithm);
-		return FALSE;
-	}
-
-	return dcrypt_openssl_public_key_id_evp(priv, md, result, error_r);
-}
-
-static bool
-dcrypt_openssl_digest(const char *algorithm, const void *data, size_t data_len,
-		      buffer_t *digest_r, const char **error_r)
-{
-	bool ret;
-	EVP_MD_CTX *mdctx;
-	const EVP_MD *md = EVP_get_digestbyname(algorithm);
-	if (md == NULL)
-		return dcrypt_openssl_error(error_r);
-	unsigned int md_size = EVP_MD_size(md);
-	if ((mdctx = EVP_MD_CTX_create()) == NULL)
-		return dcrypt_openssl_error(error_r);
-	unsigned char *buf = buffer_append_space_unsafe(digest_r, md_size);
-	if (EVP_DigestInit_ex(mdctx, EVP_sha256(), NULL) != 1 ||
-	    EVP_DigestUpdate(mdctx, data, data_len) != 1 ||
-	    EVP_DigestFinal_ex(mdctx, buf, &md_size) != 1) {
-		ret = dcrypt_openssl_error(error_r);
-	} else {
-		ret = TRUE;
-	}
-	EVP_MD_CTX_free(mdctx);
-	return ret;
-}
-
-#ifndef HAVE_ECDSA_SIG_GET0
-static void ECDSA_SIG_get0(const ECDSA_SIG *sig, const BIGNUM **pr, const BIGNUM **ps)
-{
-	i_assert(sig != NULL);
-	*pr = sig->r;
-	*ps = sig->s;
-}
-#endif
-#ifndef HAVE_ECDSA_SIG_SET0
-static int ECDSA_SIG_set0(ECDSA_SIG *sig, BIGNUM *r, BIGNUM *s)
-{
-	if (sig == NULL || r == NULL || s == NULL) {
-		ECDSAerr(0, ERR_R_PASSED_NULL_PARAMETER);
-		return 0;
-	}
-
-	BN_free(sig->r);
-	sig->r = r;
-	BN_free(sig->s);
-	sig->s = s;
-
-	return 1;
-}
-#endif
-
-static bool
-dcrypt_openssl_sign_ecdsa(struct dcrypt_private_key *key, const char *algorithm,
-			  const void *data, size_t data_len, buffer_t *signature_r,
-			  const char **error_r)
-{
-	EVP_PKEY *pkey = key->key;
-	EC_KEY *ec_key = EVP_PKEY_get0_EC_KEY(pkey);
-	bool ret;
-	int rs_len = EC_GROUP_order_bits(EC_KEY_get0_group(ec_key)) / 8;
-
-	/* digest data */
-	buffer_t *digest = t_buffer_create(64);
-	if (!dcrypt_openssl_digest(algorithm, data, data_len, digest, error_r))
-		return FALSE;
-
-	/* sign data */
-	ECDSA_SIG *ec_sig;
-	if ((ec_sig = ECDSA_do_sign(digest->data, digest->used, ec_key)) == NULL)
-		return dcrypt_openssl_error(error_r);
-
-	/* export signature */
-	const BIGNUM *r;
-	const BIGNUM *s;
-
-	ECDSA_SIG_get0(ec_sig, &r, &s);
-
-	int r_len = BN_num_bytes(r);
-	i_assert(rs_len >= r_len);
-
-	/* write r */
-	unsigned char *buf = buffer_append_space_unsafe(signature_r, rs_len);
-	if (BN_bn2bin(r, buf + (rs_len - r_len)) != r_len) {
-		ret = dcrypt_openssl_error(error_r);
-	} else {
-		buf = buffer_append_space_unsafe(signature_r, rs_len);
-		int s_len = BN_num_bytes(s);
-		i_assert(rs_len >= s_len);
-		if (BN_bn2bin(s, buf + (rs_len - s_len)) != s_len) {
-			ret = dcrypt_openssl_error(error_r);
-		} else {
-			ret = TRUE;
-		}
-	}
-
-	ECDSA_SIG_free(ec_sig);
-
-	return ret;
-}
-
-static bool
-dcrypt_openssl_sign(struct dcrypt_private_key *key, const char *algorithm,
-		    enum dcrypt_signature_format format,
-		    const void *data, size_t data_len, buffer_t *signature_r,
-		    enum dcrypt_padding padding, const char **error_r)
-{
-	switch (format) {
-	case DCRYPT_SIGNATURE_FORMAT_DSS:
-		break;
-	case DCRYPT_SIGNATURE_FORMAT_X962:
-		if (EVP_PKEY_base_id(key->key) == EVP_PKEY_RSA) {
-			*error_r = "Format does not support RSA";
-			return FALSE;
-		}
-		return dcrypt_openssl_sign_ecdsa(key, algorithm,
-				data, data_len, signature_r, error_r);
-	default:
-		i_unreached();
-	}
-
-	EVP_PKEY_CTX *pctx = NULL;
-	EVP_MD_CTX *dctx;
-	bool ret;
-	const EVP_MD *md = EVP_get_digestbyname(algorithm);
-	size_t siglen;
-	int pad = dcrypt_openssl_padding_mode(padding, TRUE, error_r);
-
-	if (pad == -1)
-		return FALSE;
-
-	if (md == NULL) {
-		if (error_r != NULL) {
-			 *error_r = t_strdup_printf(
-				"Unknown digest %s", algorithm);
-		}
-		return FALSE;
-	}
-
-	dctx = EVP_MD_CTX_create();
-
-	/* NB! Padding is set only on RSA signatures
-	   ECDSA signatures use whatever is default */
-	if (EVP_DigestSignInit(dctx, &pctx, md, NULL, key->key) != 1 ||
-	    (EVP_PKEY_base_id(key->key) == EVP_PKEY_RSA &&
-	     EVP_PKEY_CTX_set_rsa_padding(pctx, pad) != 1) ||
-	    EVP_DigestSignUpdate(dctx, data, data_len) != 1 ||
-	    EVP_DigestSignFinal(dctx, NULL, &siglen) != 1) {
-		ret = dcrypt_openssl_error(error_r);
-	} else {
-		i_assert(siglen > 0);
-		/* @UNSAFE */
-		unsigned char *buf =
-			buffer_append_space_unsafe(signature_r, siglen);
-		if (EVP_DigestSignFinal(dctx, buf, &siglen) != 1) {
-			ret = dcrypt_openssl_error(error_r);
-		} else {
-			buffer_set_used_size(signature_r, siglen);
-			ret = TRUE;
-		}
-	}
-
->>>>>>> aa13c86b
 	EVP_MD_CTX_destroy(dctx);
 
 	return ret;
@@ -4623,12 +3331,6 @@
 			    const unsigned char *signature, size_t signature_len,
 			    bool *valid_r, const char **error_r)
 {
-<<<<<<< HEAD
-	EVP_PKEY *pkey = key->key;
-	EC_KEY *ec_key = EVP_PKEY_get0_EC_KEY(pkey);
-	int ec;
-
-=======
         if ((signature_len % 2) != 0) {
                 if (error_r != NULL)
                         *error_r = "Truncated signature";
@@ -4639,7 +3341,6 @@
 	EC_KEY *ec_key = EVP_PKEY_get0_EC_KEY(pkey);
 	int ec;
 
->>>>>>> aa13c86b
 	/* digest data */
 	buffer_t *digest = t_buffer_create(64);
 	if (!dcrypt_openssl_digest(algorithm, data, data_len, digest, error_r))
