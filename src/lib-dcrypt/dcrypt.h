#ifndef DCRYPT_H
#define DCRYPT_H 1
#include "array.h"

struct dcrypt_context_symmetric;
struct dcrypt_context_hmac;
struct dcrypt_public_key;
struct dcrypt_private_key;

struct dcrypt_keypair {
	struct dcrypt_public_key *pub;
	struct dcrypt_private_key *priv;
};

enum dcrypt_sym_mode {
	DCRYPT_MODE_ENCRYPT,
	DCRYPT_MODE_DECRYPT
};

enum dcrypt_key_type {
	DCRYPT_KEY_RSA = 0x1,
	DCRYPT_KEY_EC  = 0x2
};

/**
 * dovecot key format:
 * version version-specific data
 * v1: version tab nid tab raw ec private key (in hex)
 * v2: version colon algorithm oid colon private-or-public-key-only (in hex)
 */
enum dcrypt_key_format {
	DCRYPT_FORMAT_PEM,
	DCRYPT_FORMAT_DOVECOT,
	DCRYPT_FORMAT_JWK, /* JSON Web Key (JWK) [RFC7517] */
};

enum dcrypt_key_encryption_type {
	DCRYPT_KEY_ENCRYPTION_TYPE_NONE,
	DCRYPT_KEY_ENCRYPTION_TYPE_KEY,
	DCRYPT_KEY_ENCRYPTION_TYPE_PASSWORD
};

enum dcrypt_key_version {
	DCRYPT_KEY_VERSION_1,
	DCRYPT_KEY_VERSION_2,
	DCRYPT_KEY_VERSION_NA /* not applicable, PEM key */
};

enum dcrypt_key_kind {
	DCRYPT_KEY_KIND_PUBLIC,
	DCRYPT_KEY_KIND_PRIVATE
};

enum dcrypt_key_usage {
	DCRYPT_KEY_USAGE_NONE,
	DCRYPT_KEY_USAGE_ENCRYPT,
	DCRYPT_KEY_USAGE_SIGN,
};

enum dcrypt_signature_format {
	DCRYPT_SIGNATURE_FORMAT_DSS,
	DCRYPT_SIGNATURE_FORMAT_X962,
};

/* this parameter makes sense with RSA only
   default for RSA means either PSS (sign/verify)
   or OAEP (encrypt/decrypt).
   for ECDSA default can be used.
*/
enum dcrypt_padding {
	DCRYPT_PADDING_DEFAULT,
	DCRYPT_PADDING_RSA_PKCS1_PSS,
	DCRYPT_PADDING_RSA_PKCS1_OAEP,
	DCRYPT_PADDING_RSA_PKCS1, /* for compatibility use only */
	DCRYPT_PADDING_RSA_NO,
};

struct dcrypt_settings {
	/* OpenSSL engine to use */
	const char *crypto_device;
	/* Look for backends in this directory */
	const char *module_dir;
};

struct dcrypt_raw_key {
	const void *parameter;
	size_t len;
};

ARRAY_DEFINE_TYPE(dcrypt_raw_key, struct dcrypt_raw_key);

/**
 * load and initialize dcrypt backend, use either openssl or gnutls
 */
bool dcrypt_initialize(const char *backend, const struct dcrypt_settings *set,
		       const char **error_r);

/**
<<<<<<< HEAD
=======
 * Returns TRUE if dcrypt has been initialized.
 */
bool dcrypt_is_initialized(void);

/**
>>>>>>> aa13c86b
 * deinitialize dcrypt.
 *
 * NOTE: Do not call this function if you are going to use dcrypt later on.
 * Deinitializing the library using this will not allow it to be reinitialized
 * when using OpenSSL.
 */
void dcrypt_deinitialize(void);

/**
 * create symmetric context
 */
bool dcrypt_ctx_sym_create(const char *algorithm, enum dcrypt_sym_mode mode,
			   struct dcrypt_context_symmetric **ctx_r,
			   const char **error_r);

/**
 * destroy symmetric context and free memory
 */
void dcrypt_ctx_sym_destroy(struct dcrypt_context_symmetric **ctx);

/**
 * key and IV manipulation functions
 */
void dcrypt_ctx_sym_set_key(struct dcrypt_context_symmetric *ctx,
			    const unsigned char *key, size_t key_len);
void dcrypt_ctx_sym_set_iv(struct dcrypt_context_symmetric *ctx,
			   const unsigned char *iv, size_t iv_len);
void dcrypt_ctx_sym_set_key_iv_random(struct dcrypt_context_symmetric *ctx);
bool dcrypt_ctx_sym_get_key(struct dcrypt_context_symmetric *ctx, buffer_t *key);
bool dcrypt_ctx_sym_get_iv(struct dcrypt_context_symmetric *ctx, buffer_t *iv);

/**
 * turn padding on/off (default: on)
 */
void dcrypt_ctx_sym_set_padding(struct dcrypt_context_symmetric *ctx,
				bool padding);

/**
 * authentication data manipulation (use with GCM only)
 */
void dcrypt_ctx_sym_set_aad(struct dcrypt_context_symmetric *ctx,
			    const unsigned char *aad, size_t aad_len);
bool dcrypt_ctx_sym_get_aad(struct dcrypt_context_symmetric *ctx,
			    buffer_t *aad);
/**
 * result tag from aead (use with GCM only)
 */
void dcrypt_ctx_sym_set_tag(struct dcrypt_context_symmetric *ctx,
			    const unsigned char *tag, size_t tag_len);
bool dcrypt_ctx_sym_get_tag(struct dcrypt_context_symmetric *ctx,
			    buffer_t *tag);

/* get various lengths */
unsigned int dcrypt_ctx_sym_get_key_length(struct dcrypt_context_symmetric *ctx);
unsigned int dcrypt_ctx_sym_get_iv_length(struct dcrypt_context_symmetric *ctx);
unsigned int dcrypt_ctx_sym_get_block_size(struct dcrypt_context_symmetric *ctx);

/**
 * initialize crypto
 */
bool dcrypt_ctx_sym_init(struct dcrypt_context_symmetric *ctx,
			 const char **error_r);

/**
 * update with data
 */
bool dcrypt_ctx_sym_update(struct dcrypt_context_symmetric *ctx,
			   const unsigned char *data, size_t data_len,
			   buffer_t *result, const char **error_r);

/**
 * perform final step (may or may not emit data)
 */
bool dcrypt_ctx_sym_final(struct dcrypt_context_symmetric *ctx,
			  buffer_t *result, const char **error_r);

/**
 * create HMAC context, algorithm is digest algorithm
 */
bool dcrypt_ctx_hmac_create(const char *algorithm,
			    struct dcrypt_context_hmac **ctx_r,
			    const char **error_r);
/**
 * destroy HMAC context and free memory
 */
void dcrypt_ctx_hmac_destroy(struct dcrypt_context_hmac **ctx);

/**
 * hmac key manipulation
 */
void dcrypt_ctx_hmac_set_key(struct dcrypt_context_hmac *ctx,
			     const unsigned char *key, size_t key_len);
bool dcrypt_ctx_hmac_get_key(struct dcrypt_context_hmac *ctx, buffer_t *key);
void dcrypt_ctx_hmac_set_key_random(struct dcrypt_context_hmac *ctx);

/**
 * get digest length for HMAC
 */
unsigned int dcrypt_ctx_hmac_get_digest_length(struct dcrypt_context_hmac *ctx);

/**
 * initialize hmac
 */
bool dcrypt_ctx_hmac_init(struct dcrypt_context_hmac *ctx,
			  const char **error_r);

/**
 * update hmac context with data
 */
bool dcrypt_ctx_hmac_update(struct dcrypt_context_hmac *ctx,
			    const unsigned char *data, size_t data_len,
			    const char **error_r);

/**
 * perform final rounds and retrieve result
 */
bool dcrypt_ctx_hmac_final(struct dcrypt_context_hmac *ctx, buffer_t *result,
			   const char **error_r);

/**
 * Elliptic Curve based Diffie-Heffman shared secret derivation */
bool dcrypt_ecdh_derive_secret(struct dcrypt_private_key *priv_key,
			       struct dcrypt_public_key *pub_key,
			       buffer_t *shared_secret,
			       const char **error_r);
/**
 * Helpers for DCRYPT file format */
bool dcrypt_ecdh_derive_secret_local(struct dcrypt_private_key *local_key,
				     buffer_t *R, buffer_t *S,
				     const char **error_r);
bool dcrypt_ecdh_derive_secret_peer(struct dcrypt_public_key *peer_key,
				    buffer_t *R, buffer_t *S,
				    const char **error_r);

/** Signature functions
  algorithm is name of digest algorithm to use, such as SHA256.

  both RSA and EC keys are supported.
*/

/* returns false on error, true on success */
bool dcrypt_sign(struct dcrypt_private_key *key, const char *algorithm,
		 enum dcrypt_signature_format format,
		 const void *data, size_t data_len, buffer_t *signature_r,
		 enum dcrypt_padding padding, const char **error_r);

/* check valid_r for signature validity
   false return means it wasn't able to verify it for other reasons */
bool dcrypt_verify(struct dcrypt_public_key *key, const char *algorithm,
		   enum dcrypt_signature_format format,
		   const void *data, size_t data_len,
		   const unsigned char *signature, size_t signature_len,
		   bool *valid_r, enum dcrypt_padding padding,
		   const char **error_r);

/**
 * generate cryptographic data from password and salt. Use 1000-10000 for rounds.
 */
bool dcrypt_pbkdf2(const unsigned char *password, size_t password_len,
		   const unsigned char *salt, size_t salt_len,
		   const char *hash, unsigned int rounds,
		   buffer_t *result, unsigned int result_len,
		   const char **error_r);

bool dcrypt_keypair_generate(struct dcrypt_keypair *pair_r,
			     enum dcrypt_key_type kind, unsigned int bits,
			     const char *curve, const char **error_r);

/**
 * load loads key structure from external format.
 * store stores key structure into external format.
 *
 * you can provide either PASSWORD or ENC_KEY, not both.
 */
bool dcrypt_key_load_private(struct dcrypt_private_key **key_r,
			     const char *data, const char *password,
			     struct dcrypt_private_key *dec_key,
			     const char **error_r);

bool dcrypt_key_load_public(struct dcrypt_public_key **key_r,
			    const char *data, const char **error_r);

/**
 * When encrypting with public key, the cipher parameter here must begin with
 * ecdh-, for example ecdh-aes-256-ctr. An example of a valid cipher for
 * encrypting with password would be aes-256-ctr.
 */
bool dcrypt_key_store_private(struct dcrypt_private_key *key,
			      enum dcrypt_key_format format, const char *cipher,
			      buffer_t *destination, const char *password,
			      struct dcrypt_public_key *enc_key,
			      const char **error_r);

bool dcrypt_key_store_public(struct dcrypt_public_key *key,
			     enum dcrypt_key_format format,
			     buffer_t *destination, const char **error_r);

void dcrypt_key_convert_private_to_public(struct dcrypt_private_key *priv_key,
					  struct dcrypt_public_key **pub_key_r);

void dcrypt_keypair_unref(struct dcrypt_keypair *keypair);
void dcrypt_key_ref_public(struct dcrypt_public_key *key);
void dcrypt_key_ref_private(struct dcrypt_private_key *key);
void dcrypt_key_unref_public(struct dcrypt_public_key **key);
void dcrypt_key_unref_private(struct dcrypt_private_key **key);

enum dcrypt_key_type dcrypt_key_type_private(struct dcrypt_private_key *key);
enum dcrypt_key_type dcrypt_key_type_public(struct dcrypt_public_key *key);
/* return digest of key */
bool dcrypt_key_id_public(struct dcrypt_public_key *key, const char *algorithm,
			  buffer_t *result, const char **error_r);
/* return SHA1 sum of key */
bool dcrypt_key_id_public_old(struct dcrypt_public_key *key, buffer_t *result,
			      const char **error_r);
/* return digest of key */
bool dcrypt_key_id_private(struct dcrypt_private_key *key,
			   const char *algorithm, buffer_t *result,
			   const char **error_r);
/* return SHA1 sum of key */
bool dcrypt_key_id_private_old(struct dcrypt_private_key *key,
			       buffer_t *result, const char **error_r);

/* return raw private key:
   Only ECC supported currently

   returns OID bytes and private key in bigendian bytes
*/
bool dcrypt_key_store_private_raw(struct dcrypt_private_key *key,
				  pool_t pool,
				  enum dcrypt_key_type *key_type_r,
				  ARRAY_TYPE(dcrypt_raw_key) *keys_r,
				  const char **error_r);

/* return raw public key
   Only ECC supported currently

   returns OID bytes and public key in compressed form (z||x)
*/
bool dcrypt_key_store_public_raw(struct dcrypt_public_key *key,
				 pool_t pool,
				 enum dcrypt_key_type *key_type_r,
				 ARRAY_TYPE(dcrypt_raw_key) *keys_r,
				 const char **error_r);

/* load raw private key:
   Only ECC supported currently

   expects OID bytes and private key in bigendian bytes
*/
bool dcrypt_key_load_private_raw(struct dcrypt_private_key **key_r,
				 enum dcrypt_key_type key_type,
				 const ARRAY_TYPE(dcrypt_raw_key) *keys,
				 const char **error_r);

/* load raw public key
   Only ECC supported currently

   expects OID bytes and public key bytes.
*/
bool dcrypt_key_load_public_raw(struct dcrypt_public_key **key_r,
				enum dcrypt_key_type key_type,
				const ARRAY_TYPE(dcrypt_raw_key) *keys,
				const char **error_r);

/* for ECC only - return textual name or OID of used curve */
bool dcrypt_key_get_curve_public(struct dcrypt_public_key *key,
				 const char **curve_r, const char **error_r);

bool dcrypt_key_string_get_info(const char *key_data,
				enum dcrypt_key_format *format_r,
				enum dcrypt_key_version *version_r,
				enum dcrypt_key_kind *kind_r,
				enum dcrypt_key_encryption_type *encryption_type_r,
				const char **encryption_key_hash_r,
				const char **key_hash_r, const char **error_r);

/* Get/Set key identifier, this is optional opaque string identifying the key. */
const char *dcrypt_key_get_id_public(struct dcrypt_public_key *key);
const char *dcrypt_key_get_id_private(struct dcrypt_private_key *key);
void dcrypt_key_set_id_public(struct dcrypt_public_key *key, const char *id);
void dcrypt_key_set_id_private(struct dcrypt_private_key *key, const char *id);

/* Get/Set key usage, optional. Defaults to NONE */
enum dcrypt_key_usage dcrypt_key_get_usage_public(struct dcrypt_public_key *key);
enum dcrypt_key_usage dcrypt_key_get_usage_private(struct dcrypt_private_key *key);
void dcrypt_key_set_usage_public(struct dcrypt_public_key *key,
				 enum dcrypt_key_usage usage);
void dcrypt_key_set_usage_private(struct dcrypt_private_key *key,
				  enum dcrypt_key_usage usage);

/* RSA stuff */
bool dcrypt_rsa_encrypt(struct dcrypt_public_key *key,
			const unsigned char *data, size_t data_len,
			buffer_t *result, enum dcrypt_padding padding,
			const char **error_r);
bool dcrypt_rsa_decrypt(struct dcrypt_private_key *key,
			const unsigned char *data, size_t data_len,
			buffer_t *result, enum dcrypt_padding padding,
			const char **error_r);

/* OID stuff */
const char *dcrypt_oid2name(const unsigned char *oid, size_t oid_len,
			    const char **error_r);
bool dcrypt_name2oid(const char *name, buffer_t *oid, const char **error_r);

#endif<|MERGE_RESOLUTION|>--- conflicted
+++ resolved
@@ -96,14 +96,11 @@
 		       const char **error_r);
 
 /**
-<<<<<<< HEAD
-=======
  * Returns TRUE if dcrypt has been initialized.
  */
 bool dcrypt_is_initialized(void);
 
 /**
->>>>>>> aa13c86b
  * deinitialize dcrypt.
  *
  * NOTE: Do not call this function if you are going to use dcrypt later on.
