--- conflicted
+++ resolved
@@ -586,14 +586,7 @@
 	struct smtp_address *rcpt_to = rcpt->path;
 	struct mail_deliver_input dinput;
 	struct mail_deliver_context dctx;
-<<<<<<< HEAD
-	struct mail_storage *storage;
 	struct event *event;
-	enum mail_error mail_error;
-	const char *error;
-=======
-	struct event *event;
->>>>>>> aa13c86b
 	int ret;
 
 	event = event_create(rcpt->event);
@@ -633,48 +626,12 @@
 		timeval_diff_msecs(&client->state.data_end_timeval,
 				   &trans->timestamp);
 	dinput.delivery_time_started = lldctx->delivery_time_started;
-<<<<<<< HEAD
-
-	mail_deliver_init(&dctx, &dinput);
-	if (mail_deliver(&dctx, &storage) == 0) {
-		if (dctx.dest_mail != NULL) {
-			i_assert(local->first_saved_mail == NULL);
-			local->first_saved_mail = dctx.dest_mail;
-		}
-		smtp_server_recipient_reply(rcpt, 250, "2.0.0", "%s Saved",
-					    lldctx->session_id);
-		ret = 0;
-	} else if (dctx.tempfail_error != NULL) {
-		smtp_server_recipient_reply(rcpt, 451, "4.2.0", "%s",
-					    dctx.tempfail_error);
-		ret = -1;
-	} else if (storage != NULL) {
-		error = mail_storage_get_last_error(storage, &mail_error);
-		if (mail_error == MAIL_ERROR_NOQUOTA) {
-			lmtp_local_rcpt_reply_overquota(llrcpt, error);
-		} else {
-			smtp_server_recipient_reply(rcpt, 451, "4.2.0", "%s",
-						    error);
-		}
-		ret = -1;
-	} else {
-		/* This shouldn't happen */
-		e_error(rcpt->event, "BUG: Saving failed to unknown storage");
-		smtp_server_recipient_reply(rcpt, 451, "4.3.0",
-					    "Temporary internal error");
-		ret = -1;
-	}
-	mail_deliver_deinit(&dctx);
-	event_unref(&event);
-
-=======
 
 	mail_deliver_init(&dctx, &dinput);
 	ret = lmtp_local_default_do_deliver(local, llrcpt, lldctx, &dctx);
 	mail_deliver_deinit(&dctx);
 	event_unref(&event);
 
->>>>>>> aa13c86b
 	return ret;
 }
 
