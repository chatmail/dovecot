--- conflicted
+++ resolved
@@ -117,24 +117,6 @@
 
 static void
 lmtp_local_rcpt_reply_overquota(struct lmtp_local_recipient *llrcpt,
-<<<<<<< HEAD
-				struct smtp_server_cmd_ctx *cmd,
-				const char *error)
-{
-	struct smtp_server_recipient *rcpt = llrcpt->rcpt->rcpt;
-	struct smtp_address *address = rcpt->path;
-	unsigned int rcpt_idx = rcpt->index;
-	struct lda_settings *lda_set =
-		mail_storage_service_user_get_set(llrcpt->service_user)[2];
-
-	if (lda_set->quota_full_tempfail) {
-		smtp_server_reply_index(cmd, rcpt_idx, 452, "4.2.2", "<%s> %s",
-					smtp_address_encode(address), error);
-	} else {
-		smtp_server_reply_index(cmd, rcpt_idx, 552, "5.2.2", "<%s> %s",
-					smtp_address_encode(address), error);
-	}
-=======
 				const char *error)
 {
 	struct smtp_server_recipient *rcpt = llrcpt->rcpt->rcpt;
@@ -145,7 +127,6 @@
 		smtp_server_recipient_reply(rcpt, 452, "4.2.2", "%s", error);
 	else
 		smtp_server_recipient_reply(rcpt, 552, "5.2.2", "%s", error);
->>>>>>> 4653eb11
 }
 
 static void ATTR_FORMAT(4,5)
@@ -166,13 +147,7 @@
 	for (i = 0; i < count; i++) {
 		struct smtp_server_recipient *rcpt = llrcpts[i]->rcpt->rcpt;
 
-<<<<<<< HEAD
-		smtp_server_reply_index(cmd, rcpt->index,
-			status, enh_code, "<%s> %s",
-			smtp_address_encode(rcpt->path), msg);
-=======
 		smtp_server_recipient_reply(rcpt, status, enh_code, "%s", msg);
->>>>>>> 4653eb11
 	}
 }
 
@@ -185,10 +160,6 @@
 {
 	struct client *client = llrcpt->rcpt->client;
 	struct smtp_server_recipient *rcpt = llrcpt->rcpt->rcpt;
-<<<<<<< HEAD
-	struct smtp_server_cmd_ctx *cmd = rcpt->cmd;
-=======
->>>>>>> 4653eb11
 	struct smtp_address *address = rcpt->path;
 	struct mail_user *user;
 	struct mail_namespace *ns;
@@ -225,11 +196,7 @@
 		if (ret < 0) {
 			error = mailbox_get_last_error(box, &mail_error);
 			if (mail_error == MAIL_ERROR_NOQUOTA) {
-<<<<<<< HEAD
-				lmtp_local_rcpt_reply_overquota(llrcpt, cmd, error);
-=======
 				lmtp_local_rcpt_reply_overquota(llrcpt, error);
->>>>>>> 4653eb11
 			} else {
 				e_error(rcpt->event,
 					"mailbox_get_status(%s, STATUS_CHECK_OVER_QUOTA) "
@@ -290,11 +257,6 @@
 		(struct lmtp_local_recipient *)context;
 	struct client *client = llrcpt->rcpt->client;
 	struct smtp_server_recipient *rcpt = llrcpt->rcpt->rcpt;
-<<<<<<< HEAD
-	struct smtp_server_cmd_ctx *cmd = rcpt->cmd;
-	struct smtp_address *address = rcpt->path;
-=======
->>>>>>> 4653eb11
 	const struct mail_storage_service_input *input;
 	unsigned int parallel_count = 0;
 
@@ -306,15 +268,9 @@
 	}
 
 	if (parallel_count >= client->lmtp_set->lmtp_user_concurrency_limit) {
-<<<<<<< HEAD
-		smtp_server_reply(cmd, 451, "4.3.0",
-			"<%s> Too many concurrent deliveries for user",
-			smtp_address_encode(address));
-=======
 		smtp_server_recipient_reply(
 			rcpt, 451, "4.3.0",
 			"Too many concurrent deliveries for user");
->>>>>>> 4653eb11
 	} else if (lmtp_local_rcpt_anvil_finish(llrcpt)) {
 		llrcpt->anvil_connect_sent = TRUE;
 		input = mail_storage_service_user_get_input(llrcpt->service_user);
@@ -330,10 +286,6 @@
 {
 	struct smtp_server_connection *conn = cmd->conn;
 	struct smtp_server_recipient *rcpt = lrcpt->rcpt;
-<<<<<<< HEAD
-	const struct smtp_address *address = rcpt->path;
-=======
->>>>>>> 4653eb11
 	struct smtp_server_transaction *trans;
 	struct lmtp_local_recipient *llrcpt;
 	struct mail_storage_service_input input;
@@ -375,14 +327,8 @@
 	if (ret < 0) {
 		e_error(rcpt->event, "Failed to lookup user %s: %s",
 			username, error);
-<<<<<<< HEAD
-		smtp_server_reply(cmd, 451, "4.3.0",
-			"<%s> Temporary internal error",
-			smtp_address_encode(address));
-=======
 		smtp_server_recipient_reply(rcpt, 451, "4.3.0",
 					    "Temporary internal error");
->>>>>>> 4653eb11
 		return -1;
 	}
 	if (ret == 0) {
@@ -437,14 +383,9 @@
 			    struct smtp_server_transaction *trans,
 			    string_t *headers)
 {
-<<<<<<< HEAD
-	struct lmtp_local_recipient *const *llrcpts;
-	const struct lmtp_settings *lmtp_set;
-=======
 	struct client *client = local->client;
 	const struct lmtp_settings *lmtp_set = client->lmtp_set;
 	struct lmtp_local_recipient *const *llrcpts;
->>>>>>> 4653eb11
 	const struct smtp_address *rcpt_to = NULL;
 	unsigned int count;
 
@@ -454,12 +395,6 @@
 	llrcpts = array_get(&local->rcpt_to, &count);
 	if (count == 1) {
 		struct smtp_server_recipient *rcpt = llrcpts[0]->rcpt->rcpt;
-<<<<<<< HEAD
-
-		sets = mail_storage_service_user_get_set(llrcpts[0]->service_user);
-		lmtp_set = sets[3];
-=======
->>>>>>> 4653eb11
 
 		switch (lmtp_set->parsed_lmtp_hdr_delivery_address) {
 		case LMTP_HDR_DELIVERY_ADDRESS_NONE:
@@ -489,11 +424,6 @@
 	struct client *client = local->client;
 	struct lmtp_recipient *lrcpt = llrcpt->rcpt;
 	struct smtp_server_recipient *rcpt = lrcpt->rcpt;
-<<<<<<< HEAD
-	struct smtp_address *rcpt_to = rcpt->path;
-	unsigned int rcpt_idx = rcpt->index;
-=======
->>>>>>> 4653eb11
 	struct mail_storage_service_user *service_user = llrcpt->service_user;
 	struct lmtp_local_deliver_context lldctx;
 	struct mail_user *rcpt_user;
@@ -545,14 +475,8 @@
 	if (mail_storage_service_next(storage_service, service_user,
 				      &rcpt_user, &error) < 0) {
 		e_error(rcpt->event, "Failed to initialize user: %s", error);
-<<<<<<< HEAD
-		smtp_server_reply_index(cmd, rcpt_idx, 451, "4.3.0",
-			"<%s> Temporary internal error",
-			smtp_address_encode(rcpt_to));
-=======
 		smtp_server_recipient_reply(rcpt, 451, "4.3.0",
 					    "Temporary internal error");
->>>>>>> 4653eb11
 		return -1;
 	}
 	local->rcpt_user = rcpt_user;
@@ -573,14 +497,8 @@
 	}
 	if (ret <= 0) {
 		e_error(rcpt->event, "Failed to expand settings: %s", error);
-<<<<<<< HEAD
-		smtp_server_reply_index(cmd, rcpt_idx, 451, "4.3.0",
-			"<%s> Temporary internal error",
-			smtp_address_encode(rcpt_to));
-=======
 		smtp_server_recipient_reply(rcpt, 451, "4.3.0",
 					    "Temporary internal error");
->>>>>>> 4653eb11
 		return -1;
 	}
 
@@ -599,67 +517,6 @@
 	lldctx.rcpt_user = rcpt_user;
 	lldctx.smtp_set = smtp_set;
 	lldctx.lda_set = lda_set;
-<<<<<<< HEAD
-
-	if (*llrcpt->detail == '\0' ||
-	    !client->lmtp_set->lmtp_save_to_detail_mailbox)
-		lldctx.rcpt_default_mailbox = "INBOX";
-	else {
-		ns = mail_namespace_find_inbox(rcpt_user->namespaces);
-		lldctx.rcpt_default_mailbox =
-			t_strconcat(ns->prefix, llrcpt->detail, NULL);
-	}
-
-	ret = client->v.local_deliver(client, lrcpt, cmd, trans, &lldctx);
-
-	lmtp_local_rcpt_anvil_disconnect(llrcpt);
-	return ret;
-}
-
-int lmtp_local_default_deliver(struct client *client,
-			       struct lmtp_recipient *lrcpt,
-			       struct smtp_server_cmd_ctx *cmd,
-			       struct smtp_server_transaction *trans,
-			       struct lmtp_local_deliver_context *lldctx)
-{
-	struct lmtp_local *local = client->local;
-	struct lmtp_local_recipient *llrcpt = lrcpt->backend_context;
-	struct smtp_server_recipient *rcpt = lrcpt->rcpt;
-	struct smtp_address *rcpt_to = rcpt->path;
-	unsigned int rcpt_idx = rcpt->index;
-	struct mail_deliver_context dctx;
-	struct mail_storage *storage;
-	enum mail_error mail_error;
-	const char *error;
-	int ret;
-
-	i_zero(&dctx);
-	dctx.session = lldctx->session;
-	dctx.pool = lldctx->session->pool;
-	dctx.set = lldctx->lda_set;
-	dctx.smtp_set = lldctx->smtp_set;
-	dctx.session_id = lldctx->session_id;
-	dctx.src_mail = lldctx->src_mail;
-
-	/* MAIL FROM */
-	dctx.mail_from = trans->mail_from;
-	smtp_params_mail_copy(dctx.pool,
-		&dctx.mail_params, &trans->params);
-
-	/* RCPT TO */
-	dctx.rcpt_user = lldctx->rcpt_user;
-	smtp_params_rcpt_copy(dctx.pool, &dctx.rcpt_params, &rcpt->params);
-	if (dctx.rcpt_params.orcpt.addr == NULL &&
-		*dctx.set->lda_original_recipient_header != '\0') {
-		dctx.rcpt_params.orcpt.addr =
-			mail_deliver_get_address(lldctx->src_mail,
-				dctx.set->lda_original_recipient_header);
-	}
-	if (dctx.rcpt_params.orcpt.addr == NULL)
-		dctx.rcpt_params.orcpt.addr = rcpt_to;
-	dctx.rcpt_to = rcpt_to;
-	dctx.rcpt_default_mailbox = lldctx->rcpt_default_mailbox;
-=======
 
 	if (*llrcpt->detail == '\0' ||
 	    !client->lmtp_set->lmtp_save_to_detail_mailbox)
@@ -723,7 +580,6 @@
 		dinput.rcpt_params.orcpt.addr = rcpt_to;
 	dinput.rcpt_to = rcpt_to;
 	dinput.rcpt_default_mailbox = lldctx->rcpt_default_mailbox;
->>>>>>> 4653eb11
 
 	dinput.save_dest_mail = array_count(&trans->rcpt_to) > 1 &&
 		local->first_saved_mail == NULL;
@@ -731,11 +587,7 @@
 	dinput.session_time_msecs =
 		timeval_diff_msecs(&client->state.data_end_timeval,
 				   &trans->timestamp);
-<<<<<<< HEAD
-	dctx.delivery_time_started = lldctx->delivery_time_started;
-=======
 	dinput.delivery_time_started = lldctx->delivery_time_started;
->>>>>>> 4653eb11
 
 	mail_deliver_init(&dctx, &dinput);
 	if (mail_deliver(&dctx, &storage) == 0) {
@@ -743,14 +595,8 @@
 			i_assert(local->first_saved_mail == NULL);
 			local->first_saved_mail = dctx.dest_mail;
 		}
-<<<<<<< HEAD
-		smtp_server_reply_index(cmd, rcpt_idx,
-			250, "2.0.0", "<%s> %s Saved",
-			smtp_address_encode(rcpt_to), lldctx->session_id);
-=======
 		smtp_server_recipient_reply(rcpt, 250, "2.0.0", "%s Saved",
 					    lldctx->session_id);
->>>>>>> 4653eb11
 		ret = 0;
 	} else if (dctx.tempfail_error != NULL) {
 		smtp_server_recipient_reply(rcpt, 451, "4.2.0", "%s",
@@ -759,11 +605,7 @@
 	} else if (storage != NULL) {
 		error = mail_storage_get_last_error(storage, &mail_error);
 		if (mail_error == MAIL_ERROR_NOQUOTA) {
-<<<<<<< HEAD
-			lmtp_local_rcpt_reply_overquota(llrcpt, cmd, error);
-=======
 			lmtp_local_rcpt_reply_overquota(llrcpt, error);
->>>>>>> 4653eb11
 		} else {
 			smtp_server_recipient_reply(rcpt, 451, "4.2.0", "%s",
 						    error);
@@ -772,13 +614,6 @@
 	} else {
 		/* This shouldn't happen */
 		e_error(rcpt->event, "BUG: Saving failed to unknown storage");
-<<<<<<< HEAD
-		smtp_server_reply_index(cmd, rcpt_idx, 451, "4.3.0",
-			"<%s> Temporary internal error",
-			smtp_address_encode(rcpt_to));
-		ret = -1;
-	}
-=======
 		smtp_server_recipient_reply(rcpt, 451, "4.3.0",
 					    "Temporary internal error");
 		ret = -1;
@@ -786,7 +621,6 @@
 	mail_deliver_deinit(&dctx);
 	event_unref(&event);
 
->>>>>>> 4653eb11
 	return ret;
 }
 
