/* Copyright (c) 2009-2018 Dovecot authors, see the included COPYING file */

#include "lmtp-common.h"
#include "str.h"
#include "istream.h"
#include "istream-concat.h"
#include "ostream.h"
#include "iostream-temp.h"
#include "master-service.h"
#include "settings-parser.h"
#include "lda-settings.h"
#include "mail-user.h"
#include "smtp-address.h"
#include "mail-deliver.h"
#include "mail-error.h"
#include "lmtp-recipient.h"
#include "lmtp-proxy.h"
#include "lmtp-local.h"
#include "lmtp-commands.h"

/*
 * MAIL command
 */

int cmd_mail(void *conn_ctx,
	     struct smtp_server_cmd_ctx *cmd,
	     struct smtp_server_cmd_mail *data)
{
	struct client *client = (struct client *)conn_ctx;

	return client->v.cmd_mail(client, cmd, data);
}

int client_default_cmd_mail(struct client *client,
			    struct smtp_server_cmd_ctx *cmd ATTR_UNUSED,
			    struct smtp_server_cmd_mail *data ATTR_UNUSED)
{
	if (client->lmtp_set->lmtp_user_concurrency_limit > 0) {
		/* Connect to anvil before dropping privileges */
		lmtp_anvil_init();
	}
	return 1;
}

/*
 * RCPT command
 */

static int
cmd_rcpt_handle_forward_fields(struct smtp_server_cmd_ctx *cmd,
			       struct lmtp_recipient *lrcpt)
{
	struct smtp_server_recipient *rcpt = lrcpt->rcpt;
	string_t *xforward;
	const char *error;
	int ret;

	ret = smtp_params_rcpt_decode_extra(&rcpt->params,
					    LMTP_RCPT_FORWARD_PARAMETER,
					    &xforward, FALSE, &error);
	if (ret < 0) {
		smtp_server_reply(cmd, 501, "5.5.4",
				  "Invalid "LMTP_RCPT_FORWARD_PARAMETER"= "
				  "parameter: %s", error);
		return -1;
	}
	if (ret == 0)
		return 0;

<<<<<<< HEAD
=======
	/* Drop the parameter */
	(void)smtp_params_rcpt_drop_extra(&rcpt->params,
					  LMTP_RCPT_FORWARD_PARAMETER, NULL);

>>>>>>> 850e1d67
	/* Check the real IP rather than the proxied client IP, since XCLIENT
	   command will update that, thereby making it untrusted. Unlike the
	   XCLIENT command, the RCPT forward parameter needs to be used after
	   the XCLIENT is first issued. */
	if (!smtp_server_connection_is_trusted(rcpt->conn)) {
		smtp_server_reply(cmd, 550, "5.7.14",
				  "Unacceptable "LMTP_RCPT_FORWARD_PARAMETER"= "
				  "parameter: You are not from trusted IP");
		return -1;
	}

	lrcpt->forward_fields = p_strdup(rcpt->pool, str_c(xforward));
	return 0;
}

int cmd_rcpt(void *conn_ctx, struct smtp_server_cmd_ctx *cmd,
	     struct smtp_server_recipient *rcpt)
{
	struct client *client = (struct client *)conn_ctx;
	struct lmtp_recipient *lrcpt;

	lrcpt = lmtp_recipient_create(client, rcpt);

	if (cmd_rcpt_handle_forward_fields(cmd, lrcpt) < 0)
		return -1;

	return client->v.cmd_rcpt(client, cmd, lrcpt);
}

int client_default_cmd_rcpt(struct client *client,
			    struct smtp_server_cmd_ctx *cmd,
			    struct lmtp_recipient *lrcpt)
{
	struct smtp_server_recipient *rcpt = lrcpt->rcpt;
	const char *username, *detail;
	char delim = '\0';
	int ret;

	i_assert(!smtp_address_isnull(rcpt->path));
	if (*rcpt->path->localpart == '\0' && rcpt->path->domain == NULL) {
		smtp_server_recipient_reply(
			rcpt, 550, "5.1.1",
			"Unacceptable TO: Empty path not allowed");
		return -1;
	}

	smtp_address_detail_parse_temp(
		client->unexpanded_lda_set->recipient_delimiter,
		rcpt->path, &username, &delim, &detail);
	i_assert(*username != '\0');

	/* Make user name and detail available in the recipient event. The
	   mail_user event (for local delivery) also adds the user field, but
	   adding it here makes it available to the recipient event in general.
	   Additionally, the auth lookups performed for local and proxy delivery
	   can further override the "user" recipient event when the auth service
	   returns a different user name. In any case, we provide the initial
	   value here.
	 */
	event_add_str(rcpt->event, "user", username);
	if (detail[0] != '\0')
		event_add_str(rcpt->event, "detail", detail);

	if (client->lmtp_set->lmtp_proxy) {
		/* proxied? */
		if ((ret=lmtp_proxy_rcpt(client, cmd, lrcpt,
					 username, detail, delim)) != 0)
			return (ret < 0 ? -1 : 0);
		/* no */
	}

	/* local delivery */
	return lmtp_local_rcpt(client, cmd, lrcpt, username, detail);
}

/*
 * DATA command
 */

static void
cmd_data_create_added_headers(struct client *client,
			      struct smtp_server_cmd_ctx *cmd ATTR_UNUSED,
			      struct smtp_server_transaction *trans)
{
	size_t proxy_offset = 0;
	string_t *str;

	str = t_str_new(512);

	/* Headers for local deliveries only */
	if (client->local != NULL)
		lmtp_local_add_headers(client->local, trans, str);

	/* Headers for local and proxied messages */
	proxy_offset = str_len(str);
	if (client->lmtp_set->lmtp_add_received_header) {
		const struct lmtp_settings *lmtp_set = client->lmtp_set;
		enum smtp_server_trace_rcpt_to_address rcpt_to_address =
			SMTP_SERVER_TRACE_RCPT_TO_ADDRESS_FINAL;

		switch (lmtp_set->parsed_lmtp_hdr_delivery_address) {
		case LMTP_HDR_DELIVERY_ADDRESS_NONE:
			rcpt_to_address =
				SMTP_SERVER_TRACE_RCPT_TO_ADDRESS_NONE;
			break;
		case LMTP_HDR_DELIVERY_ADDRESS_FINAL:
			rcpt_to_address =
				SMTP_SERVER_TRACE_RCPT_TO_ADDRESS_FINAL;
			break;
		case LMTP_HDR_DELIVERY_ADDRESS_ORIGINAL:
			rcpt_to_address =
				SMTP_SERVER_TRACE_RCPT_TO_ADDRESS_ORIGINAL;
			break;
		}

		smtp_server_transaction_write_trace_record(
			str, trans, rcpt_to_address);
	}

	client->state.added_headers_local =
		p_strdup(client->state_pool, str_c(str));
	client->state.added_headers_proxy =
		client->state.added_headers_local + proxy_offset;
}

static int
cmd_data_finish(struct client *client,
		struct smtp_server_cmd_ctx *cmd,
		struct smtp_server_transaction *trans)
{
	struct client_state *state = &client->state;
	struct istream *input_msg;
	int ret;

	i_assert(HAS_ALL_BITS(trans->flags,
			      SMTP_SERVER_TRANSACTION_FLAG_REPLY_PER_RCPT));

	client->state.data_end_timeval = ioloop_timeval;

	/* finish the message */
	input_msg = iostream_temp_finish(&state->mail_data_output,
					 IO_BLOCK_SIZE);

	ret = client->v.cmd_data(client, cmd, trans,
				 input_msg, client->state.data_size);
	i_stream_unref(&input_msg);

	return ret;
}

int cmd_data_continue(void *conn_ctx, struct smtp_server_cmd_ctx *cmd,
		      struct smtp_server_transaction *trans)
{
	struct client *client = (struct client *)conn_ctx;
	struct client_state *state = &client->state;
	struct istream *data_input = state->data_input;
	const unsigned char *data;
	size_t size;
	ssize_t ret;

	i_assert(state->mail_data_output != NULL);

	while ((ret = i_stream_read(data_input)) > 0 || ret == -2) {
		data = i_stream_get_data(data_input, &size);
		if (o_stream_send(state->mail_data_output,
			data, size) != (ssize_t)size) {
			e_error(client->event, "write(%s) failed: %s",
				o_stream_get_name(state->mail_data_output),
				o_stream_get_error(state->mail_data_output));
			smtp_server_reply(cmd, 451, "4.3.0",
				"Temporary internal failure");
			return -1;
		}

		i_stream_skip(data_input, size);

		if (!smtp_server_cmd_data_check_size(cmd))
			return -1;
	}

	if (ret == 0)
		return 0;
	if (ret < 0 && data_input->stream_errno != 0) {
		/* Client probably disconnected */
		return -1;
	}

	/* Current data stream position is the data size */
	client->state.data_size = data_input->v_offset;

	/* The ending "." line was seen. finish delivery. */
	return cmd_data_finish(client, cmd, trans);
}

int cmd_data_begin(void *conn_ctx,
		   struct smtp_server_cmd_ctx *cmd ATTR_UNUSED,
		   struct smtp_server_transaction *trans ATTR_UNUSED,
		   struct istream *data_input)
{
	struct client *client = (struct client *)conn_ctx;
	string_t *path;

	i_assert(client->state.mail_data_output == NULL);

	path = t_str_new(256);
	mail_user_set_get_temp_prefix(path, client->raw_mail_user->set);
	client->state.mail_data_output = 
		iostream_temp_create_named(str_c(path), 0, "(lmtp data)");

	client->state.data_input = data_input;
	return 0;
}

int client_default_cmd_data(struct client *client,
			    struct smtp_server_cmd_ctx *cmd,
			    struct smtp_server_transaction *trans,
			    struct istream *data_input,
			    uoff_t data_size ATTR_UNUSED)
{
	struct client_state *state = &client->state;
	struct istream *input_local, *input_proxy;
	struct istream *inputs[3];

	/* Formulate prepended headers for both local and proxy delivery */
	cmd_data_create_added_headers(client, cmd, trans);

	/* Construct message streams for local and proxy delivery */
	input_local = input_proxy = NULL;
	if (client->local != NULL) {
		inputs[0] = i_stream_create_from_data(
			state->added_headers_local,
			strlen(state->added_headers_local));
		inputs[1] = data_input;
		inputs[2] = NULL;

		input_local = i_stream_create_concat(inputs);
		i_stream_set_name(input_local, "<lmtp DATA local>");
		i_stream_unref(&inputs[0]);
	}
	if (client->proxy != NULL) {
		inputs[0] = i_stream_create_from_data(
			state->added_headers_proxy,
			strlen(state->added_headers_proxy));
		inputs[1] = data_input;
		inputs[2] = NULL;

		input_proxy = i_stream_create_concat(inputs);
		i_stream_set_name(input_proxy, "<lmtp DATA proxy>");
		i_stream_unref(&inputs[0]);
	}

	/* local delivery */
	if (client->local != NULL) {
		lmtp_local_data(client, cmd, trans, input_local);
		i_stream_unref(&input_local);
	}
	/* proxy delivery */
	if (client->proxy != NULL) {
		lmtp_proxy_data(client, cmd, trans, input_proxy);
		i_stream_unref(&input_proxy);
	}
	return 0;
}<|MERGE_RESOLUTION|>--- conflicted
+++ resolved
@@ -67,13 +67,10 @@
 	if (ret == 0)
 		return 0;
 
-<<<<<<< HEAD
-=======
 	/* Drop the parameter */
 	(void)smtp_params_rcpt_drop_extra(&rcpt->params,
 					  LMTP_RCPT_FORWARD_PARAMETER, NULL);
 
->>>>>>> 850e1d67
 	/* Check the real IP rather than the proxied client IP, since XCLIENT
 	   command will update that, thereby making it untrusted. Unlike the
 	   XCLIENT command, the RCPT forward parameter needs to be used after
