/* Copyright (c) 2009-2015 Dovecot authors, see the included COPYING file */

#include "lib.h"
#include "ioloop.h"
#include "array.h"
#include "str.h"
#include "strescape.h"
#include "hostpid.h"
#include "istream.h"
#include "istream-concat.h"
#include "ostream.h"
#include "istream-dot.h"
#include "safe-mkstemp.h"
#include "hex-dec.h"
#include "time-util.h"
#include "var-expand.h"
#include "restrict-access.h"
#include "settings-parser.h"
#include "anvil-client.h"
#include "master-service.h"
#include "master-service-ssl.h"
#include "iostream-ssl.h"
#include "rfc822-parser.h"
#include "message-date.h"
#include "auth-master.h"
#include "mail-storage-service.h"
#include "index/raw/raw-storage.h"
#include "lda-settings.h"
#include "lmtp-settings.h"
#include "mail-namespace.h"
#include "mail-deliver.h"
#include "main.h"
#include "client.h"
#include "commands.h"
#include "lmtp-proxy.h"

#define ERRSTR_TEMP_MAILBOX_FAIL "451 4.3.0 <%s> Temporary internal error"
#define ERRSTR_TEMP_USERDB_FAIL_PREFIX "451 4.3.0 <%s> "
#define ERRSTR_TEMP_USERDB_FAIL \
	ERRSTR_TEMP_USERDB_FAIL_PREFIX "Temporary user lookup failure"

#define LMTP_PROXY_DEFAULT_TIMEOUT_MSECS (1000*30)

static void client_input_data_write(struct client *client);

int cmd_lhlo(struct client *client, const char *args)
{
	struct rfc822_parser_context parser;
	string_t *domain = t_str_new(128);
	const char *p;
	int ret = 0;

	if (*args == '\0') {
		client_send_line(client, "501 Missing hostname");
		return 0;
	}

	/* domain / address-literal */
	rfc822_parser_init(&parser, (const unsigned char *)args, strlen(args),
			   NULL);
	if (*args != '[')
		ret = rfc822_parse_dot_atom(&parser, domain);
	else {
		for (p = args+1; *p != ']'; p++) {
			if (*p == '\\' || *p == '[')
				break;
		}
		if (strcmp(p, "]") != 0)
			ret = -1;
	}
	if (ret < 0) {
		str_truncate(domain, 0);
		str_append(domain, "invalid");
	}

	client_state_reset(client, "LHLO");
	client_send_line(client, "250-%s", client->my_domain);
	if (master_service_ssl_is_enabled(master_service) &&
	    client->ssl_iostream == NULL)
		client_send_line(client, "250-STARTTLS");
	if (client_is_trusted(client))
		client_send_line(client, "250-XCLIENT ADDR PORT TTL TIMEOUT");
	client_send_line(client, "250-8BITMIME");
	client_send_line(client, "250-ENHANCEDSTATUSCODES");
	client_send_line(client, "250 PIPELINING");

	i_free(client->lhlo);
	client->lhlo = i_strdup(str_c(domain));
	client_state_set(client, "LHLO", "");
	return 0;
}

int cmd_starttls(struct client *client)
{
	struct ostream *plain_output = client->output;
	const char *error;

	if (client->ssl_iostream != NULL) {
		o_stream_nsend_str(client->output,
				   "443 5.5.1 TLS is already active.\r\n");
		return 0;
	}

	if (master_service_ssl_init(master_service,
				    &client->input, &client->output,
				    &client->ssl_iostream, &error) < 0) {
		i_error("TLS initialization failed: %s", error);
		o_stream_nsend_str(client->output,
			"454 4.7.0 Internal error, TLS not available.\r\n");
		return 0;
	}
	o_stream_nsend_str(plain_output,
			   "220 2.0.0 Begin TLS negotiation now.\r\n");
	if (ssl_iostream_handshake(client->ssl_iostream) < 0) {
		client_destroy(client, NULL, NULL);
		return -1;
	}
	return 0;
}

static int parse_address(const char *str, const char **address_r,
			 const char **rest_r)
{
	const char *start;

	if (*str++ != '<')
		return -1;
	start = str;
	if (*str == '"') {
		/* "quoted-string"@domain */
		for (str++; *str != '"'; str++) {
			if (*str == '\\')
				str++;
			if (*str == '\0')
				return -1;
		}
		str++;
	}
	for (; *str != '>'; str++) {
		if (*str == '\0' || *str == ' ')
			return -1;
	}
	*address_r = t_strdup_until(start, str);
	if (*str++ != '>')
		return -1;

	if (*str == ' ')
		str++;
	else if (*str != '\0')
		return -1;
	*rest_r = str;
	return 0;
}

static const char *
parse_xtext(struct client *client, const char *value)
{
	const char *p;
	string_t *str;
	unsigned int i;

	p = strchr(value, '+');
	if (p == NULL)
		return p_strdup(client->state_pool, value);

	/*
	   hexchar = ASCII "+" immediately followed by two upper case
		     hexadecimal digits
	*/
	str = t_str_new(128);
	for (i = 0; value[i] != '\0'; i++) {
		if (value[i] == '+' && value[i+1] != '\0' && value[i+2] != '\0') {
			str_append_c(str, hex2dec((const void *)(value+i+1), 2));
			i += 2;
		} else {
			str_append_c(str, value[i]);
		}
	}
	return p_strdup(client->state_pool, str_c(str));
}

int cmd_mail(struct client *client, const char *args)
{
	const char *addr, *const *argv;

	if (client->state.mail_from != NULL) {
		client_send_line(client, "503 5.5.1 MAIL already given");
		return 0;
	}

	if (strncasecmp(args, "FROM:", 5) != 0 ||
	    parse_address(args + 5, &addr, &args) < 0) {
		client_send_line(client, "501 5.5.4 Invalid parameters");
		return 0;
	}

	argv = t_strsplit(args, " ");
	for (; *argv != NULL; argv++) {
		if (strcasecmp(*argv, "BODY=7BIT") == 0)
			client->state.mail_body_7bit = TRUE;
		else if (strcasecmp(*argv, "BODY=8BITMIME") == 0)
			client->state.mail_body_8bitmime = TRUE;
		else {
			client_send_line(client,
				"501 5.5.4 Unsupported options");
			return 0;
		}
	}

	client->state.mail_from = p_strdup(client->state_pool, addr);
	p_array_init(&client->state.rcpt_to, client->state_pool, 64);
	client_send_line(client, "250 2.1.0 OK");
	client_state_set(client, "MAIL FROM", client->state.mail_from);

	client->state.mail_from_timeval = ioloop_timeval;
	return 0;
}

static bool
client_proxy_rcpt_parse_fields(struct lmtp_proxy_rcpt_settings *set,
			       const char *const *args, const char **address)
{
	const char *p, *key, *value;
	bool proxying = FALSE, port_set = FALSE;

	for (; *args != NULL; args++) {
		p = strchr(*args, '=');
		if (p == NULL) {
			key = *args;
			value = "";
		} else {
			key = t_strdup_until(*args, p);
			value = p + 1;
		}

		if (strcmp(key, "proxy") == 0)
			proxying = TRUE;
		else if (strcmp(key, "host") == 0)
			set->host = value;
		else if (strcmp(key, "port") == 0) {
			if (net_str2port(value, &set->port) < 0) {
				i_error("proxy: Invalid port number %s", value);
				return FALSE;
			}
			port_set = TRUE;
		} else if (strcmp(key, "proxy_timeout") == 0) {
			if (str_to_uint(value, &set->timeout_msecs) < 0) {
				i_error("proxy: Invalid proxy_timeout value %s", value);
				return FALSE;
			}
			set->timeout_msecs *= 1000;
		} else if (strcmp(key, "protocol") == 0) {
			if (strcmp(value, "lmtp") == 0)
				set->protocol = LMTP_CLIENT_PROTOCOL_LMTP;
			else if (strcmp(value, "smtp") == 0) {
				set->protocol = LMTP_CLIENT_PROTOCOL_SMTP;
				if (!port_set)
					set->port = 25;
			} else {
				i_error("proxy: Unknown protocol %s", value);
				return FALSE;
			}
		} else if (strcmp(key, "user") == 0 ||
			   strcmp(key, "destuser") == 0) {
			/* changing the username */
			*address = value;
		} else {
			/* just ignore it */
		}
	}
	if (proxying && set->host == NULL) {
		i_error("proxy: host not given");
		return FALSE;
	}
	return proxying;
}

static bool
client_proxy_is_ourself(const struct client *client,
			const struct lmtp_proxy_rcpt_settings *set)
{
	struct ip_addr ip;

	if (set->port != client->local_port)
		return FALSE;

	if (net_addr2ip(set->host, &ip) < 0)
		return FALSE;
	if (!net_ip_compare(&ip, &client->local_ip))
		return FALSE;
	return TRUE;
}

static const char *
address_add_detail(struct client *client, const char *username,
		   const char *detail)
{
	const char *delim = client->unexpanded_lda_set->recipient_delimiter;
	const char *domain;

	domain = strchr(username, '@');
	if (domain == NULL)
		return t_strconcat(username, delim, detail, NULL);
	else {
		username = t_strdup_until(username, domain);
		return t_strconcat(username, delim, detail, domain, NULL);
	}
}

static bool client_proxy_rcpt(struct client *client, const char *address,
			      const char *username, const char *detail,
			      const struct lmtp_recipient_params *params)
{
	struct auth_master_connection *auth_conn;
	struct lmtp_proxy_rcpt_settings set;
	struct auth_user_info info;
	struct mail_storage_service_input input;
	const char *args, *const *fields, *errstr, *orig_username = username;
	pool_t pool;
	int ret;

	memset(&input, 0, sizeof(input));
	input.module = input.service = "lmtp";
	mail_storage_service_init_settings(storage_service, &input);

	memset(&info, 0, sizeof(info));
	info.service = master_service_get_name(master_service);
	info.local_ip = client->local_ip;
	info.remote_ip = client->remote_ip;
	info.local_port = client->local_port;
	info.remote_port = client->remote_port;

	pool = pool_alloconly_create("auth lookup", 1024);
	auth_conn = mail_storage_service_get_auth_conn(storage_service);
	ret = auth_master_pass_lookup(auth_conn, username, &info,
				      pool, &fields);
	if (ret <= 0) {
		errstr = ret < 0 && fields[0] != NULL ? t_strdup(fields[0]) :
			t_strdup_printf(ERRSTR_TEMP_USERDB_FAIL, address);
		pool_unref(&pool);
		if (ret < 0) {
			client_send_line(client, "%s", errstr);
			return TRUE;
		} else {
			/* user not found from passdb. try userdb also. */
			return FALSE;
		}
	}

	memset(&set, 0, sizeof(set));
	set.port = client->local_port;
	set.protocol = LMTP_CLIENT_PROTOCOL_LMTP;
	set.timeout_msecs = LMTP_PROXY_DEFAULT_TIMEOUT_MSECS;
	set.params = *params;

	if (!client_proxy_rcpt_parse_fields(&set, fields, &username)) {
		/* not proxying this user */
		pool_unref(&pool);
		return FALSE;
	}
	if (strcmp(username, orig_username) != 0) {
		/* username changed. change the address as well */
		if (*detail == '\0')
			address = username;
		else
			address = address_add_detail(client, username, detail);
	} else if (client_proxy_is_ourself(client, &set)) {
		i_error("Proxying to <%s> loops to itself", username);
		client_send_line(client, "554 5.4.6 <%s> "
				 "Proxying loops to itself", address);
		pool_unref(&pool);
		return TRUE;
	}

	if (client->proxy_ttl <= 1) {
		i_error("Proxying to <%s> appears to be looping (TTL=0)",
			username);
		client_send_line(client, "554 5.4.6 <%s> "
				 "Proxying appears to be looping (TTL=0)",
				 username);
		pool_unref(&pool);
		return TRUE;
	}
	if (array_count(&client->state.rcpt_to) != 0) {
		client_send_line(client, "451 4.3.0 <%s> "
			"Can't handle mixed proxy/non-proxy destinations",
			address);
		pool_unref(&pool);
		return TRUE;
	}
	if (client->proxy == NULL) {
		struct lmtp_proxy_settings proxy_set;

		memset(&proxy_set, 0, sizeof(proxy_set));
		proxy_set.my_hostname = client->my_domain;
		proxy_set.dns_client_socket_path = dns_client_socket_path;
		proxy_set.session_id = client->state.session_id;
		proxy_set.source_ip = client->remote_ip;
		proxy_set.source_port = client->remote_port;
		proxy_set.proxy_ttl = client->proxy_ttl-1;

		client->proxy = lmtp_proxy_init(&proxy_set, client->output);
		if (client->state.mail_body_8bitmime)
			args = " BODY=8BITMIME";
		else if (client->state.mail_body_7bit)
			args = " BODY=7BIT";
		else
			args = "";
		lmtp_proxy_mail_from(client->proxy, t_strdup_printf(
			"<%s>%s", client->state.mail_from, args));
	}
	if (lmtp_proxy_add_rcpt(client->proxy, address, &set) < 0)
		client_send_line(client, ERRSTR_TEMP_REMOTE_FAILURE);
	else
		client_send_line(client, "250 2.1.5 OK");
	pool_unref(&pool);
	return TRUE;
}

static const char *lmtp_unescape_address(const char *name)
{
	string_t *str;
	const char *p;

	if (*name != '"')
		return name;

	/* quoted-string local-part. drop the quotes unless there's a
	   '@' character inside or there's an error. */
	str = t_str_new(128);
	for (p = name+1; *p != '"'; p++) {
		if (*p == '\0')
			return name;
		if (*p == '\\') {
			if (p[1] == '\0') {
				/* error */
				return name;
			}
			p++;
		}
		if (*p == '@')
			return name;
		str_append_c(str, *p);
	}
	p++;
	if (*p != '@' && *p != '\0')
		return name;

	str_append(str, p);
	return str_c(str);
}

static void rcpt_address_parse(struct client *client, const char *address,
			       const char **username_r, const char **detail_r)
{
	const char *p, *domain;

	*username_r = address;
	*detail_r = "";

	if (*client->unexpanded_lda_set->recipient_delimiter == '\0')
		return;

	domain = strchr(address, '@');
	p = strstr(address, client->unexpanded_lda_set->recipient_delimiter);
	if (p != NULL && (domain == NULL || p < domain)) {
		/* user+detail@domain */
		*username_r = t_strdup_until(*username_r, p);
		if (domain == NULL)
			*detail_r = p+1;
		else {
			*detail_r = t_strdup_until(p+1, domain);
			*username_r = t_strconcat(*username_r, domain, NULL);
		}
	}
}

static void lmtp_address_translate(struct client *client, const char **address)
{
	const char *transpos = client->lmtp_set->lmtp_address_translate;
	const char *p, *nextstr, *addrpos = *address;
	unsigned int len;
	string_t *username, *domain, *dest = NULL;

	if (*transpos == '\0')
		return;

	username = t_str_new(64);
	domain = t_str_new(64);

	/* check that string matches up to the first '%' */
	p = strchr(transpos, '%');
	if (p == NULL)
		len = strlen(transpos);
	else
		len = p-transpos;
	if (strncmp(transpos, addrpos, len) != 0)
		return;
	transpos += len;
	addrpos += len;

	while (*transpos != '\0') {
		switch (transpos[1]) {
		case 'n':
		case 'u':
			dest = username;
			break;
		case 'd':
			dest = domain;
			break;
		default:
			return;
		}
		transpos += 2;

		/* find where the next string starts */
		if (*transpos == '\0') {
			str_append(dest, addrpos);
			break;
		}
		p = strchr(transpos, '%');
		if (p == NULL)
			nextstr = transpos;
		else
			nextstr = t_strdup_until(transpos, p);
		p = strstr(addrpos, nextstr);
		if (p == NULL)
			return;
		str_append_n(dest, addrpos, p-addrpos);

		len = strlen(nextstr);
		transpos += len;
		addrpos = p + len;
	}
	str_append_c(username, '@');
	if (domain != NULL)
		str_append_str(username, domain);
	*address = str_c(username);
}

static int
lmtp_rcpt_to_is_over_quota(struct client *client,
			   const struct mail_recipient *rcpt)
{
	struct mail_user *user;
	struct mail_namespace *ns;
	struct mailbox *box;
	struct mailbox_status status;
	const char *errstr;
	enum mail_error error;
	int ret;

	if (!client->lmtp_set->lmtp_rcpt_check_quota)
		return 0;

	ret = mail_storage_service_next(storage_service,
					rcpt->service_user, &user);
	if (ret < 0)
		return -1;

	ns = mail_namespace_find_inbox(user->namespaces);
	box = mailbox_alloc(ns->list, "INBOX", 0);
	ret = mailbox_get_status(box, STATUS_CHECK_OVER_QUOTA, &status);
	if (ret < 0) {
		errstr = mailbox_get_last_error(box, &error);
		if (error == MAIL_ERROR_NOQUOTA) {
			client_send_line(client, "552 5.2.2 <%s> %s",
					 rcpt->address, errstr);
			ret = 1;
		}
	}
	mailbox_free(&box);
	mail_user_unref(&user);
	return ret;
}

static void rcpt_anvil_lookup_callback(const char *reply, void *context)
{
	struct mail_recipient *rcpt = context;

	i_assert(rcpt->client->state.anvil_queries > 0);

	rcpt->anvil_query = NULL;
	if (reply == NULL) {
		/* lookup failed */
	} else if (str_to_uint(reply, &rcpt->parallel_count) < 0) {
		i_error("Invalid reply from anvil: %s", reply);
	}
	if (--rcpt->client->state.anvil_queries == 0 &&
	    rcpt->client->state.anvil_pending_data_write) {
		/* DATA command was finished, but we were still waiting on
		   anvil before handling any users */
		client_input_data_write(rcpt->client);
	}
}

static void lmtp_anvil_init(void)
{
	if (anvil == NULL) {
		const char *path = t_strdup_printf("%s/anvil", base_dir);
		anvil = anvil_client_init(path, NULL, 0);
	}
}

int cmd_rcpt(struct client *client, const char *args)
{
	struct mail_recipient *rcpt;
	struct mail_storage_service_input input;
	const char *params, *address, *username, *detail, *prefix;
	const char *const *argv;
	const char *error = NULL;
	int ret = 0;

	if (client->state.mail_from == NULL) {
		client_send_line(client, "503 5.5.1 MAIL needed first");
		return 0;
	}

	if (strncasecmp(args, "TO:", 3) != 0 ||
	    parse_address(args + 3, &address, &params) < 0) {
		client_send_line(client, "501 5.5.4 Invalid parameters");
		return 0;
	}

	rcpt = p_new(client->state_pool, struct mail_recipient, 1);
	rcpt->client = client;
	address = lmtp_unescape_address(address);

	argv = t_strsplit(params, " ");
	for (; *argv != NULL; argv++) {
		if (strncasecmp(*argv, "ORCPT=", 6) == 0) {
			rcpt->params.dsn_orcpt = parse_xtext(client, *argv + 6);
		} else {
			client_send_line(client, "501 5.5.4 Unsupported options");
			return 0;
		}
	}
	rcpt_address_parse(client, address, &username, &detail);

	client_state_set(client, "RCPT TO", address);

	if (client->lmtp_set->lmtp_proxy) {
		if (client_proxy_rcpt(client, address, username, detail,
				      &rcpt->params))
			return 0;
	}

	memset(&input, 0, sizeof(input));
	input.module = input.service = "lmtp";
	input.username = username;
	input.local_ip = client->local_ip;
	input.remote_ip = client->remote_ip;
	input.local_port = client->local_port;
	input.remote_port = client->remote_port;
	input.session_id = client->state.session_id;

	ret = mail_storage_service_lookup(storage_service, &input,
					  &rcpt->service_user, &error);

	if (ret < 0) {
		prefix = t_strdup_printf(ERRSTR_TEMP_USERDB_FAIL_PREFIX,
					 username);
		client_send_line(client, "%s%s", prefix, error);
		return 0;
	}
	if (ret == 0) {
		client_send_line(client,
				 "550 5.1.1 <%s> User doesn't exist: %s",
				 address, username);
		return 0;
	}
	if (client->proxy != NULL) {
		/* NOTE: if this restriction is ever removed, we'll also need
		   to send different message bodies to local and proxy
		   (with and without Return-Path: header) */
		client_send_line(client, "451 4.3.0 <%s> "
			"Can't handle mixed proxy/non-proxy destinations",
			address);
		return 0;
	}

	lmtp_address_translate(client, &address);

	rcpt->address = p_strdup(client->state_pool, address);
	rcpt->detail = p_strdup(client->state_pool, detail);
	if ((ret = lmtp_rcpt_to_is_over_quota(client, rcpt)) < 0) {
		client_send_line(client, ERRSTR_TEMP_MAILBOX_FAIL,
				 rcpt->address);
		return 0;
	}
	if (ret == 0) {
		array_append(&client->state.rcpt_to, &rcpt, 1);
		client_send_line(client, "250 2.1.5 OK");
	}

	if (client->lmtp_set->lmtp_user_concurrency_limit > 0) {
		const char *query = t_strconcat("LOOKUP\t",
			master_service_get_name(master_service),
			"/", str_tabescape(username), NULL);
		lmtp_anvil_init();
<<<<<<< HEAD
		rcpt->anvil_query = anvil_client_query(anvil, query,
					rcpt_anvil_lookup_callback, rcpt);
		if (rcpt->anvil_query != NULL)
			client->state.anvil_queries++;
=======
		client->state.anvil_queries++;
		rcpt->anvil_query = anvil_client_query(anvil, query,
					rcpt_anvil_lookup_callback, rcpt);
>>>>>>> 146ef570
	}
	return 0;
}

int cmd_quit(struct client *client, const char *args ATTR_UNUSED)
{
	client_send_line(client, "221 2.0.0 OK");
	/* don't log the (state name) for successful QUITs */
	i_info("Disconnect from %s: Successful quit", client_remote_id(client));
	client->disconnected = TRUE;
	client_destroy(client, NULL, NULL);
	return -1;
}

int cmd_vrfy(struct client *client, const char *args ATTR_UNUSED)
{
	client_send_line(client, "252 2.3.3 Try RCPT instead");
	return 0;
}

int cmd_rset(struct client *client, const char *args ATTR_UNUSED)
{
	client_state_reset(client, "RSET");
	client_send_line(client, "250 2.0.0 OK");
	return 0;
}

int cmd_noop(struct client *client, const char *args ATTR_UNUSED)
{
	client_send_line(client, "250 2.0.0 OK");
	return 0;
}

static bool orcpt_get_valid_rfc822(const char *orcpt, const char **addr_r)
{
	if (orcpt == NULL || strncasecmp(orcpt, "rfc822;", 7) != 0)
		return FALSE;
	/* FIXME: we should verify the address further */
	*addr_r = orcpt + 7;
	return TRUE;
}

static int
client_deliver(struct client *client, const struct mail_recipient *rcpt,
	       struct mail *src_mail, struct mail_deliver_session *session)
{
	struct mail_deliver_context dctx;
	struct mail_storage *storage;
	const struct mail_storage_service_input *input;
	const struct mail_storage_settings *mail_set;
	struct lda_settings *lda_set;
	struct mail_namespace *ns;
	struct setting_parser_context *set_parser;
	struct timeval delivery_time_started;
	void **sets;
	const char *line, *error, *username;
	string_t *str;
	enum mail_error mail_error;
	int ret;

	i_assert(client->state.anvil_queries == 0);

	input = mail_storage_service_user_get_input(rcpt->service_user);
	username = t_strdup(input->username);

	if (client->lmtp_set->lmtp_user_concurrency_limit > 0 &&
	    rcpt->parallel_count >= client->lmtp_set->lmtp_user_concurrency_limit) {
		client_send_line(client, ERRSTR_TEMP_USERDB_FAIL_PREFIX
				 "Too many concurrent deliveries for user",
				 rcpt->address);
		return -1;
	}

	mail_set = mail_storage_service_user_get_mail_set(rcpt->service_user);
	set_parser = mail_storage_service_user_get_settings_parser(rcpt->service_user);
	if (client->proxy_timeout_secs > 0 &&
	    (mail_set->mail_max_lock_timeout == 0 ||
	     mail_set->mail_max_lock_timeout > client->proxy_timeout_secs)) {
		/* set lock timeout waits to be less than when proxy has
		   advertised that it's going to timeout the connection.
		   this avoids duplicate deliveries in case the delivery
		   succeeds after the proxy has already disconnected from us. */
		line = t_strdup_printf("mail_max_lock_timeout=%u",
				       client->proxy_timeout_secs <= 1 ? 1 :
				       client->proxy_timeout_secs-1);
		if (settings_parse_line(set_parser, line) < 0)
			i_unreached();
	}

	/* get the timestamp before user is created, since it starts the I/O */
	io_loop_time_refresh();
	delivery_time_started = ioloop_timeval;

	client_state_set(client, "DATA", username);
	i_set_failure_prefix("lmtp(%s, %s): ", my_pid, username);
	if (mail_storage_service_next(storage_service, rcpt->service_user,
				      &client->state.dest_user) < 0) {
		client_send_line(client, ERRSTR_TEMP_MAILBOX_FAIL,
				 rcpt->address);
		return -1;
	}
	str = t_str_new(256);
	var_expand(str, client->state.dest_user->set->mail_log_prefix,
		   mail_user_var_expand_table(client->state.dest_user));
	i_set_failure_prefix("%s", str_c(str));

	sets = mail_storage_service_user_get_set(rcpt->service_user);
	lda_set = sets[1];
	settings_var_expand(&lda_setting_parser_info, lda_set, client->pool,
		mail_user_var_expand_table(client->state.dest_user));

	memset(&dctx, 0, sizeof(dctx));
	dctx.session = session;
	dctx.pool = session->pool;
	dctx.set = lda_set;
	dctx.timeout_secs = LDA_SUBMISSION_TIMEOUT_SECS;
	dctx.session_id = client->state.session_id;
	dctx.src_mail = src_mail;
	dctx.src_envelope_sender = client->state.mail_from;
	dctx.dest_user = client->state.dest_user;
	dctx.session_time_msecs =
		timeval_diff_msecs(&client->state.data_end_timeval,
				   &client->state.mail_from_timeval);
	dctx.delivery_time_started = delivery_time_started;

	if (orcpt_get_valid_rfc822(rcpt->params.dsn_orcpt, &dctx.dest_addr)) {
		/* used ORCPT */
	} else if (*dctx.set->lda_original_recipient_header != '\0') {
		dctx.dest_addr = mail_deliver_get_address(src_mail,
				dctx.set->lda_original_recipient_header);
	}
	if (dctx.dest_addr == NULL)
		dctx.dest_addr = rcpt->address;
	dctx.final_dest_addr = rcpt->address;
	if (*rcpt->detail == '\0' ||
	    !client->lmtp_set->lmtp_save_to_detail_mailbox)
		dctx.dest_mailbox_name = "INBOX";
	else {
		ns = mail_namespace_find_inbox(dctx.dest_user->namespaces);
		dctx.dest_mailbox_name =
			t_strconcat(ns->prefix, rcpt->detail, NULL);
	}

	dctx.save_dest_mail = array_count(&client->state.rcpt_to) > 1 &&
		client->state.first_saved_mail == NULL;

	if (client->lmtp_set->lmtp_user_concurrency_limit > 0) {
		master_service_anvil_send(master_service, t_strconcat(
			"CONNECT\t", my_pid, "\t", master_service_get_name(master_service),
			"/", username, "\n", NULL));
	}
	if (mail_deliver(&dctx, &storage) == 0) {
		if (dctx.dest_mail != NULL) {
			i_assert(client->state.first_saved_mail == NULL);
			client->state.first_saved_mail = dctx.dest_mail;
		}
		client_send_line(client, "250 2.0.0 <%s> %s Saved",
				 rcpt->address, client->state.session_id);
		ret = 0;
	} else if (dctx.tempfail_error != NULL) {
		client_send_line(client, "451 4.2.0 <%s> %s",
				 rcpt->address, dctx.tempfail_error);
		ret = -1;
	} else if (storage != NULL) {
		error = mail_storage_get_last_error(storage, &mail_error);
		if (mail_error == MAIL_ERROR_NOQUOTA) {
			client_send_line(client, "%s <%s> %s",
					 dctx.set->quota_full_tempfail ?
					 "452 4.2.2" : "552 5.2.2",
					 rcpt->address, error);
		} else {
			client_send_line(client, "451 4.2.0 <%s> %s",
					 rcpt->address, error);
		}
		ret = -1;
	} else {
		/* This shouldn't happen */
		i_error("BUG: Saving failed to unknown storage");
		client_send_line(client, ERRSTR_TEMP_MAILBOX_FAIL,
				 rcpt->address);
		ret = -1;
	}
	if (client->lmtp_set->lmtp_user_concurrency_limit > 0) {
		master_service_anvil_send(master_service, t_strconcat(
			"DISCONNECT\t", my_pid, "\t", master_service_get_name(master_service),
			"/", username, "\n", NULL));
	}
	return ret;
}

static bool client_deliver_next(struct client *client, struct mail *src_mail,
				struct mail_deliver_session *session)
{
	struct mail_recipient *const *rcpts;
	unsigned int count;
	int ret;

	rcpts = array_get(&client->state.rcpt_to, &count);
	while (client->state.rcpt_idx < count) {
		ret = client_deliver(client, rcpts[client->state.rcpt_idx],
				     src_mail, session);
		client_state_set(client, "DATA", "");
		i_set_failure_prefix("lmtp(%s): ", my_pid);

		client->state.rcpt_idx++;
		if (ret == 0)
			return TRUE;
		/* failed. try the next one. */
		if (client->state.dest_user != NULL)
			mail_user_unref(&client->state.dest_user);
	}
	return FALSE;
}

static void client_rcpt_fail_all(struct client *client)
{
	struct mail_recipient *const *rcptp;

	array_foreach(&client->state.rcpt_to, rcptp) {
		client_send_line(client, ERRSTR_TEMP_MAILBOX_FAIL,
				 (*rcptp)->address);
	}
}

static struct istream *client_get_input(struct client *client)
{
	struct client_state *state = &client->state;
	struct istream *cinput, *inputs[3];

	inputs[0] = i_stream_create_from_data(state->added_headers,
					      strlen(state->added_headers));

	if (state->mail_data_output != NULL) {
		o_stream_unref(&state->mail_data_output);
		inputs[1] = i_stream_create_fd(state->mail_data_fd,
					       MAIL_READ_FULL_BLOCK_SIZE,
					       FALSE);
		i_stream_set_init_buffer_size(inputs[1],
					      MAIL_READ_FULL_BLOCK_SIZE);
	} else {
		inputs[1] = i_stream_create_from_data(state->mail_data->data,
						      state->mail_data->used);
	}
	inputs[2] = NULL;

	cinput = i_stream_create_concat(inputs);
	i_stream_set_name(cinput, "<lmtp DATA>");
	i_stream_unref(&inputs[0]);
	i_stream_unref(&inputs[1]);
	return cinput;
}

static int client_open_raw_mail(struct client *client, struct istream *input)
{
	static const char *wanted_headers[] = {
		"From", "To", "Message-ID", "Subject", "Return-Path",
		NULL
	};
	struct mailbox *box;
	struct mailbox_transaction_context *trans;
	struct mailbox_header_lookup_ctx *headers_ctx;
	enum mail_error error;

	if (raw_mailbox_alloc_stream(client->raw_mail_user, input,
				     (time_t)-1, client->state.mail_from,
				     &box) < 0) {
		i_error("Can't open delivery mail as raw: %s",
			mailbox_get_last_error(box, &error));
		mailbox_free(&box);
		client_rcpt_fail_all(client);
		return -1;
	}

	trans = mailbox_transaction_begin(box, 0);

	headers_ctx = mailbox_header_lookup_init(box, wanted_headers);
	client->state.raw_mail = mail_alloc(trans, 0, headers_ctx);
	mailbox_header_lookup_unref(&headers_ctx);
	mail_set_seq(client->state.raw_mail, 1);
	return 0;
}

static void
client_input_data_write_local(struct client *client, struct istream *input)
{
	struct mail_deliver_session *session;
	struct mail *src_mail;
	uid_t old_uid, first_uid = (uid_t)-1;

	if (client_open_raw_mail(client, input) < 0)
		return;

	session = mail_deliver_session_init();
	old_uid = geteuid();
	src_mail = client->state.raw_mail;
	while (client_deliver_next(client, src_mail, session)) {
		if (client->state.first_saved_mail == NULL ||
		    client->state.first_saved_mail == src_mail)
			mail_user_unref(&client->state.dest_user);
		else {
			/* use the first saved message to save it elsewhere too.
			   this might allow hard linking the files. */
			client->state.dest_user = NULL;
			src_mail = client->state.first_saved_mail;
			first_uid = geteuid();
			i_assert(first_uid != 0);
		}
	}
	mail_deliver_session_deinit(&session);

	if (client->state.first_saved_mail != NULL) {
		struct mail *mail = client->state.first_saved_mail;
		struct mailbox_transaction_context *trans = mail->transaction;
		struct mailbox *box = trans->box;
		struct mail_user *user = box->storage->user;

		/* just in case these functions are going to write anything,
		   change uid back to user's own one */
		if (first_uid != old_uid) {
			if (seteuid(0) < 0)
				i_fatal("seteuid(0) failed: %m");
			if (seteuid(first_uid) < 0)
				i_fatal("seteuid() failed: %m");
		}

		mail_free(&mail);
		mailbox_transaction_rollback(&trans);
		mailbox_free(&box);
		mail_user_unref(&user);
	}

	if (old_uid == 0) {
		/* switch back to running as root, since that's what we're
		   practically doing anyway. it's also important in case we
		   lose e.g. config connection and need to reconnect to it. */
		if (seteuid(0) < 0)
			i_fatal("seteuid(0) failed: %m");
		/* enable core dumping again. we need to chdir also to
		   root-owned directory to get core dumps. */
		restrict_access_allow_coredumps(TRUE);
		if (chdir(base_dir) < 0)
			i_error("chdir(%s) failed: %m", base_dir);
	}
}

static void client_input_data_finish(struct client *client)
{
	client_io_reset(client);
	client_state_reset(client, "DATA finished");
	if (i_stream_have_bytes_left(client->input))
		client_input_handle(client);
}

static void client_proxy_finish(void *context)
{
	struct client *client = context;

	lmtp_proxy_deinit(&client->proxy);
	client_input_data_finish(client);
}

static const char *client_get_added_headers(struct client *client)
{
	string_t *str = t_str_new(200);
	void **sets;
	const struct lmtp_settings *lmtp_set;
	const char *host, *rcpt_to = NULL;

	if (array_count(&client->state.rcpt_to) == 1) {
		struct mail_recipient *const *rcptp =
			array_idx(&client->state.rcpt_to, 0);

		sets = mail_storage_service_user_get_set((*rcptp)->service_user);
		lmtp_set = sets[2];

		switch (lmtp_set->parsed_lmtp_hdr_delivery_address) {
		case LMTP_HDR_DELIVERY_ADDRESS_NONE:
			break;
		case LMTP_HDR_DELIVERY_ADDRESS_FINAL:
			rcpt_to = (*rcptp)->address;
			break;
		case LMTP_HDR_DELIVERY_ADDRESS_ORIGINAL:
			if (!orcpt_get_valid_rfc822((*rcptp)->params.dsn_orcpt,
						    &rcpt_to))
				rcpt_to = (*rcptp)->address;
			break;
		}
	}

	/* don't set Return-Path when proxying so it won't get added twice */
	if (array_count(&client->state.rcpt_to) > 0) {
		str_printfa(str, "Return-Path: <%s>\r\n",
			    client->state.mail_from);
		if (rcpt_to != NULL)
			str_printfa(str, "Delivered-To: %s\r\n", rcpt_to);
	}

	str_printfa(str, "Received: from %s", client->lhlo);
	host = net_ip2addr(&client->remote_ip);
	if (host[0] != '\0')
		str_printfa(str, " ([%s])", host);
	str_append(str, "\r\n");
	if (client->ssl_iostream != NULL) {
		str_printfa(str, "\t(using %s)\r\n",
			    ssl_iostream_get_security_string(client->ssl_iostream));
	}
	str_printfa(str, "\tby %s ("PACKAGE_NAME") with LMTP id %s",
		    client->my_domain, client->state.session_id);

	str_append(str, "\r\n\t");
	if (rcpt_to != NULL)
		str_printfa(str, "for <%s>", rcpt_to);
	str_printfa(str, "; %s\r\n", message_date_create(ioloop_time));
	return str_c(str);
}

static void client_input_data_write(struct client *client)
{
	struct istream *input;

	/* stop handling client input until saving/proxying is finished */
	if (client->to_idle != NULL)
		timeout_remove(&client->to_idle);
	io_remove(&client->io);
	i_stream_destroy(&client->dot_input);

	client->state.data_end_timeval = ioloop_timeval;

	input = client_get_input(client);
	if (array_count(&client->state.rcpt_to) != 0)
		client_input_data_write_local(client, input);
	if (client->proxy != NULL) {
		client_state_set(client, "DATA", "proxying");
		lmtp_proxy_start(client->proxy, input,
				 client_proxy_finish, client);
	} else {
		client_input_data_finish(client);
	}
	i_stream_unref(&input);
}

static int client_input_add_file(struct client *client,
				 const unsigned char *data, size_t size)
{
	struct client_state *state = &client->state;
	string_t *path;
	ssize_t ret;
	int fd;

	if (state->mail_data_output != NULL) {
		/* continue writing to file */
		if (o_stream_send(state->mail_data_output,
				  data, size) != (ssize_t)size)
			return -1;
		return 0;
	}

	/* move everything to a temporary file. */
	path = t_str_new(256);
	mail_user_set_get_temp_prefix(path, client->raw_mail_user->set);
	fd = safe_mkstemp_hostpid(path, 0600, (uid_t)-1, (gid_t)-1);
	if (fd == -1) {
		i_error("Temp file creation to %s failed: %m", str_c(path));
		return -1;
	}

	/* we just want the fd, unlink it */
	if (i_unlink(str_c(path)) < 0) {
		/* shouldn't happen.. */
		i_close_fd(&fd);
		return -1;
	}

	state->mail_data_fd = fd;
	state->mail_data_output = o_stream_create_fd_file(fd, 0, FALSE);
	o_stream_cork(state->mail_data_output);

	ret = o_stream_send(state->mail_data_output,
			    state->mail_data->data, state->mail_data->used);
	if (ret != (ssize_t)state->mail_data->used)
		return -1;
	if (o_stream_send(client->state.mail_data_output,
			  data, size) != (ssize_t)size)
		return -1;
	return 0;
}

static int
client_input_add(struct client *client, const unsigned char *data, size_t size)
{
	if (client->state.mail_data->used + size <=
	    CLIENT_MAIL_DATA_MAX_INMEMORY_SIZE &&
	    client->state.mail_data_output == NULL) {
		buffer_append(client->state.mail_data, data, size);
		return 0;
	} else {
		return client_input_add_file(client, data, size);
	}
}

static void client_input_data_handle(struct client *client)
{
	const unsigned char *data;
	size_t size;
	ssize_t ret;

	while ((ret = i_stream_read(client->dot_input)) > 0 || ret == -2) {
		data = i_stream_get_data(client->dot_input, &size);
		if (client_input_add(client, data, size) < 0) {
			client_destroy(client, "451 4.3.0",
				       "Temporary internal failure");
			return;
		}
		i_stream_skip(client->dot_input, size);
	}
	if (ret == 0)
		return;

	if (!client->dot_input->eof) {
		/* client probably disconnected */
		client_destroy(client, NULL, NULL);
		return;
	}

	if (client->state.anvil_queries == 0)
		client_input_data_write(client);
	else
		client->state.anvil_pending_data_write = TRUE;
}

static void client_input_data(struct client *client)
{
	if (client_input_read(client) < 0)
		return;

	client_input_data_handle(client);
}

int cmd_data(struct client *client, const char *args ATTR_UNUSED)
{
	if (client->state.mail_from == NULL) {
		client_send_line(client, "503 5.5.1 MAIL needed first");
		return 0;
	}
	if (array_count(&client->state.rcpt_to) == 0 && client->proxy == NULL) {
		client_send_line(client, "554 5.5.1 No valid recipients");
		return 0;
	}

	client->state.added_headers =
		p_strdup(client->state_pool, client_get_added_headers(client));

	i_assert(client->state.mail_data == NULL);
	client->state.mail_data = buffer_create_dynamic(default_pool, 1024*64);

	i_assert(client->dot_input == NULL);
	client->dot_input = i_stream_create_dot(client->input, TRUE);
	client_send_line(client, "354 OK");
	/* send the DATA reply immediately before we start handling any data */
	o_stream_uncork(client->output);

	io_remove(&client->io);
	client_state_set(client, "DATA", "");
	client->io = io_add(client->fd_in, IO_READ, client_input_data, client);
	client_input_data_handle(client);
	return -1;
}

int cmd_xclient(struct client *client, const char *args)
{
	const char *const *tmp;
	struct ip_addr remote_ip;
	in_port_t remote_port = 0;
	unsigned int ttl = UINT_MAX, timeout_secs = 0;
	bool args_ok = TRUE;

	if (!client_is_trusted(client)) {
		client_send_line(client, "550 You are not from trusted IP");
		return 0;
	}
	remote_ip.family = 0;
	for (tmp = t_strsplit(args, " "); *tmp != NULL; tmp++) {
		if (strncasecmp(*tmp, "ADDR=", 5) == 0) {
			if (net_addr2ip(*tmp + 5, &remote_ip) < 0)
				args_ok = FALSE;
		} else if (strncasecmp(*tmp, "PORT=", 5) == 0) {
			if (net_str2port(*tmp + 5, &remote_port) < 0)
				args_ok = FALSE;
		} else if (strncasecmp(*tmp, "TTL=", 4) == 0) {
			if (str_to_uint(*tmp + 4, &ttl) < 0)
				args_ok = FALSE;
		} else if (strncasecmp(*tmp, "TIMEOUT=", 8) == 0) {
			if (str_to_uint(*tmp + 8, &timeout_secs) < 0)
				args_ok = FALSE;
		}
	}
	if (!args_ok) {
		client_send_line(client, "501 Invalid parameters");
		return 0;
	}

	/* args ok, set them and reset the state */
	client_state_reset(client, "XCLIENT");
	if (remote_ip.family != 0)
		client->remote_ip = remote_ip;
	if (remote_port != 0)
		client->remote_port = remote_port;
	if (ttl != UINT_MAX)
		client->proxy_ttl = ttl;
	client->proxy_timeout_secs = timeout_secs;
	client_send_line(client, "220 %s %s", client->my_domain,
			 client->lmtp_set->login_greeting);
	return 0;
}<|MERGE_RESOLUTION|>--- conflicted
+++ resolved
@@ -698,16 +698,9 @@
 			master_service_get_name(master_service),
 			"/", str_tabescape(username), NULL);
 		lmtp_anvil_init();
-<<<<<<< HEAD
-		rcpt->anvil_query = anvil_client_query(anvil, query,
-					rcpt_anvil_lookup_callback, rcpt);
-		if (rcpt->anvil_query != NULL)
-			client->state.anvil_queries++;
-=======
 		client->state.anvil_queries++;
 		rcpt->anvil_query = anvil_client_query(anvil, query,
 					rcpt_anvil_lookup_callback, rcpt);
->>>>>>> 146ef570
 	}
 	return 0;
 }
