--- conflicted
+++ resolved
@@ -515,19 +515,6 @@
 			return 0;
 	}
 
-<<<<<<< HEAD
-	if (client->proxy != NULL) {
-		/* NOTE: if this restriction is ever removed, we'll also need
-		   to send different message bodies to local and proxy
-		   (with and without Return-Path: header) */
-		client_send_line(client, "451 4.3.0 <%s> "
-			"Can't handle mixed proxy/non-proxy destinations",
-			address);
-		return 0;
-	}
-
-=======
->>>>>>> 9741bd86
 	memset(&input, 0, sizeof(input));
 	input.module = input.service = "lmtp";
 	input.username = username;
