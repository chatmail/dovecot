/* Copyright (c) 2009-2018 Dovecot authors, see the included COPYING file */

#include "lmtp-common.h"
#include "istream.h"
#include "istream-sized.h"
#include "ostream.h"
#include "iostream-ssl.h"
#include "str.h"
#include "time-util.h"
#include "smtp-common.h"
#include "smtp-params.h"
#include "smtp-address.h"
#include "smtp-client.h"
#include "smtp-client-connection.h"
#include "smtp-client-transaction.h"
#include "auth-master.h"
#include "master-service-ssl-settings.h"
#include "mail-storage-service.h"
#include "lda-settings.h"
#include "lmtp-recipient.h"
#include "lmtp-proxy.h"

#define LMTP_MAX_REPLY_SIZE 4096
#define LMTP_PROXY_DEFAULT_TIMEOUT_MSECS (1000*125)

enum lmtp_proxy_ssl_flags {
	/* Use SSL/TLS enabled */
	PROXY_SSL_FLAG_YES	= 0x01,
	/* Don't do SSL handshake immediately after connected */
	PROXY_SSL_FLAG_STARTTLS	= 0x02,
	/* Don't require that the received certificate is valid */
	PROXY_SSL_FLAG_ANY_CERT	= 0x04
};

struct lmtp_proxy_rcpt_settings {
	enum smtp_protocol protocol;
	const char *host;
	struct ip_addr hostip, source_ip;
	in_port_t port;
	enum lmtp_proxy_ssl_flags ssl_flags;
	unsigned int timeout_msecs;
	struct smtp_params_rcpt params;

	bool proxy_not_trusted:1;
};

struct lmtp_proxy_recipient {
	struct lmtp_recipient *rcpt;
	struct lmtp_proxy_connection *conn;

	struct smtp_address *address;

	bool rcpt_to_failed:1;
	bool data_reply_received:1;
};

struct lmtp_proxy_connection {
	struct lmtp_proxy *proxy;
	struct lmtp_proxy_rcpt_settings set;
	char *host;

	struct smtp_client_transaction *lmtp_trans;
	struct istream *data_input;
	struct timeout *to;

	bool finished:1;
	bool failed:1;
};

struct lmtp_proxy {
	struct client *client;

	struct smtp_server_transaction *trans;

	struct smtp_client *lmtp_client;

	ARRAY(struct lmtp_proxy_connection *) connections;
	ARRAY(struct lmtp_proxy_recipient *) rcpt_to;
	unsigned int next_data_reply_idx;

	struct timeout *to_finish;
	struct istream *data_input;

	unsigned int max_timeout_msecs;

	bool finished:1;
};

static void
lmtp_proxy_data_cb(const struct smtp_reply *reply,
		   struct lmtp_proxy_recipient *lprcpt);

/*
 * LMTP proxy
 */

static struct lmtp_proxy *
lmtp_proxy_init(struct client *client,
		struct smtp_server_transaction *trans)
{
	struct smtp_client_settings lmtp_set;
	struct lmtp_proxy *proxy;

	proxy = i_new(struct lmtp_proxy, 1);
	proxy->client = client;
	proxy->trans = trans;
	i_array_init(&proxy->rcpt_to, 32);
	i_array_init(&proxy->connections, 32);

	i_zero(&lmtp_set);
	lmtp_set.my_hostname = client->my_domain;
	lmtp_set.dns_client_socket_path = dns_client_socket_path;
	lmtp_set.max_reply_size = LMTP_MAX_REPLY_SIZE;
	lmtp_set.rawlog_dir = client->lmtp_set->lmtp_proxy_rawlog_dir;

	smtp_server_connection_get_proxy_data(client->conn,
					      &lmtp_set.proxy_data);
	lmtp_set.proxy_data.source_ip = client->remote_ip;
	lmtp_set.proxy_data.source_port = client->remote_port;
	if (lmtp_set.proxy_data.ttl_plus_1 == 0)
		lmtp_set.proxy_data.ttl_plus_1 = LMTP_PROXY_DEFAULT_TTL + 1;
	else
		lmtp_set.proxy_data.ttl_plus_1--;
	lmtp_set.event_parent = client->event;

	proxy->lmtp_client = smtp_client_init(&lmtp_set);

	return proxy;
}

static void
lmtp_proxy_connection_deinit(struct lmtp_proxy_connection *conn)
{
	if (conn->lmtp_trans != NULL)
		smtp_client_transaction_destroy(&conn->lmtp_trans);
	timeout_remove(&conn->to);
	i_stream_unref(&conn->data_input);
	i_free(conn->host);
	i_free(conn);
}

void lmtp_proxy_deinit(struct lmtp_proxy **_proxy)
{
	struct lmtp_proxy *proxy = *_proxy;
	struct lmtp_proxy_connection *const *conns;

	*_proxy = NULL;

	array_foreach(&proxy->connections, conns)
		lmtp_proxy_connection_deinit(*conns);

	smtp_client_deinit(&proxy->lmtp_client);
	i_stream_unref(&proxy->data_input);
	timeout_remove(&proxy->to_finish);
	array_free(&proxy->rcpt_to);
	array_free(&proxy->connections);
	i_free(proxy);
}

static void
lmtp_proxy_mail_cb(const struct smtp_reply *proxy_reply ATTR_UNUSED,
		   struct lmtp_proxy_connection *conn ATTR_UNUSED)
{
	/* nothing */
}

static void
lmtp_proxy_connection_finish(struct lmtp_proxy_connection *conn)
{
	conn->finished = TRUE;
	conn->lmtp_trans = NULL;
}

static void
lmtp_proxy_connection_init_ssl(struct lmtp_proxy_connection *conn,
			       struct ssl_iostream_settings *ssl_set_r,
			       enum smtp_client_connection_ssl_mode *ssl_mode_r)
{
	const struct master_service_ssl_settings *master_ssl_set;

	i_zero(ssl_set_r);
	*ssl_mode_r = SMTP_CLIENT_SSL_MODE_NONE;

	if ((conn->set.ssl_flags & PROXY_SSL_FLAG_YES) == 0)
		return;

	master_ssl_set = master_service_ssl_settings_get(master_service);
	master_service_ssl_settings_to_iostream_set(
		master_ssl_set, pool_datastack_create(),
		MASTER_SERVICE_SSL_SETTINGS_TYPE_CLIENT, ssl_set_r);
	if ((conn->set.ssl_flags & PROXY_SSL_FLAG_ANY_CERT) != 0)
		ssl_set_r->allow_invalid_cert = TRUE;

	if ((conn->set.ssl_flags & PROXY_SSL_FLAG_STARTTLS) == 0)
		*ssl_mode_r = SMTP_CLIENT_SSL_MODE_IMMEDIATE;
	else
		*ssl_mode_r = SMTP_CLIENT_SSL_MODE_STARTTLS;
}

static struct lmtp_proxy_connection *
lmtp_proxy_get_connection(struct lmtp_proxy *proxy,
			  const struct lmtp_proxy_rcpt_settings *set)
{
	struct smtp_client_settings lmtp_set;
	struct smtp_client_connection *lmtp_conn;
	struct smtp_server_transaction *trans = proxy->trans;
	struct lmtp_proxy_connection *const *conns, *conn;
	enum smtp_client_connection_ssl_mode ssl_mode;
	struct ssl_iostream_settings ssl_set;

	i_assert(set->timeout_msecs > 0);

	array_foreach(&proxy->connections, conns) {
		conn = *conns;

		if (conn->set.protocol == set->protocol &&
		    conn->set.port == set->port &&
		    strcmp(conn->set.host, set->host) == 0 &&
		    net_ip_compare(&conn->set.hostip, &set->hostip) &&
		    net_ip_compare(&conn->set.source_ip, &set->source_ip) &&
		    conn->set.ssl_flags == set->ssl_flags)
			return conn;
	}

	conn = i_new(struct lmtp_proxy_connection, 1);
	conn->proxy = proxy;
	conn->set.protocol = set->protocol;
	conn->set.hostip = set->hostip;
	conn->host = i_strdup(set->host);
	conn->set.host = conn->host;
	conn->set.source_ip = set->source_ip;
	conn->set.port = set->port;
	conn->set.ssl_flags = set->ssl_flags;
	conn->set.timeout_msecs = set->timeout_msecs;
	array_push_back(&proxy->connections, &conn);

	lmtp_proxy_connection_init_ssl(conn, &ssl_set, &ssl_mode);

	i_zero(&lmtp_set);
	lmtp_set.my_ip = conn->set.source_ip;
	lmtp_set.ssl = &ssl_set;
	lmtp_set.peer_trusted = !conn->set.proxy_not_trusted;
	lmtp_set.forced_capabilities = SMTP_CAPABILITY__ORCPT;
	lmtp_set.mail_send_broken_path = TRUE;

	if (conn->set.hostip.family != 0) {
		lmtp_conn = smtp_client_connection_create_ip(proxy->lmtp_client,
			set->protocol, &conn->set.hostip, conn->set.port,
			conn->set.host, ssl_mode, &lmtp_set);
	} else {
		lmtp_conn = smtp_client_connection_create(proxy->lmtp_client,
			set->protocol, conn->set.host, conn->set.port,
			ssl_mode, &lmtp_set);
	}
	smtp_client_connection_connect(lmtp_conn, NULL, NULL);

	conn->lmtp_trans = smtp_client_transaction_create(lmtp_conn,
		trans->mail_from, &trans->params, 0,
		lmtp_proxy_connection_finish, conn);
	smtp_client_connection_unref(&lmtp_conn);

	smtp_client_transaction_start(conn->lmtp_trans,
				      lmtp_proxy_mail_cb, conn);

	if (proxy->max_timeout_msecs < set->timeout_msecs)
		proxy->max_timeout_msecs = set->timeout_msecs;
	return conn;
}

static bool
lmtp_proxy_handle_reply(struct lmtp_proxy_recipient *lprcpt,
			const struct smtp_reply *reply,
			struct smtp_reply *reply_r)
{
	struct smtp_server_recipient *rcpt = lprcpt->rcpt->rcpt;

	*reply_r = *reply;

	if (!smtp_reply_is_remote(reply) ||
		reply->status == SMTP_CLIENT_COMMAND_ERROR_CONNECTION_CLOSED) {
		const char *detail = "";

		switch (reply->status) {
		case SMTP_CLIENT_COMMAND_ERROR_ABORTED:
			break;
		case SMTP_CLIENT_COMMAND_ERROR_HOST_LOOKUP_FAILED:
			detail = " (DNS lookup)";
			break;
		case SMTP_CLIENT_COMMAND_ERROR_CONNECT_FAILED:
		case SMTP_CLIENT_COMMAND_ERROR_AUTH_FAILED:
			detail = " (connect)";
			break;
		case SMTP_CLIENT_COMMAND_ERROR_CONNECTION_LOST:
		case SMTP_CLIENT_COMMAND_ERROR_CONNECTION_CLOSED:
			detail = " (connection lost)";
			break;
		case SMTP_CLIENT_COMMAND_ERROR_BAD_REPLY:
			detail = " (bad reply)";
			break;
		case SMTP_CLIENT_COMMAND_ERROR_TIMED_OUT:
			detail = " (timed out)";
			break;
		default:
			break;
		}

		smtp_server_command_fail(rcpt->cmd->cmd, 451, "4.4.0",
					 "Remote server not answering%s",
					 detail);
		return FALSE;
	}

	if (!smtp_reply_has_enhanced_code(reply)) {
		reply_r->enhanced_code =
			SMTP_REPLY_ENH_CODE(reply->status / 100, 0, 0);
	}
	return TRUE;
}

/*
 * RCPT command
 */

static bool
lmtp_proxy_rcpt_parse_fields(struct lmtp_recipient *lrcpt,
			     struct lmtp_proxy_rcpt_settings *set,
			     const char *const *args, const char **address)
{
	struct smtp_server_recipient *rcpt = lrcpt->rcpt;
	const char *p, *key, *value;
	bool proxying = FALSE, port_set = FALSE;

	for (; *args != NULL; args++) {
		p = strchr(*args, '=');
		if (p == NULL) {
			key = *args;
			value = "";
		} else {
			key = t_strdup_until(*args, p);
			value = p + 1;
		}

		if (strcmp(key, "proxy") == 0)
			proxying = TRUE;
		else if (strcmp(key, "host") == 0)
			set->host = value;
		else if (strcmp(key, "hostip") == 0) {
			if (net_addr2ip(value, &set->hostip) < 0) {
				e_error(rcpt->event,
					"proxy: Invalid hostip %s", value);
				return FALSE;
			}
		} else if (strcmp(key, "source_ip") == 0) {
			if (net_addr2ip(value, &set->source_ip) < 0) {
				e_error(rcpt->event,
					"proxy: Invalid source_ip %s", value);
				return FALSE;
			}
		} else if (strcmp(key, "port") == 0) {
			if (net_str2port(value, &set->port) < 0) {
				e_error(rcpt->event,
					"proxy: Invalid port number %s", value);
				return FALSE;
			}
			port_set = TRUE;
		} else if (strcmp(key, "proxy_timeout") == 0) {
			if (str_to_uint(value, &set->timeout_msecs) < 0) {
				e_error(rcpt->event,"proxy: "
					"Invalid proxy_timeout value %s", value);
				return FALSE;
			}
			set->timeout_msecs *= 1000;
		} else if (strcmp(key, "proxy_not_trusted") == 0) {
			set->proxy_not_trusted = TRUE;
		} else if (strcmp(key, "protocol") == 0) {
			if (strcmp(value, "lmtp") == 0) {
				set->protocol = SMTP_PROTOCOL_LMTP;
				if (!port_set)
					set->port = 24;
			} else if (strcmp(value, "smtp") == 0) {
				set->protocol = SMTP_PROTOCOL_SMTP;
				if (!port_set)
					set->port = 25;
			} else {
				e_error(rcpt->event,
					"proxy: Unknown protocol %s", value);
				return FALSE;
			}
		} else if (strcmp(key, "ssl") == 0) {
			set->ssl_flags |= PROXY_SSL_FLAG_YES;
			if (strcmp(value, "any-cert") == 0)
				set->ssl_flags |= PROXY_SSL_FLAG_ANY_CERT;
		} else if (strcmp(key, "starttls") == 0) {
			set->ssl_flags |= PROXY_SSL_FLAG_YES |
				PROXY_SSL_FLAG_STARTTLS;
			if (strcmp(value, "any-cert") == 0)
				set->ssl_flags |= PROXY_SSL_FLAG_ANY_CERT;
		} else if (strcmp(key, "user") == 0 ||
			   strcmp(key, "destuser") == 0) {
			/* changing the username */
			*address = value;
		} else {
			/* just ignore it */
		}
	}
	if (proxying && set->host == NULL) {
		e_error(rcpt->event, "proxy: host not given");
		return FALSE;
	}
	return proxying;
}

static bool
lmtp_proxy_is_ourself(const struct client *client,
		      const struct lmtp_proxy_rcpt_settings *set)
{
	struct ip_addr ip;

	if (set->port != client->local_port)
		return FALSE;

	if (set->hostip.family != 0)
		ip = set->hostip;
	else {
		if (net_addr2ip(set->host, &ip) < 0)
			return FALSE;
	}
	if (!net_ip_compare(&ip, &client->local_ip))
		return FALSE;
	return TRUE;
}

static void
lmtp_proxy_rcpt_approved(struct smtp_server_recipient *rcpt ATTR_UNUSED,
			 struct lmtp_proxy_recipient *lprcpt)
{
	struct client *client = lprcpt->rcpt->client;

	/* add to proxy recipients */
	array_push_back(&client->proxy->rcpt_to, &lprcpt);
}

static void
lmtp_proxy_rcpt_cb(const struct smtp_reply *proxy_reply,
		   struct lmtp_proxy_recipient *lprcpt)
{
	struct smtp_server_recipient *rcpt = lprcpt->rcpt->rcpt;
	struct smtp_reply reply;

	if (!lmtp_proxy_handle_reply(lprcpt, proxy_reply, &reply))
		return;

	if (smtp_reply_is_success(proxy_reply)) {
		/* if backend accepts it, we accept it too */

		/* the default 2.0.0 code won't do */
		if (!smtp_reply_has_enhanced_code(proxy_reply))
			reply.enhanced_code = SMTP_REPLY_ENH_CODE(2, 1, 0);
	}

	/* forward reply */
	smtp_server_recipient_reply_forward(rcpt, &reply);
}

int lmtp_proxy_rcpt(struct client *client,
		    struct smtp_server_cmd_ctx *cmd,
		    struct lmtp_recipient *lrcpt,
		    const char *username, const char *detail,
		    char delim)
{
	struct auth_master_connection *auth_conn;
	struct lmtp_proxy_rcpt_settings set;
	struct lmtp_proxy_connection *conn;
	struct smtp_server_recipient *rcpt = lrcpt->rcpt;
	struct lmtp_proxy_recipient *lprcpt;
	struct smtp_server_transaction *trans;
	struct smtp_address *address = rcpt->path;
	struct auth_user_info info;
	struct mail_storage_service_input input;
	const char *const *fields, *errstr, *orig_username = username;
	struct smtp_proxy_data proxy_data;
	struct smtp_address *user;
	struct smtp_client_transaction_rcpt *relay_rcpt;
	struct smtp_params_rcpt *rcpt_params = &rcpt->params;
	pool_t auth_pool;
	int ret;

	trans = smtp_server_connection_get_transaction(cmd->conn);
	i_assert(trans != NULL); /* MAIL command is synchronous */

	i_zero(&input);
	input.module = input.service = "lmtp";
	mail_storage_service_init_settings(storage_service, &input);

	i_zero(&info);
	info.service = master_service_get_name(master_service);
	info.local_ip = client->local_ip;
	info.real_local_ip = client->real_local_ip;
	info.remote_ip = client->remote_ip;
	info.real_remote_ip = client->real_remote_ip;
	info.local_port = client->local_port;
	info.real_local_port = client->real_local_port;
	info.remote_port = client->remote_port;
	info.real_remote_port = client->real_remote_port;

	// FIXME: make this async
	auth_pool = pool_alloconly_create("auth lookup", 1024);
	auth_conn = mail_storage_service_get_auth_conn(storage_service);
	ret = auth_master_pass_lookup(auth_conn, username, &info,
				      auth_pool, &fields);
	if (ret <= 0) {
		errstr = ret < 0 && fields[0] != NULL ?
			t_strdup(fields[0]) : "Temporary user lookup failure";
		pool_unref(&auth_pool);
		if (ret < 0) {
			smtp_server_recipient_reply(rcpt, 451, "4.3.0", "%s",
						    errstr);
			return -1;
		} else {
			/* user not found from passdb. revert to local delivery */
			return 0;
		}
	}

	i_zero(&set);
	set.port = client->local_port;
	set.protocol = SMTP_PROTOCOL_LMTP;
	set.timeout_msecs = LMTP_PROXY_DEFAULT_TIMEOUT_MSECS;

	if (!lmtp_proxy_rcpt_parse_fields(lrcpt, &set, fields, &username)) {
		/* not proxying this user */
		pool_unref(&auth_pool);
		return 0;
	}
	if (strcmp(username, orig_username) != 0) {
		/* the existing "user" event field is overridden with the new
		   user name, while old username is available as "orig_user" */
		event_add_str(rcpt->event, "user", username);
		event_add_str(rcpt->event, "orig_user", orig_username);

		if (smtp_address_parse_username(pool_datastack_create(),
						username, &user, &errstr) < 0) {
			e_error(rcpt->event, "%s: "
				"Username `%s' returned by passdb lookup is not a valid SMTP address",
				orig_username, username);
			smtp_server_recipient_reply(
				rcpt, 550, "5.3.5",
				"Internal user lookup failure");
			pool_unref(&auth_pool);
			return -1;
		}
		/* username changed. change the address as well */
		if (*detail == '\0') {
			address = user;
		} else {
			address = smtp_address_add_detail_temp(user, detail, delim);
		}
	} else if (lmtp_proxy_is_ourself(client, &set)) {
		e_error(rcpt->event, "Proxying to <%s> loops to itself",
			username);
		smtp_server_recipient_reply(rcpt, 554, "5.4.6",
					    "Proxying loops to itself");
		pool_unref(&auth_pool);
		return -1;
	}

	smtp_server_connection_get_proxy_data(cmd->conn, &proxy_data);
	if (proxy_data.ttl_plus_1 == 1) {
		e_error(rcpt->event,
			"Proxying to <%s> appears to be looping (TTL=0)",
			username);
		smtp_server_recipient_reply(rcpt, 554, "5.4.6",
					    "Proxying appears to be looping "
					    "(TTL=0)");
		pool_unref(&auth_pool);
		return -1;
	}

	if (client->proxy == NULL)
		client->proxy = lmtp_proxy_init(client, trans);

	/* Add an ORCPT parameter when passdb changed the username (and
	   therefore the RCPT address changed) and there is no ORCPT parameter
	   yet. */
	if (!smtp_params_rcpt_has_orcpt(rcpt_params) &&
	    !smtp_address_equals(address, rcpt->path)) {
		pool_t pool = pool_datastack_create();
		rcpt_params = p_new(pool, struct smtp_params_rcpt, 1);
		smtp_params_rcpt_copy(pool, rcpt_params, &rcpt->params);
		smtp_params_rcpt_set_orcpt(rcpt_params, pool, rcpt->path);
	}

	conn = lmtp_proxy_get_connection(client->proxy, &set);
	pool_unref(&auth_pool);

	lprcpt = p_new(rcpt->pool, struct lmtp_proxy_recipient, 1);
	lprcpt->rcpt = lrcpt;
	lprcpt->address = smtp_address_clone(rcpt->pool, address);
	lprcpt->conn = conn;

	lrcpt->type = LMTP_RECIPIENT_TYPE_PROXY;
	lrcpt->backend_context = lprcpt;

	smtp_server_recipient_add_hook(
		rcpt, SMTP_SERVER_RECIPIENT_HOOK_APPROVED,
		lmtp_proxy_rcpt_approved, lprcpt);

	relay_rcpt = smtp_client_transaction_add_pool_rcpt(
		conn->lmtp_trans, rcpt->pool, address, rcpt_params,
		lmtp_proxy_rcpt_cb, lprcpt);
	smtp_client_transaction_rcpt_set_data_callback(
		relay_rcpt, lmtp_proxy_data_cb, lprcpt);
	return 1;
}

/*
 * DATA command
 */

static void
lmtp_proxy_data_cb(const struct smtp_reply *proxy_reply,
		   struct lmtp_proxy_recipient *lprcpt)
{
	struct lmtp_proxy_connection *conn = lprcpt->conn;
	struct smtp_server_recipient *rcpt = lprcpt->rcpt->rcpt;
	struct lmtp_proxy *proxy = conn->proxy;
	struct smtp_server_transaction *trans = proxy->trans;
	struct smtp_address *address = lprcpt->address;
	const struct smtp_client_transaction_times *times =
		smtp_client_transaction_get_times(conn->lmtp_trans);
	unsigned int rcpt_index = rcpt->index;
	struct smtp_reply reply;
	string_t *msg;

	/* compose log message */
	msg = t_str_new(128);
	str_printfa(msg, "%s: ", trans->id);
	if (smtp_reply_is_success(proxy_reply))
		str_append(msg, "Sent message to");
	else
		str_append(msg, "Failed to send message to");
	str_printfa(msg, " <%s> at %s:%u: %s (%u/%u at %u ms)",
		    smtp_address_encode(address),
		    conn->set.host, conn->set.port,
		    smtp_reply_log(proxy_reply),
		    rcpt_index + 1, array_count(&trans->rcpt_to),
		    timeval_diff_msecs(&ioloop_timeval, &times->started));

	/* handle reply */
	if (smtp_reply_is_success(proxy_reply)) {
		/* if backend accepts it, we accept it too */
		e_info(rcpt->event, "%s", str_c(msg));

		/* substitute our own success message */
		smtp_reply_printf(&reply, 250, "%s Saved", trans->id);
		/* do let the enhanced code through */
		if (!smtp_reply_has_enhanced_code(proxy_reply))
			reply.enhanced_code = SMTP_REPLY_ENH_CODE(2, 0, 0);
		else
			reply.enhanced_code = proxy_reply->enhanced_code;

	} else {
		if (smtp_reply_is_remote(proxy_reply)) {
			/* The problem isn't with the proxy, it's with the
			   remote side. so the remote side will log an error,
			   while for us this is just an info event */
			e_info(rcpt->event, "%s", str_c(msg));
		} else {
			e_error(rcpt->event, "%s", str_c(msg));
		}

		if (!lmtp_proxy_handle_reply(lprcpt, proxy_reply, &reply))
			return;
	}

	/* forward reply */
	smtp_server_recipient_reply_forward(rcpt, &reply);
}

static void
lmtp_proxy_data_dummy_cb(const struct smtp_reply *proxy_reply ATTR_UNUSED,
			 struct lmtp_proxy_connection *conn ATTR_UNUSED)
{
	/* nothing */
}

void lmtp_proxy_data(struct client *client,
		     struct smtp_server_cmd_ctx *cmd ATTR_UNUSED,
		     struct smtp_server_transaction *trans ATTR_UNUSED,
		     struct istream *data_input)
{
	struct lmtp_proxy *proxy = client->proxy;
	struct lmtp_proxy_connection *const *conns;
	uoff_t size;

	i_assert(data_input->seekable);
	i_assert(proxy->data_input == NULL);

<<<<<<< HEAD
=======
	client_update_data_state(client, "proxying");

>>>>>>> aa13c86b
	proxy->data_input = data_input;
	i_stream_ref(proxy->data_input);
	if (i_stream_get_size(proxy->data_input, TRUE, &size) < 0) {
		e_error(client->event,
			"i_stream_get_size(data_input) failed: %s",
			i_stream_get_error(proxy->data_input));
		size = (uoff_t)-1;
	}

	/* create the data_input streams first */
	array_foreach(&proxy->connections, conns) {
		struct lmtp_proxy_connection *conn = *conns;

		if (conn->finished) {
			/* this connection had already failed */
			continue;
		}

		if (size == (uoff_t)-1)
			conn->data_input = i_stream_create_limit(data_input, (uoff_t)-1);
		else
			conn->data_input = i_stream_create_sized(data_input, size);
	}
	/* now that all the streams are created, start reading them
	   (reading them earlier could have caused the data_input parent's
	   offset to change) */
	array_foreach(&proxy->connections, conns) {
		struct lmtp_proxy_connection *conn = *conns;

		if (conn->finished) {
			/* this connection had already failed */
			continue;
		}

		smtp_client_transaction_set_timeout(conn->lmtp_trans,
			proxy->max_timeout_msecs);
		smtp_client_transaction_send(conn->lmtp_trans,
			conn->data_input,
			lmtp_proxy_data_dummy_cb, conn);
	}
}<|MERGE_RESOLUTION|>--- conflicted
+++ resolved
@@ -696,11 +696,8 @@
 	i_assert(data_input->seekable);
 	i_assert(proxy->data_input == NULL);
 
-<<<<<<< HEAD
-=======
 	client_update_data_state(client, "proxying");
 
->>>>>>> aa13c86b
 	proxy->data_input = data_input;
 	i_stream_ref(proxy->data_input);
 	if (i_stream_get_size(proxy->data_input, TRUE, &size) < 0) {
