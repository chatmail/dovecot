/* Copyright (c) 2009-2018 Dovecot authors, see the included COPYING file */

#include "lmtp-common.h"
#include "istream.h"
#include "istream-sized.h"
#include "ostream.h"
#include "iostream-ssl.h"
#include "str.h"
#include "strescape.h"
#include "time-util.h"
#include "smtp-common.h"
#include "smtp-params.h"
#include "smtp-address.h"
#include "smtp-client.h"
#include "smtp-client-connection.h"
#include "smtp-client-transaction.h"
#include "auth-master.h"
#include "master-service-ssl-settings.h"
#include "mail-storage-service.h"
#include "lda-settings.h"
#include "lmtp-recipient.h"
#include "lmtp-proxy.h"

#define LMTP_MAX_REPLY_SIZE 4096
#define LMTP_PROXY_DEFAULT_TIMEOUT_MSECS (1000*125)

enum lmtp_proxy_ssl_flags {
	/* Use SSL/TLS enabled */
	PROXY_SSL_FLAG_YES	= 0x01,
	/* Don't do SSL handshake immediately after connected */
	PROXY_SSL_FLAG_STARTTLS	= 0x02,
	/* Don't require that the received certificate is valid */
	PROXY_SSL_FLAG_ANY_CERT	= 0x04
};

struct lmtp_proxy_rcpt_settings {
	enum smtp_protocol protocol;
	const char *host;
	struct ip_addr hostip, source_ip;
	in_port_t port;
	enum lmtp_proxy_ssl_flags ssl_flags;
	unsigned int timeout_msecs;
	struct smtp_params_rcpt params;

	bool proxy_not_trusted:1;
};

struct lmtp_proxy_recipient {
	struct lmtp_recipient *rcpt;
	struct lmtp_proxy_connection *conn;

	struct smtp_address *address;

	const unsigned char *forward_fields;
	size_t forward_fields_size;

	bool rcpt_to_failed:1;
	bool data_reply_received:1;
};

struct lmtp_proxy_connection {
	struct lmtp_proxy *proxy;
	struct lmtp_proxy_rcpt_settings set;
	char *host;

	struct smtp_client_connection *lmtp_conn;
	struct smtp_client_transaction *lmtp_trans;
	struct istream *data_input;
	struct timeout *to;

	bool finished:1;
	bool failed:1;
};

struct lmtp_proxy {
	struct client *client;

	struct smtp_server_transaction *trans;

	struct smtp_client *lmtp_client;

	ARRAY(struct lmtp_proxy_connection *) connections;
	ARRAY(struct lmtp_proxy_recipient *) rcpt_to;
	unsigned int next_data_reply_idx;

	struct timeout *to_finish;
	struct istream *data_input;

	unsigned int max_timeout_msecs;

	bool finished:1;
};

static void
lmtp_proxy_data_cb(const struct smtp_reply *reply,
		   struct lmtp_proxy_recipient *lprcpt);

/*
 * LMTP proxy
 */

static struct lmtp_proxy *
lmtp_proxy_init(struct client *client,
		struct smtp_server_transaction *trans)
{
	const char *extra_capabilities[] = {
		LMTP_RCPT_FORWARD_CAPABILITY,
		NULL };
	struct smtp_client_settings lmtp_set;
	struct lmtp_proxy *proxy;

	proxy = i_new(struct lmtp_proxy, 1);
	proxy->client = client;
	proxy->trans = trans;
	i_array_init(&proxy->rcpt_to, 32);
	i_array_init(&proxy->connections, 32);

	i_zero(&lmtp_set);
	lmtp_set.my_hostname = client->my_domain;
	lmtp_set.extra_capabilities = extra_capabilities;
	lmtp_set.dns_client_socket_path = dns_client_socket_path;
	lmtp_set.max_reply_size = LMTP_MAX_REPLY_SIZE;
	lmtp_set.rawlog_dir = client->lmtp_set->lmtp_proxy_rawlog_dir;

	smtp_server_connection_get_proxy_data(client->conn,
					      &lmtp_set.proxy_data);
	lmtp_set.proxy_data.source_ip = client->remote_ip;
	lmtp_set.proxy_data.source_port = client->remote_port;
	if (lmtp_set.proxy_data.ttl_plus_1 == 0)
		lmtp_set.proxy_data.ttl_plus_1 = LMTP_PROXY_DEFAULT_TTL + 1;
	else
		lmtp_set.proxy_data.ttl_plus_1--;
	lmtp_set.event_parent = client->event;

	proxy->lmtp_client = smtp_client_init(&lmtp_set);

	return proxy;
}

static void
lmtp_proxy_connection_deinit(struct lmtp_proxy_connection *conn)
{
	if (conn->lmtp_trans != NULL)
		smtp_client_transaction_destroy(&conn->lmtp_trans);
	if (conn->lmtp_conn != NULL)
		smtp_client_connection_close(&conn->lmtp_conn);
	timeout_remove(&conn->to);
	i_stream_unref(&conn->data_input);
	i_free(conn->host);
	i_free(conn);
}

void lmtp_proxy_deinit(struct lmtp_proxy **_proxy)
{
	struct lmtp_proxy *proxy = *_proxy;
	struct lmtp_proxy_connection *conn;

	*_proxy = NULL;

	array_foreach_elem(&proxy->connections, conn)
		lmtp_proxy_connection_deinit(conn);

	smtp_client_deinit(&proxy->lmtp_client);
	i_stream_unref(&proxy->data_input);
	timeout_remove(&proxy->to_finish);
	array_free(&proxy->rcpt_to);
	array_free(&proxy->connections);
	i_free(proxy);
}

static void
lmtp_proxy_mail_cb(const struct smtp_reply *proxy_reply ATTR_UNUSED,
		   struct lmtp_proxy_connection *conn ATTR_UNUSED)
{
	/* nothing */
}

static void
lmtp_proxy_connection_finish(struct lmtp_proxy_connection *conn)
{
	conn->finished = TRUE;
	conn->lmtp_trans = NULL;
}

static void
lmtp_proxy_connection_init_ssl(struct lmtp_proxy_connection *conn,
			       struct ssl_iostream_settings *ssl_set_r,
			       enum smtp_client_connection_ssl_mode *ssl_mode_r)
{
	const struct master_service_ssl_settings *master_ssl_set;

	i_zero(ssl_set_r);
	*ssl_mode_r = SMTP_CLIENT_SSL_MODE_NONE;

	if ((conn->set.ssl_flags & PROXY_SSL_FLAG_YES) == 0)
		return;

	master_ssl_set = master_service_ssl_settings_get(master_service);
	master_service_ssl_settings_to_iostream_set(
		master_ssl_set, pool_datastack_create(),
		MASTER_SERVICE_SSL_SETTINGS_TYPE_CLIENT, ssl_set_r);
	if ((conn->set.ssl_flags & PROXY_SSL_FLAG_ANY_CERT) != 0)
		ssl_set_r->allow_invalid_cert = TRUE;

	if ((conn->set.ssl_flags & PROXY_SSL_FLAG_STARTTLS) == 0)
		*ssl_mode_r = SMTP_CLIENT_SSL_MODE_IMMEDIATE;
	else
		*ssl_mode_r = SMTP_CLIENT_SSL_MODE_STARTTLS;
}

static bool
lmtp_proxy_connection_has_rcpt_forward(struct lmtp_proxy_connection *conn)
{
	const struct smtp_capability_extra *cap_extra =
		smtp_client_connection_get_extra_capability(
			conn->lmtp_conn, LMTP_RCPT_FORWARD_CAPABILITY);

	return (cap_extra != NULL);
}

static struct lmtp_proxy_connection *
lmtp_proxy_get_connection(struct lmtp_proxy *proxy,
			  const struct lmtp_proxy_rcpt_settings *set)
{
	static const char *rcpt_param_extensions[] =
		{ LMTP_RCPT_FORWARD_PARAMETER, NULL };
	static const struct smtp_client_capability_extra cap_rcpt_forward = {
		.name = LMTP_RCPT_FORWARD_CAPABILITY,
		.rcpt_param_extensions = rcpt_param_extensions,
	};
	struct smtp_client_settings lmtp_set;
	struct smtp_server_transaction *trans = proxy->trans;
	struct lmtp_proxy_connection *conn;
	enum smtp_client_connection_ssl_mode ssl_mode;
	struct ssl_iostream_settings ssl_set;

	i_assert(set->timeout_msecs > 0);

	array_foreach_elem(&proxy->connections, conn) {
		if (conn->set.protocol == set->protocol &&
		    conn->set.port == set->port &&
		    strcmp(conn->set.host, set->host) == 0 &&
		    net_ip_compare(&conn->set.hostip, &set->hostip) &&
		    net_ip_compare(&conn->set.source_ip, &set->source_ip) &&
		    conn->set.ssl_flags == set->ssl_flags)
			return conn;
	}

	conn = i_new(struct lmtp_proxy_connection, 1);
	conn->proxy = proxy;
	conn->set.protocol = set->protocol;
	conn->set.hostip = set->hostip;
	conn->host = i_strdup(set->host);
	conn->set.host = conn->host;
	conn->set.source_ip = set->source_ip;
	conn->set.port = set->port;
	conn->set.ssl_flags = set->ssl_flags;
	conn->set.timeout_msecs = set->timeout_msecs;
	array_push_back(&proxy->connections, &conn);

	lmtp_proxy_connection_init_ssl(conn, &ssl_set, &ssl_mode);

	i_zero(&lmtp_set);
	lmtp_set.my_ip = conn->set.source_ip;
	lmtp_set.ssl = &ssl_set;
	lmtp_set.peer_trusted = !conn->set.proxy_not_trusted;
	lmtp_set.forced_capabilities = SMTP_CAPABILITY__ORCPT;
	lmtp_set.mail_send_broken_path = TRUE;

	if (conn->set.hostip.family != 0) {
		conn->lmtp_conn = smtp_client_connection_create_ip(
			proxy->lmtp_client, set->protocol,
			&conn->set.hostip, conn->set.port,
			conn->set.host, ssl_mode, &lmtp_set);
	} else {
		conn->lmtp_conn = smtp_client_connection_create(
			proxy->lmtp_client, set->protocol,
			conn->set.host, conn->set.port,
			ssl_mode, &lmtp_set);
	}
<<<<<<< HEAD
	smtp_client_connection_accept_extra_capability(
		conn->lmtp_conn, LMTP_RCPT_FORWARD_CAPABILITY);
=======
	smtp_client_connection_accept_extra_capability(conn->lmtp_conn,
						       &cap_rcpt_forward);
>>>>>>> 850e1d67
	smtp_client_connection_connect(conn->lmtp_conn, NULL, NULL);

	conn->lmtp_trans = smtp_client_transaction_create(
		conn->lmtp_conn, trans->mail_from, &trans->params, 0,
		lmtp_proxy_connection_finish, conn);

	smtp_client_transaction_start(conn->lmtp_trans,
				      lmtp_proxy_mail_cb, conn);

	if (proxy->max_timeout_msecs < set->timeout_msecs)
		proxy->max_timeout_msecs = set->timeout_msecs;
	return conn;
}

static bool
lmtp_proxy_handle_reply(struct lmtp_proxy_recipient *lprcpt,
			const struct smtp_reply *reply,
			struct smtp_reply *reply_r)
{
	struct smtp_server_recipient *rcpt = lprcpt->rcpt->rcpt;

	*reply_r = *reply;

	if (!smtp_reply_is_remote(reply) ||
		reply->status == SMTP_CLIENT_COMMAND_ERROR_CONNECTION_CLOSED) {
		const char *detail = "";

		switch (reply->status) {
		case SMTP_CLIENT_COMMAND_ERROR_ABORTED:
			break;
		case SMTP_CLIENT_COMMAND_ERROR_HOST_LOOKUP_FAILED:
			detail = " (DNS lookup)";
			break;
		case SMTP_CLIENT_COMMAND_ERROR_CONNECT_FAILED:
		case SMTP_CLIENT_COMMAND_ERROR_AUTH_FAILED:
			detail = " (connect)";
			break;
		case SMTP_CLIENT_COMMAND_ERROR_CONNECTION_LOST:
		case SMTP_CLIENT_COMMAND_ERROR_CONNECTION_CLOSED:
			detail = " (connection lost)";
			break;
		case SMTP_CLIENT_COMMAND_ERROR_BAD_REPLY:
			detail = " (bad reply)";
			break;
		case SMTP_CLIENT_COMMAND_ERROR_TIMED_OUT:
			detail = " (timed out)";
			break;
		default:
			break;
		}

		smtp_server_command_fail(rcpt->cmd->cmd, 451, "4.4.0",
					 "Remote server not answering%s",
					 detail);
		return FALSE;
	}

	if (!smtp_reply_has_enhanced_code(reply)) {
		reply_r->enhanced_code =
			SMTP_REPLY_ENH_CODE(reply->status / 100, 0, 0);
	}
	return TRUE;
}

/*
 * RCPT command
 */

static bool
lmtp_proxy_rcpt_parse_fields(struct lmtp_recipient *lrcpt,
			     struct lmtp_proxy_rcpt_settings *set,
			     const char *const *args, const char **address)
{
	struct smtp_server_recipient *rcpt = lrcpt->rcpt;
	const char *p, *key, *value;
	bool proxying = FALSE, port_set = FALSE;

	for (; *args != NULL; args++) {
		p = strchr(*args, '=');
		if (p == NULL) {
			key = *args;
			value = "";
		} else {
			key = t_strdup_until(*args, p);
			value = p + 1;
		}

		if (strcmp(key, "proxy") == 0)
			proxying = TRUE;
		else if (strcmp(key, "host") == 0)
			set->host = value;
		else if (strcmp(key, "hostip") == 0) {
			if (net_addr2ip(value, &set->hostip) < 0) {
				e_error(rcpt->event,
					"proxy: Invalid hostip %s", value);
				return FALSE;
			}
		} else if (strcmp(key, "source_ip") == 0) {
			if (net_addr2ip(value, &set->source_ip) < 0) {
				e_error(rcpt->event,
					"proxy: Invalid source_ip %s", value);
				return FALSE;
			}
		} else if (strcmp(key, "port") == 0) {
			if (net_str2port(value, &set->port) < 0) {
				e_error(rcpt->event,
					"proxy: Invalid port number %s", value);
				return FALSE;
			}
			port_set = TRUE;
		} else if (strcmp(key, "proxy_timeout") == 0) {
			if (str_to_uint(value, &set->timeout_msecs) < 0) {
				e_error(rcpt->event,"proxy: "
					"Invalid proxy_timeout value %s", value);
				return FALSE;
			}
			set->timeout_msecs *= 1000;
		} else if (strcmp(key, "proxy_not_trusted") == 0) {
			set->proxy_not_trusted = TRUE;
		} else if (strcmp(key, "protocol") == 0) {
			if (strcmp(value, "lmtp") == 0) {
				set->protocol = SMTP_PROTOCOL_LMTP;
				if (!port_set)
					set->port = 24;
			} else if (strcmp(value, "smtp") == 0) {
				set->protocol = SMTP_PROTOCOL_SMTP;
				if (!port_set)
					set->port = 25;
			} else {
				e_error(rcpt->event,
					"proxy: Unknown protocol %s", value);
				return FALSE;
			}
		} else if (strcmp(key, "ssl") == 0) {
			set->ssl_flags |= PROXY_SSL_FLAG_YES;
			if (strcmp(value, "any-cert") == 0)
				set->ssl_flags |= PROXY_SSL_FLAG_ANY_CERT;
		} else if (strcmp(key, "starttls") == 0) {
			set->ssl_flags |= PROXY_SSL_FLAG_YES |
				PROXY_SSL_FLAG_STARTTLS;
			if (strcmp(value, "any-cert") == 0)
				set->ssl_flags |= PROXY_SSL_FLAG_ANY_CERT;
		} else if (strcmp(key, "user") == 0 ||
			   strcmp(key, "destuser") == 0) {
			/* Changing the username */
			*address = value;
		} else {
			/* Just ignore it */
		}
	}
	if (proxying && set->host == NULL) {
		e_error(rcpt->event, "proxy: host not given");
		return FALSE;
	}
	return proxying;
}

static bool
lmtp_proxy_is_ourself(const struct client *client,
		      const struct lmtp_proxy_rcpt_settings *set)
{
	struct ip_addr ip;

	if (set->port != client->local_port)
		return FALSE;

	if (set->hostip.family != 0)
		ip = set->hostip;
	else {
		if (net_addr2ip(set->host, &ip) < 0)
			return FALSE;
	}
	if (!net_ip_compare(&ip, &client->local_ip))
		return FALSE;
	return TRUE;
}

static void
lmtp_proxy_rcpt_approved(struct smtp_server_recipient *rcpt ATTR_UNUSED,
			 struct lmtp_proxy_recipient *lprcpt)
{
	struct client *client = lprcpt->rcpt->client;

	/* Add to proxy recipients */
	array_push_back(&client->proxy->rcpt_to, &lprcpt);
}

static void
lmtp_proxy_rcpt_cb(const struct smtp_reply *proxy_reply,
		   struct lmtp_proxy_recipient *lprcpt)
{
	struct smtp_server_recipient *rcpt = lprcpt->rcpt->rcpt;
	struct smtp_reply reply;

	if (!lmtp_proxy_handle_reply(lprcpt, proxy_reply, &reply))
		return;

	if (smtp_reply_is_success(proxy_reply)) {
		/* If backend accepts it, we accept it too */

		/* The default 2.0.0 code won't do */
		if (!smtp_reply_has_enhanced_code(proxy_reply))
			reply.enhanced_code = SMTP_REPLY_ENH_CODE(2, 1, 0);
	}

	/* Forward reply */
	smtp_server_recipient_reply_forward(rcpt, &reply);
}

static void
lmtp_proxy_rcpt_login_cb(const struct smtp_reply *proxy_reply, void *context)
{
	struct lmtp_proxy_recipient *lprcpt = context;
	struct lmtp_recipient *lrcpt = lprcpt->rcpt;
	struct lmtp_proxy_connection *conn = lprcpt->conn;
	struct smtp_server_recipient *rcpt = lrcpt->rcpt;
	struct smtp_reply reply;
	struct smtp_client_transaction_rcpt *relay_rcpt;
	struct smtp_params_rcpt *rcpt_params = &rcpt->params;
	bool add_orcpt_param = FALSE, add_xrcptforward_param = FALSE;
	pool_t param_pool;

	if (!lmtp_proxy_handle_reply(lprcpt, proxy_reply, &reply))
		return;
	if (!smtp_reply_is_success(proxy_reply)) {
		smtp_server_recipient_reply_forward(rcpt, &reply);
		return;
	}

	/* Add an ORCPT parameter when passdb changed the username (and
	   therefore the RCPT address changed) and there is no ORCPT parameter
	   yet. */
	if (!smtp_params_rcpt_has_orcpt(rcpt_params) &&
	    !smtp_address_equals(lprcpt->address, rcpt->path))
		add_orcpt_param = TRUE;

	/* Add forward fields parameter when passdb returned forward_* fields */
	if (lprcpt->forward_fields != NULL &&
	    lmtp_proxy_connection_has_rcpt_forward(conn))
		add_xrcptforward_param = TRUE;

	/* Copy params when changes are pending */
	param_pool = NULL;
	if (add_orcpt_param || add_xrcptforward_param) {
		param_pool = pool_datastack_create();
		rcpt_params = p_new(param_pool, struct smtp_params_rcpt, 1);
		smtp_params_rcpt_copy(param_pool, rcpt_params, &rcpt->params);
	}

	/* Add ORCPT */
	if (add_orcpt_param) {
		smtp_params_rcpt_set_orcpt(rcpt_params, param_pool,
					   rcpt->path);
	}
	/* Add forward fields parameter */
	if (add_xrcptforward_param) {
		smtp_params_rcpt_encode_extra(
			rcpt_params, param_pool, LMTP_RCPT_FORWARD_PARAMETER,
			lprcpt->forward_fields, lprcpt->forward_fields_size);
	}

	smtp_server_recipient_add_hook(
		rcpt, SMTP_SERVER_RECIPIENT_HOOK_APPROVED,
		lmtp_proxy_rcpt_approved, lprcpt);

	relay_rcpt = smtp_client_transaction_add_pool_rcpt(
		conn->lmtp_trans, rcpt->pool, lprcpt->address, rcpt_params,
		lmtp_proxy_rcpt_cb, lprcpt);
	smtp_client_transaction_rcpt_set_data_callback(
		relay_rcpt, lmtp_proxy_data_cb, lprcpt);
}

int lmtp_proxy_rcpt(struct client *client,
		    struct smtp_server_cmd_ctx *cmd,
		    struct lmtp_recipient *lrcpt,
		    const char *username, const char *detail,
		    char delim)
{
	struct auth_master_connection *auth_conn;
	struct lmtp_proxy_rcpt_settings set;
	struct lmtp_proxy_connection *conn;
	struct smtp_server_recipient *rcpt = lrcpt->rcpt;
	struct lmtp_proxy_recipient *lprcpt;
	struct smtp_server_transaction *trans;
	struct smtp_address *address = rcpt->path;
	struct auth_user_info info;
	struct mail_storage_service_input input;
	const char *const *fields, *errstr, *orig_username = username;
	struct smtp_proxy_data proxy_data;
	struct smtp_address *user;
	string_t *fwfields;
	pool_t auth_pool;
	int ret;

	trans = smtp_server_connection_get_transaction(cmd->conn);
	i_assert(trans != NULL); /* MAIL command is synchronous */

	i_zero(&input);
	input.module = input.service = "lmtp";
	mail_storage_service_init_settings(storage_service, &input);

	i_zero(&info);
	info.service = master_service_get_name(master_service);
	info.local_ip = client->local_ip;
	info.real_local_ip = client->real_local_ip;
	info.remote_ip = client->remote_ip;
	info.real_remote_ip = client->real_remote_ip;
	info.local_port = client->local_port;
	info.real_local_port = client->real_local_port;
	info.remote_port = client->remote_port;
	info.real_remote_port = client->real_remote_port;
	info.forward_fields = lrcpt->forward_fields;

	// FIXME: make this async
	auth_pool = pool_alloconly_create("auth lookup", 1024);
	auth_conn = mail_storage_service_get_auth_conn(storage_service);
	ret = auth_master_pass_lookup(auth_conn, username, &info,
				      auth_pool, &fields);
	if (ret <= 0) {
		errstr = (ret < 0 && fields[0] != NULL ?
			  t_strdup(fields[0]) :
			  "Temporary user lookup failure");
		pool_unref(&auth_pool);
		if (ret < 0) {
			smtp_server_recipient_reply(rcpt, 451, "4.3.0", "%s",
						    errstr);
			return -1;
		} else {
			/* User not found from passdb: revert to local delivery.
			 */
			return 0;
		}
	}

	i_zero(&set);
	set.port = client->local_port;
	set.protocol = SMTP_PROTOCOL_LMTP;
	set.timeout_msecs = LMTP_PROXY_DEFAULT_TIMEOUT_MSECS;

	if (!lmtp_proxy_rcpt_parse_fields(lrcpt, &set, fields, &username)) {
		/* Not proxying this user */
		pool_unref(&auth_pool);
		return 0;
	}
	if (strcmp(username, orig_username) != 0) {
		/* The existing "user" event field is overridden with the new
		   user name, while old username is available as "orig_user" */
		event_add_str(rcpt->event, "user", username);
		event_add_str(rcpt->event, "original_user", orig_username);

		if (smtp_address_parse_username(pool_datastack_create(),
						username, &user, &errstr) < 0) {
			e_error(rcpt->event, "%s: "
				"Username `%s' returned by passdb lookup is not a valid SMTP address",
				orig_username, username);
			smtp_server_recipient_reply(
				rcpt, 550, "5.3.5",
				"Internal user lookup failure");
			pool_unref(&auth_pool);
			return -1;
		}
		/* Username changed. change the address as well */
		if (*detail == '\0') {
			address = user;
		} else {
			address = smtp_address_add_detail_temp(
				user, detail, delim);
		}
	} else if (lmtp_proxy_is_ourself(client, &set)) {
		e_error(rcpt->event, "Proxying to <%s> loops to itself",
			username);
		smtp_server_recipient_reply(rcpt, 554, "5.4.6",
					    "Proxying loops to itself");
		pool_unref(&auth_pool);
		return -1;
	}

	smtp_server_connection_get_proxy_data(cmd->conn, &proxy_data);
	if (proxy_data.ttl_plus_1 == 1) {
		e_error(rcpt->event,
			"Proxying to <%s> appears to be looping (TTL=0)",
			username);
		smtp_server_recipient_reply(rcpt, 554, "5.4.6",
					    "Proxying appears to be looping "
					    "(TTL=0)");
		pool_unref(&auth_pool);
		return -1;
	}

	if (client->proxy == NULL)
		client->proxy = lmtp_proxy_init(client, trans);

	conn = lmtp_proxy_get_connection(client->proxy, &set);

	lprcpt = p_new(rcpt->pool, struct lmtp_proxy_recipient, 1);
	lprcpt->rcpt = lrcpt;
	lprcpt->address = smtp_address_clone(rcpt->pool, address);
	lprcpt->conn = conn;

	lrcpt->type = LMTP_RECIPIENT_TYPE_PROXY;
	lrcpt->backend_context = lprcpt;

	/* Copy forward fields returned from passdb */
	fwfields = NULL;
	for (const char *const *ptr = fields; *ptr != NULL; ptr++) {
		if (strncasecmp(*ptr, "forward_", 8) != 0)
			continue;

		if (fwfields == NULL)
			fwfields = t_str_new(128);
		else
			str_append_c(fwfields, '\t');

		str_append_tabescaped(fwfields, (*ptr) + 8);
	}
	if (fwfields != NULL) {
		lprcpt->forward_fields = p_memdup(
			rcpt->pool, str_data(fwfields), str_len(fwfields));
		lprcpt->forward_fields_size = str_len(fwfields);
	}

	pool_unref(&auth_pool);

	smtp_client_connection_connect(conn->lmtp_conn,
				       lmtp_proxy_rcpt_login_cb, lprcpt);
	return 1;
}

/*
 * DATA command
 */

static void
lmtp_proxy_data_cb(const struct smtp_reply *proxy_reply,
		   struct lmtp_proxy_recipient *lprcpt)
{
	struct lmtp_proxy_connection *conn = lprcpt->conn;
	struct smtp_server_recipient *rcpt = lprcpt->rcpt->rcpt;
	struct lmtp_proxy *proxy = conn->proxy;
	struct smtp_server_transaction *trans = proxy->trans;
	struct smtp_address *address = lprcpt->address;
	const struct smtp_client_transaction_times *times =
		smtp_client_transaction_get_times(conn->lmtp_trans);
	unsigned int rcpt_index = rcpt->index;
	struct smtp_reply reply;
	string_t *msg;

	/* Compose log message */
	msg = t_str_new(128);
	str_printfa(msg, "%s: ", trans->id);
	if (smtp_reply_is_success(proxy_reply))
		str_append(msg, "Sent message to");
	else
		str_append(msg, "Failed to send message to");
	str_printfa(msg, " <%s> at %s:%u: %s (%u/%u at %u ms)",
		    smtp_address_encode(address),
		    conn->set.host, conn->set.port,
		    smtp_reply_log(proxy_reply),
		    rcpt_index + 1, array_count(&trans->rcpt_to),
		    timeval_diff_msecs(&ioloop_timeval, &times->started));

	/* Handle reply */
	if (smtp_reply_is_success(proxy_reply)) {
		/* If backend accepts it, we accept it too */
		e_info(rcpt->event, "%s", str_c(msg));

		/* Substitute our own success message */
		smtp_reply_printf(&reply, 250, "%s Saved", trans->id);
		/* Do let the enhanced code through */
		if (!smtp_reply_has_enhanced_code(proxy_reply))
			reply.enhanced_code = SMTP_REPLY_ENH_CODE(2, 0, 0);
		else
			reply.enhanced_code = proxy_reply->enhanced_code;

	} else {
		if (smtp_reply_is_remote(proxy_reply)) {
			/* The problem isn't with the proxy, it's with the
			   remote side. so the remote side will log an error,
			   while for us this is just an info event */
			e_info(rcpt->event, "%s", str_c(msg));
		} else {
			e_error(rcpt->event, "%s", str_c(msg));
		}

		if (!lmtp_proxy_handle_reply(lprcpt, proxy_reply, &reply))
			return;
	}

	/* Forward reply */
	smtp_server_recipient_reply_forward(rcpt, &reply);
}

static void
lmtp_proxy_data_dummy_cb(const struct smtp_reply *proxy_reply ATTR_UNUSED,
			 struct lmtp_proxy_connection *conn ATTR_UNUSED)
{
	/* nothing */
}

void lmtp_proxy_data(struct client *client,
		     struct smtp_server_cmd_ctx *cmd ATTR_UNUSED,
		     struct smtp_server_transaction *trans ATTR_UNUSED,
		     struct istream *data_input)
{
	struct lmtp_proxy *proxy = client->proxy;
	struct lmtp_proxy_connection *conn;
	uoff_t size;

	i_assert(data_input->seekable);
	i_assert(proxy->data_input == NULL);

	client_update_data_state(client, "proxying");

	proxy->data_input = data_input;
	i_stream_ref(proxy->data_input);
	if (i_stream_get_size(proxy->data_input, TRUE, &size) < 0) {
		e_error(client->event,
			"i_stream_get_size(data_input) failed: %s",
			i_stream_get_error(proxy->data_input));
		size = UOFF_T_MAX;
	}

	/* Create the data_input streams first */
<<<<<<< HEAD
	array_foreach(&proxy->connections, conns) {
		struct lmtp_proxy_connection *conn = *conns;

=======
	array_foreach_elem(&proxy->connections, conn) {
>>>>>>> 850e1d67
		if (conn->finished) {
			/* This connection had already failed */
			continue;
		}

		if (size == UOFF_T_MAX) {
			conn->data_input =
				i_stream_create_limit(data_input, UOFF_T_MAX);
		} else {
			conn->data_input =
				i_stream_create_sized(data_input, size);
		}
	}
	/* Now that all the streams are created, start reading them
	   (reading them earlier could have caused the data_input parent's
	   offset to change) */
	array_foreach_elem(&proxy->connections, conn) {
		if (conn->finished) {
			/* This connection had already failed */
			continue;
		}

		smtp_client_transaction_set_timeout(conn->lmtp_trans,
						    proxy->max_timeout_msecs);
		smtp_client_transaction_send(conn->lmtp_trans, conn->data_input,
					     lmtp_proxy_data_dummy_cb, conn);
	}
}<|MERGE_RESOLUTION|>--- conflicted
+++ resolved
@@ -278,13 +278,8 @@
 			conn->set.host, conn->set.port,
 			ssl_mode, &lmtp_set);
 	}
-<<<<<<< HEAD
-	smtp_client_connection_accept_extra_capability(
-		conn->lmtp_conn, LMTP_RCPT_FORWARD_CAPABILITY);
-=======
 	smtp_client_connection_accept_extra_capability(conn->lmtp_conn,
 						       &cap_rcpt_forward);
->>>>>>> 850e1d67
 	smtp_client_connection_connect(conn->lmtp_conn, NULL, NULL);
 
 	conn->lmtp_trans = smtp_client_transaction_create(
@@ -808,13 +803,7 @@
 	}
 
 	/* Create the data_input streams first */
-<<<<<<< HEAD
-	array_foreach(&proxy->connections, conns) {
-		struct lmtp_proxy_connection *conn = *conns;
-
-=======
 	array_foreach_elem(&proxy->connections, conn) {
->>>>>>> 850e1d67
 		if (conn->finished) {
 			/* This connection had already failed */
 			continue;
