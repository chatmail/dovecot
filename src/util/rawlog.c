--- conflicted
+++ resolved
@@ -382,11 +382,7 @@
 	int c;
 
 	master_service = master_service_init("rawlog", 0,
-<<<<<<< HEAD
-					     &argc, &argv, "+f:obIt");
-=======
 					     &argc, &argv, "+f:bIt");
->>>>>>> 146ef570
 	while ((c = master_getopt(master_service)) > 0) {
 		switch (c) {
 		case 'f':
