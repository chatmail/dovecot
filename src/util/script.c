/* Copyright (c) 2010-2019 Dovecot authors, see the included COPYING file */

#include "lib.h"
#include "array.h"
#include "str.h"
#include "strescape.h"
#include "env-util.h"
#include "execv-const.h"
#include "write-full.h"
#include "restrict-access.h"
#include "master-interface.h"
#include "master-service.h"

#include <unistd.h>
#include <sys/types.h>
#include <sys/wait.h>
#include <sys/socket.h>

#define SCRIPT_MAJOR_VERSION 4
#define SCRIPT_READ_TIMEOUT_SECS 10

static ARRAY_TYPE(const_string) exec_args;
static const char **accepted_envs;
static bool passthrough = FALSE;

static void script_verify_version(const char *line)
{
	if (line == NULL ||
	    !version_string_verify(line, "script", SCRIPT_MAJOR_VERSION)) {
		i_fatal("Client not compatible with this binary "
			"(connecting to wrong socket?)");
	}
}


static void
exec_child(struct master_service_connection *conn,
	const char *const *args, const char *const *envs)
{
	unsigned int i, socket_count;

	if (dup2(conn->fd, STDIN_FILENO) < 0)
		i_fatal("dup2() failed: %m");
	if (dup2(conn->fd, STDOUT_FILENO) < 0)
		i_fatal("dup2() failed: %m");

	/* close all fds */
	socket_count = master_service_get_socket_count(master_service);
	for (i = 0; i < socket_count; i++) {
		if (close(MASTER_LISTEN_FD_FIRST + i) < 0)
			i_error("close(listener) failed: %m");
	}
	if (close(MASTER_STATUS_FD) < 0)
		i_error("close(status) failed: %m");
	if (close(conn->fd) < 0)
		i_error("close(conn->fd) failed: %m");

	for (; args != NULL && *args != NULL; args++) {
		const char *arg = t_str_tabunescape(*args);
		array_push_back(&exec_args, &arg);
	}
	array_append_zero(&exec_args);

	env_clean();
	if (envs != NULL) {
		for(; *envs != NULL; envs++)
			env_put(*envs);
        }

	args = array_front(&exec_args);
	execvp_const(args[0], args);
}

static bool
parse_input(ARRAY_TYPE(const_string)* envs, const char *const **args_r,
	struct master_service_connection* conn, ssize_t *output_r)
{
	string_t *input;
	void *buf;
	size_t prev_size, scanpos;
	bool header_complete = FALSE, noreply = FALSE;

	input = t_buffer_create(IO_BLOCK_SIZE);

	/* Input contains:

	   VERSION .. <lf>
	   [alarm=<secs> <lf>]
	   "noreply" | "-" (or anything really) <lf>

	   arg 1 <lf>
	   arg 2 <lf>
	   ...
	   <lf>
	   DATA

	   This is quite a horrible protocol. If alarm is specified, it MUST be
	   before "noreply". If "noreply" isn't given, something other string
	   (typically "-") must be given which is eaten away.
	*/		
	alarm(SCRIPT_READ_TIMEOUT_SECS);
	scanpos = 1;
	while (!header_complete) {
		const unsigned char *pos, *end;

		prev_size = input->used;
		buf = buffer_append_space_unsafe(input, IO_BLOCK_SIZE);

		/* peek in socket input buffer */
		*output_r = recv(conn->fd, buf, IO_BLOCK_SIZE, MSG_PEEK);
		if (*output_r <= 0) {
			buffer_set_used_size(input, prev_size);
			if (strchr(str_c(input), '\n') != NULL)
				script_verify_version(t_strcut(str_c(input), '\n'));

			if (*output_r < 0)
				i_fatal("recv(MSG_PEEK) failed: %m");

			i_fatal("recv(MSG_PEEK) failed: disconnected");
		}

		/* scan for final \n\n */
		pos = CONST_PTR_OFFSET(input->data, scanpos);
		end = CONST_PTR_OFFSET(input->data, prev_size + *output_r);
		for (; pos < end; pos++) {
			if (pos[-1] == '\n' && pos[0] == '\n') {
				header_complete = TRUE;
				pos++;
				break;
			}
		}
		scanpos = pos - (const unsigned char *)input->data;

		/* read data for real (up to and including \n\n) */
		*output_r = recv(conn->fd, buf, scanpos-prev_size, 0);
		if (prev_size+(*output_r) != scanpos) {
			if (*output_r < 0)
				i_fatal("recv() failed: %m");
			if (*output_r == 0)
				i_fatal("recv() failed: disconnected");
			i_fatal("recv() failed: size of definitive recv() differs from peek");
		}
		buffer_set_used_size(input, scanpos);
	}
	alarm(0);

	/* drop the last two LFs */
	buffer_set_used_size(input, scanpos-2);

	*args_r = t_strsplit(str_c(input), "\n");
	script_verify_version(**args_r); (*args_r)++;
	if (**args_r != NULL) {
		const char *p;

		if (str_begins(**args_r, "alarm=")) {
			unsigned int seconds;
			if (str_to_uint((**args_r) + 6, &seconds) < 0)
				i_fatal("invalid alarm option");
			alarm(seconds);
			(*args_r)++;
		}
		while (str_begins(**args_r, "env_")) {
			const char *envname, *env;

			env = t_str_tabunescape((**args_r)+4);
			p = strchr(env, '=');
			if (p == NULL)
				i_fatal("invalid environment variable");
			envname = t_strdup_until((**args_r)+4, p);

			if (str_array_find(accepted_envs, envname))
<<<<<<< HEAD
				array_push_back(&envs, &env);
			args++;
=======
				array_push_back(envs, &env);
			(*args_r)++;
>>>>>>> 4653eb11
		}
		if (strcmp(**args_r, "noreply") == 0) {
			noreply = TRUE;
		}
		if (***args_r == '\0')
			i_fatal("empty options");
		(*args_r)++;
	}
	array_append_zero(envs);

	return noreply;
}

<<<<<<< HEAD
	if (noreply) {
		/* no need to fork and check exit status */
=======
static bool client_exec_script(struct master_service_connection *conn)
{
	ARRAY_TYPE(const_string) envs;
	const char *const *args = NULL;
	ssize_t ret;
	int status;
	pid_t pid;

	t_array_init(&envs, 16);

	net_set_nonblock(conn->fd, FALSE);

	if (!passthrough && parse_input(&envs, &args, conn, &ret)) {
		/* parse_input returns TRUE if noreply is set in the input.
		 * In that case there is no need to fork and check exit
		 * status. Parsing the input must only happen if passthrough
		 * is not enabled. */
>>>>>>> 4653eb11
		exec_child(conn, args, array_front(&envs));
		i_unreached();
	}

	if ((pid = fork()) == (pid_t)-1) {
		i_error("fork() failed: %m");
		return FALSE;
	}

	if (pid == 0) {
		/* child */
<<<<<<< HEAD
		exec_child(conn, args, array_front(&envs));
=======
		if (!passthrough)
			exec_child(conn, args, array_front(&envs));
		else
			exec_child(conn, NULL, NULL);
>>>>>>> 4653eb11
		i_unreached();
	}

	/* parent */

	/* check script exit status */
	if (waitpid(pid, &status, 0) < 0) {
		i_error("waitpid() failed: %m");
		return FALSE;
	} else if (WIFEXITED(status)) {
		ret = WEXITSTATUS(status);
		if (ret != 0) {
			i_error("Script terminated abnormally, exit status %d", (int)ret);
			return FALSE;
		}
	} else if (WIFSIGNALED(status)) {
		i_error("Script terminated abnormally, signal %d", WTERMSIG(status));
		return FALSE;
	} else if (WIFSTOPPED(status)) {
		i_fatal("Script stopped, signal %d", WSTOPSIG(status));
		return FALSE;
	} else {
		i_fatal("Script terminated abnormally, return status %d", status);
		return FALSE;
	}
	return TRUE;
}

static void client_connected(struct master_service_connection *conn)
{
	if (!passthrough) {
		char response[2];

		response[0] = client_exec_script(conn) ? '+' : '-';
		response[1] = '\n';
		if (write_full(conn->fd, &response, 2) < 0)
			i_error("write(response) failed: %m");
	} else {
		client_exec_script(conn);
	}
}

int main(int argc, char *argv[])
{
	const enum master_service_flags service_flags =
		MASTER_SERVICE_FLAG_DONT_SEND_STATS;
	ARRAY_TYPE(const_string) aenvs;
	const char *binary;
	const char *const *envs;
	int c, i;

	master_service = master_service_init("script", service_flags,
					     &argc, &argv, "+e:p");

	t_array_init(&aenvs, 16);
	while ((c = master_getopt(master_service)) > 0) {
		switch (c) {
		case 'e':
			envs = t_strsplit_spaces(optarg,", \t");
			while (*envs != NULL) {
				array_push_back(&aenvs, envs);
				envs++;
			}
			break;
		case 'p':
			passthrough = TRUE;
			break;
		default:
			return FATAL_DEFAULT;
		}
	}
	argc -= optind;
	argv += optind;

	array_append_zero(&aenvs);
	accepted_envs = p_strarray_dup(default_pool, array_front(&aenvs));

	master_service_init_log(master_service, "script: ");
	if (argv[0] == NULL)
		i_fatal("Missing script path");
	restrict_access_by_env(RESTRICT_ACCESS_FLAG_ALLOW_ROOT, NULL);
	restrict_access_allow_coredumps(TRUE);

	master_service_init_finish(master_service);
	master_service_set_service_count(master_service, 1);

	if (argv[0][0] == '/')
		binary = argv[0];
	else
		binary = t_strconcat(PKG_LIBEXECDIR"/", argv[0], NULL);

	i_array_init(&exec_args, argc + 16);
	array_push_back(&exec_args, &binary);
	for (i = 1; i < argc; i++) {
		const char *arg = argv[i];

		array_push_back(&exec_args, &arg);
	}

	master_service_run(master_service, client_connected);
	array_free(&exec_args);
	i_free(accepted_envs);
	master_service_deinit(&master_service);
	return 0;
}<|MERGE_RESOLUTION|>--- conflicted
+++ resolved
@@ -169,13 +169,8 @@
 			envname = t_strdup_until((**args_r)+4, p);
 
 			if (str_array_find(accepted_envs, envname))
-<<<<<<< HEAD
-				array_push_back(&envs, &env);
-			args++;
-=======
 				array_push_back(envs, &env);
 			(*args_r)++;
->>>>>>> 4653eb11
 		}
 		if (strcmp(**args_r, "noreply") == 0) {
 			noreply = TRUE;
@@ -189,10 +184,6 @@
 	return noreply;
 }
 
-<<<<<<< HEAD
-	if (noreply) {
-		/* no need to fork and check exit status */
-=======
 static bool client_exec_script(struct master_service_connection *conn)
 {
 	ARRAY_TYPE(const_string) envs;
@@ -210,7 +201,6 @@
 		 * In that case there is no need to fork and check exit
 		 * status. Parsing the input must only happen if passthrough
 		 * is not enabled. */
->>>>>>> 4653eb11
 		exec_child(conn, args, array_front(&envs));
 		i_unreached();
 	}
@@ -222,14 +212,10 @@
 
 	if (pid == 0) {
 		/* child */
-<<<<<<< HEAD
-		exec_child(conn, args, array_front(&envs));
-=======
 		if (!passthrough)
 			exec_child(conn, args, array_front(&envs));
 		else
 			exec_child(conn, NULL, NULL);
->>>>>>> 4653eb11
 		i_unreached();
 	}
 
