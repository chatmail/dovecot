--- conflicted
+++ resolved
@@ -69,13 +69,7 @@
 
 		if (auth_request->passdb_password == NULL &&
 		    !auth_fields_exists(auth_request->extra_fields, "nopassword")) {
-<<<<<<< HEAD
-			e_info(authdb_event(auth_request),
-			       "No password returned (and no nopassword)");
-			return PASSDB_RESULT_PASSWORD_MISMATCH;
-=======
 			return auth_request_password_missing(auth_request);
->>>>>>> 387f6b0b
 		} else {
 			return PASSDB_RESULT_OK;
 		}
