/* Copyright (c) 2010-2015 Dovecot authors, see the included COPYING file */

#include "auth-common.h"
#include "passdb.h"
#include "passdb-template.h"

struct static_passdb_module {
	struct passdb_module module;
	struct passdb_template *tmpl;
	const char *static_password_tmpl;
};

static enum passdb_result
static_save_fields(struct auth_request *request, const char **password_r)
{
	struct static_passdb_module *module =
		(struct static_passdb_module *)request->passdb->passdb;

	auth_request_log_debug(request, AUTH_SUBSYS_DB, "lookup");
	passdb_template_export(module->tmpl, request);

	if (module->static_password_tmpl != NULL) {
<<<<<<< HEAD
		table = auth_request_get_var_expand_table(request, NULL);
		var_expand(str, module->static_password_tmpl, table);
		*password_r = str_c(str);
=======
		*password_r = t_auth_request_var_expand(
			module->static_password_tmpl, request, NULL);
>>>>>>> 146ef570
	} else if (auth_fields_exists(request->extra_fields, "nopassword")) {
		*password_r = "";
	} else {
		auth_request_log_info(request, AUTH_SUBSYS_DB,
			"No password returned (and no nopassword)");
		*password_r = NULL;
		return PASSDB_RESULT_PASSWORD_MISMATCH;
	}
	return PASSDB_RESULT_OK;
}

static void
static_verify_plain(struct auth_request *request, const char *password,
		    verify_plain_callback_t *callback)
{
	enum passdb_result result;
	const char *static_password;
	int ret;

	result = static_save_fields(request, &static_password);
	if (result != PASSDB_RESULT_OK) {
		callback(result, request);
		return;
	}

	ret = auth_request_password_verify(request, password, static_password,
					   STATIC_PASS_SCHEME, AUTH_SUBSYS_DB);
	if (ret <= 0) {
		callback(PASSDB_RESULT_PASSWORD_MISMATCH, request);
		return;
	}

	callback(PASSDB_RESULT_OK, request);
}

static void
static_lookup_credentials(struct auth_request *request,
			  lookup_credentials_callback_t *callback)
{
	enum passdb_result result;
	const char *static_password;

	result = static_save_fields(request, &static_password);
	passdb_handle_credentials(result, static_password,
				  STATIC_PASS_SCHEME, callback, request);
}

static struct passdb_module *
static_preinit(pool_t pool, const char *args)
{
	struct static_passdb_module *module;
	const char *value;

	module = p_new(pool, struct static_passdb_module, 1);
	module->tmpl = passdb_template_build(pool, args);

	if (passdb_template_remove(module->tmpl, "password", &value))
		module->static_password_tmpl = value;
	return &module->module;
}

struct passdb_module_interface passdb_static = {
	"static",

	static_preinit,
	NULL,
	NULL,

	static_verify_plain,
	static_lookup_credentials,
	NULL
};<|MERGE_RESOLUTION|>--- conflicted
+++ resolved
@@ -20,14 +20,8 @@
 	passdb_template_export(module->tmpl, request);
 
 	if (module->static_password_tmpl != NULL) {
-<<<<<<< HEAD
-		table = auth_request_get_var_expand_table(request, NULL);
-		var_expand(str, module->static_password_tmpl, table);
-		*password_r = str_c(str);
-=======
 		*password_r = t_auth_request_var_expand(
 			module->static_password_tmpl, request, NULL);
->>>>>>> 146ef570
 	} else if (auth_fields_exists(request->extra_fields, "nopassword")) {
 		*password_r = "";
 	} else {
