--- conflicted
+++ resolved
@@ -773,31 +773,10 @@
 				   "Token validation failed: ",
 				   "Invalid token");
 	} else {
-<<<<<<< HEAD
-		db_oauth2_fields_merge(req, result->fields);
-		if (req->token == NULL) {
-			db_oauth2_callback(req, PASSDB_RESULT_INTERNAL_FAILURE,
-					   "OAuth2 token missing from reply");
-			return;
-		} else if (db_oauth2_have_all_fields(req) &&
-			   !req->db->set.force_introspection) {
-			/* pass */
-		} else if (req->db->oauth2_set.introspection_mode == INTROSPECTION_MODE_LOCAL) {
-			db_oauth2_local_validation(req, req->token);
-			return;
-		} else if (!db_oauth2_user_is_enabled(req, &passdb_result, &error)) {
-			db_oauth2_callback(req, passdb_result, error);
-		} else if (*req->db->set.introspection_url != '\0') {
-			db_oauth2_lookup_introspect(req);
-			return;
-		}
-		db_oauth2_process_fields(req, &passdb_result, &error);
-=======
 		e_debug(authdb_event(req->auth_request),
 			"Token validation succeeded");
 		db_oauth2_lookup_continue_valid(req, result->fields,
 						"Token validation failed: ");
->>>>>>> 850e1d67
 	}
 }
 
