--- conflicted
+++ resolved
@@ -303,9 +303,6 @@
 	lua_pushboolean(L, req->fields.skip_password_check);
 	lua_setfield(L, -2, "skip_password_check");
 
-	lua_pushboolean(script->L, req->fields.skip_password_check);
-	lua_setfield(script->L, -2, "skip_password_check");
-
 #undef LUA_TABLE_SETBOOL
 #define LUA_TABLE_SETBOOL(field) \
 	lua_pushboolean(L, req->field); \
@@ -410,19 +407,6 @@
 {
 	int err = 0;
 
-<<<<<<< HEAD
-	i_assert(script != NULL);
-
-	/* call lua function passdb_lookup, it is expected to return fields */
-	lua_getglobal(script->L, fn);
-	if (!lua_isfunction(script->L, -1)) {
-		lua_pop(script->L, 1);
-		*error_r = t_strdup_printf("%s is not a function", fn);
-		return -1;
-	}
-
-=======
->>>>>>> 850e1d67
 	e_debug(authdb_event(req), "Calling %s", fn);
 
 	/* call with auth request as parameter */
@@ -707,12 +691,8 @@
 
 	e_debug(authdb_event(req), "Calling %s", AUTH_LUA_USERDB_ITERATE);
 
-<<<<<<< HEAD
-	if (lua_pcall(script->L, 0, 1, 0) != 0) {
-=======
 	const char *error;
 	if (dlua_pcall(L, AUTH_LUA_USERDB_ITERATE, 0, 1, &error) < 0) {
->>>>>>> 850e1d67
 		e_error(authdb_event(req),
 			"db-lua: " AUTH_LUA_USERDB_ITERATE " failed: %s",
 			error);
