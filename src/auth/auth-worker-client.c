--- conflicted
+++ resolved
@@ -59,21 +59,7 @@
 static void auth_worker_client_destroy(struct connection *conn);
 static void auth_worker_client_unref(struct auth_worker_client **_client);
 
-<<<<<<< HEAD
-static struct auth_worker_client *auth_worker_get_client(void)
-{
-	if (!auth_worker_has_client())
-		return NULL;
-	struct auth_worker_client *client =
-		container_of(clients->connections, struct auth_worker_client, conn);
-	return client;
-}
-
-static void auth_worker_log_finished(struct auth_worker_command *cmd,
-				     const char *error)
-=======
 void auth_worker_set_max_service_count(unsigned int count)
->>>>>>> 850e1d67
 {
 	auth_worker_max_service_count = count;
 }
