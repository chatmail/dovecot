--- conflicted
+++ resolved
@@ -1900,9 +1900,6 @@
 	}
 	tab[18].value = auth_request->session_id == NULL ? NULL :
 		escape_func(auth_request->session_id, auth_request);
-<<<<<<< HEAD
-	return tab;
-=======
 	return ret_tab;
 }
 
@@ -1914,7 +1911,6 @@
 
 	return auth_request_get_var_expand_table_full(auth_request, escape_func,
 						      &count);
->>>>>>> 9741bd86
 }
 
 static void get_log_prefix(string_t *str, struct auth_request *auth_request,
