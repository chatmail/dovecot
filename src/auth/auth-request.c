--- conflicted
+++ resolved
@@ -299,9 +299,6 @@
 		return;
 	}
 	request->successful = TRUE;
-
-	/* log before delay */
-	auth_request_log_finished(request);
 
 	/* log before delay */
 	auth_request_log_finished(request);
@@ -879,10 +876,7 @@
 		request->passdb->passdb->iface.name);
 
 	event = event_create(request->event);
-<<<<<<< HEAD
-=======
 	event_add_str(event, "passdb_id", dec2str(request->passdb->passdb->id));
->>>>>>> 4653eb11
 	event_add_str(event, "passdb_name", name);
 	event_add_str(event, "passdb", request->passdb->passdb->iface.name);
 	event_set_log_prefix_callback(event, FALSE, get_log_prefix_db, request);
@@ -944,10 +938,7 @@
 		request->userdb->userdb->iface->name);
 
 	event = event_create(request->event);
-<<<<<<< HEAD
-=======
 	event_add_str(event, "userdb_id", dec2str(request->userdb->userdb->id));
->>>>>>> 4653eb11
 	event_add_str(event, "userdb_name", name);
 	event_add_str(event, "userdb", request->userdb->userdb->iface->name);
 	event_set_log_prefix_callback(event, FALSE, get_log_prefix_db, request);
@@ -2840,11 +2831,6 @@
 	return ret;
 }
 
-<<<<<<< HEAD
-void auth_request_get_log_prefix(string_t *str, struct auth_request *auth_request,
-				 const char *subsystem)
-{
-=======
 enum passdb_result auth_request_password_missing(struct auth_request *request)
 {
 	if (request->skip_password_check) {
@@ -2859,7 +2845,6 @@
 void auth_request_get_log_prefix(string_t *str, struct auth_request *auth_request,
 				 const char *subsystem)
 {
->>>>>>> 4653eb11
 	const char *name;
 
 	if (subsystem == AUTH_SUBSYS_DB) {
