/* Copyright (c) 2016-2018 Dovecot authors, see the included COPYING file */

#include "lib.h"
#include "net.h"
#include "str.h"
#include "istream.h"
#include "ioloop.h"
#include "base64.h"
#include "hex-binary.h"
#include "hash-method.h"
#include "http-url.h"
#include "http-client.h"
#include "json-parser.h"
#include "master-service.h"
#include "master-service-ssl-settings.h"
#include "auth-request.h"
#include "auth-penalty.h"
#include "auth-settings.h"
#include "auth-policy.h"
#include "auth-common.h"
#include "iostream-ssl.h"

#define AUTH_POLICY_DNS_SOCKET_PATH "dns-client"

static struct http_client_settings http_client_set = {
	.dns_client_socket_path = AUTH_POLICY_DNS_SOCKET_PATH,
	.max_connect_attempts = 1,
	.max_idle_time_msecs = 10000,
	.max_parallel_connections = 100,
	.debug = 0,
	.user_agent = "dovecot/auth-policy-client"
};

static char *auth_policy_json_template;

static struct http_client *http_client;

struct policy_lookup_ctx {
	pool_t pool;
	string_t *json;
	struct auth_request *request;
	struct http_client_request *http_request;
	struct json_parser *parser;
	const struct auth_settings *set;
	const char *url;
	bool expect_result;
	int result;
	const char *message;
	auth_policy_callback_t callback;
	void *callback_context;

	struct istream *payload;
	struct io *io;
	struct event *event;

	enum {
		POLICY_RESULT = 0,
		POLICY_RESULT_VALUE_STATUS,
		POLICY_RESULT_VALUE_MESSAGE
	} parse_state;

	bool parse_error;
};

struct policy_template_keyvalue {
	const char *key;
	const char *value;
};

static
int auth_policy_attribute_comparator(const struct policy_template_keyvalue *a,
	const struct policy_template_keyvalue *b)
{
	return strcmp(a->key, b->key);
}

static
int auth_policy_strptrcmp(const char *a0, const char *a1,
			  const char *b0, const char *b1)
{
	i_assert(a0 <= a1 && b0 <= b1);
	return memcmp(a0, b0, I_MIN((a1-a0),(b1-b0)));
}

static
void auth_policy_open_key(const char *key, string_t *template)
{
	const char *ptr;
	while((ptr = strchr(key, '/')) != NULL) {
		str_append_c(template,'"');
		json_append_escaped(template, t_strndup(key, (ptr-key)));
		str_append_c(template,'"');
		str_append_c(template,':');
		str_append_c(template,'{');
		key = ptr+1;
	}
}

static
void auth_policy_close_key(const char *key, string_t *template)
{
	while((key = strchr(key, '/')) != NULL) { str_append_c(template,'}'); key++; }
}

static
void auth_policy_open_and_close_to_key(const char *fromkey, const char *tokey, string_t *template)
{
	const char *fptr,*tptr,*fdash,*tdash;

	fptr = strrchr(fromkey, '/');
	tptr = strrchr(tokey, '/');

	if (fptr == NULL && tptr == NULL) return; /* nothing to do */

	if (fptr == NULL && tptr != NULL) {
		auth_policy_open_key(tokey, template);
		return;
	}

	if (fptr != NULL && tptr == NULL) {
		str_truncate(template, str_len(template)-1);

		auth_policy_close_key(fromkey, template);
		str_append_c(template, ',');
		return;
	}

	if (auth_policy_strptrcmp(fromkey, fptr, tokey, tptr) == 0) {
		/* nothing to do, again */
		return;
	}

	fptr = fromkey;
	tptr = tokey;

	while (fptr != NULL && tptr != NULL) {
		fdash = strchr(fptr, '/');
		tdash = strchr(tptr, '/');

		if (fdash == NULL) {
			auth_policy_open_key(tptr, template);
			break;
		}
		if (tdash == NULL) {
			str_truncate(template, str_len(template)-1);
			auth_policy_close_key(fptr, template);
			str_append_c(template, ',');
			break;
		}
		if (auth_policy_strptrcmp(fptr, fdash, tptr, tdash) != 0) {
			str_truncate(template, str_len(template)-1);
			auth_policy_close_key(fptr, template);
			str_append_c(template, ',');
			auth_policy_open_key(tptr, template);
			break;
		}
		fptr = fdash+1;
		tptr = tdash+1;
	}
}

void auth_policy_init(void)
{
	const struct master_service_ssl_settings *master_ssl_set =
		master_service_ssl_settings_get(master_service);
	struct ssl_iostream_settings ssl_set;
	i_zero(&ssl_set);

	http_client_set.request_absolute_timeout_msecs = global_auth_settings->policy_server_timeout_msecs;
	if (global_auth_settings->debug)
		http_client_set.debug = 1;

	master_service_ssl_settings_to_iostream_set(master_ssl_set, pool_datastack_create(),
						    MASTER_SERVICE_SSL_SETTINGS_TYPE_CLIENT,
						    &ssl_set);
	http_client_set.ssl = &ssl_set;
	http_client_set.event_parent = auth_event;
	http_client = http_client_init(&http_client_set);

	/* prepare template */

	ARRAY(struct policy_template_keyvalue) attribute_pairs;
	const struct policy_template_keyvalue *kvptr;
	string_t *template = t_str_new(64);
	const char **ptr;
	const char *key = NULL;
	const char **list = t_strsplit_spaces(global_auth_settings->policy_request_attributes, "= ");

	t_array_init(&attribute_pairs, 8);
	for(ptr = list; *ptr != NULL; ptr++) {
		struct policy_template_keyvalue pair;
		if (key == NULL) {
			key = *ptr;
		} else {
			pair.key = key;
			pair.value = *ptr;
			key = NULL;
			array_push_back(&attribute_pairs, &pair);
		}
	}
	if (key != NULL) {
		i_fatal("auth_policy_request_attributes contains invalid value");
	}

	/* then we sort it */
	array_sort(&attribute_pairs, auth_policy_attribute_comparator);

	/* and build a template string */
	const char *prevkey = "";

	array_foreach(&attribute_pairs, kvptr) {
		const char *kptr = strchr(kvptr->key, '/');
		auth_policy_open_and_close_to_key(prevkey, kvptr->key, template);
		str_append_c(template,'"');
		json_append_escaped(template, (kptr != NULL?kptr+1:kvptr->key));
		str_append_c(template,'"');
		str_append_c(template,':');
		str_append_c(template,'"');
		str_append(template,kvptr->value);
		str_append_c(template,'"');
		str_append_c(template,',');
		prevkey = kvptr->key;
	}

	auth_policy_open_and_close_to_key(prevkey, "", template);
	str_truncate(template, str_len(template)-1);
	auth_policy_json_template = i_strdup(str_c(template));

	if (global_auth_settings->policy_log_only)
		i_warning("auth-policy: Currently in log-only mode. Ignoring "
			  "tarpit and disconnect instructions from policy server");
}

void auth_policy_deinit(void)
{
	if (http_client != NULL)
		http_client_deinit(&http_client);
	i_free(auth_policy_json_template);
}

static
void auth_policy_log_result(struct policy_lookup_ctx *context)
{
	const char *action;
	struct event_passthrough *e = event_create_passthrough(context->event)->
		set_name("auth_policy_request_finished");
	if (!context->expect_result) {
		e_debug(e->event(), "Policy report action finished");
		return;
	}
	int result = context->result;
	e->add_int("policy_response", context->result);
	if (result < 0)
		action = "drop connection";
	else if (context->result == 0)
		action = "continue";
	else
		action = t_strdup_printf("tarpit %d second(s)", context->result);
	if (context->request->set->policy_log_only && result != 0)
		e_info(e->event(), "Policy check action '%s' ignored",
		       action);
	else if (result != 0)
		e_info(e->event(), "Policy check action is %s",
		       action);
	else
		e_debug(e->event(), "Policy check action is %s",
			action);
}

static
void auth_policy_finish(struct policy_lookup_ctx *context)
{
	if (context->parser != NULL) {
		const char *error ATTR_UNUSED;
		(void)json_parser_deinit(&context->parser, &error);
	}
	http_client_request_abort(&context->http_request);
	if (context->request != NULL)
		auth_request_unref(&context->request);
	event_unref(&context->event);
	pool_unref(&context->pool);
}

static
void auth_policy_callback(struct policy_lookup_ctx *context)
{
	if (context->callback != NULL)
		context->callback(context->result, context->callback_context);
	if (context->event != NULL)
		auth_policy_log_result(context);
}

static
void auth_policy_parse_response(struct policy_lookup_ctx *context)
{
	enum json_type type;
	const char *value;
	int ret;

	while((ret = json_parse_next(context->parser, &type, &value)) == 1) {
		if (context->parse_state == POLICY_RESULT) {
			if (type != JSON_TYPE_OBJECT_KEY)
				continue;
			else if (strcmp(value, "status") == 0)
				context->parse_state = POLICY_RESULT_VALUE_STATUS;
			else if (strcmp(value, "msg") == 0)
				context->parse_state = POLICY_RESULT_VALUE_MESSAGE;
			else
				continue;
		} else if (context->parse_state == POLICY_RESULT_VALUE_STATUS) {
			if (type != JSON_TYPE_NUMBER || str_to_int(value, &context->result) != 0)
				break;
			context->parse_state = POLICY_RESULT;
		} else if (context->parse_state == POLICY_RESULT_VALUE_MESSAGE) {
			if (type != JSON_TYPE_STRING)
				break;
			if (*value != '\0')
				context->message = p_strdup(context->pool, value);
			context->parse_state = POLICY_RESULT;
		} else {
			break;
		}
	}

	if (ret == 0 && !context->payload->eof)
		return;

	context->parse_error = TRUE;

	io_remove(&context->io);

	if (context->payload->stream_errno != 0) {
		e_error(context->event,
			"Error reading policy server result: %s",
			i_stream_get_error(context->payload));
	} else if (ret == 0 && context->payload->eof) {
		e_error(context->event,
			"Policy server result was too short");
	} else if (ret == 1) {
		e_error(context->event,
			"Policy server response was malformed");
	} else {
		const char *error = "unknown";
		if (json_parser_deinit(&context->parser, &error) != 0)
			e_error(context->event,
				"Policy server response JSON parse error: %s", error);
		else if (context->parse_state == POLICY_RESULT)
			context->parse_error = FALSE;
	}

	if (context->parse_error) {
		context->result = (context->set->policy_reject_on_fail ? -1 : 0);
	}

	context->request->policy_refusal = FALSE;

	if (context->result < 0) {
		if (context->message != NULL) {
			/* set message here */
			e_debug(context->event,
				"Policy response %d with message: %s",
				context->result, context->message);
			auth_request_set_field(context->request, "reason", context->message, NULL);
		}
		context->request->policy_refusal = TRUE;
	} else {
		e_debug(context->event,
			"Policy response %d", context->result);
	}

	if (context->request->policy_refusal == TRUE && context->set->verbose == TRUE) {
		e_info(context->event, "Authentication failure due to policy server refusal%s%s",
		       (context->message!=NULL?": ":""),
		       (context->message!=NULL?context->message:""));
	}

	auth_policy_callback(context);
<<<<<<< HEAD
=======
	i_stream_unref(&context->payload);
>>>>>>> 4653eb11
}

static
void auth_policy_process_response(const struct http_response *response,
	void *ctx)
{
	struct policy_lookup_ctx *context = ctx;

	context->payload = response->payload;

	if ((response->status / 10) != 20) {
		e_error(context->event,
			"Policy server HTTP error: %s",
			http_response_get_message(response));
		auth_policy_callback(context);
		return;
	}

	if (response->payload == NULL) {
		if (context->expect_result)
			e_error(context->event,
				"Policy server result was empty");
		auth_policy_callback(context);
		return;
	}

	if (context->expect_result) {
		i_stream_ref(response->payload);
		context->io = io_add_istream(response->payload, auth_policy_parse_response, context);
		context->parser = json_parser_init(response->payload);
		auth_policy_parse_response(ctx);
	} else {
		auth_policy_callback(context);
	}
}

static
void auth_policy_send_request(struct policy_lookup_ctx *context)
{
	const char *error;
	struct http_url *url;
	if (http_url_parse(context->url, NULL, HTTP_URL_ALLOW_USERINFO_PART,
			   context->pool, &url, &error) != 0) {
		e_error(context->event,
			"Could not parse url %s: %s", context->url, error);
		auth_policy_finish(context);
		return;
	}
	context->http_request = http_client_request_url(http_client,
		"POST", url, auth_policy_process_response, (void*)context);
	http_client_request_set_destroy_callback(context->http_request, auth_policy_finish, context);
	http_client_request_add_header(context->http_request, "Content-Type", "application/json");
	if (*context->set->policy_server_api_header != 0) {
		const char *ptr;
		if ((ptr = strstr(context->set->policy_server_api_header, ":")) != NULL) {
			const char *header = t_strcut(context->set->policy_server_api_header, ':');
			http_client_request_add_header(context->http_request, header, ptr + 1);
		} else {
			http_client_request_add_header(context->http_request,
				"X-API-Key", context->set->policy_server_api_header);
		}
	}
	if (url->user != NULL) {
		/* allow empty password */
		http_client_request_set_auth_simple(context->http_request, url->user,
			(url->password != NULL ? url->password : ""));
	}
	struct istream *is = i_stream_create_from_buffer(context->json);
	http_client_request_set_payload(context->http_request, is, FALSE);
	i_stream_unref(&is);
	http_client_request_submit(context->http_request);
	auth_request_ref(context->request);
}

static
const char *auth_policy_escape_function(const char *string,
	const struct auth_request *auth_request ATTR_UNUSED)
{
	string_t *tmp = t_str_new(64);
	json_append_escaped(tmp, string);
	return str_c(tmp);
}

static
const struct var_expand_table *policy_get_var_expand_table(struct auth_request *auth_request,
	const char *hashed_password, const char *requested_username)
{
	struct var_expand_table *table;
	unsigned int count = 2;

	table = auth_request_get_var_expand_table_full(auth_request, auth_policy_escape_function,
						       &count);
	table[0].key = '\0';
	table[0].long_key = "hashed_password";
	table[0].value = hashed_password;
	table[1].key = '\0';
	table[1].long_key = "requested_username";
	table[1].value = requested_username;
	if (table[0].value != NULL)
		table[0].value = auth_policy_escape_function(table[0].value, auth_request);
	if (table[1].value != NULL)
		table[1].value = auth_policy_escape_function(table[1].value, auth_request);

	return table;
}

static
void auth_policy_create_json(struct policy_lookup_ctx *context,
	const char *password, bool include_success)
{
	const struct var_expand_table *var_table;
	context->json = str_new(context->pool, 64);
	unsigned char *ptr;
	const char *requested_username;
	const struct hash_method *digest = hash_method_lookup(context->set->policy_hash_mech);

	i_assert(digest != NULL);

	void *ctx = t_malloc_no0(digest->context_size);
	buffer_t *buffer = t_buffer_create(64);

	digest->init(ctx);
	digest->loop(ctx,
		context->set->policy_hash_nonce,
		strlen(context->set->policy_hash_nonce));
	if (context->request->requested_login_user != NULL)
		requested_username = context->request->requested_login_user;
	else if (context->request->user != NULL)
		requested_username = context->request->user;
	else
		requested_username = "";
	/* use +1 to make sure \0 gets included */
	digest->loop(ctx, requested_username, strlen(requested_username)+1);
	if (password != NULL)
		digest->loop(ctx, password, strlen(password));
	ptr = buffer_get_modifiable_data(buffer, NULL);
	digest->result(ctx, ptr);
	buffer_set_used_size(buffer, digest->digest_size);
	if (context->set->policy_hash_truncate > 0) {
		buffer_truncate_rshift_bits(buffer, context->set->policy_hash_truncate);
	}
	const char *hashed_password = binary_to_hex(buffer->data, buffer->used);
	str_append_c(context->json, '{');
	var_table = policy_get_var_expand_table(context->request, hashed_password, requested_username);
	const char *error;
	if (auth_request_var_expand_with_table(context->json, auth_policy_json_template,
					       context->request, var_table,
					       auth_policy_escape_function, &error) <= 0) {
		e_error(context->event,
			"Failed to expand auth policy template: %s", error);
	}
	if (include_success) {
		str_append(context->json, ",\"success\":");
		if (!context->request->failed && context->request->successful &&
		    !context->request->internal_failure)
			str_append(context->json, "true");
		else
			str_append(context->json, "false");
		str_append(context->json, ",\"policy_reject\":");
		str_append(context->json, context->request->policy_refusal ? "true" : "false");
	}
	str_append(context->json, ",\"tls\":");
	if (context->request->secured == AUTH_REQUEST_SECURED_TLS)
		str_append(context->json, "true");
	else
		str_append(context->json, "false");
	str_append_c(context->json, '}');
	e_debug(context->event,
		"Policy server request JSON: %s", str_c(context->json));
}

static
void auth_policy_url(struct policy_lookup_ctx *context, const char *command)
{
	size_t len = strlen(context->set->policy_server_url);
	if (context->set->policy_server_url[len-1] == '&')
		context->url = p_strdup_printf(context->pool, "%scommand=%s",
			context->set->policy_server_url, command);
	else
		context->url = p_strdup_printf(context->pool, "%s?command=%s",
			context->set->policy_server_url, command);
}

static const char *auth_policy_get_prefix(struct auth_request *request)
{
	string_t *str = t_str_new(256);
	auth_request_get_log_prefix(str, request, "policy");
	return str_c(str);
}

void auth_policy_check(struct auth_request *request, const char *password,
	auth_policy_callback_t cb, void *context)
{
	if (request->master != NULL || *(request->set->policy_server_url) == '\0') {
		cb(0, context);
		return;
	}
	pool_t pool = pool_alloconly_create("auth policy", 512);
	struct policy_lookup_ctx *ctx = p_new(pool, struct policy_lookup_ctx, 1);
	ctx->pool = pool;
	ctx->request = request;
	ctx->expect_result = TRUE;
	ctx->callback = cb;
	ctx->callback_context = context;
	ctx->set = request->set;
	ctx->event = event_create(request->event);
	event_add_str(ctx->event, "mode", "allow");
	event_set_append_log_prefix(ctx->event, auth_policy_get_prefix(request));
	auth_policy_url(ctx, "allow");
	ctx->result = (ctx->set->policy_reject_on_fail ? -1 : 0);
	e_debug(ctx->event, "Policy request %s", ctx->url);
	T_BEGIN {
		auth_policy_create_json(ctx, password, FALSE);
	} T_END;
	auth_policy_send_request(ctx);
}

void auth_policy_report(struct auth_request *request)
{
	if (request->master != NULL)
		return;

	if (*(request->set->policy_server_url) == '\0')
		return;
	pool_t pool = pool_alloconly_create("auth policy", 512);
	struct policy_lookup_ctx *ctx = p_new(pool, struct policy_lookup_ctx, 1);
	ctx->pool = pool;
	ctx->request = request;
	ctx->expect_result = FALSE;
	ctx->set = request->set;
	ctx->event = event_create(request->event);
	event_add_str(ctx->event, "mode", "report");
	event_set_append_log_prefix(ctx->event, auth_policy_get_prefix(request));
	auth_policy_url(ctx, "report");
	e_debug(ctx->event, "Policy request %s", ctx->url);
	T_BEGIN {
		auth_policy_create_json(ctx, request->mech_password, TRUE);
	} T_END;
	auth_policy_send_request(ctx);
}<|MERGE_RESOLUTION|>--- conflicted
+++ resolved
@@ -375,10 +375,7 @@
 	}
 
 	auth_policy_callback(context);
-<<<<<<< HEAD
-=======
 	i_stream_unref(&context->payload);
->>>>>>> 4653eb11
 }
 
 static
