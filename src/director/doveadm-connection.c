/* Copyright (c) 2010-2015 Dovecot authors, see the included COPYING file */

#include "lib.h"
#include "ioloop.h"
#include "net.h"
#include "istream.h"
#include "ostream.h"
#include "array.h"
#include "str.h"
#include "strescape.h"
#include "llist.h"
#include "master-service.h"
#include "user-directory.h"
#include "mail-host.h"
#include "director.h"
#include "director-host.h"
#include "director-request.h"
#include "director-connection.h"
#include "doveadm-connection.h"

#include <unistd.h>

#define DOVEADM_PROTOCOL_VERSION_MAJOR 1
#define DOVEADM_HANDSHAKE "VERSION\tdirector-doveadm\t1\t0\n"

#define MAX_VALID_VHOST_COUNT 1000

struct doveadm_connection {
	struct doveadm_connection *prev, *next;

	int fd;
	struct io *io;
	struct istream *input;
	struct ostream *output;
	struct director *dir;

	unsigned int handshaked:1;
};

static struct doveadm_connection *doveadm_connections;

static void doveadm_connection_deinit(struct doveadm_connection **_conn);

static void doveadm_cmd_host_list(struct doveadm_connection *conn)
{
	struct mail_host *const *hostp;
	string_t *str = t_str_new(1024);

	array_foreach(mail_hosts_get(conn->dir->mail_hosts), hostp) {
		str_printfa(str, "%s\t%u\t%u\t",
			    net_ip2addr(&(*hostp)->ip), (*hostp)->vhost_count,
			    (*hostp)->user_count);
		str_append_tabescaped(str, (*hostp)->tag);
<<<<<<< HEAD
=======
		str_printfa(str, "\t%c\t%ld", (*hostp)->down ? 'D' : 'U',
			    (long)(*hostp)->last_updown_change);
>>>>>>> 146ef570
		str_append_c(str, '\n');
	}
	str_append_c(str, '\n');
	o_stream_nsend(conn->output, str_data(str), str_len(str));
}

static void doveadm_cmd_host_list_removed(struct doveadm_connection *conn)
{
	struct mail_host_list *orig_hosts_list;
	struct mail_host *const *orig_hosts, *const *cur_hosts;
	unsigned int i, j, orig_hosts_count, cur_hosts_count;
	string_t *str = t_str_new(1024);
	int ret;

	orig_hosts_list = mail_hosts_init(conn->dir->set->director_consistent_hashing);
	(void)mail_hosts_parse_and_add(orig_hosts_list,
				       conn->dir->set->director_mail_servers);

	orig_hosts = array_get(mail_hosts_get(orig_hosts_list),
			       &orig_hosts_count);
	cur_hosts = array_get(mail_hosts_get(conn->dir->mail_hosts),
			      &cur_hosts_count);

	/* the hosts are sorted by IP */
	for (i = j = 0; i < orig_hosts_count && j < cur_hosts_count; ) {
		ret = net_ip_cmp(&orig_hosts[i]->ip, &cur_hosts[j]->ip);
		if (ret == 0)
			i++, j++;
		else if (ret > 0)
			j++;
		else {
			str_printfa(str, "%s\n",
				    net_ip2addr(&orig_hosts[i]->ip));
			i++;
		}
	}
	for (; i < orig_hosts_count; i++)
		str_printfa(str, "%s\n", net_ip2addr(&orig_hosts[i]->ip));
	str_append_c(str, '\n');
	o_stream_nsend(conn->output, str_data(str), str_len(str));

	mail_hosts_deinit(&orig_hosts_list);
}

static void doveadm_director_append_status(struct director *dir, string_t *str)
{
	if (!dir->ring_handshaked)
		str_append(str, "handshaking");
	else if (dir->ring_synced)
		str_append(str, "synced");
	else {
		str_printfa(str, "syncing - last sync %d secs ago",
			    (int)(ioloop_time - dir->ring_last_sync_time));
	}
}

static void
doveadm_director_connection_append_status(struct director_connection *conn,
					  string_t *str)
{
	if (!director_connection_is_handshaked(conn))
		str_append(str, "handshaking");
	else if (director_connection_is_synced(conn))
		str_append(str, "synced");
	else
		str_append(str, "syncing");
}

static void
doveadm_director_host_append_status(struct director *dir,
				    const struct director_host *host,
				    string_t *str)
{
	struct director_connection *conn = NULL;

	if (dir->left != NULL &&
	    director_connection_get_host(dir->left) == host)
		conn = dir->left;
	else if (dir->right != NULL &&
		 director_connection_get_host(dir->right) == host)
		conn = dir->right;
	else {
		/* we might have a connection that is being connected */
		struct director_connection *const *connp;

		array_foreach(&dir->connections, connp) {
			if (director_connection_get_host(*connp) == host) {
				conn = *connp;
				break;
			}
		}
	}

	if (conn != NULL)
		doveadm_director_connection_append_status(conn, str);
}

static void doveadm_cmd_director_list(struct doveadm_connection *conn)
{
	struct director *dir = conn->dir;
	struct director_host *const *hostp;
	string_t *str = t_str_new(1024);
	const char *type;
	bool left, right;
	time_t last_failed;

	array_foreach(&dir->dir_hosts, hostp) {
		const struct director_host *host = *hostp;

		left = dir->left != NULL &&
			director_connection_get_host(dir->left) == host;
		right = dir->right != NULL &&
			 director_connection_get_host(dir->right) == host;

		if (host->removed)
			type = "removed";
		else if (dir->self_host == host)
			type = "self";
		else if (left)
			type = right ? "l+r" : "left";
		else if (right)
			type = "right";
		else
			type = "";

		last_failed = I_MAX(host->last_network_failure,
				    host->last_protocol_failure);
		str_printfa(str, "%s\t%u\t%s\t%lu\t",
			    net_ip2addr(&host->ip), host->port, type,
			    (unsigned long)last_failed);
		if (dir->self_host == host)
			doveadm_director_append_status(dir, str);
		else
			doveadm_director_host_append_status(dir, host, str);
		str_append_c(str, '\n');
	}
	str_append_c(str, '\n');
	o_stream_nsend(conn->output, str_data(str), str_len(str));
}

static bool
doveadm_cmd_director_add(struct doveadm_connection *conn, const char *line)
{
	const char *const *args;
	struct director_host *host;
	struct ip_addr ip;
	in_port_t port = conn->dir->self_port;

	args = t_strsplit_tab(line);
	if (args[0] == NULL ||
	    net_addr2ip(line, &ip) < 0 ||
	    (args[1] != NULL && net_str2port(args[1], &port) < 0)) {
		i_error("doveadm sent invalid DIRECTOR-ADD parameters");
		return FALSE;
	}

	if (director_host_lookup(conn->dir, &ip, port) == NULL) {
		host = director_host_add(conn->dir, &ip, port);
		director_notify_ring_added(host, conn->dir->self_host);
	}
	o_stream_nsend(conn->output, "OK\n", 3);
	return TRUE;
}

static bool
doveadm_cmd_director_remove(struct doveadm_connection *conn, const char *line)
{
	const char *const *args;
	struct director_host *host;
	struct ip_addr ip;
	in_port_t port = 0;

	args = t_strsplit_tab(line);
	if (args[0] == NULL ||
	    net_addr2ip(line, &ip) < 0 ||
	    (args[1] != NULL && net_str2port(args[1], &port) < 0)) {
		i_error("doveadm sent invalid DIRECTOR-REMOVE parameters");
		return FALSE;
	}

	host = port != 0 ?
		director_host_lookup(conn->dir, &ip, port) :
		director_host_lookup_ip(conn->dir, &ip);
	if (host == NULL)
		o_stream_nsend_str(conn->output, "NOTFOUND\n");
	else {
		director_ring_remove(host, conn->dir->self_host);
		o_stream_nsend(conn->output, "OK\n", 3);
	}
	return TRUE;
}

static bool
doveadm_cmd_host_set_or_update(struct doveadm_connection *conn, const char *line,
			       bool update)
{
	struct director *dir = conn->dir;
	const char *const *args, *ip_str, *tag = "";
	struct mail_host *host;
	struct ip_addr ip;
	unsigned int vhost_count = UINT_MAX;

	args = t_strsplit_tab(line);
	ip_str = args[0];
	if (ip_str != NULL) {
		tag = strchr(ip_str, '@');
		if (tag == NULL)
			tag = "";
		else
			ip_str = t_strdup_until(ip_str, tag++);
	}
	if (ip_str == NULL || net_addr2ip(ip_str, &ip) < 0 ||
<<<<<<< HEAD
	    (args[1] != NULL && str_to_uint(args[1], &vhost_count) < 0)) {
		i_error("doveadm sent invalid HOST-SET parameters: %s", line);
=======
	    (args[1] != NULL && str_to_uint(args[1], &vhost_count) < 0) ||
	    (args[1] == NULL && update)) {
		i_error("doveadm sent invalid %s parameters: %s",
			update ? "HOST-UPDATE" : "HOST-SET", line);
>>>>>>> 146ef570
		return FALSE;
	}
	if (vhost_count > MAX_VALID_VHOST_COUNT && vhost_count != UINT_MAX) {
		o_stream_nsend_str(conn->output, "vhost count too large\n");
		return TRUE;
	}
	host = mail_host_lookup(dir->mail_hosts, &ip);
<<<<<<< HEAD
	if (host == NULL)
		host = mail_host_add_ip(dir->mail_hosts, &ip, tag);
	if (vhost_count != UINT_MAX)
		mail_host_set_vhost_count(dir->mail_hosts, host, vhost_count);
	/* NOTE: we don't supporting changing a tag for an existing host.
=======
	if (host == NULL) {
		if (update) {
			o_stream_nsend_str(conn->output, "NOTFOUND\n");
			return TRUE;
		}
		host = mail_host_add_ip(dir->mail_hosts, &ip, tag);
	}
	if (vhost_count != UINT_MAX)
		mail_host_set_vhost_count(dir->mail_hosts, host, vhost_count);
	/* NOTE: we don't support changing a tag for an existing host.
>>>>>>> 146ef570
	   it needs to be removed first. otherwise it would be a bit ugly to
	   handle. */
	director_update_host(dir, dir->self_host, NULL, host);

	o_stream_nsend(conn->output, "OK\n", 3);
	return TRUE;
}

static bool
doveadm_cmd_host_set(struct doveadm_connection *conn, const char *line)
{
	return doveadm_cmd_host_set_or_update(conn, line, FALSE);
}

static bool
doveadm_cmd_host_update(struct doveadm_connection *conn, const char *line)
{
	return doveadm_cmd_host_set_or_update(conn, line, TRUE);
}

static bool
doveadm_cmd_host_updown(struct doveadm_connection *conn, bool down,
			const char *line)
{
	struct mail_host *host;
	struct ip_addr ip;

	if (net_addr2ip(line, &ip) < 0) {
		i_error("doveadm sent invalid %s parameters: %s",
			down ? "HOST-DOWN" : "HOST-UP", line);
		return FALSE;
	}
	host = mail_host_lookup(conn->dir->mail_hosts, &ip);
	if (host == NULL) {
		o_stream_nsend_str(conn->output, "NOTFOUND\n");
		return TRUE;
	}
	if (host->down != down) {
		mail_host_set_down(conn->dir->mail_hosts, host,
				   down, ioloop_time);
		director_update_host(conn->dir, conn->dir->self_host,
				     NULL, host);
	}
	o_stream_nsend(conn->output, "OK\n", 3);
	return TRUE;
}

static bool
doveadm_cmd_host_remove(struct doveadm_connection *conn, const char *line)
{
	struct mail_host *host;
	struct ip_addr ip;

	if (net_addr2ip(line, &ip) < 0) {
		i_error("doveadm sent invalid HOST-REMOVE parameters");
		return FALSE;
	}
	host = mail_host_lookup(conn->dir->mail_hosts, &ip);
	if (host == NULL)
		o_stream_nsend_str(conn->output, "NOTFOUND\n");
	else {
		director_remove_host(conn->dir, conn->dir->self_host,
				     NULL, host);
		o_stream_nsend(conn->output, "OK\n", 3);
	}
	return TRUE;
}

static void
doveadm_cmd_host_flush_all(struct doveadm_connection *conn)
{
	struct mail_host *const *hostp;
	unsigned int total_user_count = 0;

	array_foreach(mail_hosts_get(conn->dir->mail_hosts), hostp) {
		total_user_count += (*hostp)->user_count;
		director_flush_host(conn->dir, conn->dir->self_host,
				    NULL, *hostp);
	}
	i_warning("Flushed all backend hosts with %u users. This is an unsafe "
		  "operation and may cause the same users to end up in multiple backends.",
		  total_user_count);
	o_stream_nsend(conn->output, "OK\n", 3);
}

static bool
doveadm_cmd_host_flush(struct doveadm_connection *conn, const char *line)
{
	struct mail_host *host;
	struct ip_addr ip;

	if (*line == '\0') {
		doveadm_cmd_host_flush_all(conn);
		return TRUE;
	}

	if (net_addr2ip(line, &ip) < 0) {
		i_error("doveadm sent invalid HOST-FLUSH parameters");
		return FALSE;
	}
	host = mail_host_lookup(conn->dir->mail_hosts, &ip);
	if (host == NULL)
		o_stream_nsend_str(conn->output, "NOTFOUND\n");
	else {
		director_flush_host(conn->dir, conn->dir->self_host,
				    NULL, host);
		o_stream_nsend(conn->output, "OK\n", 3);
	}
	return TRUE;
}

static void
director_host_reset_users(struct director *dir, struct director_host *src,
			  struct mail_host *host)
{
	struct user_directory_iter *iter;
	struct user *user;
	struct mail_host *new_host;

	if (dir->right != NULL)
		director_connection_cork(dir->right);

	iter = user_directory_iter_init(dir->users);
	while ((user = user_directory_iter_next(iter)) != NULL) {
		if (user->host != host)
			continue;
		new_host = mail_host_get_by_hash(dir->mail_hosts,
						 user->username_hash, host->tag);
		if (new_host != host) T_BEGIN {
			director_move_user(dir, src, NULL,
					   user->username_hash, new_host);
		} T_END;
	}
	user_directory_iter_deinit(&iter);
	if (dir->right != NULL)
		director_connection_uncork(dir->right);
}

static void
doveadm_cmd_host_reset_users_all(struct doveadm_connection *conn)
{
	struct mail_host *const *hostp;

	array_foreach(mail_hosts_get(conn->dir->mail_hosts), hostp)
		director_host_reset_users(conn->dir, conn->dir->self_host, *hostp);
	o_stream_nsend(conn->output, "OK\n", 3);
}

static bool
doveadm_cmd_host_reset_users(struct doveadm_connection *conn, const char *line)
{
	struct mail_host *host;
	struct ip_addr ip;

	if (line[0] == '\0') {
		doveadm_cmd_host_reset_users_all(conn);
		return TRUE;
	}

	if (net_addr2ip(line, &ip) < 0) {
		i_error("doveadm sent invalid HOST-RESET-USERS parameters");
		return FALSE;
	}
	host = mail_host_lookup(conn->dir->mail_hosts, &ip);
	if (host == NULL)
		o_stream_nsend_str(conn->output, "NOTFOUND\n");
	else {
		director_host_reset_users(conn->dir, conn->dir->self_host, host);
		o_stream_nsend(conn->output, "OK\n", 3);
	}
	return TRUE;
}

static bool
doveadm_cmd_user_lookup(struct doveadm_connection *conn, const char *line)
{
	struct user *user;
	struct mail_host *host;
	const char *username, *tag, *const *args;
	unsigned int username_hash;
	string_t *str = t_str_new(256);

	args = t_strsplit_tab(line);
	if (args[0] == NULL) {
		username = "";
		tag = "";
	} else {
		username = args[0];
		tag = args[1] != NULL ? args[1] : "";
	}
	if (str_to_uint(username, &username_hash) < 0)
		username_hash = user_directory_get_username_hash(conn->dir->users, username);

	/* get user's current host */
	user = user_directory_lookup(conn->dir->users, username_hash);
	if (user == NULL)
		str_append(str, "\t0");
	else {
		str_printfa(str, "%s\t%u", net_ip2addr(&user->host->ip),
			    user->timestamp +
			    conn->dir->set->director_user_expire);
	}

	/* get host if it wasn't in user directory */
	host = mail_host_get_by_hash(conn->dir->mail_hosts, username_hash, tag);
	if (host == NULL)
		str_append(str, "\t");
	else
		str_printfa(str, "\t%s", net_ip2addr(&host->ip));

	/* get host with default configuration */
	host = mail_host_get_by_hash(conn->dir->orig_config_hosts,
				     username_hash, tag);
	if (host == NULL)
		str_append(str, "\t");
	else
		str_printfa(str, "\t%s\n", net_ip2addr(&host->ip));
	o_stream_nsend(conn->output, str_data(str), str_len(str));
	return TRUE;
}

static bool
doveadm_cmd_user_list(struct doveadm_connection *conn, const char *line)
{
	struct user_directory_iter *iter;
	struct user *user;
	struct ip_addr ip;

	if (*line != '\0') {
		if (net_addr2ip(line, &ip) < 0) {
			i_error("doveadm sent invalid USER-LIST parameters");
			return FALSE;
		}
	} else {
		ip.family = 0;
	}

	iter = user_directory_iter_init(conn->dir->users);
	while ((user = user_directory_iter_next(iter)) != NULL) {
		if (ip.family == 0 ||
		    net_ip_compare(&ip, &user->host->ip)) T_BEGIN {
			unsigned int expire_time = user->timestamp +
				conn->dir->set->director_user_expire;

			o_stream_nsend_str(conn->output, t_strdup_printf(
				"%u\t%u\t%s\n",
				user->username_hash, expire_time,
				net_ip2addr(&user->host->ip)));
		} T_END;
	}
	user_directory_iter_deinit(&iter);
	o_stream_nsend(conn->output, "\n", 1);
	return TRUE;
}

static bool
doveadm_cmd_user_move(struct doveadm_connection *conn, const char *line)
{
	unsigned int username_hash;
	const char *const *args;
	struct user *user;
	struct mail_host *host;
	struct ip_addr ip;

	args = t_strsplit_tab(line);
	if (args[0] == NULL || args[1] == NULL ||
	    net_addr2ip(args[1], &ip) < 0) {
		i_error("doveadm sent invalid USER-MOVE parameters: %s", line);
		return FALSE;
	}
	host = mail_host_lookup(conn->dir->mail_hosts, &ip);
	if (host == NULL) {
		o_stream_nsend_str(conn->output, "NOTFOUND\n");
		return TRUE;
	}

	if (str_to_uint(args[0], &username_hash) < 0)
		username_hash = user_directory_get_username_hash(conn->dir->users, line);
	user = user_directory_lookup(conn->dir->users, username_hash);
	if (user != NULL && user->kill_state != USER_KILL_STATE_NONE) {
		o_stream_nsend_str(conn->output, "TRYAGAIN\n");
		return TRUE;
	}

	director_move_user(conn->dir, conn->dir->self_host, NULL,
			   username_hash, host);
	o_stream_nsend(conn->output, "OK\n", 3);
	return TRUE;
}

static bool
doveadm_cmd_user_kick(struct doveadm_connection *conn, const char *line)
{
	const char *const *args;

	args = t_strsplit_tab(line);
	if (args[0] == NULL) {
		i_error("doveadm sent invalid USER-KICK parameters: %s", line);
		return FALSE;
	}

	director_kick_user(conn->dir, conn->dir->self_host, NULL, args[0]);
	o_stream_nsend(conn->output, "OK\n", 3);
	return TRUE;
}

static void doveadm_connection_input(struct doveadm_connection *conn)
{
	const char *line, *cmd, *args;
	bool ret = TRUE;

	if (!conn->handshaked) {
		if ((line = i_stream_read_next_line(conn->input)) == NULL) {
			if (conn->input->eof || conn->input->stream_errno != 0)
				doveadm_connection_deinit(&conn);
			return;
		}

		if (!version_string_verify(line, "director-doveadm",
					   DOVEADM_PROTOCOL_VERSION_MAJOR)) {
			i_error("doveadm not compatible with this server "
				"(mixed old and new binaries?)");
			doveadm_connection_deinit(&conn);
			return;
		}
		conn->handshaked = TRUE;
	}

	while ((line = i_stream_read_next_line(conn->input)) != NULL && ret) {
		args = strchr(line, '\t');
		if (args == NULL) {
			cmd = line;
			args = "";
		} else {
			cmd = t_strdup_until(line, args);
			args++;
		}

		if (strcmp(cmd, "HOST-LIST") == 0)
			doveadm_cmd_host_list(conn);
		else if (strcmp(cmd, "HOST-LIST-REMOVED") == 0)
			doveadm_cmd_host_list_removed(conn);
		else if (strcmp(cmd, "DIRECTOR-LIST") == 0)
			doveadm_cmd_director_list(conn);
		else if (strcmp(cmd, "DIRECTOR-ADD") == 0)
			ret = doveadm_cmd_director_add(conn, args);
		else if (strcmp(cmd, "DIRECTOR-REMOVE") == 0)
			ret = doveadm_cmd_director_remove(conn, args);
		else if (strcmp(cmd, "HOST-SET") == 0)
			ret = doveadm_cmd_host_set(conn, args);
		else if (strcmp(cmd, "HOST-UPDATE") == 0)
			ret = doveadm_cmd_host_update(conn, args);
		else if (strcmp(cmd, "HOST-UP") == 0)
			ret = doveadm_cmd_host_updown(conn, FALSE, args);
		else if (strcmp(cmd, "HOST-DOWN") == 0)
			ret = doveadm_cmd_host_updown(conn, TRUE, args);
		else if (strcmp(cmd, "HOST-REMOVE") == 0)
			ret = doveadm_cmd_host_remove(conn, args);
		else if (strcmp(cmd, "HOST-FLUSH") == 0)
			ret = doveadm_cmd_host_flush(conn, args);
		else if (strcmp(cmd, "HOST-RESET-USERS") == 0)
			ret = doveadm_cmd_host_reset_users(conn, args);
		else if (strcmp(cmd, "USER-LOOKUP") == 0)
			ret = doveadm_cmd_user_lookup(conn, args);
		else if (strcmp(cmd, "USER-LIST") == 0)
			ret = doveadm_cmd_user_list(conn, args);
		else if (strcmp(cmd, "USER-MOVE") == 0)
			ret = doveadm_cmd_user_move(conn, args);
		else if (strcmp(cmd, "USER-KICK") == 0)
			ret = doveadm_cmd_user_kick(conn, args);
		else {
			i_error("doveadm sent unknown command: %s", line);
			ret = FALSE;
		}
	}
	if (conn->input->eof || conn->input->stream_errno != 0 || !ret)
		doveadm_connection_deinit(&conn);
}

struct doveadm_connection *
doveadm_connection_init(struct director *dir, int fd)
{
	struct doveadm_connection *conn;

	conn = i_new(struct doveadm_connection, 1);
	conn->fd = fd;
	conn->dir = dir;
	conn->input = i_stream_create_fd(conn->fd, 1024, FALSE);
	conn->output = o_stream_create_fd(conn->fd, (size_t)-1, FALSE);
	o_stream_set_no_error_handling(conn->output, TRUE);
	conn->io = io_add(conn->fd, IO_READ, doveadm_connection_input, conn);
	o_stream_nsend_str(conn->output, DOVEADM_HANDSHAKE);

	DLLIST_PREPEND(&doveadm_connections, conn);
	return conn;
}

static void doveadm_connection_deinit(struct doveadm_connection **_conn)
{
	struct doveadm_connection *conn = *_conn;

	*_conn = NULL;

	DLLIST_REMOVE(&doveadm_connections, conn);
	io_remove(&conn->io);
	i_stream_unref(&conn->input);
	o_stream_unref(&conn->output);
	if (close(conn->fd) < 0)
		i_error("close(doveadm connection) failed: %m");
	i_free(conn);

	master_service_client_connection_destroyed(master_service);
}

void doveadm_connections_deinit(void)
{
	while (doveadm_connections != NULL) {
		struct doveadm_connection *conn = doveadm_connections;

		doveadm_connection_deinit(&conn);
	}
}<|MERGE_RESOLUTION|>--- conflicted
+++ resolved
@@ -51,11 +51,8 @@
 			    net_ip2addr(&(*hostp)->ip), (*hostp)->vhost_count,
 			    (*hostp)->user_count);
 		str_append_tabescaped(str, (*hostp)->tag);
-<<<<<<< HEAD
-=======
 		str_printfa(str, "\t%c\t%ld", (*hostp)->down ? 'D' : 'U',
 			    (long)(*hostp)->last_updown_change);
->>>>>>> 146ef570
 		str_append_c(str, '\n');
 	}
 	str_append_c(str, '\n');
@@ -268,15 +265,10 @@
 			ip_str = t_strdup_until(ip_str, tag++);
 	}
 	if (ip_str == NULL || net_addr2ip(ip_str, &ip) < 0 ||
-<<<<<<< HEAD
-	    (args[1] != NULL && str_to_uint(args[1], &vhost_count) < 0)) {
-		i_error("doveadm sent invalid HOST-SET parameters: %s", line);
-=======
 	    (args[1] != NULL && str_to_uint(args[1], &vhost_count) < 0) ||
 	    (args[1] == NULL && update)) {
 		i_error("doveadm sent invalid %s parameters: %s",
 			update ? "HOST-UPDATE" : "HOST-SET", line);
->>>>>>> 146ef570
 		return FALSE;
 	}
 	if (vhost_count > MAX_VALID_VHOST_COUNT && vhost_count != UINT_MAX) {
@@ -284,13 +276,6 @@
 		return TRUE;
 	}
 	host = mail_host_lookup(dir->mail_hosts, &ip);
-<<<<<<< HEAD
-	if (host == NULL)
-		host = mail_host_add_ip(dir->mail_hosts, &ip, tag);
-	if (vhost_count != UINT_MAX)
-		mail_host_set_vhost_count(dir->mail_hosts, host, vhost_count);
-	/* NOTE: we don't supporting changing a tag for an existing host.
-=======
 	if (host == NULL) {
 		if (update) {
 			o_stream_nsend_str(conn->output, "NOTFOUND\n");
@@ -301,7 +286,6 @@
 	if (vhost_count != UINT_MAX)
 		mail_host_set_vhost_count(dir->mail_hosts, host, vhost_count);
 	/* NOTE: we don't support changing a tag for an existing host.
->>>>>>> 146ef570
 	   it needs to be removed first. otherwise it would be a bit ugly to
 	   handle. */
 	director_update_host(dir, dir->self_host, NULL, host);
