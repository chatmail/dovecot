--- conflicted
+++ resolved
@@ -21,11 +21,8 @@
 #define DIRECTOR_RING_MIN_WAIT_SECS 20
 #define DIRECTOR_QUICK_RECONNECT_TIMEOUT_MSECS 1000
 #define DIRECTOR_DELAYED_DIR_REMOVE_MSECS (1000*30)
-<<<<<<< HEAD
-=======
 
 bool director_debug;
->>>>>>> 9741bd86
 
 static bool director_is_self_ip_set(struct director *dir)
 {
@@ -219,14 +216,10 @@
 	if (dir->left != NULL) {
 		/* since we couldn't connect to it,
 		   it must have failed recently */
-<<<<<<< HEAD
-		director_connection_deinit(&dir->left);
-=======
 		i_warning("director: Assuming %s is dead, disconnecting",
 			  director_connection_get_name(dir->left));
 		director_connection_deinit(&dir->left,
 					   "This connection is dead?");
->>>>>>> 9741bd86
 	}
 	dir->ring_min_version = DIRECTOR_VERSION_MINOR;
 	if (!dir->ring_handshaked)
@@ -372,14 +365,11 @@
 {
 	/* we're synced again when we receive this SYNC back */
 	dir->sync_seq++;
-<<<<<<< HEAD
-=======
 	if (dir->right == NULL && dir->left == NULL) {
 		/* we're alone. if we're already synced,
 		   don't become unsynced. */
 		return;
 	}
->>>>>>> 9741bd86
 	director_set_ring_unsynced(dir);
 
 	if (dir->sync_frozen) {
@@ -392,17 +382,9 @@
 		return;
 	}
 
-<<<<<<< HEAD
-	if (dir->debug) {
-		i_debug("Ring is desynced (seq=%u, sending SYNC to %s)",
-			dir->sync_seq, dir->right == NULL ? "(nowhere)" :
-			director_connection_get_name(dir->right));
-	}
-=======
 	dir_debug("Ring is desynced (seq=%u, sending SYNC to %s)",
 		  dir->sync_seq, dir->right == NULL ? "(nowhere)" :
 		  director_connection_get_name(dir->right));
->>>>>>> 9741bd86
 
 	/* send PINGs to our connections more rapidly until we've synced again.
 	   if the connection has actually died, we don't need to wait (and
@@ -500,11 +482,7 @@
 		if (director_connection_get_host(conn) != removed_host)
 			i++;
 		else {
-<<<<<<< HEAD
-			director_connection_deinit(&conn);
-=======
 			director_connection_deinit(&conn, "Removing from ring");
->>>>>>> 9741bd86
 			conns = array_get(&dir->connections, &count);
 		}
 	}
@@ -896,11 +874,8 @@
 		timeout_remove(&dir->to_sync);
 	if (dir->to_remove_dirs != NULL)
 		timeout_remove(&dir->to_remove_dirs);
-<<<<<<< HEAD
-=======
 	if (dir->to_callback != NULL)
 		timeout_remove(&dir->to_callback);
->>>>>>> 9741bd86
 	while (array_count(&dir->dir_hosts) > 0) {
 		hostp = array_idx(&dir->dir_hosts, 0);
 		host = *hostp;
