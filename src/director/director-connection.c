--- conflicted
+++ resolved
@@ -402,13 +402,8 @@
 	i_assert(dir->right != NULL);
 
 	e_debug(dir->right->event, "Sending delayed SYNCs");
-<<<<<<< HEAD
-	array_foreach(&dir->dir_hosts, hostp) {
-		if ((*hostp)->delayed_sync_seq == 0)
-=======
 	array_foreach_elem(&dir->dir_hosts, host) {
 		if (host->delayed_sync_seq == 0)
->>>>>>> 850e1d67
 			continue;
 
 		director_sync_send(dir, host, host->delayed_sync_seq,
