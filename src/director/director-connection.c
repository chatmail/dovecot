--- conflicted
+++ resolved
@@ -855,10 +855,6 @@
 		director_cmd_error(conn, "Invalid parameters");
 		return FALSE;
 	}
-<<<<<<< HEAD
-	if (args[2] != NULL)
-		tag = args[2];
-=======
 	if (args[2] != NULL) {
 		tag = args[2];
 		if (args[3] != NULL) {
@@ -870,7 +866,6 @@
 			down = args[3][0] == 'D';
 		}
 	}
->>>>>>> 146ef570
 	if (conn->ignore_host_events) {
 		/* remote is sending hosts in a handshake, but it doesn't have
 		   a completed ring and we do. */
@@ -883,14 +878,10 @@
 		host = mail_host_add_ip(conn->dir->mail_hosts, &ip, tag);
 		update = TRUE;
 	} else {
-<<<<<<< HEAD
-		update = host->vhost_count != vhost_count;
-=======
 		update = host->vhost_count != vhost_count ||
 			host->down != down ||
 			host->last_updown_change != last_updown_change;
 ;
->>>>>>> 146ef570
 		if (strcmp(tag, host->tag) != 0) {
 			i_error("director(%s): Host %s changed tag from '%s' to '%s'",
 				conn->name, net_ip2addr(&host->ip),
@@ -1621,13 +1612,6 @@
 
 	str_printfa(str, "HOST-HAND-START\t%u\n", conn->dir->ring_handshaked);
 	array_foreach(mail_hosts_get(conn->dir->mail_hosts), hostp) {
-<<<<<<< HEAD
-		str_printfa(str, "HOST\t%s\t%u",
-			    net_ip2addr(&(*hostp)->ip), (*hostp)->vhost_count);
-		if ((*hostp)->tag[0] != '\0') {
-			str_append_c(str, '\t');
-			str_append_tabescaped(str, (*hostp)->tag);
-=======
 		struct mail_host *host = *hostp;
 
 		str_printfa(str, "HOST\t%s\t%u",
@@ -1639,7 +1623,6 @@
 		if (send_updowns) {
 			str_printfa(str, "\t%c%ld", host->down ? 'D' : 'U',
 				    (long)host->last_updown_change);
->>>>>>> 146ef570
 		}
 		str_append_c(str, '\n');
 	}
@@ -1895,13 +1878,8 @@
 	}
 }
 
-<<<<<<< HEAD
-void director_connection_disconnected(struct director_connection **_conn,
-				      const char *reason)
-=======
 static void director_connection_disconnected(struct director_connection **_conn,
 					     const char *reason)
->>>>>>> 146ef570
 {
 	struct director_connection *conn = *_conn;
 	struct director *dir = conn->dir;
