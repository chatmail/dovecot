/* Copyright (c) 2010-2012 Dovecot authors, see the included COPYING file */

/*
   Handshaking:

   Incoming director connections send:

   VERSION
   ME
   <wait for DONE from remote handshake>
   DONE
   <make this connection our "left" connection, potentially disconnecting
   another one>

   Outgoing director connections send:

   VERSION
   ME
   [0..n] DIRECTOR
   HOST-HAND-START
   [0..n] HOST
   HOST-HAND-END
   [0..n] USER
   <possibly other non-handshake commands between USERs>
   DONE
   <wait for DONE from remote>
   <make this connection our "right" connection, potentially disconnecting
   another one>
*/

#include "lib.h"
#include "ioloop.h"
#include "array.h"
#include "network.h"
#include "istream.h"
#include "ostream.h"
#include "str.h"
#include "master-service.h"
#include "mail-host.h"
#include "director.h"
#include "director-host.h"
#include "director-request.h"
#include "user-directory.h"
#include "director-connection.h"

#include <stdlib.h>
#include <unistd.h>

#define MAX_INBUF_SIZE 1024
#define MAX_OUTBUF_SIZE (1024*1024*10)
#define OUTBUF_FLUSH_THRESHOLD (1024*128)
/* Max idling time before "ME" command must have been received,
   or we'll disconnect. */
#define DIRECTOR_CONNECTION_ME_TIMEOUT_MSECS (10*1000)
/* Max time to wait for USERs in handshake to be sent. With a lot of users the
   kernel may quickly eat up everything we send, while the receiver is busy
   parsing the data. */
#define DIRECTOR_CONNECTION_SEND_USERS_TIMEOUT_MSECS (30*1000)
/* Max idling time before "DONE" command must have been received,
   or we'll disconnect. */
#define DIRECTOR_CONNECTION_DONE_TIMEOUT_MSECS (30*1000)
/* How long to wait for PONG for an idling connection */
#define DIRECTOR_CONNECTION_PING_IDLE_TIMEOUT_MSECS (10*1000)
/* Maximum time to wait for PONG reply */
#define DIRECTOR_CONNECTION_PONG_TIMEOUT_MSECS (60*1000)
/* How long to wait to send PING when connection is idle */
#define DIRECTOR_CONNECTION_PING_INTERVAL_MSECS (15*1000)
/* How long to wait before sending PING while waiting for SYNC reply */
#define DIRECTOR_CONNECTION_PING_SYNC_INTERVAL_MSECS 1000
/* If outgoing director connection exists for less than this many seconds,
   mark the host as failed so we won't try to reconnect to it immediately */
#define DIRECTOR_SUCCESS_MIN_CONNECT_SECS 40
#define DIRECTOR_WAIT_DISCONNECT_SECS 10
<<<<<<< HEAD
=======
#define DIRECTOR_HANDSHAKE_WARN_SECS 29
#define DIRECTOR_HANDSHAKE_BYTES_LOG_MIN_SECS (60*30)
>>>>>>> 9741bd86

#if DIRECTOR_CONNECTION_DONE_TIMEOUT_MSECS <= DIRECTOR_CONNECTION_PING_TIMEOUT_MSECS
#  error DIRECTOR_CONNECTION_DONE_TIMEOUT_MSECS is too low
#endif

#if DIRECTOR_CONNECTION_PONG_TIMEOUT_MSECS <= DIRECTOR_CONNECTION_PING_IDLE_TIMEOUT_MSECS
#  error DIRECTOR_CONNECTION_PONG_TIMEOUT_MSECS is too low
#endif

#define CMD_IS_USER_HANDHAKE(args) \
	(str_array_length(args) > 2)

struct director_connection {
	struct director *dir;
	char *name;
	time_t created;
	unsigned int minor_version;

	/* for incoming connections the director host isn't known until
	   ME-line is received */
	struct director_host *host;
	/* this is set only for wrong connections: */
	struct director_host *connect_request_to;

	int fd;
	struct io *io;
	struct istream *input;
	struct ostream *output;
	struct timeout *to_disconnect, *to_ping, *to_pong;

	struct user_directory_iter *user_iter;

	/* set during command execution */
	const char *cur_cmd, *cur_line;

	unsigned int in:1;
	unsigned int connected:1;
	unsigned int version_received:1;
	unsigned int me_received:1;
	unsigned int handshake_received:1;
	unsigned int ignore_host_events:1;
	unsigned int handshake_sending_hosts:1;
	unsigned int ping_waiting:1;
	unsigned int synced:1;
	unsigned int wrong_host:1;
	unsigned int verifying_left:1;
};

static void director_connection_disconnected(struct director_connection **conn);
<<<<<<< HEAD
static void director_connection_reconnect(struct director_connection **conn);
=======
static void director_connection_reconnect(struct director_connection **conn,
					  const char *reason);
static void director_connection_log_disconnect(struct director_connection *conn);
>>>>>>> 9741bd86

static void ATTR_FORMAT(2, 3)
director_cmd_error(struct director_connection *conn, const char *fmt, ...)
{
	va_list args;

	va_start(args, fmt);
	i_error("director(%s): Command %s: %s (input: %s)", conn->name,
		conn->cur_cmd, t_strdup_vprintf(fmt, args), conn->cur_line);
	va_end(args);

	conn->host->last_protocol_failure = ioloop_time;
}

static void
director_connection_init_timeout(struct director_connection *conn)
{
	unsigned int secs = ioloop_time - conn->created;

	if (!conn->connected) {
		i_error("director(%s): Connect timed out (%u secs)",
			conn->name, secs);
	} else if (conn->io == NULL) {
		i_error("director(%s): Sending handshake (%u secs)",
			conn->name, secs);
	} else if (!conn->me_received) {
		i_error("director(%s): Handshaking ME timed out (%u secs)",
			conn->name, secs);
	} else {
		i_error("director(%s): Handshaking DONE timed out (%u secs)",
			conn->name, secs);
	}
	director_connection_disconnected(&conn);
}

static void
director_connection_set_ping_timeout(struct director_connection *conn)
{
	unsigned int msecs;

	msecs = conn->synced || !conn->handshake_received ?
		DIRECTOR_CONNECTION_PING_INTERVAL_MSECS :
		DIRECTOR_CONNECTION_PING_SYNC_INTERVAL_MSECS;

	timeout_remove(&conn->to_ping);
	conn->to_ping = timeout_add(msecs, director_connection_ping, conn);
}

static void director_connection_wait_timeout(struct director_connection *conn)
{
<<<<<<< HEAD
	director_connection_deinit(&conn);
=======
	director_connection_log_disconnect(conn);
	director_connection_deinit(&conn,
		"Timeout waiting for disconnect after CONNECT");
>>>>>>> 9741bd86
}

static void director_connection_send_connect(struct director_connection *conn,
					     struct director_host *host)
{
	const char *connect_str;

	if (conn->to_disconnect != NULL)
		return;

	connect_str = t_strdup_printf("CONNECT\t%s\t%u\n",
				      net_ip2addr(&host->ip), host->port);
	director_connection_send(conn, connect_str);
	(void)o_stream_flush(conn->output);
	o_stream_uncork(conn->output);

<<<<<<< HEAD
=======
	/* wait for a while for the remote to disconnect, so it will hopefully
	   see our CONNECT command. we'll also log the warning later to avoid
	   multiple log lines about it. */
	conn->connect_request_to = host;
	director_host_ref(conn->connect_request_to);

>>>>>>> 9741bd86
	conn->to_disconnect =
		timeout_add(DIRECTOR_WAIT_DISCONNECT_SECS*1000,
			    director_connection_wait_timeout, conn);
}

static void director_connection_assigned(struct director_connection *conn)
{
	struct director *dir = conn->dir;

	if (dir->left != NULL && dir->right != NULL) {
		/* we're connected to both directors. see if the ring is
		   finished by sending a SYNC. if we get it back, it's done. */
		dir->sync_seq++;
		director_set_ring_unsynced(dir);
		director_sync_send(dir, dir->self_host, dir->sync_seq,
				   DIRECTOR_VERSION_MINOR);
	}
	director_connection_set_ping_timeout(conn);
}

static bool director_connection_assign_left(struct director_connection *conn)
{
	struct director *dir = conn->dir;

	i_assert(conn->in);
	i_assert(dir->left != conn);

	/* make sure this is the correct incoming connection */
	if (conn->host->self) {
		i_error("Connection from self, dropping");
		return FALSE;
	} else if (dir->left == NULL) {
		/* no conflicts yet */
	} else if (dir->left->host == conn->host) {
		i_warning("Replacing left director connection %s with %s",
			  dir->left->host->name, conn->host->name);
		director_connection_deinit(&dir->left, t_strdup_printf(
			"Replacing with %s", conn->host->name));
	} else if (dir->left->verifying_left) {
		/* we're waiting to verify if our current left is still
		   working. if we don't receive a PONG, the current left
		   gets disconnected and a new left gets assigned. if we do
		   receive a PONG, we'll wait until the current left
		   disconnects us and then reassign the new left. */
		return TRUE;
	} else if (director_host_cmp_to_self(dir->left->host, conn->host,
					     dir->self_host) < 0) {
		/* the old connection is the correct one.
		   refer the client there (FIXME: do we ever get here?) */
		director_connection_send_connect(conn, dir->left->host);
		return TRUE;
	} else {
		/* this new connection is the correct one, but wait until the
		   old connection gets disconnected before using this one.
		   that guarantees that the director inserting itself into
		   the ring has finished handshaking its left side, so the
		   switch will be fast. */
		return TRUE;
	}
	dir->left = conn;
	i_free(conn->name);
	conn->name = i_strdup_printf("%s/left", conn->host->name);
	director_connection_assigned(conn);
	return TRUE;
}

static void director_assign_left(struct director *dir)
{
	struct director_connection *conn, *const *connp;

	array_foreach(&dir->connections, connp) {
		conn = *connp;

		if (conn->in && conn->handshake_received &&
		    conn->to_disconnect == NULL && conn != dir->left) {
			/* either use this or disconnect it */
			if (!director_connection_assign_left(conn)) {
				/* we don't want this */
				director_connection_deinit(&conn,
					"Unwanted incoming connection");
				director_assign_left(dir);
				break;
			}
		}
	}
}

static bool director_has_outgoing_connections(struct director *dir)
{
	struct director_connection *const *connp;

	array_foreach(&dir->connections, connp) {
		if (!(*connp)->in && (*connp)->to_disconnect == NULL)
			return TRUE;
	}
	return FALSE;
}

static bool director_connection_assign_right(struct director_connection *conn)
{
	struct director *dir = conn->dir;

	i_assert(!conn->in);

	if (dir->right != NULL) {
		/* see if we should disconnect or keep the existing
		   connection. */
		if (director_host_cmp_to_self(conn->host, dir->right->host,
					      dir->self_host) <= 0) {
			/* the old connection is the correct one */
			i_warning("Aborting incorrect outgoing connection to %s "
				  "(already connected to correct one: %s)",
				  conn->host->name, dir->right->host->name);
			conn->wrong_host = TRUE;
			return FALSE;
		}
		i_warning("Replacing right director connection %s with %s",
			  dir->right->host->name, conn->host->name);
		director_connection_deinit(&dir->right, t_strdup_printf(
			"Replacing with %s", conn->host->name));
	}
	dir->right = conn;
	i_free(conn->name);
	conn->name = i_strdup_printf("%s/right", conn->host->name);
	director_connection_assigned(conn);
	return TRUE;
}

static bool
director_args_parse_ip_port(struct director_connection *conn,
			    const char *const *args,
			    struct ip_addr *ip_r, unsigned int *port_r)
{
	if (args[0] == NULL || args[1] == NULL) {
		director_cmd_error(conn, "Missing IP+port parameters");
		return FALSE;
	}
	if (net_addr2ip(args[0], ip_r) < 0) {
		director_cmd_error(conn, "Invalid IP address: %s", args[0]);
		return FALSE;
	}
	if (str_to_uint(args[1], port_r) < 0) {
		director_cmd_error(conn, "Invalid port: %s", args[1]);
		return FALSE;
	}
	return TRUE;
}

static bool director_cmd_me(struct director_connection *conn,
			    const char *const *args)
{
	struct director *dir = conn->dir;
	const char *connect_str;
	struct ip_addr ip;
	unsigned int port;
	time_t next_comm_attempt;

	if (!director_args_parse_ip_port(conn, args, &ip, &port))
		return FALSE;
	if (conn->me_received) {
		director_cmd_error(conn, "Duplicate ME");
		return FALSE;
	}

	if (!conn->in && (!net_ip_compare(&conn->host->ip, &ip) ||
			  conn->host->port != port)) {
		i_error("Remote director thinks it's someone else "
			"(connected to %s:%u, remote says it's %s:%u)",
			net_ip2addr(&conn->host->ip), conn->host->port,
			net_ip2addr(&ip), port);
		return FALSE;
	}
	conn->me_received = TRUE;

	timeout_remove(&conn->to_ping);
	conn->to_ping = timeout_add(DIRECTOR_CONNECTION_DONE_TIMEOUT_MSECS,
				    director_connection_init_timeout, conn);

	if (!conn->in)
		return TRUE;

	/* Incoming connection:

	   a) we don't have an established ring yet. make sure we're connecting
	   to our right side (which might become our left side).

	   b) it's our current "left" connection. the previous connection
	   is most likely dead.

	   c) we have an existing ring. tell our current "left" to connect to
	   it with CONNECT command.

	   d) the incoming connection doesn't belong to us at all, refer it
	   elsewhere with CONNECT. however, before disconnecting it verify
	   first that our left side is actually still functional.
	*/
	i_assert(conn->host == NULL);
	conn->host = director_host_get(dir, &ip, port);
	/* the host shouldn't be removed at this point, but if for some
	   reason it is we don't want to crash */
	conn->host->removed = FALSE;
	director_host_ref(conn->host);
	/* make sure we don't keep old sequence values across restarts */
	conn->host->last_seq = 0;

	next_comm_attempt = conn->host->last_protocol_failure +
		DIRECTOR_PROTOCOL_FAILURE_RETRY_SECS;
	if (next_comm_attempt > ioloop_time) {
		/* the director recently sent invalid protocol data,
		   don't try retrying yet */
		i_error("director(%s): Remote sent invalid protocol data recently, "
			"waiting %u secs before allowing further communication",
			conn->name, (unsigned int)(next_comm_attempt-ioloop_time));
		return FALSE;
	} else if (dir->left == NULL) {
		/* a) - just in case the left is also our right side reset
		   its failed state, so we can connect to it */
		conn->host->last_network_failure = 0;
		if (!director_has_outgoing_connections(dir))
			director_connect(dir);
	} else if (dir->left->host == conn->host) {
		/* b) */
		i_assert(dir->left != conn);
		director_connection_deinit(&dir->left,
			"Replacing with new incoming connection");
	} else if (director_host_cmp_to_self(conn->host, dir->left->host,
					     dir->self_host) < 0) {
		/* c) */
		connect_str = t_strdup_printf("CONNECT\t%s\t%u\n",
					      net_ip2addr(&conn->host->ip),
					      conn->host->port);
		director_connection_send(dir->left, connect_str);
	} else {
		/* d) */
		dir->left->verifying_left = TRUE;
		director_connection_ping(dir->left);
	}
	return TRUE;
}

static bool
director_user_refresh(struct director_connection *conn,
		      unsigned int username_hash, struct mail_host *host,
		      time_t timestamp, bool weak, struct user **user_r)
{
	struct director *dir = conn->dir;
	struct user *user;
	bool ret = FALSE, unset_weak_user = FALSE;

	user = user_directory_lookup(dir->users, username_hash);
	if (user == NULL) {
		*user_r = user_directory_add(dir->users, username_hash,
					     host, timestamp);
		(*user_r)->weak = weak;
		dir_debug("user refresh: %u added", username_hash);
		return TRUE;
	}

	if (user->weak) {
		if (!weak) {
			/* removing user's weakness */
			dir_debug("user refresh: %u weakness removed",
				  username_hash);
			unset_weak_user = TRUE;
			user->weak = FALSE;
			ret = TRUE;
		} else {
			/* weak user marked again as weak */
		}
	} else if (weak &&
		   !user_directory_user_is_recently_updated(dir->users, user)) {
		/* mark the user as weak */
		dir_debug("user refresh: %u set weak", username_hash);
		user->weak = TRUE;
		ret = TRUE;
	} else if (user->host != host) {
		/* non-weak user received a non-weak update with
		   conflicting host. this shouldn't happen. */
		string_t *str = t_str_new(128);

		str_printfa(str, "User hash %u "
			    "is being redirected to two hosts: %s and %s",
			    username_hash, net_ip2addr(&user->host->ip),
			    net_ip2addr(&host->ip));
		str_printfa(str, " (old_ts=%ld", (long)user->timestamp);

		if (!conn->handshake_received) {
			str_printfa(str, ",handshaking,recv_ts=%ld",
				    (long)timestamp);
		}
		if (user->to_move != NULL)
			str_append(str, ",moving");
		if (user->kill_state != USER_KILL_STATE_NONE)
			str_printfa(str, ",kill_state=%d", user->kill_state);
		str_append_c(str, ')');
		i_error("%s", str_c(str));

		/* we want all the directors to redirect the user to same
		   server, but we don't want two directors fighting over which
		   server it belongs to, so always use the lower IP address */
		if (net_ip_cmp(&user->host->ip, &host->ip) > 0) {
			/* change the host. we'll also need to remove the user
			   from the old host's user_count, because we can't
			   keep track of the user for more than one host */
		} else {
			/* keep the host */
			host = user->host;
		}
		ret = TRUE;
	}
	if (user->host != host) {
		user->host->user_count--;
		user->host = host;
		user->host->user_count++;
		ret = TRUE;
	}
	if (timestamp == ioloop_time && (time_t)user->timestamp != timestamp) {
		user_directory_refresh(dir->users, user);
		ret = TRUE;
	}
	dir_debug("user refresh: %u refreshed timeout to %ld",
		  username_hash, (long)user->timestamp);

	if (unset_weak_user) {
		/* user is no longer weak. handle pending requests for
		   this user if there are any */
		director_set_state_changed(conn->dir);
	}

	*user_r = user;
	return ret;
}

static bool
director_handshake_cmd_user(struct director_connection *conn,
			    const char *const *args)
{
	unsigned int username_hash, timestamp;
	struct ip_addr ip;
	struct mail_host *host;
	struct user *user;
	bool weak;

	if (str_array_length(args) < 3 ||
	    str_to_uint(args[0], &username_hash) < 0 ||
	    net_addr2ip(args[1], &ip) < 0 ||
	    str_to_uint(args[2], &timestamp) < 0) {
		director_cmd_error(conn, "Invalid parameters");
		return FALSE;
	}
	weak = args[3] != NULL && args[3][0] == 'w';

	host = mail_host_lookup(conn->dir->mail_hosts, &ip);
	if (host == NULL) {
		i_error("director(%s): USER used unknown host %s in handshake",
			conn->name, args[1]);
		return FALSE;
	}

	director_user_refresh(conn, username_hash, host, timestamp, weak, &user);
	return TRUE;
}

static bool
director_cmd_user(struct director_connection *conn,
		  const char *const *args)
{
	unsigned int username_hash;
	struct ip_addr ip;
	struct mail_host *host;
	struct user *user;

	/* NOTE: if more parameters are added, update also
	   CMD_IS_USER_HANDHAKE() macro */
	if (str_array_length(args) != 2 ||
	    str_to_uint(args[0], &username_hash) < 0 ||
	    net_addr2ip(args[1], &ip) < 0) {
		director_cmd_error(conn, "Invalid parameters");
		return FALSE;
	}

	host = mail_host_lookup(conn->dir->mail_hosts, &ip);
	if (host == NULL) {
		/* we probably just removed this host. */
		return TRUE;
	}

	if (director_user_refresh(conn, username_hash,
				  host, ioloop_time, FALSE, &user)) {
		i_assert(!user->weak);
		director_update_user(conn->dir, conn->host, user);
	}
	return TRUE;
}

static bool director_cmd_director(struct director_connection *conn,
				  const char *const *args)
{
	struct director_host *host;
	struct ip_addr ip;
	unsigned int port;
	bool forward = FALSE;

	if (!director_args_parse_ip_port(conn, args, &ip, &port))
		return FALSE;

	host = director_host_lookup(conn->dir, &ip, port);
	if (host != NULL) {
		if (host == conn->dir->self_host) {
			/* ignore updates to ourself */
			return TRUE;
		}
		if (host->removed) {
			/* ignore re-adds of removed directors */
			return TRUE;
		}

		/* already have this. just reset its last_network_failure
		   timestamp, since it might be up now. */
		host->last_network_failure = 0;
		if (host->last_seq != 0) {
			/* it also may have been restarted, reset last_seq */
			host->last_seq = 0;
			forward = TRUE;
		}
	} else {
		/* save the director and forward it */
		host = director_host_add(conn->dir, &ip, port);
		forward = TRUE;
<<<<<<< HEAD
	}
	if (forward) {
		director_notify_ring_added(host,
			director_connection_get_host(conn));
	}
=======
	}
	if (forward) {
		director_notify_ring_added(host,
			director_connection_get_host(conn));
	}
>>>>>>> 9741bd86
	return TRUE;
}

static bool director_cmd_director_remove(struct director_connection *conn,
					 const char *const *args)
{
	struct director_host *host;
	struct ip_addr ip;
	unsigned int port;
<<<<<<< HEAD

	if (!director_args_parse_ip_port(conn, args, &ip, &port))
		return FALSE;

=======

	if (!director_args_parse_ip_port(conn, args, &ip, &port))
		return FALSE;

>>>>>>> 9741bd86
	host = director_host_lookup(conn->dir, &ip, port);
	if (host != NULL && !host->removed)
		director_ring_remove(host, director_connection_get_host(conn));
	return TRUE;
}

static bool
director_cmd_host_hand_start(struct director_connection *conn,
			     const char *const *args)
{
	const ARRAY_TYPE(mail_host) *hosts;
	struct mail_host *const *hostp;
	unsigned int remote_ring_completed;

	if (args[0] == NULL ||
	    str_to_uint(args[0], &remote_ring_completed) < 0) {
		director_cmd_error(conn, "Invalid parameters");
		return FALSE;
	}

	if (remote_ring_completed && !conn->dir->ring_handshaked) {
		/* clear everything we have and use only what remote sends us */
		hosts = mail_hosts_get(conn->dir->mail_hosts);
		while (array_count(hosts) > 0) {
			hostp = array_idx(hosts, 0);
			director_remove_host(conn->dir, NULL, NULL, *hostp);
		}
	} else if (!remote_ring_completed && conn->dir->ring_handshaked) {
		/* ignore whatever remote sends */
		conn->ignore_host_events = TRUE;
	}
	conn->handshake_sending_hosts = TRUE;
	return TRUE;
}

static int
director_cmd_is_seen(struct director_connection *conn,
		     const char *const **_args,
		     struct director_host **host_r)
{
	const char *const *args = *_args;
	struct ip_addr ip;
	unsigned int port, seq;
	struct director_host *host;

	if (str_array_length(args) < 3 ||
	    net_addr2ip(args[0], &ip) < 0 ||
	    str_to_uint(args[1], &port) < 0 ||
	    str_to_uint(args[2], &seq) < 0) {
		director_cmd_error(conn, "Invalid parameters");
		return -1;
	}
	*_args = args + 3;

	host = director_host_lookup(conn->dir, &ip, port);
	if (host == NULL || host->removed) {
		/* director is already gone, but we can't be sure if this
		   command was sent everywhere. re-send it as if it was from
		   ourself. */
		*host_r = NULL;
	} else {
		if (seq <= host->last_seq) {
			/* already seen this */
			return 1;
		}
		*host_r = host;
		host->last_seq = seq;
	}
	return 0;
}

static bool
director_cmd_user_weak(struct director_connection *conn,
		       const char *const *args)
{
	struct director_host *dir_host;
	struct ip_addr ip;
	unsigned int username_hash;
	struct mail_host *host;
	struct user *user;
	struct director_host *src_host = conn->host;
	bool weak = TRUE;
	int ret;

	/* note that unlike other commands we don't want to just ignore
	   duplicate commands */
	if ((ret = director_cmd_is_seen(conn, &args, &dir_host)) < 0)
		return FALSE;

	if (str_array_length(args) != 2 ||
	    str_to_uint(args[0], &username_hash) < 0 ||
	    net_addr2ip(args[1], &ip) < 0) {
		director_cmd_error(conn, "Invalid parameters");
		return FALSE;
	}

	host = mail_host_lookup(conn->dir->mail_hosts, &ip);
	if (host == NULL) {
		/* we probably just removed this host. */
		return TRUE;
	}

	if (ret > 0) {
		/* The entire ring has seen this USER-WEAK.
		   make it non-weak now. */
		weak = FALSE;
		src_host = conn->dir->self_host;
	}

	if (director_user_refresh(conn, username_hash,
				  host, ioloop_time, weak, &user)) {
		if (!user->weak)
			director_update_user(conn->dir, src_host, user);
		else {
			director_update_user_weak(conn->dir, src_host,
						  dir_host, user);
		}
	}
	return TRUE;
}

static bool
director_cmd_host_int(struct director_connection *conn, const char *const *args,
		      struct director_host *dir_host)
{
	struct mail_host *host;
	struct ip_addr ip;
	unsigned int vhost_count;
	bool update;

	if (str_array_length(args) != 2 ||
	    net_addr2ip(args[0], &ip) < 0 ||
	    str_to_uint(args[1], &vhost_count) < 0) {
		director_cmd_error(conn, "Invalid parameters");
		return FALSE;
	}
	if (conn->ignore_host_events) {
		/* remote is sending hosts in a handshake, but it doesn't have
		   a completed ring and we do. */
		i_assert(conn->handshake_sending_hosts);
		return TRUE;
	}

	host = mail_host_lookup(conn->dir->mail_hosts, &ip);
	if (host == NULL) {
		host = mail_host_add_ip(conn->dir->mail_hosts, &ip);
		update = TRUE;
	} else {
		update = host->vhost_count != vhost_count;
	}

	if (update) {
		mail_host_set_vhost_count(conn->dir->mail_hosts,
					  host, vhost_count);
		director_update_host(conn->dir, conn->host, dir_host, host);
	}
	return TRUE;
}

static bool
director_cmd_host_handshake(struct director_connection *conn,
			    const char *const *args)
{
	return director_cmd_host_int(conn, args, NULL);
}

static bool
director_cmd_host(struct director_connection *conn, const char *const *args)
{
	struct director_host *dir_host;
	int ret;

	if ((ret = director_cmd_is_seen(conn, &args, &dir_host)) != 0)
		return ret > 0;
	return director_cmd_host_int(conn, args, dir_host);
}

static bool
director_cmd_host_remove(struct director_connection *conn,
			 const char *const *args)
{
	struct director_host *dir_host;
	struct mail_host *host;
	struct ip_addr ip;
	int ret;

	if ((ret = director_cmd_is_seen(conn, &args, &dir_host)) != 0)
		return ret > 0;

	if (str_array_length(args) != 1 ||
	    net_addr2ip(args[0], &ip) < 0) {
		director_cmd_error(conn, "Invalid parameters");
		return FALSE;
	}

	host = mail_host_lookup(conn->dir->mail_hosts, &ip);
	if (host != NULL)
		director_remove_host(conn->dir, conn->host, dir_host, host);
	return TRUE;
}

static bool
director_cmd_host_flush(struct director_connection *conn,
			 const char *const *args)
{
	struct director_host *dir_host;
	struct mail_host *host;
	struct ip_addr ip;
	int ret;

	if ((ret = director_cmd_is_seen(conn, &args, &dir_host)) != 0)
		return ret > 0;

	if (str_array_length(args) != 1 ||
	    net_addr2ip(args[0], &ip) < 0) {
		director_cmd_error(conn, "Invalid parameters");
		return FALSE;
	}

	host = mail_host_lookup(conn->dir->mail_hosts, &ip);
	if (host != NULL)
		director_flush_host(conn->dir, conn->host, dir_host, host);
	return TRUE;
}

static bool
director_cmd_user_move(struct director_connection *conn,
		       const char *const *args)
{
	struct director_host *dir_host;
	struct mail_host *host;
	struct ip_addr ip;
	unsigned int username_hash;
	int ret;

	if ((ret = director_cmd_is_seen(conn, &args, &dir_host)) != 0)
		return ret > 0;

	if (str_array_length(args) != 2 ||
	    str_to_uint(args[0], &username_hash) < 0 ||
	    net_addr2ip(args[1], &ip) < 0) {
		director_cmd_error(conn, "Invalid parameters");
		return FALSE;
	}

	host = mail_host_lookup(conn->dir->mail_hosts, &ip);
	if (host != NULL) {
		director_move_user(conn->dir, conn->host, dir_host,
				   username_hash, host);
	}
	return TRUE;
}

static bool
director_cmd_user_killed(struct director_connection *conn,
			 const char *const *args)
{
	unsigned int username_hash;

	if (str_array_length(args) != 1 ||
	    str_to_uint(args[0], &username_hash) < 0) {
		director_cmd_error(conn, "Invalid parameters");
		return FALSE;
	}

	director_user_killed(conn->dir, username_hash);
	return TRUE;
}

static bool
director_cmd_user_killed_everywhere(struct director_connection *conn,
				    const char *const *args)
{
	struct director_host *dir_host;
	unsigned int username_hash;
	int ret;

	if ((ret = director_cmd_is_seen(conn, &args, &dir_host)) != 0)
		return ret > 0;

	if (str_array_length(args) != 1 ||
	    str_to_uint(args[0], &username_hash) < 0) {
		director_cmd_error(conn, "Invalid parameters");
		return FALSE;
	}

	director_user_killed_everywhere(conn->dir, conn->host,
					dir_host, username_hash);
	return TRUE;
}

static bool director_handshake_cmd_done(struct director_connection *conn)
{
	struct director *dir = conn->dir;
	unsigned int handshake_secs = time(NULL) - conn->created;
	string_t *str;

<<<<<<< HEAD
	if (dir->debug) {
		unsigned int secs = time(NULL)-conn->created;

		i_debug("director(%s): Handshake took %u secs, "
			"bytes in=%"PRIuUOFF_T" out=%"PRIuUOFF_T,
			conn->name, secs, conn->input->v_offset,
			conn->output->offset);
=======
	if (handshake_secs >= DIRECTOR_HANDSHAKE_WARN_SECS || director_debug) {
		str = t_str_new(128);
		str_printfa(str, "director(%s): Handshake took %u secs, "
			    "bytes in=%"PRIuUOFF_T" out=%"PRIuUOFF_T,
			    conn->name, handshake_secs, conn->input->v_offset,
			    conn->output->offset);
		if (handshake_secs >= DIRECTOR_HANDSHAKE_WARN_SECS)
			i_warning("%s", str_c(str));
		else
			i_debug("%s", str_c(str));
>>>>>>> 9741bd86
	}

	/* the host is up now, make sure we can connect to it immediately
	   if needed */
	conn->host->last_network_failure = 0;

	conn->handshake_received = TRUE;
	if (conn->in) {
		/* handshaked to left side. tell it we've received the
		   whole handshake. */
		director_connection_send(conn, "DONE\n");

		/* tell the "right" director about the "left" one */
		director_update_send(dir, director_connection_get_host(conn),
			t_strdup_printf("DIRECTOR\t%s\t%u\n",
					net_ip2addr(&conn->host->ip),
					conn->host->port));
		/* this is our "left" side. */
		return director_connection_assign_left(conn);
	} else {
		/* handshaked to "right" side. */
		return director_connection_assign_right(conn);
	}
}

static int
director_connection_handle_handshake(struct director_connection *conn,
				     const char *cmd, const char *const *args)
{
	/* both incoming and outgoing connections get VERSION and ME */
	if (strcmp(cmd, "VERSION") == 0 && str_array_length(args) >= 3) {
		if (strcmp(args[0], DIRECTOR_VERSION_NAME) != 0) {
			i_error("director(%s): Wrong protocol in socket "
				"(%s vs %s)",
				conn->name, args[0], DIRECTOR_VERSION_NAME);
			return -1;
		} else if (atoi(args[1]) != DIRECTOR_VERSION_MAJOR) {
			i_error("director(%s): Incompatible protocol version: "
				"%u vs %u", conn->name, atoi(args[1]),
				DIRECTOR_VERSION_MAJOR);
			return -1;
		}
		conn->minor_version = atoi(args[2]);
		conn->version_received = TRUE;
		return 1;
	}
	if (!conn->version_received) {
		director_cmd_error(conn, "Incompatible protocol");
		return -1;
	}

	if (strcmp(cmd, "ME") == 0)
		return director_cmd_me(conn, args) ? 1 : -1;
	if (!conn->me_received) {
		director_cmd_error(conn, "Expecting ME command first");
		return -1;
	}

	/* incoming connections get a HOST list */
	if (conn->handshake_sending_hosts) {
		if (strcmp(cmd, "HOST") == 0)
			return director_cmd_host_handshake(conn, args) ? 1 : -1;
		if (strcmp(cmd, "HOST-HAND-END") == 0) {
			conn->ignore_host_events = FALSE;
			conn->handshake_sending_hosts = FALSE;
			return 1;
		}
		director_cmd_error(conn, "Unexpected command during host list");
		return -1;
	}
	if (strcmp(cmd, "HOST-HAND-START") == 0) {
		if (!conn->in) {
			director_cmd_error(conn,
				"Host list is only for incoming connections");
			return -1;
		}
		return director_cmd_host_hand_start(conn, args) ? 1 : -1;
	}

	if (conn->in && strcmp(cmd, "USER") == 0 && CMD_IS_USER_HANDHAKE(args))
		return director_handshake_cmd_user(conn, args) ? 1 : -1;

	/* both get DONE */
	if (strcmp(cmd, "DONE") == 0)
		return director_handshake_cmd_done(conn) ? 1 : -1;
	return 0;
}

static void
director_connection_sync_host(struct director_connection *conn,
			      struct director_host *host,
			      uint32_t seq, unsigned int minor_version)
{
	struct director *dir = conn->dir;

	if (minor_version > DIRECTOR_VERSION_MINOR) {
		/* we're not up to date */
		minor_version = DIRECTOR_VERSION_MINOR;
	}

	if (host->self) {
		if (dir->sync_seq != seq) {
			/* stale SYNC event */
			return;
		}
		/* sync_seq increases when we get disconnected, so we must be
		   successfully connected to both directions */
		i_assert(dir->left != NULL && dir->right != NULL);

		dir->ring_min_version = minor_version;
		if (!dir->ring_handshaked) {
			/* the ring is handshaked */
			director_set_ring_handshaked(dir);
		} else if (dir->ring_synced) {
			/* duplicate SYNC (which was sent just in case the
			   previous one got lost) */
		} else {
			dir_debug("Ring is synced (%s sent seq=%u)",
				  conn->name, seq);
			director_set_ring_synced(dir);
		}
	} else if (dir->right != NULL) {
		/* forward it to the connection on right */
		director_sync_send(dir, host, seq, minor_version);
	}
}

static bool director_connection_sync(struct director_connection *conn,
				     const char *const *args)
{
	struct director *dir = conn->dir;
	struct director_host *host;
	struct ip_addr ip;
	unsigned int port, seq, minor_version = 0;

	if (str_array_length(args) < 3 ||
	    !director_args_parse_ip_port(conn, args, &ip, &port) ||
	    str_to_uint(args[2], &seq) < 0) {
		director_cmd_error(conn, "Invalid parameters");
		return FALSE;
	}
	if (args[3] != NULL)
		minor_version = atoi(args[3]);

	/* find the originating director. if we don't see it, it was already
	   removed and we can ignore this sync. */
	host = director_host_lookup(dir, &ip, port);
	if (host != NULL) {
		director_connection_sync_host(conn, host, seq,
					      minor_version);
	}

	if (host == NULL || !host->self)
		director_resend_sync(dir);
	return TRUE;
}

static bool director_cmd_connect(struct director_connection *conn,
				 const char *const *args)
{
	struct director *dir = conn->dir;
	struct director_host *host;
	struct ip_addr ip;
	unsigned int port;

	if (str_array_length(args) != 2 ||
	    !director_args_parse_ip_port(conn, args, &ip, &port)) {
		director_cmd_error(conn, "Invalid parameters");
		return FALSE;
	}

	host = director_host_get(conn->dir, &ip, port);
	/* reset failure timestamp so we'll actually try to connect there. */
	host->last_network_failure = 0;

	/* remote suggests us to connect elsewhere */
	if (dir->right != NULL &&
	    director_host_cmp_to_self(host, dir->right->host,
				      dir->self_host) <= 0) {
		/* the old connection is the correct one */
		dir_debug("Ignoring CONNECT request to %s (current right is %s)",
			  host->name, dir->right->name);
		return TRUE;
	}

	if (dir->right == NULL) {
		dir_debug("Received CONNECT request to %s, "
			  "initializing right", host->name);
	} else {
		dir_debug("Received CONNECT request to %s, "
			  "replacing current right %s",
			  host->name, dir->right->name);
	}

	/* connect here */
	(void)director_connect_host(dir, host);
	return TRUE;
}

static void director_disconnect_wrong_lefts(struct director *dir)
{
	struct director_connection *const *connp, *conn;

	array_foreach(&dir->connections, connp) {
		conn = *connp;

		if (conn->in && conn != dir->left && conn->me_received &&
		    conn->to_disconnect == NULL &&
		    director_host_cmp_to_self(dir->left->host, conn->host,
					      dir->self_host) < 0)
			director_connection_send_connect(conn, dir->left->host);
<<<<<<< HEAD
		}
=======
>>>>>>> 9741bd86
	}
}

static bool director_cmd_pong(struct director_connection *conn)
{
	if (!conn->ping_waiting)
		return TRUE;
	conn->ping_waiting = FALSE;
	timeout_remove(&conn->to_pong);

	if (conn->verifying_left) {
		conn->verifying_left = FALSE;
		if (conn == conn->dir->left) {
			/* our left side is functional. tell all the wrong
			   incoming connections to connect to it instead. */
			director_disconnect_wrong_lefts(conn->dir);
		}
	}

	director_connection_set_ping_timeout(conn);
	return TRUE;
}

static bool
director_connection_handle_cmd(struct director_connection *conn,
			       const char *cmd, const char *const *args)
{
	int ret;

	if (!conn->handshake_received) {
		ret = director_connection_handle_handshake(conn, cmd, args);
		if (ret > 0)
			return TRUE;
		if (ret < 0) {
			/* invalid commands during handshake,
			   we probably don't want to reconnect here */
			return FALSE;
		}
		/* allow also other commands during handshake */
	}

	if (strcmp(cmd, "PING") == 0) {
		director_connection_send(conn, "PONG\n");
		return TRUE;
	}
	if (strcmp(cmd, "PONG") == 0)
		return director_cmd_pong(conn);
	if (strcmp(cmd, "USER") == 0)
		return director_cmd_user(conn, args);
	if (strcmp(cmd, "USER-WEAK") == 0)
		return director_cmd_user_weak(conn, args);
	if (strcmp(cmd, "HOST") == 0)
		return director_cmd_host(conn, args);
	if (strcmp(cmd, "HOST-REMOVE") == 0)
		return director_cmd_host_remove(conn, args);
	if (strcmp(cmd, "HOST-FLUSH") == 0)
		return director_cmd_host_flush(conn, args);
	if (strcmp(cmd, "USER-MOVE") == 0)
		return director_cmd_user_move(conn, args);
	if (strcmp(cmd, "USER-KILLED") == 0)
		return director_cmd_user_killed(conn, args);
	if (strcmp(cmd, "USER-KILLED-EVERYWHERE") == 0)
		return director_cmd_user_killed_everywhere(conn, args);
	if (strcmp(cmd, "DIRECTOR") == 0)
		return director_cmd_director(conn, args);
	if (strcmp(cmd, "DIRECTOR-REMOVE") == 0)
		return director_cmd_director_remove(conn, args);
	if (strcmp(cmd, "SYNC") == 0)
		return director_connection_sync(conn, args);
	if (strcmp(cmd, "CONNECT") == 0)
		return director_cmd_connect(conn, args);
	if (strcmp(cmd, "QUIT") == 0) {
		i_warning("Director %s disconnected us with reason: %s",
			  conn->name, t_strarray_join(args, " "));
		return FALSE;
	}

	director_cmd_error(conn, "Unknown command %s", cmd);
	return FALSE;
}

static bool
director_connection_handle_line(struct director_connection *conn,
				const char *line)
{
	const char *cmd, *const *args;
	bool ret;

<<<<<<< HEAD
=======
	dir_debug("input: %s: %s", conn->name, line);

>>>>>>> 9741bd86
	args = t_strsplit_tab(line);
	cmd = args[0]; args++;
	if (cmd == NULL) {
		director_cmd_error(conn, "Received empty line");
		return FALSE;
	}

	conn->cur_cmd = cmd;
	conn->cur_line = line;
	ret = director_connection_handle_cmd(conn, cmd, args);
	conn->cur_cmd = NULL;
	conn->cur_line = NULL;
	return ret;
}

static void
director_connection_log_disconnect(struct director_connection *conn)
{
	unsigned int secs = ioloop_time - conn->created;
	string_t *str = t_str_new(128);

	i_assert(conn->connected);

	if (conn->connect_request_to != NULL) {
		i_warning("Director %s tried to connect to us, "
			  "should use %s instead",
			  conn->name, conn->connect_request_to->name);
		return;
	}

	str_printfa(str, "Director %s disconnected: ", conn->name);
	str_append(str, "Connection closed");
	if (errno != 0 && errno != EPIPE)
		str_printfa(str, ": %m");

	str_printfa(str, " (connected %u secs, "
		    "in=%"PRIuUOFF_T" out=%"PRIuUOFF_T,
		    secs, conn->input->v_offset, conn->output->offset);

	if (!conn->me_received)
		str_append(str, ", handshake ME not received");
	else if (!conn->handshake_received)
		str_append(str, ", handshake DONE not received");
	i_error("%s", str_c(str));
}

static void director_connection_input(struct director_connection *conn)
{
	struct director *dir = conn->dir;
	char *line;
	bool ret;

	switch (i_stream_read(conn->input)) {
	case 0:
		return;
	case -1:
		/* disconnected */
		director_connection_log_disconnect(conn);
		director_connection_disconnected(&conn);
		return;
	case -2:
		/* buffer full */
		director_cmd_error(conn, "Director sent us more than %d bytes",
				   MAX_INBUF_SIZE);
<<<<<<< HEAD
		director_connection_reconnect(&conn);
=======
		director_connection_reconnect(&conn, "Too long input line");
>>>>>>> 9741bd86
		return;
	}

	if (conn->to_disconnect != NULL) {
		/* just read everything the remote sends, and wait for it
		   to disconnect. we mainly just want the remote to read the
		   CONNECT we sent it. */
		size_t size;

		(void)i_stream_get_data(conn->input, &size);
		i_stream_skip(conn->input, size);
		return;
	}

	director_sync_freeze(dir);
	while ((line = i_stream_next_line(conn->input)) != NULL) {
		T_BEGIN {
			ret = director_connection_handle_line(conn, line);
		} T_END;

		if (!ret) {
<<<<<<< HEAD
			director_connection_reconnect(&conn);
=======
			director_connection_reconnect(&conn, t_strdup_printf(
				"Invalid input: %s", line));
>>>>>>> 9741bd86
			break;
		}
	}
	director_sync_thaw(dir);
	if (conn != NULL)
		timeout_reset(conn->to_ping);
}

static void director_connection_send_directors(struct director_connection *conn,
					       string_t *str)
{
	struct director_host *const *hostp;

	array_foreach(&conn->dir->dir_hosts, hostp) {
		if ((*hostp)->removed)
			continue;
		str_printfa(str, "DIRECTOR\t%s\t%u\n",
			    net_ip2addr(&(*hostp)->ip), (*hostp)->port);
	}
}

static void
director_connection_send_hosts(struct director_connection *conn, string_t *str)
{
	struct mail_host *const *hostp;

	str_printfa(str, "HOST-HAND-START\t%u\n", conn->dir->ring_handshaked);
	array_foreach(mail_hosts_get(conn->dir->mail_hosts), hostp) {
		str_printfa(str, "HOST\t%s\t%u\n",
			    net_ip2addr(&(*hostp)->ip), (*hostp)->vhost_count);
	}
	str_printfa(str, "HOST-HAND-END\t%u\n", conn->dir->ring_handshaked);
}

static int director_connection_send_users(struct director_connection *conn)
{
	struct user *user;
	int ret;

	while ((user = user_directory_iter_next(conn->user_iter)) != NULL) {
		T_BEGIN {
			string_t *str = t_str_new(128);

			str_printfa(str, "USER\t%u\t%s\t%u",
				    user->username_hash,
				    net_ip2addr(&user->host->ip),
				    user->timestamp);
			if (user->weak)
				str_append(str, "\tw");
			str_append_c(str, '\n');
			director_connection_send(conn, str_c(str));
		} T_END;

		if (o_stream_get_buffer_used_size(conn->output) >= OUTBUF_FLUSH_THRESHOLD) {
			if ((ret = o_stream_flush(conn->output)) <= 0) {
				/* continue later */
				timeout_reset(conn->to_ping);
				return ret;
			}
		}
	}
	user_directory_iter_deinit(&conn->user_iter);
	director_connection_send(conn, "DONE\n");

	ret = o_stream_flush(conn->output);
	timeout_reset(conn->to_ping);
	return ret;
}

static int director_connection_output(struct director_connection *conn)
{
	int ret;

	if (conn->user_iter != NULL) {
		/* still handshaking USER list */
		o_stream_cork(conn->output);
		ret = director_connection_send_users(conn);
		o_stream_uncork(conn->output);
		if (ret < 0)
			director_connection_disconnected(&conn);
		else
			o_stream_set_flush_pending(conn->output, TRUE);
		return ret;
	}
	return o_stream_flush(conn->output);
}

static struct director_connection *
director_connection_init_common(struct director *dir, int fd)
{
	struct director_connection *conn;

	conn = i_new(struct director_connection, 1);
	conn->created = ioloop_time;
	conn->fd = fd;
	conn->dir = dir;
	conn->input = i_stream_create_fd(conn->fd, MAX_INBUF_SIZE, FALSE);
	conn->output = o_stream_create_fd(conn->fd, MAX_OUTBUF_SIZE, FALSE);
	conn->to_ping = timeout_add(DIRECTOR_CONNECTION_ME_TIMEOUT_MSECS,
				    director_connection_init_timeout, conn);
	array_append(&dir->connections, &conn, 1);
	return conn;
}

static void director_connection_send_handshake(struct director_connection *conn)
{
	director_connection_send(conn, t_strdup_printf(
		"VERSION\t"DIRECTOR_VERSION_NAME"\t%u\t%u\n"
		"ME\t%s\t%u\n",
		DIRECTOR_VERSION_MAJOR, DIRECTOR_VERSION_MINOR,
		net_ip2addr(&conn->dir->self_ip), conn->dir->self_port));
}

struct director_connection *
director_connection_init_in(struct director *dir, int fd,
			    const struct ip_addr *ip)
{
	struct director_connection *conn;

	conn = director_connection_init_common(dir, fd);
	conn->in = TRUE;
	conn->connected = TRUE;
	conn->name = i_strdup_printf("%s/in", net_ip2addr(ip));
	conn->io = io_add(conn->fd, IO_READ, director_connection_input, conn);

	director_connection_send_handshake(conn);
	return conn;
}

static void director_connection_connected(struct director_connection *conn)
{
	struct director *dir = conn->dir;
	string_t *str = t_str_new(1024);
	int err;

	if ((err = net_geterror(conn->fd)) != 0) {
		i_error("director(%s): connect() failed: %s", conn->name,
			strerror(err));
		director_connection_disconnected(&conn);
		return;
	}
	conn->connected = TRUE;
	o_stream_set_flush_callback(conn->output,
				    director_connection_output, conn);

	io_remove(&conn->io);
	conn->io = io_add(conn->fd, IO_READ, director_connection_input, conn);

	timeout_remove(&conn->to_ping);
	conn->to_ping = timeout_add(DIRECTOR_CONNECTION_SEND_USERS_TIMEOUT_MSECS,
				    director_connection_init_timeout, conn);

	o_stream_cork(conn->output);
	director_connection_send_handshake(conn);
	director_connection_send_directors(conn, str);
	director_connection_send_hosts(conn, str);
	director_connection_send(conn, str_c(str));

	conn->user_iter = user_directory_iter_init(dir->users);
	if (director_connection_send_users(conn) == 0)
		o_stream_set_flush_pending(conn->output, TRUE);
	o_stream_uncork(conn->output);
}

struct director_connection *
director_connection_init_out(struct director *dir, int fd,
			     struct director_host *host)
{
	struct director_connection *conn;

	i_assert(!host->removed);

	/* make sure we don't keep old sequence values across restarts */
	host->last_seq = 0;

	conn = director_connection_init_common(dir, fd);
	conn->name = i_strdup_printf("%s/out", host->name);
	conn->host = host;
	director_host_ref(host);
	conn->io = io_add(conn->fd, IO_WRITE,
			  director_connection_connected, conn);
	return conn;
}

void director_connection_deinit(struct director_connection **_conn,
				const char *remote_reason)
{
	struct director_connection *const *conns, *conn = *_conn;
	struct director *dir = conn->dir;
	unsigned int i, count;

	*_conn = NULL;

	if (conn->host != NULL) {
		dir_debug("Disconnecting from %s: %s",
			  conn->host->name, remote_reason);
	}
	if (*remote_reason != '\0' &&
	    conn->minor_version >= DIRECTOR_VERSION_QUIT) {
		o_stream_send_str(conn->output, t_strdup_printf(
			"QUIT\t%s\n", remote_reason));
	}

	conns = array_get(&dir->connections, &count);
	for (i = 0; i < count; i++) {
		if (conns[i] == conn) {
			array_delete(&dir->connections, i, 1);
			break;
		}
	}
	i_assert(i < count);
	if (dir->left == conn) {
		dir->left = NULL;
		/* if there is already another handshaked incoming connection,
		   use it as the new "left" */
		director_assign_left(dir);
	}
	if (dir->right == conn)
		dir->right = NULL;
	if (conn->host != NULL)
		director_host_unref(conn->host);

	if (conn->connect_request_to != NULL)
		director_host_unref(conn->connect_request_to);
	if (conn->user_iter != NULL)
		user_directory_iter_deinit(&conn->user_iter);
	if (conn->to_disconnect != NULL)
		timeout_remove(&conn->to_disconnect);
	if (conn->to_pong != NULL)
		timeout_remove(&conn->to_pong);
	timeout_remove(&conn->to_ping);
	if (conn->io != NULL)
		io_remove(&conn->io);
	i_stream_unref(&conn->input);
	o_stream_unref(&conn->output);
	if (close(conn->fd) < 0)
		i_error("close(director connection) failed: %m");

	if (conn->in)
		master_service_client_connection_destroyed(master_service);
	i_free(conn->name);
	i_free(conn);

	if (dir->left == NULL || dir->right == NULL) {
		/* we aren't synced until we're again connected to a ring */
		dir->sync_seq++;
		director_set_ring_unsynced(dir);
	}
}

void director_connection_disconnected(struct director_connection **_conn)
{
	struct director_connection *conn = *_conn;
	struct director *dir = conn->dir;

	if (conn->created + DIRECTOR_SUCCESS_MIN_CONNECT_SECS > ioloop_time &&
	    conn->host != NULL) {
		/* connection didn't exist for very long, assume it has a
		   network problem */
		conn->host->last_network_failure = ioloop_time;
	}

	director_connection_deinit(_conn, "");
	if (dir->right == NULL)
		director_connect(dir);
}

<<<<<<< HEAD
void director_connection_reconnect(struct director_connection **_conn)
=======
static void director_connection_reconnect(struct director_connection **_conn,
					  const char *reason)
>>>>>>> 9741bd86
{
	struct director_connection *conn = *_conn;
	struct director *dir = conn->dir;

<<<<<<< HEAD
	director_connection_deinit(_conn);
=======
	director_connection_deinit(_conn, reason);
>>>>>>> 9741bd86
	if (dir->right == NULL)
		director_connect(dir);
}

void director_connection_send(struct director_connection *conn,
			      const char *data)
{
	unsigned int len = strlen(data);
	off_t ret;

	if (conn->output->closed || !conn->connected)
		return;

	if (director_debug) T_BEGIN {
		const char *const *lines = t_strsplit(data, "\n");
		for (; lines[1] != NULL; lines++)
			dir_debug("output: %s: %s", conn->name, *lines);
	} T_END;
	ret = o_stream_send(conn->output, data, len);
	if (ret != (off_t)len) {
		if (ret < 0)
			i_error("director(%s): write() failed: %m", conn->name);
		else {
			i_error("director(%s): Output buffer full, "
				"disconnecting", conn->name);
		}
		o_stream_close(conn->output);
	}
}

static void
director_connection_ping_idle_timeout(struct director_connection *conn)
{
	i_error("director(%s): Ping timed out, disconnecting", conn->name);
	director_connection_disconnected(&conn);
}

static void director_connection_pong_timeout(struct director_connection *conn)
{
	i_error("director(%s): PONG reply not received although other "
		"input keeps coming, disconnecting", conn->name);
	director_connection_disconnected(&conn);
}

void director_connection_ping(struct director_connection *conn)
{
	if (conn->ping_waiting)
		return;

	timeout_remove(&conn->to_ping);
	conn->to_ping = timeout_add(DIRECTOR_CONNECTION_PING_IDLE_TIMEOUT_MSECS,
				    director_connection_ping_idle_timeout, conn);
	conn->to_pong = timeout_add(DIRECTOR_CONNECTION_PONG_TIMEOUT_MSECS,
				    director_connection_pong_timeout, conn);
	director_connection_send(conn, "PING\n");
	conn->ping_waiting = TRUE;
}

const char *director_connection_get_name(struct director_connection *conn)
{
	return conn->name;
}

struct director_host *
director_connection_get_host(struct director_connection *conn)
{
	return conn->host;
}

bool director_connection_is_handshaked(struct director_connection *conn)
{
	return conn->handshake_received;
}

bool director_connection_is_incoming(struct director_connection *conn)
{
	return conn->in;
}

unsigned int
director_connection_get_minor_version(struct director_connection *conn)
{
	return conn->minor_version;
}

void director_connection_cork(struct director_connection *conn)
{
	o_stream_cork(conn->output);
}

void director_connection_uncork(struct director_connection *conn)
{
	o_stream_uncork(conn->output);
}

void director_connection_set_synced(struct director_connection *conn,
				    bool synced)
{
	if (conn->synced == synced)
		return;
	conn->synced = synced;

	/* switch ping timeout, unless we're already waiting for PONG */
	if (conn->ping_waiting)
		return;

	director_connection_set_ping_timeout(conn);
}<|MERGE_RESOLUTION|>--- conflicted
+++ resolved
@@ -71,11 +71,8 @@
    mark the host as failed so we won't try to reconnect to it immediately */
 #define DIRECTOR_SUCCESS_MIN_CONNECT_SECS 40
 #define DIRECTOR_WAIT_DISCONNECT_SECS 10
-<<<<<<< HEAD
-=======
 #define DIRECTOR_HANDSHAKE_WARN_SECS 29
 #define DIRECTOR_HANDSHAKE_BYTES_LOG_MIN_SECS (60*30)
->>>>>>> 9741bd86
 
 #if DIRECTOR_CONNECTION_DONE_TIMEOUT_MSECS <= DIRECTOR_CONNECTION_PING_TIMEOUT_MSECS
 #  error DIRECTOR_CONNECTION_DONE_TIMEOUT_MSECS is too low
@@ -125,13 +122,9 @@
 };
 
 static void director_connection_disconnected(struct director_connection **conn);
-<<<<<<< HEAD
-static void director_connection_reconnect(struct director_connection **conn);
-=======
 static void director_connection_reconnect(struct director_connection **conn,
 					  const char *reason);
 static void director_connection_log_disconnect(struct director_connection *conn);
->>>>>>> 9741bd86
 
 static void ATTR_FORMAT(2, 3)
 director_cmd_error(struct director_connection *conn, const char *fmt, ...)
@@ -182,13 +175,9 @@
 
 static void director_connection_wait_timeout(struct director_connection *conn)
 {
-<<<<<<< HEAD
-	director_connection_deinit(&conn);
-=======
 	director_connection_log_disconnect(conn);
 	director_connection_deinit(&conn,
 		"Timeout waiting for disconnect after CONNECT");
->>>>>>> 9741bd86
 }
 
 static void director_connection_send_connect(struct director_connection *conn,
@@ -205,15 +194,12 @@
 	(void)o_stream_flush(conn->output);
 	o_stream_uncork(conn->output);
 
-<<<<<<< HEAD
-=======
 	/* wait for a while for the remote to disconnect, so it will hopefully
 	   see our CONNECT command. we'll also log the warning later to avoid
 	   multiple log lines about it. */
 	conn->connect_request_to = host;
 	director_host_ref(conn->connect_request_to);
 
->>>>>>> 9741bd86
 	conn->to_disconnect =
 		timeout_add(DIRECTOR_WAIT_DISCONNECT_SECS*1000,
 			    director_connection_wait_timeout, conn);
@@ -643,19 +629,11 @@
 		/* save the director and forward it */
 		host = director_host_add(conn->dir, &ip, port);
 		forward = TRUE;
-<<<<<<< HEAD
 	}
 	if (forward) {
 		director_notify_ring_added(host,
 			director_connection_get_host(conn));
 	}
-=======
-	}
-	if (forward) {
-		director_notify_ring_added(host,
-			director_connection_get_host(conn));
-	}
->>>>>>> 9741bd86
 	return TRUE;
 }
 
@@ -665,17 +643,10 @@
 	struct director_host *host;
 	struct ip_addr ip;
 	unsigned int port;
-<<<<<<< HEAD
 
 	if (!director_args_parse_ip_port(conn, args, &ip, &port))
 		return FALSE;
 
-=======
-
-	if (!director_args_parse_ip_port(conn, args, &ip, &port))
-		return FALSE;
-
->>>>>>> 9741bd86
 	host = director_host_lookup(conn->dir, &ip, port);
 	if (host != NULL && !host->removed)
 		director_ring_remove(host, director_connection_get_host(conn));
@@ -973,15 +944,6 @@
 	unsigned int handshake_secs = time(NULL) - conn->created;
 	string_t *str;
 
-<<<<<<< HEAD
-	if (dir->debug) {
-		unsigned int secs = time(NULL)-conn->created;
-
-		i_debug("director(%s): Handshake took %u secs, "
-			"bytes in=%"PRIuUOFF_T" out=%"PRIuUOFF_T,
-			conn->name, secs, conn->input->v_offset,
-			conn->output->offset);
-=======
 	if (handshake_secs >= DIRECTOR_HANDSHAKE_WARN_SECS || director_debug) {
 		str = t_str_new(128);
 		str_printfa(str, "director(%s): Handshake took %u secs, "
@@ -992,7 +954,6 @@
 			i_warning("%s", str_c(str));
 		else
 			i_debug("%s", str_c(str));
->>>>>>> 9741bd86
 	}
 
 	/* the host is up now, make sure we can connect to it immediately
@@ -1204,10 +1165,6 @@
 		    director_host_cmp_to_self(dir->left->host, conn->host,
 					      dir->self_host) < 0)
 			director_connection_send_connect(conn, dir->left->host);
-<<<<<<< HEAD
-		}
-=======
->>>>>>> 9741bd86
 	}
 }
 
@@ -1296,11 +1253,8 @@
 	const char *cmd, *const *args;
 	bool ret;
 
-<<<<<<< HEAD
-=======
 	dir_debug("input: %s: %s", conn->name, line);
 
->>>>>>> 9741bd86
 	args = t_strsplit_tab(line);
 	cmd = args[0]; args++;
 	if (cmd == NULL) {
@@ -1365,11 +1319,7 @@
 		/* buffer full */
 		director_cmd_error(conn, "Director sent us more than %d bytes",
 				   MAX_INBUF_SIZE);
-<<<<<<< HEAD
-		director_connection_reconnect(&conn);
-=======
 		director_connection_reconnect(&conn, "Too long input line");
->>>>>>> 9741bd86
 		return;
 	}
 
@@ -1391,12 +1341,8 @@
 		} T_END;
 
 		if (!ret) {
-<<<<<<< HEAD
-			director_connection_reconnect(&conn);
-=======
 			director_connection_reconnect(&conn, t_strdup_printf(
 				"Invalid input: %s", line));
->>>>>>> 9741bd86
 			break;
 		}
 	}
@@ -1664,21 +1610,13 @@
 		director_connect(dir);
 }
 
-<<<<<<< HEAD
-void director_connection_reconnect(struct director_connection **_conn)
-=======
 static void director_connection_reconnect(struct director_connection **_conn,
 					  const char *reason)
->>>>>>> 9741bd86
 {
 	struct director_connection *conn = *_conn;
 	struct director *dir = conn->dir;
 
-<<<<<<< HEAD
-	director_connection_deinit(_conn);
-=======
 	director_connection_deinit(_conn, reason);
->>>>>>> 9741bd86
 	if (dir->right == NULL)
 		director_connect(dir);
 }
