--- conflicted
+++ resolved
@@ -97,11 +97,7 @@
 listener_get_socket_type_fallback(const struct director_settings *set,
 				  int listen_fd)
 {
-<<<<<<< HEAD
-	unsigned int local_port;
-=======
 	in_port_t local_port;
->>>>>>> 146ef570
 
 	if (net_getsockname(listen_fd, NULL, &local_port) == 0 &&
 	    local_port != 0) {
@@ -116,20 +112,12 @@
 
 static void listener_sockets_init(const struct director_settings *set,
 				  struct ip_addr *listen_ip_r,
-<<<<<<< HEAD
-				  unsigned int *listen_port_r)
-{
-	const char *name;
-	unsigned int i, socket_count, port;
-	struct ip_addr ip;
-=======
 				  in_port_t *listen_port_r)
 {
 	const char *name;
 	unsigned int i, socket_count;
 	struct ip_addr ip;
 	in_port_t port;
->>>>>>> 146ef570
 	enum director_socket_type type;
 
 	*listen_port_r = 0;
@@ -304,11 +292,7 @@
 	};
 	const enum master_service_flags service_flags =
 		MASTER_SERVICE_FLAG_NO_IDLE_DIE;
-<<<<<<< HEAD
-	unsigned int test_port = 0;
-=======
 	in_port_t test_port = 0;
->>>>>>> 146ef570
 	const char *error;
 	bool debug = FALSE;
 	int c;
