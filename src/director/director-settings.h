--- conflicted
+++ resolved
@@ -10,12 +10,8 @@
 	const char *director_mail_servers;
 	const char *director_username_hash;
 	unsigned int director_user_expire;
-<<<<<<< HEAD
-	unsigned int director_doveadm_port;
-=======
 	unsigned int director_user_kick_delay;
 	in_port_t director_doveadm_port;
->>>>>>> 146ef570
 	bool director_consistent_hashing;
 };
 
