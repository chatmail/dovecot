#ifndef DIRECTOR_H
#define DIRECTOR_H

#include "net.h"
#include "director-settings.h"

#define DIRECTOR_VERSION_NAME "director"
#define DIRECTOR_VERSION_MAJOR 1
<<<<<<< HEAD
#define DIRECTOR_VERSION_MINOR 5
=======
#define DIRECTOR_VERSION_MINOR 6
>>>>>>> 146ef570

/* weak users supported in protocol */
#define DIRECTOR_VERSION_WEAK_USERS 1
/* director ring remove supported */
#define DIRECTOR_VERSION_RING_REMOVE 2
/* quit reason supported */
#define DIRECTOR_VERSION_QUIT 3
/* user-kick supported */
#define DIRECTOR_VERSION_USER_KICK 4
/* options supported in handshake */
#define DIRECTOR_VERSION_OPTIONS 5
/* user tags supported */
#define DIRECTOR_VERSION_TAGS 5
<<<<<<< HEAD
=======
/* up/down state is tracked */
#define DIRECTOR_VERSION_UPDOWN 6
>>>>>>> 146ef570

/* Minimum time between even attempting to communicate with a director that
   failed due to a protocol error. */
#define DIRECTOR_PROTOCOL_FAILURE_RETRY_SECS 60

struct director;
struct mail_host;
struct user;

typedef void director_state_change_callback_t(struct director *dir);

struct director {
	const struct director_settings *set;

	/* IP and port of this director. self_host->ip/port must equal these. */
	struct ip_addr self_ip;
	in_port_t self_port;

	in_port_t test_port;

	struct director_host *self_host;
	/* left and right connections are set only after they have finished
	   handshaking. until then they're in the connections list, although
	   updates are still sent to them during handshaking if the USER list
	   is long. */
	struct director_connection *left, *right;
	/* all director connections */
	ARRAY(struct director_connection *) connections;
	struct timeout *to_reconnect;
	struct timeout *to_sync;
	struct timeout *to_callback;

	/* current mail hosts */
	struct mail_host_list *mail_hosts;
	/* original mail hosts configured in config file.
	   this is used only for doveadm lookups */
	struct mail_host_list *orig_config_hosts;
	/* temporary user -> host associations */
	struct user_directory *users;

	/* these requests are waiting for directors to be in synced */
	ARRAY(struct director_request *) pending_requests;
	struct timeout *to_request;
	struct timeout *to_handshake_warning;

	director_state_change_callback_t *state_change_callback;

	/* director hosts are sorted by IP (and port) */
	ARRAY(struct director_host *) dir_hosts;
	struct timeout *to_remove_dirs;

	struct ipc_client *ipc_proxy;
	unsigned int sync_seq;
	/* the lowest minor version supported by the ring */
	unsigned int ring_min_version;
	time_t ring_last_sync_time;

	time_t ring_first_alone;

	uint64_t num_requests;
	uint64_t ring_traffic_input, ring_traffic_output;

	/* director ring handshaking is complete.
	   director can start serving clients. */
	unsigned int ring_handshaked:1;
	unsigned int ring_handshake_warning_sent:1;
	unsigned int ring_synced:1;
	unsigned int sync_frozen:1;
	unsigned int sync_pending:1;
};

extern bool director_debug;

/* Create a new director. If listen_ip specifies an actual IP, it's used with
   listen_port for finding ourself from the director_servers setting.
   listen_port is used regardless by director_host_add_from_string() for hosts
   without specified port. */
struct director *
director_init(const struct director_settings *set,
	      const struct ip_addr *listen_ip, in_port_t listen_port,
	      director_state_change_callback_t *callback);
void director_deinit(struct director **dir);
void director_find_self(struct director *dir);

/* Start connecting to other directors */
void director_connect(struct director *dir);

void director_set_ring_handshaked(struct director *dir);
void director_set_ring_synced(struct director *dir);
void director_set_ring_unsynced(struct director *dir);
void director_set_state_changed(struct director *dir);
void director_sync_send(struct director *dir, struct director_host *host,
			uint32_t seq, unsigned int minor_version,
			unsigned int timestamp);
bool director_resend_sync(struct director *dir);

void director_notify_ring_added(struct director_host *added_host,
				struct director_host *src);
void director_ring_remove(struct director_host *removed_host,
			  struct director_host *src);

void director_update_host(struct director *dir, struct director_host *src,
			  struct director_host *orig_src,
			  struct mail_host *host) ATTR_NULL(3);
void director_remove_host(struct director *dir, struct director_host *src,
			  struct director_host *orig_src,
			  struct mail_host *host) ATTR_NULL(2, 3);
void director_flush_host(struct director *dir, struct director_host *src,
			 struct director_host *orig_src,
			 struct mail_host *host) ATTR_NULL(3);
void director_update_user(struct director *dir, struct director_host *src,
			  struct user *user);
void director_update_user_weak(struct director *dir, struct director_host *src,
			       struct director_connection *src_conn,
			       struct director_host *orig_src,
			       struct user *user) ATTR_NULL(3);
void director_move_user(struct director *dir, struct director_host *src,
			struct director_host *orig_src,
			unsigned int username_hash, struct mail_host *host)
	ATTR_NULL(3);
void director_kick_user(struct director *dir, struct director_host *src,
			struct director_host *orig_src, const char *username)
	ATTR_NULL(3);
void director_kick_user_hash(struct director *dir, struct director_host *src,
			     struct director_host *orig_src,
			     unsigned int username_hash,
			     const struct ip_addr *except_ip)
	ATTR_NULL(3);
void director_user_killed(struct director *dir, unsigned int username_hash);
void director_user_killed_everywhere(struct director *dir,
				     struct director_host *src,
				     struct director_host *orig_src,
				     unsigned int username_hash) ATTR_NULL(3);
void director_user_weak(struct director *dir, struct user *user);

void director_sync_freeze(struct director *dir);
void director_sync_thaw(struct director *dir);

/* Send data to all directors using both left and right connections
   (unless they're the same). */
void director_update_send(struct director *dir, struct director_host *src,
			  const char *cmd);
void director_update_send_version(struct director *dir,
				  struct director_host *src,
				  unsigned int min_version, const char *cmd);

int director_connect_host(struct director *dir, struct director_host *host);

void dir_debug(const char *fmt, ...) ATTR_FORMAT(1, 2);

#endif<|MERGE_RESOLUTION|>--- conflicted
+++ resolved
@@ -6,11 +6,7 @@
 
 #define DIRECTOR_VERSION_NAME "director"
 #define DIRECTOR_VERSION_MAJOR 1
-<<<<<<< HEAD
-#define DIRECTOR_VERSION_MINOR 5
-=======
 #define DIRECTOR_VERSION_MINOR 6
->>>>>>> 146ef570
 
 /* weak users supported in protocol */
 #define DIRECTOR_VERSION_WEAK_USERS 1
@@ -24,11 +20,8 @@
 #define DIRECTOR_VERSION_OPTIONS 5
 /* user tags supported */
 #define DIRECTOR_VERSION_TAGS 5
-<<<<<<< HEAD
-=======
 /* up/down state is tracked */
 #define DIRECTOR_VERSION_UPDOWN 6
->>>>>>> 146ef570
 
 /* Minimum time between even attempting to communicate with a director that
    failed due to a protocol error. */
