/* Copyright (c) 2010-2015 Dovecot authors, see the included COPYING file */

#include "lib.h"
#include "array.h"
#include "bsearch-insert-pos.h"
#include "md5.h"
#include "mail-host.h"

#define VHOST_MULTIPLIER 100

struct mail_vhost {
	unsigned int hash;
	struct mail_host *host;
};

struct mail_host_list {
	ARRAY_TYPE(mail_host) hosts;
	ARRAY(struct mail_vhost) vhosts;
	bool hosts_unsorted;
	bool consistent_hashing;
};

static int
mail_host_cmp(struct mail_host *const *h1, struct mail_host *const *h2)
{
	return net_ip_cmp(&(*h1)->ip, &(*h2)->ip);
}

static int
mail_vhost_cmp(const struct mail_vhost *h1, const struct mail_vhost *h2)
{
	if (h1->hash < h2->hash)
		return -1;
	else if (h1->hash > h2->hash)
		return 1;
	/* hash collision. not ideal, but we'll need to keep the order
	   consistent across directors so compare the IPs next. */
	return net_ip_cmp(&h1->host->ip, &h2->host->ip);
}

static int
mail_vhost_hash_cmp(const unsigned int *hash, const struct mail_vhost *vhost)
{
	if (vhost->hash < *hash)
		return 1;
	else if (vhost->hash > *hash)
		return -1;
	else
		return 0;
}

static void mail_vhost_add(struct mail_host_list *list, struct mail_host *host)
{
	struct mail_vhost *vhost;
	struct md5_context md5_ctx, md5_ctx2;
	unsigned char md5[MD5_RESULTLEN];
	const char *ip_str;
	char num_str[MAX_INT_STRLEN];
	unsigned int i, j;

<<<<<<< HEAD
=======
	if (host->down)
		return;

>>>>>>> 146ef570
	ip_str = net_ip2addr(&host->ip);

	md5_init(&md5_ctx);
	md5_update(&md5_ctx, ip_str, strlen(ip_str));

	for (i = 0; i < host->vhost_count; i++) {
		md5_ctx2 = md5_ctx;
		i_snprintf(num_str, sizeof(num_str), "-%u", i);
		md5_update(&md5_ctx2, num_str, strlen(num_str));
		md5_final(&md5_ctx2, md5);

		vhost = array_append_space(&list->vhosts);
		vhost->host = host;
		for (j = 0; j < sizeof(vhost->hash); j++)
			vhost->hash = (vhost->hash << CHAR_BIT) | md5[j];
	}
}

static void mail_hosts_sort_ring(struct mail_host_list *list)
{
	struct mail_host *const *hostp;

	/* rebuild vhosts */
	array_clear(&list->vhosts);
	array_foreach(&list->hosts, hostp)
		mail_vhost_add(list, *hostp);
	array_sort(&list->vhosts, mail_vhost_cmp);
	list->hosts_unsorted = FALSE;
}

static void mail_hosts_sort_direct(struct mail_host_list *list)
{
	struct mail_vhost *vhost;
	struct mail_host *const *hostp;
	unsigned int i;

	array_sort(&list->hosts, mail_host_cmp);

	/* rebuild vhosts */
	array_clear(&list->vhosts);
	array_foreach(&list->hosts, hostp) {
<<<<<<< HEAD
=======
		if ((*hostp)->down)
			continue;
>>>>>>> 146ef570
		for (i = 0; i < (*hostp)->vhost_count; i++) {
			vhost = array_append_space(&list->vhosts);
			vhost->host = *hostp;
		}
	}
	list->hosts_unsorted = FALSE;
}

static void mail_hosts_sort(struct mail_host_list *list)
{
	if (list->consistent_hashing)
		mail_hosts_sort_ring(list);
	else
		mail_hosts_sort_direct(list);
}

struct mail_host *
mail_host_add_ip(struct mail_host_list *list, const struct ip_addr *ip,
		 const char *tag)
{
	struct mail_host *host;

	i_assert(tag != NULL);

	host = i_new(struct mail_host, 1);
	host->vhost_count = VHOST_MULTIPLIER;
	host->ip = *ip;
	host->tag = i_strdup(tag);
	array_append(&list->hosts, &host, 1);

	list->hosts_unsorted = TRUE;
	return host;
}

static int
mail_host_add(struct mail_host_list *list, const char *host, const char *tag)
{
	struct ip_addr *ips;
	unsigned int i, ips_count;

	if (net_gethostbyname(host, &ips, &ips_count) < 0) {
		i_error("Unknown mail host: %s", host);
		return -1;
	}

	for (i = 0; i < ips_count; i++)
		(void)mail_host_add_ip(list, &ips[i], tag);
	return 0;
}

static int
mail_hosts_add_range(struct mail_host_list *list,
		     struct ip_addr ip1, struct ip_addr ip2, const char *tag)
{
	uint32_t *ip1_arr, *ip2_arr;
	uint32_t i1, i2;
	unsigned int i, j, max_bits, last_bits;

	if (ip1.family != ip2.family) {
		i_error("IP address family mismatch: %s vs %s",
			net_ip2addr(&ip1), net_ip2addr(&ip2));
		return -1;
	}
	if (net_ip_cmp(&ip1, &ip2) > 0) {
		i_error("IP addresses reversed: %s-%s",
			net_ip2addr(&ip1), net_ip2addr(&ip2));
		return -1;
	}
	if (IPADDR_IS_V4(&ip1)) {
		ip1_arr = &ip1.u.ip4.s_addr;
		ip2_arr = &ip2.u.ip4.s_addr;
		max_bits = 32;
		last_bits = 8;
	} else {
#ifndef HAVE_IPV6
		i_error("IPv6 not supported");
		return -1;
#else
		ip1_arr = (void *)&ip1.u.ip6;
		ip2_arr = (void *)&ip2.u.ip6;
		max_bits = 128;
		last_bits = 16;
#endif
	}

	/* make sure initial bits match */
	for (i = 0; i < (max_bits-last_bits)/32; i++) {
		if (ip1_arr[i] != ip2_arr[i]) {
			i_error("IP address range too large: %s-%s",
				net_ip2addr(&ip1), net_ip2addr(&ip2));
			return -1;
		}
	}
	i1 = htonl(ip1_arr[i]);
	i2 = htonl(ip2_arr[i]);

	for (j = last_bits; j < 32; j++) {
		if ((i1 & (1U << j)) != (i2 & (1U << j))) {
			i_error("IP address range too large: %s-%s",
				net_ip2addr(&ip1), net_ip2addr(&ip2));
			return -1;
		}
	}

	/* create hosts from the final bits */
	do {
		ip1_arr[i] = ntohl(i1);
		(void)mail_host_add_ip(list, &ip1, tag);
		i1++;
	} while (ip1_arr[i] != ip2_arr[i]);
	return 0;
}

int mail_hosts_parse_and_add(struct mail_host_list *list,
			     const char *hosts_string)
{
	int ret = 0;

	T_BEGIN {
		const char *const *tmp, *p, *host1, *host2;
		struct ip_addr ip1, ip2;

		tmp = t_strsplit_spaces(hosts_string, " ");
		for (; *tmp != NULL; tmp++) {
			const char *tag, *value = *tmp;

			p = strchr(value, '@');
			if (p == NULL)
				tag = "";
			else {
				value = t_strdup_until(value, p++);
				tag = p;
			}
			p = strchr(value, '-');
			if (p != NULL) {
				/* see if this is ip1-ip2 range */
				host1 = t_strdup_until(value, p);
				host2 = p + 1;
				if (net_addr2ip(host1, &ip1) == 0 &&
				    net_addr2ip(host2, &ip2) == 0) {
					if (mail_hosts_add_range(list, ip1, ip2,
								 tag) < 0)
						ret = -1;
					continue;
				}
			}

			if (mail_host_add(list, value, tag) < 0)
				ret = -1;
		}
	} T_END;

	if (array_count(&list->hosts) == 0) {
		if (ret < 0)
			i_error("No valid servers specified");
		else
			i_error("Empty server list");
		ret = -1;
	}
	return ret;
}

void mail_host_set_tag(struct mail_host *host, const char *tag)
{
	i_assert(tag != NULL);

	i_free(host->tag);
	host->tag = i_strdup(tag);
}

<<<<<<< HEAD
=======
void mail_host_set_down(struct mail_host_list *list,
			struct mail_host *host, bool down, time_t timestamp)
{
	if (host->down != down) {
		host->down = down;
		host->last_updown_change = timestamp;
		list->hosts_unsorted = TRUE;
	}
}

>>>>>>> 146ef570
void mail_host_set_vhost_count(struct mail_host_list *list,
			       struct mail_host *host, unsigned int vhost_count)
{
	host->vhost_count = vhost_count;
	list->hosts_unsorted = TRUE;
}

static void mail_host_free(struct mail_host *host)
{
	i_free(host->tag);
	i_free(host);
}

void mail_host_remove(struct mail_host_list *list, struct mail_host *host)
{
	struct mail_host *const *hosts;
	unsigned int i, count;

	hosts = array_get(&list->hosts, &count);
	for (i = 0; i < count; i++) {
		if (hosts[i] == host) {
			array_delete(&list->hosts, i, 1);
			break;
		}
	}

	mail_host_free(host);
	list->hosts_unsorted = TRUE;
}

struct mail_host *
mail_host_lookup(struct mail_host_list *list, const struct ip_addr *ip)
{
	struct mail_host *const *hostp;

	if (list->hosts_unsorted)
		mail_hosts_sort(list);

	array_foreach(&list->hosts, hostp) {
		if (net_ip_compare(&(*hostp)->ip, ip))
			return *hostp;
	}
	return NULL;
}

static struct mail_host *
mail_host_get_by_hash_ring(struct mail_host_list *list, unsigned int hash,
			   const char *tag)
{
	struct mail_host *host;
	const struct mail_vhost *vhosts;
	unsigned int i, count, idx;

	vhosts = array_get(&list->vhosts, &count);
	array_bsearch_insert_pos(&list->vhosts, &hash,
				 mail_vhost_hash_cmp, &idx);
	i_assert(idx <= count);
	if (idx == count) {
		if (count == 0)
			return NULL;
		idx = 0;
	}

	for (i = 0; i < count; i++) {
		host = vhosts[(idx + i) % count].host;
		if (strcmp(host->tag, tag) == 0)
			return host;
	}
	return NULL;
}

static struct mail_host *
mail_host_get_by_hash_direct(struct mail_host_list *list, unsigned int hash,
			     const char *tag)
{
	struct mail_host *host;
	const struct mail_vhost *vhosts;
	unsigned int i, count;

	vhosts = array_get(&list->vhosts, &count);
	if (count == 0)
		return NULL;

	for (i = 0; i < count; i++) {
		host = vhosts[(hash + i) % count].host;
		if (strcmp(host->tag, tag) == 0)
			return host;
	}
	return NULL;
}

struct mail_host *
mail_host_get_by_hash(struct mail_host_list *list, unsigned int hash,
		      const char *tag)
{
	if (list->hosts_unsorted)
		mail_hosts_sort(list);

	if (list->consistent_hashing)
		return mail_host_get_by_hash_ring(list, hash, tag);
	else
		return mail_host_get_by_hash_direct(list, hash, tag);
}

bool mail_hosts_have_usable(struct mail_host_list *list)
{
	if (list->hosts_unsorted)
		mail_hosts_sort(list);
	return array_count(&list->vhosts) > 0;
}

const ARRAY_TYPE(mail_host) *mail_hosts_get(struct mail_host_list *list)
{
	if (list->hosts_unsorted)
		mail_hosts_sort(list);
	return &list->hosts;
}

struct mail_host_list *mail_hosts_init(bool consistent_hashing)
{
	struct mail_host_list *list;

	list = i_new(struct mail_host_list, 1);
	list->consistent_hashing = consistent_hashing;
	i_array_init(&list->hosts, 16);
	i_array_init(&list->vhosts, 16*VHOST_MULTIPLIER);
	return list;
}

void mail_hosts_deinit(struct mail_host_list **_list)
{
	struct mail_host_list *list = *_list;
	struct mail_host **hostp;

	*_list = NULL;

	array_foreach_modifiable(&list->hosts, hostp)
		mail_host_free(*hostp);
	array_free(&list->hosts);
	array_free(&list->vhosts);
	i_free(list);
}

static struct mail_host *mail_host_dup(const struct mail_host *src)
{
	struct mail_host *dest;

	dest = i_new(struct mail_host, 1);
	*dest = *src;
	dest->tag = i_strdup(src->tag);
	return dest;
}

struct mail_host_list *mail_hosts_dup(const struct mail_host_list *src)
{
	struct mail_host_list *dest;
	struct mail_host *const *hostp, *dest_host;

	dest = mail_hosts_init(src->consistent_hashing);
	array_foreach(&src->hosts, hostp) {
		dest_host = mail_host_dup(*hostp);
		array_append(&dest->hosts, &dest_host, 1);
	}
	mail_hosts_sort(dest);
	return dest;
}<|MERGE_RESOLUTION|>--- conflicted
+++ resolved
@@ -58,12 +58,9 @@
 	char num_str[MAX_INT_STRLEN];
 	unsigned int i, j;
 
-<<<<<<< HEAD
-=======
 	if (host->down)
 		return;
 
->>>>>>> 146ef570
 	ip_str = net_ip2addr(&host->ip);
 
 	md5_init(&md5_ctx);
@@ -105,11 +102,8 @@
 	/* rebuild vhosts */
 	array_clear(&list->vhosts);
 	array_foreach(&list->hosts, hostp) {
-<<<<<<< HEAD
-=======
 		if ((*hostp)->down)
 			continue;
->>>>>>> 146ef570
 		for (i = 0; i < (*hostp)->vhost_count; i++) {
 			vhost = array_append_space(&list->vhosts);
 			vhost->host = *hostp;
@@ -280,8 +274,6 @@
 	host->tag = i_strdup(tag);
 }
 
-<<<<<<< HEAD
-=======
 void mail_host_set_down(struct mail_host_list *list,
 			struct mail_host *host, bool down, time_t timestamp)
 {
@@ -292,7 +284,6 @@
 	}
 }
 
->>>>>>> 146ef570
 void mail_host_set_vhost_count(struct mail_host_list *list,
 			       struct mail_host *host, unsigned int vhost_count)
 {
