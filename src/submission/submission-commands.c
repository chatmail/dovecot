--- conflicted
+++ resolved
@@ -15,7 +15,6 @@
 #include "submission-recipient.h"
 #include "submission-commands.h"
 #include "submission-backend-relay.h"
-<<<<<<< HEAD
 
 /*
  * EHLO, HELO commands
@@ -139,6 +138,15 @@
 			    struct smtp_server_cmd_ctx *cmd,
 			    struct smtp_server_cmd_mail *data)
 {
+	if (client->user->anonymous && !client->state.anonymous_allowed) {
+		/* NOTE: may need to allow anonymous BURL access in the future,
+		   but while that is not supported, deny all anonymous access
+		   explicitly. */
+		smtp_server_reply(cmd, 554, "5.7.1",
+				  "Access denied (anonymous user)");
+		return -1;
+	}
+
 	return submission_backend_cmd_mail(client->state.backend, cmd, data);
 }
 
@@ -161,6 +169,16 @@
 			    struct smtp_server_cmd_ctx *cmd,
 			    struct submission_recipient *srcpt)
 {
+	if (client->user->anonymous && !srcpt->anonymous_allowed) {
+		/* NOTE: may need to allow anonymous BURL access in the future,
+		   but while that is not supported, deny all anonymous access
+		   explicitly. */
+		smtp_server_recipient_reply(
+			srcpt->rcpt, 554, "5.7.1",
+			"Access denied (anonymous user)");
+		return -1;
+	}
+
 	return submission_backend_cmd_rcpt(srcpt->backend, cmd, srcpt);
 }
 
@@ -224,7 +242,8 @@
 
 	/* prepend our own headers */
 	added_headers = t_str_new(200);
-	smtp_server_transaction_write_trace_record(added_headers, trans);
+	smtp_server_transaction_write_trace_record(
+		added_headers, trans, SMTP_SERVER_TRACE_RCPT_TO_ADDRESS_FINAL);
 
 	i_stream_seek(data_input, 0);
 	inputs[0] = i_stream_create_copy_from_data(
@@ -253,6 +272,12 @@
 	struct client *client = conn_ctx;
 	struct istream *inputs[2];
 	string_t *path;
+
+	if (client->user->anonymous && !client->state.anonymous_allowed) {
+		smtp_server_reply(cmd, 554, "5.7.1",
+				  "Access denied (anonymous user)");
+		return -1;
+	}
 
 	inputs[0] = data_input;
 	inputs[1] = NULL;
@@ -470,6 +495,12 @@
 	if (ret < 0 || !smtp_server_connection_data_check_state(cmd))
 		return;
 
+	if (client->user->anonymous) {
+		smtp_server_reply(cmd, 554, "5.7.1",
+				  "Access denied (anonymous user)");
+		return;
+	}
+
 	burl_cmd = p_new(cmd->pool, struct cmd_burl_context, 1);
 	burl_cmd->client = client;
 	burl_cmd->cmd = cmd;
@@ -498,6 +529,12 @@
 {
 	struct client *client = conn_ctx;
 
+	if (client->user->anonymous) {
+		smtp_server_reply(cmd, 550, "5.7.1",
+				  "Access denied (anonymous user)");
+		return -1;
+	}
+
 	return client->v.cmd_vrfy(client, cmd, param);
 }
 
@@ -575,602 +612,3 @@
 	return submission_backend_cmd_quit(client->backend_default, cmd);
 }
 
-=======
-
-/*
- * EHLO, HELO commands
- */
-
-static void
-submission_helo_reply_add_extra(struct client *client,
-				struct smtp_server_reply *reply)
-{
-	const struct client_extra_capability *cap;
-
-	if (!array_is_created(&client->extra_capabilities))
-		return;
-
-	array_foreach(&client->extra_capabilities, cap) {
-		if (cap->params == NULL) {
-			smtp_server_reply_ehlo_add(reply, cap->capability);
-		} else {
-			smtp_server_reply_ehlo_add_param(reply, cap->capability,
-							 "%s", cap->params);
-		}
-	}
-}
-
-void submission_helo_reply_submit(struct smtp_server_cmd_ctx *cmd,
-				  struct smtp_server_cmd_helo *data)
-{
-	struct client *client = smtp_server_connection_get_context(cmd->conn);
-	enum smtp_capability backend_caps = client->backend_capabilities;
-	struct smtp_server_reply *reply;
-	uoff_t cap_size;
-
-	reply = smtp_server_reply_create_ehlo(cmd->cmd);
-	if (!data->helo.old_smtp) {
-		string_t *burl_params = t_str_new(256);
-
-		str_append(burl_params, "imap");
-		if (*client->set->imap_urlauth_host == '\0' ||
-			strcmp(client->set->imap_urlauth_host,
-			       URL_HOST_ALLOW_ANY) == 0) {
-			str_printfa(burl_params, " imap://%s",
-				    client->set->hostname);
-		} else {
-			str_printfa(burl_params, " imap://%s",
-				    client->set->imap_urlauth_host);
-		}
-		if (client->set->imap_urlauth_port != 143) {
-			str_printfa(burl_params, ":%u",
-				    client->set->imap_urlauth_port);
-		}
-
-		if ((backend_caps & SMTP_CAPABILITY_8BITMIME) != 0)
-			smtp_server_reply_ehlo_add(reply, "8BITMIME");
-		smtp_server_reply_ehlo_add(reply, "AUTH");
-		if ((backend_caps & SMTP_CAPABILITY_BINARYMIME) != 0 &&
-		    (backend_caps & SMTP_CAPABILITY_CHUNKING) != 0)
-			smtp_server_reply_ehlo_add(reply, "BINARYMIME");
-		smtp_server_reply_ehlo_add_param(reply,
-			"BURL", "%s", str_c(burl_params));
-		smtp_server_reply_ehlo_add(reply, "CHUNKING");
-		if ((backend_caps & SMTP_CAPABILITY_DSN) != 0)
-			smtp_server_reply_ehlo_add(reply, "DSN");
-		smtp_server_reply_ehlo_add(reply,
-			"ENHANCEDSTATUSCODES");
-		smtp_server_reply_ehlo_add(reply,
-			"PIPELINING");
-
-		cap_size = client_get_max_mail_size(client);
-		if (cap_size > 0) {
-			smtp_server_reply_ehlo_add_param(reply,
-				"SIZE", "%"PRIuUOFF_T, cap_size);
-		} else {
-			smtp_server_reply_ehlo_add(reply, "SIZE");
-		}
-		if ((backend_caps & SMTP_CAPABILITY_VRFY) != 0)
-			smtp_server_reply_ehlo_add(reply, "VRFY");
-
-		submission_helo_reply_add_extra(client, reply);
-	}
-	smtp_server_reply_submit(reply);
-}
-
-int cmd_helo(void *conn_ctx, struct smtp_server_cmd_ctx *cmd,
-	     struct smtp_server_cmd_helo *data)
-{
-	struct client *client = conn_ctx;
-
-	if (!data->first ||
-	    smtp_server_connection_get_state(client->conn)
-		>= SMTP_SERVER_STATE_READY)
-		return client->v.cmd_helo(client, cmd, data);
-
-	/* respond right away */
-	submission_helo_reply_submit(cmd, data);
-	return 1;
-}
-
-int client_default_cmd_helo(struct client *client,
-			    struct smtp_server_cmd_ctx *cmd,
-			    struct smtp_server_cmd_helo *data)
-{
-	return submission_backend_cmd_helo(client->backend_default, cmd, data);
-}
-
-
-/*
- * MAIL command
- */
-
-int cmd_mail(void *conn_ctx, struct smtp_server_cmd_ctx *cmd,
-	     struct smtp_server_cmd_mail *data)
-{
-	struct client *client = conn_ctx;
-
-	client->state.backend = client->backend_default;
-
-	return client->v.cmd_mail(client, cmd, data);
-}
-
-int client_default_cmd_mail(struct client *client,
-			    struct smtp_server_cmd_ctx *cmd,
-			    struct smtp_server_cmd_mail *data)
-{
-	if (client->user->anonymous && !client->state.anonymous_allowed) {
-		/* NOTE: may need to allow anonymous BURL access in the future,
-		   but while that is not supported, deny all anonymous access
-		   explicitly. */
-		smtp_server_reply(cmd, 554, "5.7.1",
-				  "Access denied (anonymous user)");
-		return -1;
-	}
-
-	return submission_backend_cmd_mail(client->state.backend, cmd, data);
-}
-
-/*
- * RCPT command
- */
-
-int cmd_rcpt(void *conn_ctx, struct smtp_server_cmd_ctx *cmd,
-	     struct smtp_server_recipient *rcpt)
-{
-	struct client *client = conn_ctx;
-	struct submission_recipient *srcpt;
-
-	srcpt = submission_recipient_create(client, rcpt);
-
-	return client->v.cmd_rcpt(client, cmd, srcpt);
-}
-
-int client_default_cmd_rcpt(struct client *client ATTR_UNUSED,
-			    struct smtp_server_cmd_ctx *cmd,
-			    struct submission_recipient *srcpt)
-{
-	if (client->user->anonymous && !srcpt->anonymous_allowed) {
-		/* NOTE: may need to allow anonymous BURL access in the future,
-		   but while that is not supported, deny all anonymous access
-		   explicitly. */
-		smtp_server_recipient_reply(
-			srcpt->rcpt, 554, "5.7.1",
-			"Access denied (anonymous user)");
-		return -1;
-	}
-
-	return submission_backend_cmd_rcpt(srcpt->backend, cmd, srcpt);
-}
-
-/*
- * RSET command
- */
-
-int cmd_rset(void *conn_ctx, struct smtp_server_cmd_ctx *cmd)
-{
-	struct client *client = conn_ctx;
-
-	return client->v.cmd_rset(client, cmd);
-}
-
-int client_default_cmd_rset(struct client *client,
-			    struct smtp_server_cmd_ctx *cmd)
-{
-	struct submission_backend *backend = client->state.backend;
-
-	if (backend == NULL)
-		backend = client->backend_default;
-
-	/* all backends will also be notified through trans_free(), but that
-	   doesn't allow changing the RSET command response. */
-	return submission_backend_cmd_rset(backend, cmd);
-}
-
-/*
- * DATA/BDAT commands
- */
-
-int cmd_data_continue(void *conn_ctx, struct smtp_server_cmd_ctx *cmd,
-		      struct smtp_server_transaction *trans)
-{
-	struct client *client = conn_ctx;
-	struct istream *data_input = client->state.data_input;
-	uoff_t data_size;
-	struct istream *inputs[3];
-	string_t *added_headers;
-	const unsigned char *data;
-	size_t size;
-	int ret;
-
-	while ((ret = i_stream_read_more(data_input, &data, &size)) > 0) {
-		i_stream_skip(data_input, size);
-		if (!smtp_server_cmd_data_check_size(cmd))
-			return -1;
-	}
-
-	if (ret == 0)
-		return 0;
-	if (ret < 0 && data_input->stream_errno != 0)
-		return -1;
-
-	/* Done reading DATA stream; remove it from state and continue with
-	   local variable. */
-	client->state.data_input = NULL;
-
-	/* Current data stream position is the data size */
-	client->state.data_size = data_input->v_offset;
-
-	/* prepend our own headers */
-	added_headers = t_str_new(200);
-	smtp_server_transaction_write_trace_record(
-		added_headers, trans, SMTP_SERVER_TRACE_RCPT_TO_ADDRESS_FINAL);
-
-	i_stream_seek(data_input, 0);
-	inputs[0] = i_stream_create_copy_from_data(
-		str_data(added_headers), str_len(added_headers));
-	inputs[1] = data_input;
-	inputs[2] = NULL;
-
-	data_input = i_stream_create_concat(inputs);
-	i_stream_set_name(data_input, "<submission DATA>");
-	data_size = client->state.data_size + str_len(added_headers);
-
-	i_stream_unref(&inputs[0]);
-	i_stream_unref(&inputs[1]);
-
-	ret = client->v.cmd_data(client, cmd, trans, data_input, data_size);
-
-	i_stream_unref(&data_input);
-	return ret;
-}
-
-int cmd_data_begin(void *conn_ctx,
-		   struct smtp_server_cmd_ctx *cmd ATTR_UNUSED,
-		   struct smtp_server_transaction *trans ATTR_UNUSED,
-		   struct istream *data_input)
-{
-	struct client *client = conn_ctx;
-	struct istream *inputs[2];
-	string_t *path;
-
-	if (client->user->anonymous && !client->state.anonymous_allowed) {
-		smtp_server_reply(cmd, 554, "5.7.1",
-				  "Access denied (anonymous user)");
-		return -1;
-	}
-
-	inputs[0] = data_input;
-	inputs[1] = NULL;
-
-	path = t_str_new(256);
-	mail_user_set_get_temp_prefix(path, client->user->set);
-	client->state.data_input = i_stream_create_seekable_path(inputs,
-		SUBMISSION_MAIL_DATA_MAX_INMEMORY_SIZE, str_c(path));
-	return 0;
-}
-
-int client_default_cmd_data(struct client *client,
-			    struct smtp_server_cmd_ctx *cmd,
-			    struct smtp_server_transaction *trans,
-			    struct istream *data_input, uoff_t data_size)
-{
-	return submission_backends_cmd_data(client, cmd, trans,
-					    data_input, data_size);
-}
-
-/*
- * BURL command
- */
-
-/* FIXME: RFC 4468
-   If the  URL argument to BURL refers to binary data, then the submit server
-   MAY refuse the command or down convert as described in Binary SMTP.
- */
-
-struct cmd_burl_context {
-	struct client *client;
-	struct smtp_server_cmd_ctx *cmd;
-
-	struct imap_urlauth_fetch *urlauth_fetch;
-	struct imap_msgpart_url *url_fetch;
-
-	bool chunk_last:1;
-};
-
-static void
-cmd_burl_destroy(struct smtp_server_cmd_ctx *cmd ATTR_UNUSED,
-		 struct cmd_burl_context *burl_cmd)
-{
-	if (burl_cmd->urlauth_fetch != NULL)
-		imap_urlauth_fetch_deinit(&burl_cmd->urlauth_fetch);
-	if (burl_cmd->url_fetch != NULL)
-		imap_msgpart_url_free(&burl_cmd->url_fetch);
-}
-
-static int
-cmd_burl_fetch_cb(struct imap_urlauth_fetch_reply *reply,
-		  bool last, void *context)
-{
-	struct cmd_burl_context *burl_cmd = context;
-	struct smtp_server_cmd_ctx *cmd = burl_cmd->cmd;
-	int ret;
-
-	i_assert(last);
-
-	if (reply == NULL) {
-		/* fatal failure */
-		// FIXME: make this an internal error
-		smtp_server_reply(cmd, 554, "5.6.6",
-			"IMAP URLAUTH resolution failed");
-		return -1;
-	}
-	if (!reply->succeeded) {
-		/* URL fetch failed */
-		if (reply->error != NULL) {
-			smtp_server_reply(cmd, 554, "5.6.6",
-				"IMAP URLAUTH resolution failed: %s",
-				reply->error);
-		} else {
-			smtp_server_reply(cmd, 554, "5.6.6",
-				"IMAP URLAUTH resolution failed");
-		}
-		return 1;
-	}
-
-	/* URL fetch succeeded */
-	ret = smtp_server_connection_data_chunk_add(cmd,
-		reply->input, reply->size, burl_cmd->chunk_last, FALSE);
-	if (ret < 0)
-		return -1;
-
-	/* Command is likely not yet complete at this point, so return 0 */
-	return 0;
-}
-
-static int
-cmd_burl_fetch_trusted(struct cmd_burl_context *burl_cmd,
-		       struct imap_url *imap_url)
-{
-	struct smtp_server_cmd_ctx *cmd = burl_cmd->cmd;
-	struct client *client = burl_cmd->client;
-	const char *host_name = client->set->imap_urlauth_host;
-	in_port_t host_port = client->set->imap_urlauth_port;
-	struct imap_msgpart_open_result result;
-	const char *error;
-
-	/* validate host */
-	if (imap_url->host.name == NULL ||
-		(strcmp(host_name, URL_HOST_ALLOW_ANY) != 0 &&
-		  strcmp(imap_url->host.name, host_name) != 0)) {
-		smtp_server_reply(cmd, 554, "5.6.6",
-			"IMAP URL resolution failed: "
-			"Inappropriate or missing host name");
-		return -1;
-	}
-
-	/* validate port */
-	if ((imap_url->port == 0 && host_port != 143) ||
-		(imap_url->port != 0 && host_port != imap_url->port)) {
-		smtp_server_reply(cmd, 554, "5.6.6",
-			"IMAP URL resolution failed: "
-			"Inappropriate server port");
-		return -1;
-	}
-
-	/* retrieve URL */
-	if (imap_msgpart_url_create
-		(client->user, imap_url, &burl_cmd->url_fetch, &error) < 0) {
-		smtp_server_reply(cmd, 554, "5.6.6",
-			"IMAP URL resolution failed: %s", error);
-		return -1;
-	}
-	if (imap_msgpart_url_read_part(burl_cmd->url_fetch,
-		&result, &error) <= 0) {
-		smtp_server_reply(cmd, 554, "5.6.6",
-			"IMAP URL resolution failed: %s", error);
-		return -1;
-	}
-
-	return smtp_server_connection_data_chunk_add(cmd,
-		result.input, result.size, burl_cmd->chunk_last, FALSE);
-}
-
-static int
-cmd_burl_fetch(struct cmd_burl_context *burl_cmd, const char *url,
-	       struct imap_url *imap_url)
-{
-	struct smtp_server_cmd_ctx *cmd = burl_cmd->cmd;
-	struct client *client = burl_cmd->client;
-
-	if (client->urlauth_ctx == NULL) {
-		/* RFC5248, Section 2.4:
-
-		   554 5.7.14 Trust relationship required
-
-		   The submission server requires a configured trust
-		   relationship with a third-party server in order to access
-		   the message content. This value replaces the prior use of
-		   X.7.8 for this error condition, thereby updating [RFC4468].
-		 */
-		smtp_server_reply(cmd, 554, "5.7.14",
-			"No IMAP URLAUTH access available");
-		return -1;
-	}
-
-	/* urlauth */
-	burl_cmd->urlauth_fetch =
-		imap_urlauth_fetch_init(client->urlauth_ctx,
-					cmd_burl_fetch_cb, burl_cmd);
-	if (imap_urlauth_fetch_url_parsed(burl_cmd->urlauth_fetch,
-		url, imap_url, IMAP_URLAUTH_FETCH_FLAG_BODY) == 0) {
-		/* wait for URL fetch */
-		return 0;
-	}
-	return 1;
-}
-
-void cmd_burl(struct smtp_server_cmd_ctx *cmd, const char *params)
-{
-	struct smtp_server_connection *conn = cmd->conn;
-	struct client *client = smtp_server_connection_get_context(conn);
-	struct cmd_burl_context *burl_cmd;
-	const char *const *argv;
-	enum imap_url_parse_flags url_parse_flags =
-		IMAP_URL_PARSE_ALLOW_URLAUTH;
-	struct imap_url *imap_url;
-	const char *url, *error;
-	bool chunk_last = FALSE;
-	int ret = 1;
-
-	smtp_server_connection_data_chunk_init(cmd);
-
-	/* burl-cmd   = "BURL" SP absolute-URI [SP end-marker] CRLF
-	   end-marker = "LAST"
-	 */
-	argv = t_strsplit(params, " ");
-	url = argv[0];
-	if (url == NULL) {
-		smtp_server_reply(cmd, 501, "5.5.4",
-			"Missing chunk URL parameter");
-		ret = -1;
-	} else if (imap_url_parse(url, NULL, url_parse_flags,
-				  &imap_url, &error) < 0) {
-		smtp_server_reply(cmd, 501, "5.5.4",
-			"Invalid chunk URL: %s", error);
-		ret = -1;
-	} else if (argv[1] != NULL) {
-		if (strcasecmp(argv[1], "LAST") != 0) {
-			smtp_server_reply(cmd, 501, "5.5.4",
-				"Invalid end marker parameter");
-			ret = -1;
-		} else if (argv[2] != NULL) {
-			smtp_server_reply(cmd, 501, "5.5.4",
-				"Invalid parameters");
-			ret = -1;
-		} else {
-			chunk_last = TRUE;
-		}
-	}
-
-	if (ret < 0 || !smtp_server_connection_data_check_state(cmd))
-		return;
-
-	if (client->user->anonymous) {
-		smtp_server_reply(cmd, 554, "5.7.1",
-				  "Access denied (anonymous user)");
-		return;
-	}
-
-	burl_cmd = p_new(cmd->pool, struct cmd_burl_context, 1);
-	burl_cmd->client = client;
-	burl_cmd->cmd = cmd;
-	burl_cmd->chunk_last = chunk_last;
-
-	smtp_server_command_add_hook(cmd->cmd, SMTP_SERVER_COMMAND_HOOK_DESTROY,
-				     cmd_burl_destroy, burl_cmd);
-
-	if (imap_url->uauth_rumpurl == NULL) {
-		/* direct local url */
-		ret = cmd_burl_fetch_trusted(burl_cmd, imap_url);
-	} else {
-		ret = cmd_burl_fetch(burl_cmd, url, imap_url);
-	}
-
-	if (ret == 0 && chunk_last)
-		smtp_server_command_input_lock(cmd);
-}
-
-/*
- * VRFY command
- */
-
-int cmd_vrfy(void *conn_ctx, struct smtp_server_cmd_ctx *cmd,
-	     const char *param)
-{
-	struct client *client = conn_ctx;
-
-	if (client->user->anonymous) {
-		smtp_server_reply(cmd, 550, "5.7.1",
-				  "Access denied (anonymous user)");
-		return -1;
-	}
-
-	return client->v.cmd_vrfy(client, cmd, param);
-}
-
-int client_default_cmd_vrfy(struct client *client,
-			    struct smtp_server_cmd_ctx *cmd, const char *param)
-{
-	return submission_backend_cmd_vrfy(client->backend_default, cmd, param);
-}
-
-/*
- * NOOP command
- */
-
-int cmd_noop(void *conn_ctx, struct smtp_server_cmd_ctx *cmd)
-{
-	struct client *client = conn_ctx;
-
-	return client->v.cmd_noop(client, cmd);
-}
-
-int client_default_cmd_noop(struct client *client,
-			    struct smtp_server_cmd_ctx *cmd)
-{
-	return submission_backend_cmd_noop(client->backend_default, cmd);
-}
-
-/*
- * QUIT command
- */
-
-struct cmd_quit_context {
-	struct client *client;
-
-	struct smtp_server_cmd_ctx *cmd;
-};
-
-static void cmd_quit_finish(struct cmd_quit_context *quit_cmd)
-{
-	struct client *client = quit_cmd->client;
-	struct smtp_server_cmd_ctx *cmd = quit_cmd->cmd;
-
-	timeout_remove(&client->to_quit);
-	smtp_server_reply_quit(cmd);
-}
-
-static void
-cmd_quit_next(struct smtp_server_cmd_ctx *cmd ATTR_UNUSED,
-	      struct cmd_quit_context *quit_cmd)
-{
-	struct client *client = quit_cmd->client;
-
-	/* give backend a brief interval to generate a quit reply */
-	client->to_quit = timeout_add(SUBMISSION_MAX_WAIT_QUIT_REPLY_MSECS,
-				      cmd_quit_finish, quit_cmd);
-}
-
-int cmd_quit(void *conn_ctx, struct smtp_server_cmd_ctx *cmd)
-{
-	struct client *client = conn_ctx;
-	struct cmd_quit_context *quit_cmd;
-
-	quit_cmd = p_new(cmd->pool, struct cmd_quit_context, 1);
-	quit_cmd->client = client;
-	quit_cmd->cmd = cmd;
-
-	smtp_server_command_add_hook(cmd->cmd, SMTP_SERVER_COMMAND_HOOK_NEXT,
-				     cmd_quit_next, quit_cmd);
-
-	return client->v.cmd_quit(client, cmd);
-}
-
-int client_default_cmd_quit(struct client *client,
-			    struct smtp_server_cmd_ctx *cmd)
-{
-	return submission_backend_cmd_quit(client->backend_default, cmd);
-}
-
->>>>>>> 387f6b0b
