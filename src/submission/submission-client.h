#ifndef CLIENT_H
#define CLIENT_H

#include "net.h"

struct smtp_reply;

struct submission_recipient;
struct submission_backend;
struct submission_backend_relay;
struct client;

struct client_state {
	pool_t pool;

	struct submission_backend *backend;
	struct istream *data_input;
	uoff_t data_size;

	bool anonymous_allowed:1;
};

struct client_extra_capability {
	const char *capability;
	const char *params;
};

struct submission_client_vfuncs {
	void (*destroy)(struct client *client, const char *prefix,
			const char *reason);

	void (*trans_start)(struct client *client,
			    struct smtp_server_transaction *trans);
	void (*trans_free)(struct client *client,
			   struct smtp_server_transaction *trans);

	/* Command handlers:

	   These implement the behavior of the various core SMTP commands.
	   SMTP commands are handled asynchronously, which means that the
	   command is not necessarily finished when these handlers end. A
	   command is finished either when 1 is returned or a reply is submitted
	   for it. When a handler returns 0, the command implementation is
	   waiting for an external event and when it returns -1 an error
	   occurred. When 1 is returned, a default success reply is submitted
	   implicitly. Not submitting an error reply when -1 is returned causes
	   an assert fail. See src/lib-smtp/smtp-server.h for details.

	   When overriding these handler vfuncs, the base implementation should
	   usually be called at some point. When it is called immediately, its
	   result can be returned as normal. When the override returns 0, the
	   base implementation would be called at a later time when some
	   external state is achieved. Note that the overriding function then
	   assumes the responsibility to submit the default reply when none is
	   submitted and the base implementation returns 1.
	  */
	int (*cmd_helo)(struct client *client, struct smtp_server_cmd_ctx *cmd,
			struct smtp_server_cmd_helo *data);

	int (*cmd_mail)(struct client *client, struct smtp_server_cmd_ctx *cmd,
			struct smtp_server_cmd_mail *data);
	int (*cmd_rcpt)(struct client *client,
			struct smtp_server_cmd_ctx *cmd,
			struct submission_recipient *srcpt);
	int (*cmd_rset)(struct client *client, struct smtp_server_cmd_ctx *cmd);
	int (*cmd_data)(struct client *client,
			struct smtp_server_cmd_ctx *cmd,
			struct smtp_server_transaction *trans,
			struct istream *data_input, uoff_t data_size);

	int (*cmd_vrfy)(struct client *client, struct smtp_server_cmd_ctx *cmd,
			const char *param);

	int (*cmd_noop)(struct client *client, struct smtp_server_cmd_ctx *cmd);
	int (*cmd_quit)(struct client *client, struct smtp_server_cmd_ctx *cmd);
};

struct client_extra_capability {
	const char *capability;
	const char *params;
};

struct submission_client_vfuncs {
	void (*destroy)(struct client *client, const char *prefix,
			const char *reason);

	void (*trans_start)(struct client *client,
			    struct smtp_server_transaction *trans);
	void (*trans_free)(struct client *client,
			   struct smtp_server_transaction *trans);

	/* Command handlers:

	   These implement the behavior of the various core SMTP commands.
	   SMTP commands are handled asynchronously, which means that the
	   command is not necessarily finished when these handlers end. A
	   command is finished either when 1 is returned or a reply is submitted
	   for it. When a handler returns 0, the command implementation is
	   waiting for an external event and when it returns -1 an error
	   occurred. When 1 is returned, a default success reply is submitted
	   implicitly. Not submitting an error reply when -1 is returned causes
	   an assert fail. See src/lib-smtp/smtp-server.h for details.

	   When overriding these handler vfuncs, the base implementation should
	   usually be called at some point. When it is called immediately, its
	   result can be returned as normal. When the override returns 0, the
	   base implementation would be called at a later time when some
	   external state is achieved. Note that the overriding function then
	   assumes the responsibility to submit the default reply when none is
	   submitted and the base implementation returns 1.
	  */
	int (*cmd_helo)(struct client *client, struct smtp_server_cmd_ctx *cmd,
			struct smtp_server_cmd_helo *data);

	int (*cmd_mail)(struct client *client, struct smtp_server_cmd_ctx *cmd,
			struct smtp_server_cmd_mail *data);
	int (*cmd_rcpt)(struct client *client,
			struct smtp_server_cmd_ctx *cmd,
			struct submission_recipient *srcpt);
	int (*cmd_rset)(struct client *client, struct smtp_server_cmd_ctx *cmd);
	int (*cmd_data)(struct client *client,
			struct smtp_server_cmd_ctx *cmd,
			struct smtp_server_transaction *trans,
			struct istream *data_input, uoff_t data_size);

	int (*cmd_vrfy)(struct client *client, struct smtp_server_cmd_ctx *cmd,
			const char *param);

	int (*cmd_noop)(struct client *client, struct smtp_server_cmd_ctx *cmd);
	int (*cmd_quit)(struct client *client, struct smtp_server_cmd_ctx *cmd);
};

struct client {
	struct client *prev, *next;
	pool_t pool;

	struct submission_client_vfuncs v;
<<<<<<< HEAD
	char *session_id;
=======
>>>>>>> 387f6b0b

	const struct setting_parser_info *user_set_info;
	const struct submission_settings *set;

	struct smtp_server_connection *conn;
	enum smtp_server_state last_state;
	struct client_state state;
	ARRAY(struct submission_backend *) pending_backends;
	ARRAY(struct submission_recipient *) rcpt_to;
	ARRAY(struct submission_backend *) rcpt_backends;

	struct mail_storage_service_user *service_user;
	struct mail_user *user;

	/* IMAP URLAUTH context (RFC4467) for BURL (RFC4468) */
	struct imap_urlauth_context *urlauth_ctx;

	struct timeout *to_quit;

	struct smtp_server_stats stats;

	enum smtp_capability backend_capabilities;
	struct submission_backend *backend_default;
	struct submission_backend_relay *backend_default_relay;
	struct submission_backend *backends;
	unsigned int backends_count;

	/* Extra (non-standard) capabilities */
	ARRAY(struct client_extra_capability) extra_capabilities;

	/* Module-specific contexts. */
	ARRAY(union submission_module_context *) module_contexts;

	bool standalone:1;
	bool disconnected:1;
	bool destroyed:1;
	bool anvil_sent:1;
	bool backend_capabilities_configured:1;
<<<<<<< HEAD
=======
	bool anonymous_allowed:1;
>>>>>>> 387f6b0b
};

struct submission_module_register {
	unsigned int id;
};

union submission_module_context {
	struct submission_client_vfuncs super;
	struct submission_module_register *reg;
};
extern struct submission_module_register submission_module_register;

extern struct client *submission_clients;
extern unsigned int submission_client_count;

struct client *client_create(int fd_in, int fd_out,
			     struct mail_user *user,
			     struct mail_storage_service_user *service_user,
			     const struct submission_settings *set,
			     const char *helo,
			     const unsigned char *pdata,
			     unsigned int pdata_len);
void client_destroy(struct client *client, const char *prefix,
		    const char *reason) ATTR_NULL(2, 3);
void client_disconnect(struct client *client, const char *prefix,
		       const char *reason);

typedef void (*client_input_callback_t)(struct client *context);

void client_apply_backend_capabilities(struct client *client);
void client_default_backend_started(struct client *client,
				    enum smtp_capability caps);

const char *client_state_get_name(struct client *client);

uoff_t client_get_max_mail_size(struct client *client);

void client_add_extra_capability(struct client *client, const char *capability,
				 const char *params) ATTR_NULL(2);

int client_input_read(struct client *client);
int client_handle_input(struct client *client);

void clients_destroy_all(void);

#endif<|MERGE_RESOLUTION|>--- conflicted
+++ resolved
@@ -75,70 +75,11 @@
 	int (*cmd_quit)(struct client *client, struct smtp_server_cmd_ctx *cmd);
 };
 
-struct client_extra_capability {
-	const char *capability;
-	const char *params;
-};
-
-struct submission_client_vfuncs {
-	void (*destroy)(struct client *client, const char *prefix,
-			const char *reason);
-
-	void (*trans_start)(struct client *client,
-			    struct smtp_server_transaction *trans);
-	void (*trans_free)(struct client *client,
-			   struct smtp_server_transaction *trans);
-
-	/* Command handlers:
-
-	   These implement the behavior of the various core SMTP commands.
-	   SMTP commands are handled asynchronously, which means that the
-	   command is not necessarily finished when these handlers end. A
-	   command is finished either when 1 is returned or a reply is submitted
-	   for it. When a handler returns 0, the command implementation is
-	   waiting for an external event and when it returns -1 an error
-	   occurred. When 1 is returned, a default success reply is submitted
-	   implicitly. Not submitting an error reply when -1 is returned causes
-	   an assert fail. See src/lib-smtp/smtp-server.h for details.
-
-	   When overriding these handler vfuncs, the base implementation should
-	   usually be called at some point. When it is called immediately, its
-	   result can be returned as normal. When the override returns 0, the
-	   base implementation would be called at a later time when some
-	   external state is achieved. Note that the overriding function then
-	   assumes the responsibility to submit the default reply when none is
-	   submitted and the base implementation returns 1.
-	  */
-	int (*cmd_helo)(struct client *client, struct smtp_server_cmd_ctx *cmd,
-			struct smtp_server_cmd_helo *data);
-
-	int (*cmd_mail)(struct client *client, struct smtp_server_cmd_ctx *cmd,
-			struct smtp_server_cmd_mail *data);
-	int (*cmd_rcpt)(struct client *client,
-			struct smtp_server_cmd_ctx *cmd,
-			struct submission_recipient *srcpt);
-	int (*cmd_rset)(struct client *client, struct smtp_server_cmd_ctx *cmd);
-	int (*cmd_data)(struct client *client,
-			struct smtp_server_cmd_ctx *cmd,
-			struct smtp_server_transaction *trans,
-			struct istream *data_input, uoff_t data_size);
-
-	int (*cmd_vrfy)(struct client *client, struct smtp_server_cmd_ctx *cmd,
-			const char *param);
-
-	int (*cmd_noop)(struct client *client, struct smtp_server_cmd_ctx *cmd);
-	int (*cmd_quit)(struct client *client, struct smtp_server_cmd_ctx *cmd);
-};
-
 struct client {
 	struct client *prev, *next;
 	pool_t pool;
 
 	struct submission_client_vfuncs v;
-<<<<<<< HEAD
-	char *session_id;
-=======
->>>>>>> 387f6b0b
 
 	const struct setting_parser_info *user_set_info;
 	const struct submission_settings *set;
@@ -177,10 +118,7 @@
 	bool destroyed:1;
 	bool anvil_sent:1;
 	bool backend_capabilities_configured:1;
-<<<<<<< HEAD
-=======
 	bool anonymous_allowed:1;
->>>>>>> 387f6b0b
 };
 
 struct submission_module_register {
