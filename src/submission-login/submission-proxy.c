/* Copyright (c) 2017-2018 Dovecot authors, see the included COPYING file */

#include "login-common.h"
#include "ioloop.h"
#include "istream.h"
#include "ostream.h"
#include "base64.h"
#include "safe-memset.h"
#include "str.h"
#include "str-sanitize.h"
#include "strescape.h"
#include "dsasl-client.h"
#include "client.h"
#include "smtp-syntax.h"
#include "submission-login-settings.h"
#include "submission-proxy.h"

#include <ctype.h>

static const char *submission_proxy_state_names[SUBMISSION_PROXY_STATE_COUNT] = {
	"banner", "ehlo", "starttls", "tls-ehlo", "xclient", "authenticate"
};

static void proxy_free_password(struct client *client)
{
	if (client->proxy_password == NULL)
		return;

	safe_memset(client->proxy_password, 0, strlen(client->proxy_password));
	i_free_and_null(client->proxy_password);
}

static buffer_t *
proxy_compose_xclient_forward(struct submission_client *client)
{
	const char *const *arg;
	string_t *str;

	if (*client->common.auth_passdb_args == NULL)
		return NULL;

	str = t_str_new(128);
	for (arg = client->common.auth_passdb_args; *arg != NULL; arg++) {
		if (strncasecmp(*arg, "forward_", 8) == 0) {
			if (str_len(str) > 0)
				str_append_c(str, '\t');
			str_append_tabescaped(str, (*arg)+8);
		}
	}

	return t_base64_encode(0, 0, str_data(str), str_len(str));
}

static void
proxy_send_xclient(struct submission_client *client, struct ostream *output)
{
	string_t *str;

	if ((client->proxy_capability & SMTP_CAPABILITY_XCLIENT) == 0 ||
	    client->common.proxy_not_trusted)
		return;

	/* remote supports XCLIENT, send it */
	str = t_str_new(128);
	str_append(str, "XCLIENT");
	if (str_array_icase_find(client->proxy_xclient, "ADDR")) {
		str_append(str, " ADDR=");
		str_append(str, net_ip2addr(&client->common.ip));
	}
	if (str_array_icase_find(client->proxy_xclient, "PORT"))
		str_printfa(str, " PORT=%u", client->common.remote_port);
	if (str_array_icase_find(client->proxy_xclient, "SESSION")) {
		str_append(str, " SESSION=");
		smtp_xtext_encode_cstr(
			str, client_get_session_id(&client->common));
	}
	if (str_array_icase_find(client->proxy_xclient, "TTL"))
		str_printfa(str, " TTL=%u", client->common.proxy_ttl - 1);
	if (str_array_icase_find(client->proxy_xclient, "FORWARD")) {
		buffer_t *fwd = proxy_compose_xclient_forward(client);

		if (fwd != NULL) {
			str_append(str, " FORWARD=");
			smtp_xtext_encode(str, fwd->data, fwd->used);
		}
	}
	str_append(str, "\r\n");
	o_stream_nsend(output, str_data(str), str_len(str));
	client->proxy_state = SUBMISSION_PROXY_XCLIENT;
}

static int
proxy_send_login(struct submission_client *client, struct ostream *output)
{
	struct dsasl_client_settings sasl_set;
	const unsigned char *sasl_output;
	size_t len;
	const char *mech_name, *error;
	string_t *str;

	if ((client->proxy_capability & SMTP_CAPABILITY_AUTH) == 0) {
		/* Prevent sending credentials to a server that has login
		   disabled; i.e., due to the lack of TLS */
<<<<<<< HEAD
		client_log_err(&client->common, "proxy: "
=======
		e_error(login_proxy_get_event(client->common.login_proxy),
>>>>>>> aa13c86b
			"Server has disabled authentication (TLS required?)");
		return -1;
	}

	i_assert(client->common.proxy_ttl > 1);
	proxy_send_xclient(client, output);

	str = t_str_new(128);

	if (client->common.proxy_mech == NULL)
		client->common.proxy_mech = &dsasl_client_mech_plain;

	i_assert(client->common.proxy_sasl_client == NULL);
	i_zero(&sasl_set);
	sasl_set.authid = client->common.proxy_master_user != NULL ?
		client->common.proxy_master_user : client->common.proxy_user;
	sasl_set.authzid = client->common.proxy_user;
	sasl_set.password = client->common.proxy_password;
	client->common.proxy_sasl_client =
		dsasl_client_new(client->common.proxy_mech, &sasl_set);
	mech_name = dsasl_client_mech_get_name(client->common.proxy_mech);

	str_printfa(str, "AUTH %s ", mech_name);
	if (dsasl_client_output(client->common.proxy_sasl_client,
				&sasl_output, &len, &error) < 0) {
		e_error(login_proxy_get_event(client->common.login_proxy),
			"SASL mechanism %s init failed: %s",
			mech_name, error);
		return -1;
	}
	if (len == 0)
		str_append_c(str, '=');
	else
		base64_encode(sasl_output, len, str);
	str_append(str, "\r\n");
	o_stream_nsend(output, str_data(str), str_len(str));

	proxy_free_password(&client->common);

	if (client->proxy_state != SUBMISSION_PROXY_XCLIENT)
		client->proxy_state = SUBMISSION_PROXY_AUTHENTICATE;
	return 0;
}

static int
submission_proxy_continue_sasl_auth(struct client *client, struct ostream *output,
				    const char *line)
{
	string_t *str;
	const unsigned char *data;
	size_t data_len;
	const char *error;
	int ret;

	str = t_str_new(128);
	if (base64_decode(line, strlen(line), NULL, str) < 0) {
<<<<<<< HEAD
		client_log_err(
			client, "proxy: "
=======
		e_error(login_proxy_get_event(client->login_proxy),
>>>>>>> aa13c86b
			"Server sent invalid base64 data in AUTH response");
		return -1;
	}
	ret = dsasl_client_input(client->proxy_sasl_client,
				 str_data(str), str_len(str), &error);
	if (ret == 0) {
		ret = dsasl_client_output(client->proxy_sasl_client,
					  &data, &data_len, &error);
	}
	if (ret < 0) {
		e_error(login_proxy_get_event(client->login_proxy),
			"Server sent invalid authentication data: %s", error);
		return -1;
	}
	i_assert(ret == 0);

	str_truncate(str, 0);
	base64_encode(data, data_len, str);
	str_append(str, "\r\n");

	o_stream_nsend(output, str_data(str), str_len(str));
	return 0;
}

static const char *
strip_enhanced_code(const char *text, const char **enh_code_r)
{
	const char *p = text;
	unsigned int digits;

	*enh_code_r = NULL;

	if (*p != '2' && *p != '4' && *p != '5')
		return text;
	p++;
	if (*p != '.')
		return text;
	p++;

	digits = 0;
	while (i_isdigit(*p) && digits < 3) {
		p++;
		digits++;
	}
	if (*p != '.')
		return text;
	p++;

	digits = 0;
	while (i_isdigit(*p) && digits < 3) {
		p++;
		digits++;
	}
	if (*p != ' ')
		return text;
	*enh_code_r = t_strdup_until(text, p);
	p++;
	return p;
}

static void
submission_proxy_success_reply_sent(
	struct smtp_server_cmd_ctx *cmd ATTR_UNUSED,
	struct submission_client *subm_client)
{
	client_proxy_finish_destroy_client(&subm_client->common);
}

int submission_proxy_parse_line(struct client *client, const char *line)
{
	struct submission_client *subm_client =
		container_of(client, struct submission_client, common);
	struct smtp_server_cmd_ctx *cmd = subm_client->pending_auth;
	struct smtp_server_command *command = cmd->cmd;
	struct ostream *output;
	enum login_proxy_ssl_flags ssl_flags;
	bool last_line = FALSE, invalid_line = FALSE;
	const char *text = NULL, *enh_code = NULL;
	unsigned int status = 0;

	i_assert(!client->destroyed);
	i_assert(cmd != NULL);

	if ((line[3] != ' ' && line[3] != '-') ||
	    str_parse_uint(line, &status, &text) < 0 ||
	    status < 200 || status >= 560) {
		invalid_line = TRUE;
	} else {
		text++;

		if ((subm_client->proxy_capability &
		    SMTP_CAPABILITY_ENHANCEDSTATUSCODES) != 0)
			text = strip_enhanced_code(text, &enh_code);
	}
	if (subm_client->proxy_reply_status != 0 &&
	    subm_client->proxy_reply_status != status) {
<<<<<<< HEAD
		client_log_err(client, t_strdup_printf(
			"proxy: Remote returned inconsistent SMTP reply: %s "
=======
		e_error(login_proxy_get_event(client->login_proxy),
			"Remote returned inconsistent SMTP reply: %s "
>>>>>>> aa13c86b
			"(status != %u)", str_sanitize(line, 160),
			subm_client->proxy_reply_status);
		client_proxy_failed(client, TRUE);
		return -1;
	}
	if (line[3] == ' ') {
		last_line = TRUE;
		subm_client->proxy_reply_status = 0;
	} else {
		subm_client->proxy_reply_status = status;
	}

	output = login_proxy_get_ostream(client->login_proxy);
	switch (subm_client->proxy_state) {
	case SUBMISSION_PROXY_BANNER:
		/* this is a banner */
		if (invalid_line || status != 220) {
			e_error(login_proxy_get_event(client->login_proxy),
				"Remote returned invalid banner: %s",
				str_sanitize(line, 160));
			client_proxy_failed(client, TRUE);
			return -1;
		}
		if (!last_line)
			return 0;

		subm_client->proxy_state = SUBMISSION_PROXY_EHLO;
		o_stream_nsend_str(output, t_strdup_printf("EHLO %s\r\n",
			subm_client->set->hostname));
		return 0;
	case SUBMISSION_PROXY_EHLO:
	case SUBMISSION_PROXY_TLS_EHLO:
		if (invalid_line || (status / 100) != 2) {
			e_error(login_proxy_get_event(client->login_proxy),
				"Remote returned invalid EHLO line: %s",
				str_sanitize(line, 160));
			client_proxy_failed(client, TRUE);
			return -1;
		}

		if (strncasecmp(text, "XCLIENT ", 8) == 0) {
			subm_client->proxy_capability |=
				SMTP_CAPABILITY_XCLIENT;
			i_free_and_null(subm_client->proxy_xclient);
			subm_client->proxy_xclient = p_strarray_dup(
				default_pool, t_strsplit_spaces(text + 8, " "));
		} else if (strncasecmp(text, "STARTTLS", 9) == 0) {
			subm_client->proxy_capability |=
				SMTP_CAPABILITY_STARTTLS;
		} else if (strncasecmp(text, "AUTH", 4) == 0 &&
			text[4] == ' ' && text[5] != '\0') {
			subm_client->proxy_capability |=
				SMTP_CAPABILITY_AUTH;
		} else if (strcasecmp(text, "ENHANCEDSTATUSCODES") == 0) {
			subm_client->proxy_capability |=
				SMTP_CAPABILITY_ENHANCEDSTATUSCODES;
		}
		if (!last_line)
			return 0;

		if (subm_client->proxy_state == SUBMISSION_PROXY_TLS_EHLO) {
			if (proxy_send_login(subm_client, output) < 0) {
				client_proxy_failed(client, TRUE);
				return -1;
			}
			return 0;
		}

		ssl_flags = login_proxy_get_ssl_flags(client->login_proxy);
		if ((ssl_flags & PROXY_SSL_FLAG_STARTTLS) == 0) {
			if (proxy_send_login(subm_client, output) < 0) {
				client_proxy_failed(client, TRUE);
				return -1;
			}
		} else {
			if ((subm_client->proxy_capability &
			     SMTP_CAPABILITY_STARTTLS) == 0) {
<<<<<<< HEAD
				client_log_err(
					client, "proxy: "
=======
				e_error(login_proxy_get_event(client->login_proxy),
>>>>>>> aa13c86b
					"Remote doesn't support STARTTLS");
				return -1;
			}
			o_stream_nsend_str(output, "STARTTLS\r\n");
			subm_client->proxy_state = SUBMISSION_PROXY_STARTTLS;
		}
		return 0;
	case SUBMISSION_PROXY_STARTTLS:
		if (invalid_line || status != 220) {
			e_error(login_proxy_get_event(client->login_proxy),
				"Remote STARTTLS failed: %s",
				str_sanitize(line, 160));
			client_proxy_failed(client, TRUE);
			return -1;
		}
		if (!last_line)
			return 0;
		if (login_proxy_starttls(client->login_proxy) < 0) {
			client_proxy_failed(client, TRUE);
			return -1;
		}
		/* i/ostreams changed. */
		output = login_proxy_get_ostream(client->login_proxy);

		subm_client->proxy_capability = 0;
		i_free_and_null(subm_client->proxy_xclient);
		subm_client->proxy_state = SUBMISSION_PROXY_TLS_EHLO;
		o_stream_nsend_str(output, t_strdup_printf(
			"EHLO %s\r\n", subm_client->set->hostname));
		return 0;
	case SUBMISSION_PROXY_XCLIENT:
		if (invalid_line || (status / 100) != 2) {
			e_error(login_proxy_get_event(client->login_proxy),
				"Remote XCLIENT failed: %s",
				str_sanitize(line, 160));
			client_proxy_failed(client, TRUE);
			return -1;
		}
		if (!last_line)
			return 0;
		subm_client->proxy_state = SUBMISSION_PROXY_AUTHENTICATE;
		return 0;
	case SUBMISSION_PROXY_AUTHENTICATE:
		if (invalid_line)
			break;
		if (status == 334 && client->proxy_sasl_client != NULL) {
			/* continue SASL authentication */
			if (submission_proxy_continue_sasl_auth(client, output,
								text) < 0) {
				client_proxy_failed(client, TRUE);
				return -1;
			}
			return 0;
		}

		if (subm_client->proxy_reply == NULL) {
			subm_client->proxy_reply = smtp_server_reply_create(
				command, status, enh_code);
		}
		smtp_server_reply_add_text(subm_client->proxy_reply, text);

		if (!last_line)
			return 0;
		if ((status / 100) != 2)
			break;

		smtp_server_connection_input_lock(cmd->conn);

		smtp_server_command_add_hook(
			command, SMTP_SERVER_COMMAND_HOOK_DESTROY,
			submission_proxy_success_reply_sent, subm_client);

		subm_client->pending_auth = NULL;

		/* Login successful. Send this reply to client. */
		smtp_server_reply_submit(subm_client->proxy_reply);

		return 1;
	case SUBMISSION_PROXY_STATE_COUNT:
		i_unreached();
	}

	/* Login failed. Pass through the error message to client.

	   If the backend server isn't Dovecot, the error message may
	   be different from Dovecot's "user doesn't exist" error. This
	   would allow an attacker to find out what users exist in the
	   system.

	   The optimal way to handle this would be to replace the
	   backend's "password failed" error message with Dovecot's
	   AUTH_FAILED_MSG, but this would require a new setting and
	   the sysadmin to actually bother setting it properly.

	   So for now we'll just forward the error message. This
	   shouldn't be a real problem since of course everyone will
	   be using only Dovecot as their backend :) */
	if ((status / 100) == 2) {
		submission_proxy_error(client, AUTH_FAILED_MSG);
	} else {
		i_assert(subm_client->proxy_reply != NULL);
		smtp_server_reply_submit(subm_client->proxy_reply);
		subm_client->pending_auth = NULL;
	}

	if (client->set->auth_verbose) {
		client_proxy_log_failure(client, text);
	}
	client->proxy_auth_failed = TRUE;
	client_proxy_failed(client, FALSE);
	return -1;
}

void submission_proxy_reset(struct client *client)
{
	struct submission_client *subm_client =
		container_of(client, struct submission_client, common);

	subm_client->proxy_state = SUBMISSION_PROXY_BANNER;
	subm_client->proxy_capability = 0;
	i_free_and_null(subm_client->proxy_xclient);
	subm_client->proxy_reply_status = 0;
	subm_client->proxy_reply = NULL;
}

void submission_proxy_error(struct client *client, const char *text)
{
	struct submission_client *subm_client =
		container_of(client, struct submission_client, common);

	struct smtp_server_cmd_ctx *cmd = subm_client->pending_auth;
	if (cmd != NULL) {
		subm_client->pending_auth = NULL;
		smtp_server_reply(cmd, 535, "5.7.8", "%s", text);
	}
}

const char *submission_proxy_get_state(struct client *client)
{
	struct submission_client *subm_client =
		container_of(client, struct submission_client, common);

	i_assert(subm_client->proxy_state < SUBMISSION_PROXY_STATE_COUNT);
	return submission_proxy_state_names[subm_client->proxy_state];
}<|MERGE_RESOLUTION|>--- conflicted
+++ resolved
@@ -101,11 +101,7 @@
 	if ((client->proxy_capability & SMTP_CAPABILITY_AUTH) == 0) {
 		/* Prevent sending credentials to a server that has login
 		   disabled; i.e., due to the lack of TLS */
-<<<<<<< HEAD
-		client_log_err(&client->common, "proxy: "
-=======
 		e_error(login_proxy_get_event(client->common.login_proxy),
->>>>>>> aa13c86b
 			"Server has disabled authentication (TLS required?)");
 		return -1;
 	}
@@ -162,12 +158,7 @@
 
 	str = t_str_new(128);
 	if (base64_decode(line, strlen(line), NULL, str) < 0) {
-<<<<<<< HEAD
-		client_log_err(
-			client, "proxy: "
-=======
 		e_error(login_proxy_get_event(client->login_proxy),
->>>>>>> aa13c86b
 			"Server sent invalid base64 data in AUTH response");
 		return -1;
 	}
@@ -264,13 +255,8 @@
 	}
 	if (subm_client->proxy_reply_status != 0 &&
 	    subm_client->proxy_reply_status != status) {
-<<<<<<< HEAD
-		client_log_err(client, t_strdup_printf(
-			"proxy: Remote returned inconsistent SMTP reply: %s "
-=======
 		e_error(login_proxy_get_event(client->login_proxy),
 			"Remote returned inconsistent SMTP reply: %s "
->>>>>>> aa13c86b
 			"(status != %u)", str_sanitize(line, 160),
 			subm_client->proxy_reply_status);
 		client_proxy_failed(client, TRUE);
@@ -348,12 +334,7 @@
 		} else {
 			if ((subm_client->proxy_capability &
 			     SMTP_CAPABILITY_STARTTLS) == 0) {
-<<<<<<< HEAD
-				client_log_err(
-					client, "proxy: "
-=======
 				e_error(login_proxy_get_event(client->login_proxy),
->>>>>>> aa13c86b
 					"Remote doesn't support STARTTLS");
 				return -1;
 			}
