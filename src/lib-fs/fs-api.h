--- conflicted
+++ resolved
@@ -91,8 +91,6 @@
 	   the iteration is used to fix something that is broken, e.g. doveadm
 	   force-resync. */
 	FS_ITER_FLAG_NOCACHE	= 0x08
-<<<<<<< HEAD
-=======
 };
 
 enum fs_op {
@@ -110,7 +108,6 @@
 	FS_OP_ITER,
 
 	FS_OP_COUNT
->>>>>>> 146ef570
 };
 
 struct fs_settings {
