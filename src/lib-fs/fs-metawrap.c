--- conflicted
+++ resolved
@@ -457,9 +457,6 @@
 		/* fs_stat() after a write. we can do this quickly. */
 		if (fs_stat(file->super, st_r) < 0)
 			return -1;
-<<<<<<< HEAD
-		i_assert((uoff_t)st_r->st_size > file->metadata_write_size);
-=======
 		if ((uoff_t)st_r->st_size < file->metadata_write_size) {
 			fs_set_error(_file->fs,
 				"Just-written %s shrank unexpectedly "
@@ -468,7 +465,6 @@
 				file->metadata_write_size);
 			return -1;
 		}
->>>>>>> 146ef570
 		st_r->st_size -= file->metadata_write_size;
 		return 0;
 	}
