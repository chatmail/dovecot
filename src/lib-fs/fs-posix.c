--- conflicted
+++ resolved
@@ -31,10 +31,7 @@
 struct posix_fs {
 	struct fs fs;
 	char *temp_file_prefix, *root_path, *path_prefix;
-<<<<<<< HEAD
-=======
 	unsigned int temp_file_prefix_len;
->>>>>>> 146ef570
 	enum fs_posix_lock_method lock_method;
 	mode_t mode, dir_mode;
 };
@@ -106,16 +103,12 @@
 			else
 				fs->path_prefix = i_strdup(arg + 7);
 		} else if (strncmp(arg, "mode=", 5) == 0) {
-<<<<<<< HEAD
-			fs->mode = strtoul(arg+5, NULL, 8) & 0666;
-=======
 			unsigned int mode;
 			if (str_to_uint_oct(arg+5, &mode) < 0) {
 				fs_set_error(_fs, "Invalid mode value: %s", arg+5);
 				return -1;
 			}
 			fs->mode = mode & 0666;
->>>>>>> 146ef570
 			if (fs->mode == 0) {
 				fs_set_error(_fs, "Invalid mode: %s", arg+5);
 				return -1;
@@ -627,29 +620,17 @@
 
 static int fs_posix_copy(struct fs_file *_src, struct fs_file *_dest)
 {
-<<<<<<< HEAD
-=======
 	struct posix_fs_file *src = (struct posix_fs_file *)_src;
->>>>>>> 146ef570
 	struct posix_fs_file *dest = (struct posix_fs_file *)_dest;
 	struct posix_fs *fs = (struct posix_fs *)_src->fs;
 	unsigned int try_count = 0;
 	int ret;
 
-<<<<<<< HEAD
-	ret = link(_src->path, _dest->path);
-	if (errno == EEXIST && dest->open_mode == FS_OPEN_MODE_REPLACE) {
-		/* destination file already exists - replace it */
-		if (unlink(_dest->path) < 0 && errno != ENOENT)
-			i_error("unlink(%s) failed: %m", _dest->path);
-		ret = link(_src->path, _dest->path);
-=======
 	ret = link(src->full_path, dest->full_path);
 	if (errno == EEXIST && dest->open_mode == FS_OPEN_MODE_REPLACE) {
 		/* destination file already exists - replace it */
 		i_unlink_if_exists(dest->full_path);
 		ret = link(src->full_path, dest->full_path);
->>>>>>> 146ef570
 	}
 	while (ret < 0 && errno == ENOENT &&
 	       try_count <= MAX_MKDIR_RETRY_COUNT) {
