/* Copyright (c) 2010-2018 Dovecot authors, see the included COPYING file */

#include "lib.h"
#include "buffer.h"
#include "str.h"
#include "guid.h"
#include "istream.h"
#include "ostream.h"
#include "safe-mkstemp.h"
#include "mkdir-parents.h"
#include "write-full.h"
#include "file-lock.h"
#include "file-dotlock.h"
#include "time-util.h"
#include "fs-api-private.h"

#include <stdio.h>
#include <unistd.h>
#include <dirent.h>
#include <fcntl.h>
#include <sys/stat.h>

#define FS_POSIX_DOTLOCK_STALE_TIMEOUT_SECS (60*10)
#define MAX_MKDIR_RETRY_COUNT 5
#define FS_DEFAULT_MODE 0600

enum fs_posix_lock_method {
	FS_POSIX_LOCK_METHOD_FLOCK,
	FS_POSIX_LOCK_METHOD_DOTLOCK
};

struct posix_fs {
	struct fs fs;
	char *temp_file_prefix, *root_path, *path_prefix;
	size_t temp_file_prefix_len;
	enum fs_posix_lock_method lock_method;
	mode_t mode;
	bool mode_auto;
	bool have_dirs;
	bool disable_fsync;
	bool accurate_mtime;
};

struct posix_fs_file {
	struct fs_file file;
	char *temp_path, *full_path;
	int fd;
	enum fs_open_mode open_mode;
	enum fs_open_flags open_flags;

	buffer_t *write_buf;

	bool seek_to_beginning;
};

struct posix_fs_lock {
	struct fs_lock lock;
	struct file_lock *file_lock;
	struct dotlock *dotlock;
};

struct posix_fs_iter {
	struct fs_iter iter;
	char *path;
	DIR *dir;
	int err;
};

static struct fs *fs_posix_alloc(void)
{
	struct posix_fs *fs;

	fs = i_new(struct posix_fs, 1);
	fs->fs = fs_class_posix;
	return &fs->fs;
}

static int
fs_posix_init(struct fs *_fs, const char *args, const struct fs_settings *set,
	      const char **error_r)
{
	struct posix_fs *fs = container_of(_fs, struct posix_fs, fs);
	const char *const *tmp;

	fs->temp_file_prefix = set->temp_file_prefix != NULL ?
		i_strdup(set->temp_file_prefix) : i_strdup("temp.dovecot.");
	fs->temp_file_prefix_len = strlen(fs->temp_file_prefix);
	fs->root_path = i_strdup(set->root_path);
	fs->fs.set.temp_file_prefix = fs->temp_file_prefix;
	fs->fs.set.root_path = fs->root_path;

	fs->lock_method = FS_POSIX_LOCK_METHOD_FLOCK;
	fs->mode = FS_DEFAULT_MODE;

	tmp = t_strsplit_spaces(args, ":");
	for (; *tmp != NULL; tmp++) {
		const char *arg = *tmp;

		if (strcmp(arg, "lock=flock") == 0)
			fs->lock_method = FS_POSIX_LOCK_METHOD_FLOCK;
		else if (strcmp(arg, "lock=dotlock") == 0)
			fs->lock_method = FS_POSIX_LOCK_METHOD_DOTLOCK;
		else if (str_begins(arg, "prefix=")) {
			i_free(fs->path_prefix);
			fs->path_prefix = i_strdup(arg + 7);
		} else if (strcmp(arg, "mode=auto") == 0) {
			fs->mode_auto = TRUE;
		} else if (strcmp(arg, "dirs") == 0) {
			fs->have_dirs = TRUE;
		} else if (strcmp(arg, "no-fsync") == 0) {
			fs->disable_fsync = TRUE;
		} else if (strcmp(arg, "accurate-mtime") == 0) {
			fs->accurate_mtime = TRUE;
		} else if (str_begins(arg, "mode=")) {
			unsigned int mode;
			if (str_to_uint_oct(arg+5, &mode) < 0) {
				*error_r = t_strdup_printf("Invalid mode value: %s", arg+5);
				return -1;
			}
			fs->mode = mode & 0666;
			if (fs->mode == 0) {
				*error_r = t_strdup_printf("Invalid mode: %s", arg+5);
				return -1;
			}
		} else {
			*error_r = t_strdup_printf("Unknown arg '%s'", arg);
			return -1;
		}
	}
	return 0;
}

static void fs_posix_deinit(struct fs *_fs)
{
	struct posix_fs *fs = container_of(_fs, struct posix_fs, fs);

	i_free(fs->temp_file_prefix);
	i_free(fs->root_path);
	i_free(fs->path_prefix);
	i_free(fs);
}

static enum fs_properties fs_posix_get_properties(struct fs *_fs)
{
	struct posix_fs *fs = container_of(_fs, struct posix_fs, fs);
	enum fs_properties props =
		FS_PROPERTY_LOCKS | FS_PROPERTY_FASTCOPY | FS_PROPERTY_RENAME |
		FS_PROPERTY_STAT | FS_PROPERTY_ITER | FS_PROPERTY_RELIABLEITER;

	/* FS_PROPERTY_DIRECTORIES is not returned normally because fs_delete()
	   automatically rmdir()s parents. For backwards compatibility
	   (especially with SIS code) we'll do it that way, but optionally with
	   "dirs" parameter enable them. This is especially important to be
	   able to use doveadm fs commands to delete empty directories. */
	if (fs->have_dirs)
		props |= FS_PROPERTY_DIRECTORIES;
	return props;
}

static int
fs_posix_get_mode(struct posix_fs_file *file, const char *path, mode_t *mode_r)
{
	struct posix_fs *fs = (struct posix_fs *)file->file.fs;
	struct stat st;
	const char *p;

	*mode_r = fs->mode;

	/* This function is used to get mode of the parent directory, so path
	   is never the same as file->path. The file is used just to set the
	   errors. */
	while (stat(path, &st) < 0) {
		if (errno != ENOENT) {
			fs_set_error_errno(file->file.event,
					   "stat(%s) failed: %m", path);
			return -1;
		}
		p = strrchr(path, '/');
		if (p != NULL)
			path = t_strdup_until(path, p);
		else if (strcmp(path, ".") != 0)
			path = ".";
		else
			return 0;
	}
	if ((st.st_mode & S_ISGID) != 0) {
		/* setgid set - copy mode from parent */
		*mode_r = st.st_mode & 0666;
	}
	return 0;
}

static int fs_posix_mkdir_parents(struct posix_fs_file *file, const char *path)
{
	const char *dir, *fname;
	mode_t mode, dir_mode;

	fname = strrchr(path, '/');
	if (fname == NULL)
		return 1;
	dir = t_strdup_until(path, fname);

	if (fs_posix_get_mode(file, dir, &mode) < 0)
		return -1;
	dir_mode = mode;
	if ((dir_mode & 0600) != 0) dir_mode |= 0100;
	if ((dir_mode & 0060) != 0) dir_mode |= 0010;
	if ((dir_mode & 0006) != 0) dir_mode |= 0001;

	if (mkdir_parents(dir, dir_mode) == 0)
		return 0;
	else if (errno == EEXIST)
		return 1;
	else {
		fs_set_error_errno(file->file.event,
				   "mkdir_parents(%s) failed: %m", dir);
		return -1;
	}
}

static int fs_posix_rmdir_parents(struct posix_fs_file *file, const char *path)
{
	struct posix_fs *fs = (struct posix_fs *)file->file.fs;
	const char *p;

	if (fs->have_dirs)
		return 0;
	if (fs->root_path == NULL && fs->path_prefix == NULL)
		return 0;

	while ((p = strrchr(path, '/')) != NULL) {
		path = t_strdup_until(path, p);
		if ((fs->root_path != NULL && strcmp(path, fs->root_path) == 0) ||
		    (fs->path_prefix != NULL && str_begins(fs->path_prefix, path)))
			break;
		if (rmdir(path) == 0) {
			/* success, continue to parent */
		} else if (errno == ENOTEMPTY || errno == EEXIST) {
			/* there are other entries in this directory */
			break;
		} else if (errno == EBUSY || errno == ENOENT) {
			/* some other not-unexpected error */
			break;
		} else {
			fs_set_error_errno(file->file.event,
					   "rmdir(%s) failed: %m", path);
			return -1;
		}
	}
	return 0;
}

static int fs_posix_create(struct posix_fs_file *file)
{
	struct posix_fs *fs = container_of(file->file.fs, struct posix_fs, fs);
	string_t *str = t_str_new(256);
	const char *slash;
	unsigned int try_count = 0;
	mode_t mode;
	int fd;

	i_assert(file->temp_path == NULL);

	if ((slash = strrchr(file->full_path, '/')) != NULL) {
		str_append_data(str, file->full_path, slash - file->full_path);
		if (fs_posix_get_mode(file, str_c(str), &mode) < 0)
			return -1;
		str_append_c(str, '/');
	} else {
		if (fs_posix_get_mode(file, ".", &mode) < 0)
			return -1;
	}
	str_append(str, fs->temp_file_prefix);

	fd = safe_mkstemp_hostpid(str, mode, (uid_t)-1, (gid_t)-1);
	while (fd == -1 && errno == ENOENT &&
	       try_count <= MAX_MKDIR_RETRY_COUNT) {
		if (fs_posix_mkdir_parents(file, str_c(str)) < 0)
			return -1;
		fd = safe_mkstemp_hostpid(str, mode, (uid_t)-1, (gid_t)-1);
		try_count++;
	}
	if (fd == -1) {
		fs_set_error_errno(file->file.event,
				   "safe_mkstemp(%s) failed: %m", str_c(str));
		return -1;
	}
	file->temp_path = i_strdup(str_c(str));
	return fd;
}

static int fs_posix_open(struct posix_fs_file *file)
{
	const char *path = file->full_path;

	i_assert(file->fd == -1);

	switch (file->open_mode) {
	case FS_OPEN_MODE_READONLY:
		file->fd = open(path, O_RDONLY);
		if (file->fd == -1)
			fs_set_error_errno(file->file.event,
					   "open(%s) failed: %m", path);
		break;
	case FS_OPEN_MODE_APPEND:
		file->fd = open(path, O_RDWR | O_APPEND);
		if (file->fd == -1)
			fs_set_error_errno(file->file.event,
					   "open(%s) failed: %m", path);
		break;
	case FS_OPEN_MODE_CREATE_UNIQUE_128:
	case FS_OPEN_MODE_CREATE:
	case FS_OPEN_MODE_REPLACE:
		T_BEGIN {
			file->fd = fs_posix_create(file);
		} T_END;
		break;
	}
	if (file->fd == -1)
		return -1;
	return 0;
}

static struct fs_file *fs_posix_file_alloc(void)
{
	struct posix_fs_file *file = i_new(struct posix_fs_file, 1);
	return &file->file;
}

static void
fs_posix_file_init(struct fs_file *_file, const char *path,
		   enum fs_open_mode mode, enum fs_open_flags flags)
{
	struct posix_fs_file *file =
		container_of(_file, struct posix_fs_file, file);
	struct posix_fs *fs = container_of(_file->fs, struct posix_fs, fs);
	guid_128_t guid;
	size_t path_len = strlen(path);

	if (path_len > 0 && path[path_len-1] == '/') {
		/* deleting "path/" (used e.g. by doveadm fs delete) - strip
		   out the trailing "/" since it doesn't work well with NFS. */
		path = t_strndup(path, path_len-1);
	}

	if (mode != FS_OPEN_MODE_CREATE_UNIQUE_128)
		file->file.path = i_strdup(path);
	else {
		guid_128_generate(guid);
		file->file.path = i_strdup_printf("%s/%s", path,
						  guid_128_to_string(guid));
	}
	file->full_path = fs->path_prefix == NULL ? i_strdup(file->file.path) :
		i_strconcat(fs->path_prefix, file->file.path, NULL);
	file->open_mode = mode;
	file->open_flags = flags;
	file->fd = -1;
}

static void fs_posix_file_close(struct fs_file *_file)
{
	struct posix_fs_file *file =
		container_of(_file, struct posix_fs_file, file);

	if (file->fd != -1 && file->file.output == NULL) {
		if (close(file->fd) < 0) {
			e_error(_file->event, "close(%s) failed: %m",
				file->full_path);
		}
		file->fd = -1;
	}
}

static void fs_posix_file_deinit(struct fs_file *_file)
{
	struct posix_fs_file *file =
		container_of(_file, struct posix_fs_file, file);

	i_assert(_file->output == NULL);

	switch (file->open_mode) {
	case FS_OPEN_MODE_READONLY:
	case FS_OPEN_MODE_APPEND:
		break;
	case FS_OPEN_MODE_CREATE_UNIQUE_128:
	case FS_OPEN_MODE_CREATE:
	case FS_OPEN_MODE_REPLACE:
		if (file->temp_path == NULL)
			break;
		/* failed to create/replace this. delete the temp file */
		if (unlink(file->temp_path) < 0) {
			e_error(_file->event, "unlink(%s) failed: %m",
				file->temp_path);
		}
		break;
	}

	fs_file_free(_file);
	i_free(file->temp_path);
	i_free(file->full_path);
	i_free(file->file.path);
	i_free(file);
}

static int fs_posix_open_for_read(struct posix_fs_file *file)
{
	i_assert(file->file.output == NULL);
	i_assert(file->temp_path == NULL);

	if (file->fd == -1) {
		if (fs_posix_open(file) < 0)
			return -1;
	}
	return 0;
}

static bool fs_posix_prefetch(struct fs_file *_file, uoff_t length ATTR_UNUSED)
{
	struct posix_fs_file *file =
		container_of(_file, struct posix_fs_file, file);

	if (fs_posix_open_for_read(file) < 0)
		return TRUE;

/* HAVE_POSIX_FADVISE alone isn't enough for CentOS 4.9 */
#if defined(HAVE_POSIX_FADVISE) && defined(POSIX_FADV_WILLNEED)
	if (posix_fadvise(file->fd, 0, length, POSIX_FADV_WILLNEED) < 0) {
		e_error(_file->event, "posix_fadvise(%s) failed: %m", file->full_path);
		return TRUE;
	}
#endif
	return FALSE;
}

static ssize_t fs_posix_read(struct fs_file *_file, void *buf, size_t size)
{
	struct posix_fs_file *file =
		container_of(_file, struct posix_fs_file, file);
	ssize_t ret;

	if (fs_posix_open_for_read(file) < 0)
		return -1;

	if (file->seek_to_beginning) {
		file->seek_to_beginning = FALSE;
		if (lseek(file->fd, 0, SEEK_SET) < 0) {
			fs_set_error_errno(_file->event,
					   "lseek(%s, 0) failed: %m",
					   file->full_path);
			return -1;
		}
	}

	ret = read(file->fd, buf, size);
	if (ret < 0)
		fs_set_error_errno(_file->event, "read(%s) failed: %m",
				   file->full_path);
	fs_posix_file_close(_file);
	return ret;
}

static struct istream *
fs_posix_read_stream(struct fs_file *_file, size_t max_buffer_size)
{
	struct posix_fs_file *file =
		container_of(_file, struct posix_fs_file, file);
	struct istream *input;
	int fd_dup;

	if (fs_posix_open_for_read(file) < 0)
		input = i_stream_create_error_str(errno, "%s", fs_file_last_error(_file));
	else if ((fd_dup = dup(file->fd)) == -1)
		input = i_stream_create_error_str(errno, "dup() failed: %m");
	else {
		/* The stream could live even after the fs_file.
		   Don't use file->fd directly, because the fd may still be
		   used for other purposes. It's especially important for files
		   that were just created. */
		input = i_stream_create_fd_autoclose(&fd_dup, max_buffer_size);
	}
	i_stream_set_name(input, file->full_path);
	return input;
}

static void fs_posix_write_rename_if_needed(struct posix_fs_file *file)
{
	struct posix_fs *fs = container_of(file->file.fs, struct posix_fs, fs);
	const char *new_fname;

	new_fname = fs_metadata_find(&file->file.metadata, FS_METADATA_WRITE_FNAME);
	if (new_fname == NULL)
		return;

	i_free(file->file.path);
	file->file.path = i_strdup(new_fname);

	i_free(file->full_path);
	file->full_path = fs->path_prefix == NULL ? i_strdup(file->file.path) :
		i_strconcat(fs->path_prefix, file->file.path, NULL);
}

static int fs_posix_write_finish_link(struct posix_fs_file *file)
{
	unsigned int try_count = 0;
	int ret;

	ret = link(file->temp_path, file->full_path);
	while (ret < 0 && errno == ENOENT &&
	       try_count <= MAX_MKDIR_RETRY_COUNT) {
		if (fs_posix_mkdir_parents(file, file->full_path) < 0)
			return -1;
		ret = link(file->temp_path, file->full_path);
		try_count++;
	}
	if (ret < 0) {
		fs_set_error_errno(file->file.event, "link(%s, %s) failed: %m",
				   file->temp_path, file->full_path);
	}
	return ret;
}

static int fs_posix_write_finish(struct posix_fs_file *file)
{
	struct posix_fs *fs = container_of(file->file.fs, struct posix_fs, fs);
	unsigned int try_count = 0;
	int ret, old_errno;

	if ((file->open_flags & FS_OPEN_FLAG_FSYNC) != 0 &&
	    !fs->disable_fsync) {
		if (fdatasync(file->fd) < 0) {
			fs_set_error_errno(file->file.event,
					   "fdatasync(%s) failed: %m",
					   file->full_path);
			return -1;
		}
	}
	if (fs->accurate_mtime) {
		/* Linux updates the mtime timestamp only on timer interrupts.
		   This isn't anywhere close to being microsecond precision.
		   If requested, use utimes() to explicitly set a more accurate
		   mtime. */
		struct timeval tv[2];
		i_gettimeofday(&tv[0]);
		tv[1] = tv[0];
		if ((utimes(file->temp_path, tv)) < 0) {
			fs_set_error_errno(file->file.event,
					   "utimes(%s) failed: %m",
					   file->temp_path);
			return -1;
		}
	}

	fs_posix_write_rename_if_needed(file);
	switch (file->open_mode) {
	case FS_OPEN_MODE_CREATE_UNIQUE_128:
	case FS_OPEN_MODE_CREATE:
		ret = fs_posix_write_finish_link(file);
		old_errno = errno;
		if (unlink(file->temp_path) < 0) {
			fs_set_error_errno(file->file.event,
					   "unlink(%s) failed: %m",
					   file->temp_path);
		}
		errno = old_errno;
		if (ret < 0) {
			fs_posix_file_close(&file->file);
			i_free_and_null(file->temp_path);
			return -1;
		}
		break;
	case FS_OPEN_MODE_REPLACE:
		ret = rename(file->temp_path, file->full_path);
		while (ret < 0 && errno == ENOENT &&
		       try_count <= MAX_MKDIR_RETRY_COUNT) {
			if (fs_posix_mkdir_parents(file, file->full_path) < 0)
				return -1;
			ret = rename(file->temp_path, file->full_path);
			try_count++;
		}
		if (ret < 0) {
			fs_set_error_errno(file->file.event,
					   "rename(%s, %s) failed: %m",
					   file->temp_path, file->full_path);
			return -1;
		}
		break;
	default:
		i_unreached();
	}
	i_free_and_null(file->temp_path);
	file->seek_to_beginning = TRUE;
	/* allow opening the file after writing to it */
	file->open_mode = FS_OPEN_MODE_READONLY;
	return 0;
}

static int fs_posix_write(struct fs_file *_file, const void *data, size_t size)
{
	struct posix_fs_file *file =
		container_of(_file, struct posix_fs_file, file);
	ssize_t ret;

	if (file->fd == -1) {
		if (fs_posix_open(file) < 0)
			return -1;
		i_assert(file->fd != -1);
	}

	if (file->open_mode != FS_OPEN_MODE_APPEND) {
		if (write_full(file->fd, data, size) < 0) {
			fs_set_error_errno(_file->event, "write(%s) failed: %m",
					   file->full_path);
			return -1;
		}
		return fs_posix_write_finish(file);
	}

	/* atomic append - it should either succeed or fail */
	ret = write(file->fd, data, size);
	if (ret < 0) {
		fs_set_error_errno(_file->event, "write(%s) failed: %m",
				   file->full_path);
		return -1;
	}
	if ((size_t)ret != size) {
		fs_set_error(_file->event, ENOSPC,
<<<<<<< HEAD
			     "write(%s) returned %"PRIuSIZE_T"/%"PRIuSIZE_T,
=======
			     "write(%s) returned %zu/%zu",
>>>>>>> aa13c86b
			     file->full_path, (size_t)ret, size);
		return -1;
	}
	return 0;
}

static void fs_posix_write_stream(struct fs_file *_file)
{
	struct posix_fs_file *file =
		container_of(_file, struct posix_fs_file, file);

	i_assert(_file->output == NULL);

	if (file->open_mode == FS_OPEN_MODE_APPEND) {
		file->write_buf = buffer_create_dynamic(default_pool, 1024*32);
		_file->output = o_stream_create_buffer(file->write_buf);
	} else if (file->fd == -1 && fs_posix_open(file) < 0) {
		_file->output = o_stream_create_error_str(errno, "%s",
			fs_file_last_error(_file));
	} else {
		i_assert(file->fd != -1);
		_file->output = o_stream_create_fd_file(file->fd,
							(uoff_t)-1, FALSE);
	}
	o_stream_set_name(_file->output, file->full_path);
}

static int fs_posix_write_stream_finish(struct fs_file *_file, bool success)
{
	struct posix_fs_file *file =
		container_of(_file, struct posix_fs_file, file);
	int ret = success ? 0 : -1;

	o_stream_destroy(&_file->output);

	switch (file->open_mode) {
	case FS_OPEN_MODE_APPEND:
		if (ret == 0) {
			ret = fs_posix_write(_file, file->write_buf->data,
					     file->write_buf->used);
		}
		buffer_free(&file->write_buf);
		break;
	case FS_OPEN_MODE_CREATE:
	case FS_OPEN_MODE_CREATE_UNIQUE_128:
	case FS_OPEN_MODE_REPLACE:
		if (ret == 0)
			ret = fs_posix_write_finish(file);
		break;
	case FS_OPEN_MODE_READONLY:
		i_unreached();
	}
	return ret < 0 ? -1 : 1;
}

static int
fs_posix_lock(struct fs_file *_file, unsigned int secs, struct fs_lock **lock_r)
{
	struct posix_fs_file *file =
		container_of(_file, struct posix_fs_file, file);
	struct posix_fs *fs = container_of(_file->fs, struct posix_fs, fs);
	struct dotlock_settings dotlock_set;
	struct posix_fs_lock fs_lock, *ret_lock;
	int ret = -1;

	i_zero(&fs_lock);
	fs_lock.lock.file = _file;

	switch (fs->lock_method) {
	case FS_POSIX_LOCK_METHOD_FLOCK:
#ifndef HAVE_FLOCK
		fs_set_error(_file->event, ENOTSUP,
			     "flock() not supported by OS (for file %s)",
			     file->full_path);
#else
		if (secs == 0) {
			ret = file_try_lock(file->fd, file->full_path, F_WRLCK,
					    FILE_LOCK_METHOD_FLOCK,
					    &fs_lock.file_lock);
		} else {
			ret = file_wait_lock(file->fd, file->full_path, F_WRLCK,
					     FILE_LOCK_METHOD_FLOCK, secs,
					     &fs_lock.file_lock);
		}
		if (ret < 0) {
			fs_set_error_errno(_file->event, "flock(%s) failed: %m",
					   file->full_path);
		}
#endif
		break;
	case FS_POSIX_LOCK_METHOD_DOTLOCK:
		i_zero(&dotlock_set);
		dotlock_set.stale_timeout = FS_POSIX_DOTLOCK_STALE_TIMEOUT_SECS;
		dotlock_set.use_excl_lock = TRUE;
		dotlock_set.timeout = secs;

		ret = file_dotlock_create(&dotlock_set, file->full_path,
					  secs == 0 ? 0 :
					  DOTLOCK_CREATE_FLAG_NONBLOCK,
					  &fs_lock.dotlock);
		if (ret < 0) {
			fs_set_error_errno(_file->event,
					   "file_dotlock_create(%s) failed: %m",
					   file->full_path);
		}
		break;
	}
	if (ret <= 0)
		return ret;

	ret_lock = i_new(struct posix_fs_lock, 1);
	*ret_lock = fs_lock;
	*lock_r = &ret_lock->lock;
	return 1;
}

static void fs_posix_unlock(struct fs_lock *_lock)
{
	struct posix_fs_lock *lock =
		container_of(_lock, struct posix_fs_lock, lock);

	if (lock->file_lock != NULL)
		file_unlock(&lock->file_lock);
	if (lock->dotlock != NULL)
		file_dotlock_delete(&lock->dotlock);
	i_free(lock);
}

static int fs_posix_exists(struct fs_file *_file)
{
	struct posix_fs_file *file =
		container_of(_file, struct posix_fs_file, file);
	struct stat st;

	if (stat(file->full_path, &st) < 0) {
		if (errno != ENOENT) {
			fs_set_error_errno(_file->event, "stat(%s) failed: %m",
					   file->full_path);
			return -1;
		}
		return 0;
	}
	return 1;
}

static int fs_posix_stat(struct fs_file *_file, struct stat *st_r)
{
	struct posix_fs_file *file =
		container_of(_file, struct posix_fs_file, file);

	/* in case output != NULL it means that we're still writing to the file
	   and fs_stat() shouldn't stat the unfinished file. this is done by
	   fs-sis after fs_copy(). */
	if (file->fd != -1 && _file->output == NULL) {
		if (fstat(file->fd, st_r) < 0) {
			fs_set_error_errno(_file->event, "fstat(%s) failed: %m",
					   file->full_path);
			return -1;
		}
	} else {
		if (stat(file->full_path, st_r) < 0) {
			fs_set_error_errno(_file->event, "stat(%s) failed: %m",
					   file->full_path);
			return -1;
		}
	}
	return 0;
}

static int fs_posix_copy(struct fs_file *_src, struct fs_file *_dest)
{
	struct posix_fs_file *src =
		container_of(_src, struct posix_fs_file, file);
	struct posix_fs_file *dest =
		container_of(_dest, struct posix_fs_file, file);
	unsigned int try_count = 0;
	int ret;

	fs_posix_write_rename_if_needed(dest);
	ret = link(src->full_path, dest->full_path);
	if (errno == EEXIST && dest->open_mode == FS_OPEN_MODE_REPLACE) {
		/* destination file already exists - replace it */
		i_unlink_if_exists(dest->full_path);
		ret = link(src->full_path, dest->full_path);
	}
	while (ret < 0 && errno == ENOENT &&
	       try_count <= MAX_MKDIR_RETRY_COUNT) {
		if (fs_posix_mkdir_parents(dest, dest->full_path) < 0)
			return -1;
		ret = link(src->full_path, dest->full_path);
		try_count++;
	}
	if (ret < 0) {
		fs_set_error_errno(_src->event, "link(%s, %s) failed: %m",
				   src->full_path, dest->full_path);
		return -1;
	}
	return 0;
}

static int fs_posix_rename(struct fs_file *_src, struct fs_file *_dest)
{
	struct posix_fs_file *src =
		container_of(_src, struct posix_fs_file, file);
	struct posix_fs_file *dest =
		container_of(_dest, struct posix_fs_file, file);
	unsigned int try_count = 0;
	int ret;

	ret = rename(src->full_path, dest->full_path);
	while (ret < 0 && errno == ENOENT &&
	       try_count <= MAX_MKDIR_RETRY_COUNT) {
		if (fs_posix_mkdir_parents(dest, dest->full_path) < 0)
			return -1;
		ret = rename(src->full_path, dest->full_path);
		try_count++;
	}
	if (ret < 0) {
		fs_set_error_errno(_src->event, "rename(%s, %s) failed: %m",
				   src->full_path, dest->full_path);
		return -1;
	}
	return 0;
}

static int fs_posix_delete(struct fs_file *_file)
{
	struct posix_fs_file *file =
		container_of(_file, struct posix_fs_file, file);

	if (unlink(file->full_path) < 0) {
		if (!UNLINK_EISDIR(errno)) {
			fs_set_error_errno(_file->event, "unlink(%s) failed: %m",
					   file->full_path);
			return -1;
		}
		/* attempting to delete a directory. convert it to rmdir()
		   automatically. */
		if (rmdir(file->full_path) < 0) {
			fs_set_error_errno(_file->event, "rmdir(%s) failed: %m",
					   file->full_path);
			return -1;
		}
	}
	(void)fs_posix_rmdir_parents(file, file->full_path);
	return 0;
}

static struct fs_iter *fs_posix_iter_alloc(void)
{
	struct posix_fs_iter *iter = i_new(struct posix_fs_iter, 1);
	return &iter->iter;
}

static void
fs_posix_iter_init(struct fs_iter *_iter, const char *path,
		   enum fs_iter_flags flags ATTR_UNUSED)
{
	struct posix_fs_iter *iter =
		container_of(_iter, struct posix_fs_iter, iter);
	struct posix_fs *fs = container_of(_iter->fs, struct posix_fs, fs);

	iter->path = fs->path_prefix == NULL ? i_strdup(path) :
		i_strconcat(fs->path_prefix, path, NULL);
	if (iter->path[0] == '\0') {
		i_free(iter->path);
		iter->path = i_strdup(".");
	}
	iter->dir = opendir(iter->path);
	if (iter->dir == NULL && errno != ENOENT) {
		iter->err = errno;
		fs_set_error_errno(_iter->event,
				   "opendir(%s) failed: %m", iter->path);
	}
}

static bool fs_posix_iter_want(struct posix_fs_iter *iter, const char *fname)
{
	bool ret;

	T_BEGIN {
		const char *path = t_strdup_printf("%s/%s", iter->path, fname);
		struct stat st;

		if (stat(path, &st) < 0 &&
		    lstat(path, &st) < 0)
			ret = FALSE;
		else if (!S_ISDIR(st.st_mode))
			ret = (iter->iter.flags & FS_ITER_FLAG_DIRS) == 0;
		else
			ret = (iter->iter.flags & FS_ITER_FLAG_DIRS) != 0;
	} T_END;
	return ret;
}

static const char *fs_posix_iter_next(struct fs_iter *_iter)
{
	struct posix_fs_iter *iter =
		container_of(_iter, struct posix_fs_iter, iter);
	struct posix_fs *fs = container_of(_iter->fs, struct posix_fs, fs);
	struct dirent *d;

	if (iter->dir == NULL)
		return NULL;

	errno = 0;
	for (; (d = readdir(iter->dir)) != NULL; errno = 0) {
		if (strcmp(d->d_name, ".") == 0 ||
		    strcmp(d->d_name, "..") == 0)
			continue;
		if (strncmp(d->d_name, fs->temp_file_prefix,
			    fs->temp_file_prefix_len) == 0)
			continue;
#ifdef HAVE_DIRENT_D_TYPE
		switch (d->d_type) {
		case DT_UNKNOWN:
			if (fs_posix_iter_want(iter, d->d_name))
				return d->d_name;
			break;
		case DT_DIR:
			if ((iter->iter.flags & FS_ITER_FLAG_DIRS) != 0)
				return d->d_name;
			break;
		default:
			if ((iter->iter.flags & FS_ITER_FLAG_DIRS) == 0)
				return d->d_name;
			break;
		}
#else
		if (fs_posix_iter_want(iter, d->d_name))
			return d->d_name;
#endif
	}
	if (errno != 0) {
		iter->err = errno;
		fs_set_error_errno(_iter->event,
				   "readdir(%s) failed: %m", iter->path);
	}
	return NULL;
}

static int fs_posix_iter_deinit(struct fs_iter *_iter)
{
	struct posix_fs_iter *iter =
		container_of(_iter, struct posix_fs_iter, iter);
	int ret = 0;

	if (iter->dir != NULL && closedir(iter->dir) < 0 && iter->err == 0) {
		iter->err = errno;
		fs_set_error_errno(_iter->event,
				   "closedir(%s) failed: %m", iter->path);
	}
	if (iter->err != 0) {
		errno = iter->err;
		ret = -1;
	}
	i_free(iter->path);
	return ret;
}

const struct fs fs_class_posix = {
	.name = "posix",
	.v = {
		fs_posix_alloc,
		fs_posix_init,
		fs_posix_deinit,
		fs_posix_get_properties,
		fs_posix_file_alloc,
		fs_posix_file_init,
		fs_posix_file_deinit,
		fs_posix_file_close,
		NULL,
		NULL, NULL,
		fs_default_set_metadata,
		NULL,
		fs_posix_prefetch,
		fs_posix_read,
		fs_posix_read_stream,
		fs_posix_write,
		fs_posix_write_stream,
		fs_posix_write_stream_finish,
		fs_posix_lock,
		fs_posix_unlock,
		fs_posix_exists,
		fs_posix_stat,
		fs_posix_copy,
		fs_posix_rename,
		fs_posix_delete,
		fs_posix_iter_alloc,
		fs_posix_iter_init,
		fs_posix_iter_next,
		fs_posix_iter_deinit,
		NULL,
		NULL,
	}
};<|MERGE_RESOLUTION|>--- conflicted
+++ resolved
@@ -624,11 +624,7 @@
 	}
 	if ((size_t)ret != size) {
 		fs_set_error(_file->event, ENOSPC,
-<<<<<<< HEAD
-			     "write(%s) returned %"PRIuSIZE_T"/%"PRIuSIZE_T,
-=======
 			     "write(%s) returned %zu/%zu",
->>>>>>> aa13c86b
 			     file->full_path, (size_t)ret, size);
 		return -1;
 	}
