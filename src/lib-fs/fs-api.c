--- conflicted
+++ resolved
@@ -31,11 +31,8 @@
 	fs = fs_class->v.alloc();
 	fs->refcount = 1;
 	fs->last_error = str_new(default_pool, 64);
-<<<<<<< HEAD
-=======
 	fs->set.debug = set->debug;
 	fs->set.enable_timing = set->enable_timing;
->>>>>>> 146ef570
 	i_array_init(&fs->module_contexts, 5);
 
 	T_BEGIN {
@@ -179,10 +176,7 @@
 	struct fs *fs = *_fs;
 	string_t *last_error = fs->last_error;
 	struct array module_contexts_arr = fs->module_contexts.arr;
-<<<<<<< HEAD
-=======
 	unsigned int i;
->>>>>>> 146ef570
 
 	i_assert(fs->refcount > 0);
 
@@ -200,11 +194,8 @@
 	i_free(fs->username);
 	i_free(fs->session_id);
 	i_free(fs->temp_path_prefix);
-<<<<<<< HEAD
-=======
 	for (i = 0; i < FS_OP_COUNT; i++)
 		timing_deinit(&fs->stats.timings[i]);
->>>>>>> 146ef570
 	T_BEGIN {
 		fs->v.deinit(fs);
 	} T_END;
@@ -364,19 +355,13 @@
 	    !file->lookup_metadata_counted) {
 		file->lookup_metadata_counted = TRUE;
 		file->fs->stats.lookup_metadata_count++;
-<<<<<<< HEAD
-=======
 		fs_file_timing_start(file, FS_OP_METADATA);
->>>>>>> 146ef570
 	}
 	T_BEGIN {
 		ret = file->fs->v.get_metadata(file, metadata_r);
 	} T_END;
-<<<<<<< HEAD
-=======
 	if (!(ret < 0 && errno == EAGAIN))
 		fs_file_timing_end(file, FS_OP_METADATA);
->>>>>>> 146ef570
 	return ret;
 }
 
@@ -444,10 +429,7 @@
 	if (!file->read_or_prefetch_counted) {
 		file->read_or_prefetch_counted = TRUE;
 		file->fs->stats.prefetch_count++;
-<<<<<<< HEAD
-=======
 		fs_file_timing_start(file, FS_OP_PREFETCH);
->>>>>>> 146ef570
 	}
 	T_BEGIN {
 		ret = file->fs->v.prefetch(file, length);
@@ -491,10 +473,7 @@
 	if (!file->read_or_prefetch_counted) {
 		file->read_or_prefetch_counted = TRUE;
 		file->fs->stats.read_count++;
-<<<<<<< HEAD
-=======
 		fs_file_timing_start(file, FS_OP_READ);
->>>>>>> 146ef570
 	}
 
 	if (file->fs->v.read != NULL) {
@@ -522,10 +501,7 @@
 	if (!file->read_or_prefetch_counted) {
 		file->read_or_prefetch_counted = TRUE;
 		file->fs->stats.read_count++;
-<<<<<<< HEAD
-=======
 		fs_file_timing_start(file, FS_OP_READ);
->>>>>>> 146ef570
 	}
 
 	if (file->seekable_input != NULL) {
@@ -654,10 +630,6 @@
 	T_BEGIN {
 		ret = file->fs->v.write_stream_finish(file, success);
 	} T_END;
-<<<<<<< HEAD
-	if (ret != 0)
-		file->metadata_changed = FALSE;
-=======
 	if (ret != 0) {
 		fs_file_timing_end(file, FS_OP_WRITE);
 		file->metadata_changed = FALSE;
@@ -666,7 +638,6 @@
 		   indicated a failure. */
 		i_assert(success);
 	}
->>>>>>> 146ef570
 	return ret;
 }
 
@@ -674,14 +645,6 @@
 {
 	bool success = TRUE;
 
-<<<<<<< HEAD
-	T_BEGIN {
-		ret = file->fs->v.write_stream_finish(file, TRUE);
-	} T_END;
-	if (ret != 0)
-		file->metadata_changed = FALSE;
-	return ret;
-=======
 	i_assert(*output == file->output || *output == NULL);
 
 	*output = NULL;
@@ -701,7 +664,6 @@
 int fs_write_stream_finish_async(struct fs_file *file)
 {
 	return fs_write_stream_finish_int(file, TRUE);
->>>>>>> 146ef570
 }
 
 void fs_write_stream_abort(struct fs_file *file, struct ostream **output)
@@ -709,16 +671,9 @@
 	i_assert(*output == file->output);
 
 	*output = NULL;
-<<<<<<< HEAD
-	T_BEGIN {
-		(void)file->fs->v.write_stream_finish(file, FALSE);
-	} T_END;
-	file->metadata_changed = FALSE;
-=======
 	if (file->output != NULL)
 		o_stream_ignore_last_errors(file->output);
 	(void)fs_write_stream_finish_int(file, FALSE);
->>>>>>> 146ef570
 }
 
 void fs_write_set_hash(struct fs_file *file, const struct hash_method *method,
@@ -794,10 +749,7 @@
 			return errno == ENOENT ? 0 : -1;
 	}
 	file->fs->stats.exists_count++;
-<<<<<<< HEAD
-=======
 	fs_file_timing_start(file, FS_OP_EXISTS);
->>>>>>> 146ef570
 	T_BEGIN {
 		ret = file->fs->v.exists(file);
 	} T_END;
@@ -814,10 +766,7 @@
 	    !file->lookup_metadata_counted && !file->stat_counted) {
 		file->stat_counted = TRUE;
 		file->fs->stats.stat_count++;
-<<<<<<< HEAD
-=======
 		fs_file_timing_start(file, FS_OP_STAT);
->>>>>>> 146ef570
 	}
 	T_BEGIN {
 		ret = file->fs->v.stat(file, st_r);
@@ -884,13 +833,6 @@
 	i_assert(src->fs == dest->fs);
 
 	dest->fs->stats.copy_count++;
-<<<<<<< HEAD
-	T_BEGIN {
-		ret = src->fs->v.copy(src, dest);
-	} T_END;
-	if (ret < 0 || errno != EAGAIN)
-		dest->metadata_changed = FALSE;
-=======
 	fs_file_timing_start(dest, FS_OP_COPY);
 	T_BEGIN {
 		ret = src->fs->v.copy(src, dest);
@@ -899,7 +841,6 @@
 		fs_file_timing_end(dest, FS_OP_COPY);
 		dest->metadata_changed = FALSE;
 	}
->>>>>>> 146ef570
 	return ret;
 }
 
@@ -910,15 +851,10 @@
 	T_BEGIN {
 		ret = dest->fs->v.copy(NULL, dest);
 	} T_END;
-<<<<<<< HEAD
-	if (ret < 0 || errno != EAGAIN)
-		dest->metadata_changed = FALSE;
-=======
 	if (!(ret < 0 && errno == EAGAIN)) {
 		fs_file_timing_end(dest, FS_OP_COPY);
 		dest->metadata_changed = FALSE;
 	}
->>>>>>> 146ef570
 	return ret;
 }
 
@@ -929,10 +865,7 @@
 	i_assert(src->fs == dest->fs);
 
 	dest->fs->stats.rename_count++;
-<<<<<<< HEAD
-=======
 	fs_file_timing_start(dest, FS_OP_RENAME);
->>>>>>> 146ef570
 	T_BEGIN {
 		ret = src->fs->v.rename(src, dest);
 	} T_END;
@@ -946,10 +879,7 @@
 	int ret;
 
 	file->fs->stats.delete_count++;
-<<<<<<< HEAD
-=======
 	fs_file_timing_start(file, FS_OP_DELETE);
->>>>>>> 146ef570
 	T_BEGIN {
 		ret = file->fs->v.delete_file(file);
 	} T_END;
@@ -967,15 +897,6 @@
 	i_assert((flags & FS_ITER_FLAG_OBJECTIDS) == 0 ||
 		 (fs_get_properties(fs) & FS_PROPERTY_OBJECTIDS) != 0);
 
-<<<<<<< HEAD
-	i_assert((flags & FS_ITER_FLAG_OBJECTIDS) == 0 ||
-		 (fs_get_properties(fs) & FS_PROPERTY_OBJECTIDS) != 0);
-
-	fs->stats.iter_count++;
-	T_BEGIN {
-		iter = fs->v.iter_init(fs, path, flags);
-	} T_END;
-=======
 	fs->stats.iter_count++;
 	if (fs->set.enable_timing) {
 		if (gettimeofday(&now, NULL) < 0)
@@ -985,7 +906,6 @@
 		iter = fs->v.iter_init(fs, path, flags);
 	} T_END;
 	iter->start_time = now;
->>>>>>> 146ef570
 	DLLIST_PREPEND(&fs->iters, iter);
 	return iter;
 }
@@ -1010,8 +930,6 @@
 	T_BEGIN {
 		ret = iter->fs->v.iter_next(iter);
 	} T_END;
-<<<<<<< HEAD
-=======
 	if (iter->start_time.tv_sec != 0 &&
 	    (ret != NULL || !fs_iter_have_more(iter))) {
 		/* first result returned - count this as the finish time, since
@@ -1021,7 +939,6 @@
 		/* don't count this again */
 		iter->start_time.tv_sec = 0;
 	}
->>>>>>> 146ef570
 	return ret;
 }
 
