--- conflicted
+++ resolved
@@ -499,11 +499,7 @@
 			*metadata_r = &file->metadata;
 			return 0;
 		}
-<<<<<<< HEAD
-		fs_set_error(file->fs, "Metadata not supported by backend");
-=======
 		fs_set_error(file->event, ENOTSUP, "Metadata not supported by backend");
->>>>>>> 387f6b0b
 		return -1;
 	}
 	if (!file->read_or_prefetch_counted &&
