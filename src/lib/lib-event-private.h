#ifndef LIB_EVENT_PRIVATE_H
#define LIB_EVENT_PRIVATE_H

#include <sys/resource.h>

struct event_pointer {
	const char *key;
	void *value;
};

struct event {
	struct event_passthrough event_passthrough;
	/* linked list of all events, newest first */
	struct event *prev, *next;

	int refcount;
	pool_t pool;
	struct event *parent;
	uint64_t id;

	/* Avoid sending the event to stats over and over.  The 'change_id'
	   increments every time something about this event changes.  If
	   'sent_to_stats_id' matches 'change_id', we skip sending this
	   event out.  If it doesn't match, we send it and set
	   'sent_to_stats_id' to 'change_id'. sent_to_stats_id=0 is reserved
	   for "event hasn't been sent". 'change_id' can never be 0. */
	uint32_t change_id;
	uint32_t sent_to_stats_id;

	char *log_prefix;
	unsigned int log_prefixes_dropped;
	/* sending_debug_log can be used if this value matches
	   event_filter_replace_counter. */
	unsigned int debug_level_checked_filter_counter;
	event_log_prefix_callback_t *log_prefix_callback;
	void *log_prefix_callback_context;
	event_log_message_callback_t *log_message_callback;
	void *log_message_callback_context;
	ARRAY(struct event_pointer) pointers;
	enum log_type min_log_level;
	bool log_prefix_from_system_pool:1;
	bool log_prefix_replace:1;
	bool passthrough:1;
	bool forced_debug:1;
	bool always_log_source:1;
	bool sending_debug_log:1;
<<<<<<< HEAD
	bool debug_level_checked:1;
=======
>>>>>>> 850e1d67

/* Fields that are exported & imported: */
	struct timeval tv_created_ioloop;
	struct timeval tv_created;
	struct timeval tv_last_sent;
	struct rusage ru_last;

	const char *source_filename;
	unsigned int source_linenum;

	/* This is the event's name while it's being sent. It'll be removed
	   after the event is sent. */
	char *sending_name;

	ARRAY(struct event_category *) categories;
	ARRAY(struct event_field) fields;
};

enum event_callback_type {
	/* Event was just created */
	EVENT_CALLBACK_TYPE_CREATE,
	/* Event is being sent */
	EVENT_CALLBACK_TYPE_SEND,
	/* Event is being freed */
	EVENT_CALLBACK_TYPE_FREE,
};

/* Returns TRUE if the event should continue to the next handler. Unless
   stopped, the final handler logs the event if it matches the log filter. */
typedef bool event_callback_t(struct event *event,
			      enum event_callback_type type,
			      struct failure_context *ctx,
			      const char *fmt, va_list args);
/* Called when category is registered or unregistered. The parent category
   is always already registered. */
typedef void event_category_callback_t(struct event_category *category);

void event_send(struct event *event, struct failure_context *ctx,
		const char *fmt, ...) ATTR_FORMAT(3, 4);
void event_vsend(struct event *event, struct failure_context *ctx,
		 const char *fmt, va_list args) ATTR_FORMAT(3, 0);

struct event *events_get_head(void);

/* Find event category by name. This only finds registered categories. */
struct event_category *event_category_find_registered(const char *name);
/* Return all registered categories. */
struct event_category *const *
event_get_registered_categories(unsigned int *count_r);

/* Register callback to be called for event's different states. */
void event_register_callback(event_callback_t *callback);
void event_unregister_callback(event_callback_t *callback);

/* Register callback to be called whenever categories are registered or
   unregistered. */
void event_category_register_callback(event_category_callback_t *callback);
void event_category_unregister_callback(event_category_callback_t *callback);

static inline void event_recalculate_debug_level(struct event *event)
{
	event->debug_level_checked_filter_counter =
		event_filter_replace_counter - 1;
}

#endif<|MERGE_RESOLUTION|>--- conflicted
+++ resolved
@@ -44,10 +44,6 @@
 	bool forced_debug:1;
 	bool always_log_source:1;
 	bool sending_debug_log:1;
-<<<<<<< HEAD
-	bool debug_level_checked:1;
-=======
->>>>>>> 850e1d67
 
 /* Fields that are exported & imported: */
 	struct timeval tv_created_ioloop;
