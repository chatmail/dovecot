--- conflicted
+++ resolved
@@ -278,29 +278,18 @@
 
 /* Exchange ownership of two arrays, which should have been allocated
    from the same pool/context. Useful for updating an array with a
-<<<<<<< HEAD
-   replacement. */
-=======
    replacement. Can also do it with uninitialised arrays (which will
    have .element_size == 0). */
->>>>>>> 146ef570
 static inline void
 array_swap_i(struct array *array1, struct array *array2)
 {
 	buffer_t *buffer = array1->buffer;
-<<<<<<< HEAD
-
-	i_assert(array1->element_size == array2->element_size);
-	array1->buffer = array2->buffer;
-	array2->buffer = buffer;
-=======
 	size_t elsize = array1->element_size;
 
 	array1->buffer = array2->buffer;
 	array1->element_size = array2->element_size;
 	array2->buffer = buffer;
 	array2->element_size = elsize;
->>>>>>> 146ef570
 }
 #define array_swap(array1, array2)					\
 	array_swap_i(&(array1)->arr + ARRAY_TYPES_CHECK(array1, array2), \
