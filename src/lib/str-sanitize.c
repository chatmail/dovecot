/* Copyright (c) 2004-2015 Dovecot authors, see the included COPYING file */

#include "lib.h"
#include "unichar.h"
#include "str.h"
#include "str-sanitize.h"

static size_t str_sanitize_skip_start(const char *src, size_t max_bytes)
{
	unichar_t chr;
	size_t i;

<<<<<<< HEAD
	for (i = 0; src[i] != '\0'; ) {
		len = uni_utf8_char_bytes(src[i]);
		if (i + len > max_bytes || uni_utf8_get_char(src+i, &chr) <= 0)
=======
	for (i = 0; i < max_bytes && src[i] != '\0'; ) {
		int len = uni_utf8_get_char_n(src+i, max_bytes-i, &chr);
		if (len <= 0)
>>>>>>> 146ef570
			break;
		if ((unsigned char)src[i] < 32)
			break;
		i += len;
	}
	i_assert(i <= max_bytes);
	return i;
}

static void str_sanitize_truncate_char(string_t *dest, unsigned int initial_pos)
{
	const unsigned char *data = str_data(dest);
	unsigned int len = str_len(dest);

	if (len == initial_pos)
		return;
	if ((data[len-1] & 0x80) == 0) {
		str_truncate(dest, len-1);
		return;
	}
	/* truncate UTF-8 sequence. */
	while (len > 0 && (data[len-1] & 0xc0) == 0x80)
		len--;
	if (len > 0 && (data[len-1] & 0xc0) == 0xc0)
		len--;
	if (len >= initial_pos)
		str_truncate(dest, len);
}

void str_sanitize_append(string_t *dest, const char *src, size_t max_bytes)
{
<<<<<<< HEAD
	unsigned int len, initial_pos = str_len(dest);
=======
	unsigned int initial_pos = str_len(dest);
>>>>>>> 146ef570
	unichar_t chr;
	size_t i;

<<<<<<< HEAD
	for (i = 0; src[i] != '\0'; ) {
		len = uni_utf8_char_bytes(src[i]);
		if (i + len > max_bytes)
			break;
		ret = uni_utf8_get_char(src+i, &chr);
		if (ret <= 0) {
=======
	for (i = 0; i < max_bytes && src[i] != '\0'; ) {
		int len = uni_utf8_get_char_n(src+i, max_bytes-i, &chr);
		if (len == 0)
			break; /* input ended too early */

		if (len < 0) {
>>>>>>> 146ef570
			/* invalid UTF-8 */
			str_append_c(dest, '?');
			i++;
			continue;
		}
		if ((unsigned char)src[i] < 32)
			str_append_c(dest, '?');
		else
			str_append_n(dest, src+i, len);
		i += len;
	}

	if (src[i] != '\0') {
		if (max_bytes < 3)
			str_truncate(dest, initial_pos);
		else {
			while (str_len(dest) - initial_pos > max_bytes-3)
				str_sanitize_truncate_char(dest, initial_pos);
		}
		str_append(dest, "...");
	}
}

const char *str_sanitize(const char *src, size_t max_bytes)
{
	string_t *str;
	size_t i;

	if (src == NULL)
		return NULL;

	i = str_sanitize_skip_start(src, max_bytes);
	if (src[i] == '\0')
		return src;

	str = t_str_new(I_MIN(max_bytes, 256));
	str_sanitize_append(str, src, max_bytes);
	return str_c(str);
}<|MERGE_RESOLUTION|>--- conflicted
+++ resolved
@@ -10,15 +10,9 @@
 	unichar_t chr;
 	size_t i;
 
-<<<<<<< HEAD
-	for (i = 0; src[i] != '\0'; ) {
-		len = uni_utf8_char_bytes(src[i]);
-		if (i + len > max_bytes || uni_utf8_get_char(src+i, &chr) <= 0)
-=======
 	for (i = 0; i < max_bytes && src[i] != '\0'; ) {
 		int len = uni_utf8_get_char_n(src+i, max_bytes-i, &chr);
 		if (len <= 0)
->>>>>>> 146ef570
 			break;
 		if ((unsigned char)src[i] < 32)
 			break;
@@ -50,29 +44,16 @@
 
 void str_sanitize_append(string_t *dest, const char *src, size_t max_bytes)
 {
-<<<<<<< HEAD
-	unsigned int len, initial_pos = str_len(dest);
-=======
 	unsigned int initial_pos = str_len(dest);
->>>>>>> 146ef570
 	unichar_t chr;
 	size_t i;
 
-<<<<<<< HEAD
-	for (i = 0; src[i] != '\0'; ) {
-		len = uni_utf8_char_bytes(src[i]);
-		if (i + len > max_bytes)
-			break;
-		ret = uni_utf8_get_char(src+i, &chr);
-		if (ret <= 0) {
-=======
 	for (i = 0; i < max_bytes && src[i] != '\0'; ) {
 		int len = uni_utf8_get_char_n(src+i, max_bytes-i, &chr);
 		if (len == 0)
 			break; /* input ended too early */
 
 		if (len < 0) {
->>>>>>> 146ef570
 			/* invalid UTF-8 */
 			str_append_c(dest, '?');
 			i++;
