--- conflicted
+++ resolved
@@ -13,24 +13,6 @@
  * Unsigned decimal
  */
 
-<<<<<<< HEAD
-/* str_to_*() functions return 0 if string is nothing more than a valid number
-   in valid range. Otherwise -1 is returned and num_r is left untouched
-
-   str_parse_*() helpers do not require the number to be the entire string
-   and pass back the pointer just past a valid parsed integer in endp_r if
-   it is non-NULL. What is written to endp_r in error cases is undefined.
-*/
-
-int str_to_uint(const char *str, unsigned int *num_r) ATTR_WARN_UNUSED_RESULT;
-int str_parse_uint(const char *str, unsigned int *num_r, const char **endp_r) ATTR_WARN_UNUSED_RESULT ATTR_NULL(3);
-int str_to_ulong(const char *str, unsigned long *num_r) ATTR_WARN_UNUSED_RESULT;
-int str_to_ullong(const char *str, unsigned long long *num_r) ATTR_WARN_UNUSED_RESULT;
-int str_to_uint32(const char *str, uint32_t *num_r) ATTR_WARN_UNUSED_RESULT;
-int str_to_uint64(const char *str, uint64_t *num_r) ATTR_WARN_UNUSED_RESULT;
-int str_to_uintmax(const char *str, uintmax_t *num_r) ATTR_WARN_UNUSED_RESULT;
-int str_parse_uintmax(const char *str, uintmax_t *num_r, const char **endp_r) ATTR_WARN_UNUSED_RESULT ATTR_NULL(3);
-=======
 int str_to_uint(const char *str, unsigned int *num_r)
 	ATTR_WARN_UNUSED_RESULT;
 int str_parse_uint(const char *str, unsigned int *num_r,
@@ -40,21 +22,12 @@
 	ATTR_WARN_UNUSED_RESULT;
 int str_parse_ulong(const char *str, unsigned long *num_r,
 	const char **endp_r) ATTR_WARN_UNUSED_RESULT ATTR_NULL(3);
->>>>>>> 146ef570
 
 int str_to_ullong(const char *str, unsigned long long *num_r)
 	ATTR_WARN_UNUSED_RESULT;
 int str_parse_ullong(const char *str, unsigned long long *num_r,
 	const char **endp_r) ATTR_WARN_UNUSED_RESULT ATTR_NULL(3);
 
-<<<<<<< HEAD
-int str_to_uid(const char *str, uid_t *num_r) ATTR_WARN_UNUSED_RESULT;
-int str_to_gid(const char *str, gid_t *num_r) ATTR_WARN_UNUSED_RESULT;
-int str_to_pid(const char *str, pid_t *num_r) ATTR_WARN_UNUSED_RESULT;
-int str_to_uoff(const char *str, uoff_t *num_r) ATTR_WARN_UNUSED_RESULT;
-int str_parse_uoff(const char *str, uoff_t *num_r, const char **endp_r) ATTR_WARN_UNUSED_RESULT ATTR_NULL(3);
-int str_to_time(const char *str, time_t *num_r) ATTR_WARN_UNUSED_RESULT;
-=======
 int str_to_uint32(const char *str, uint32_t *num_r)
 	ATTR_WARN_UNUSED_RESULT;
 int str_parse_uint32(const char *str, uint32_t *num_r,
@@ -69,7 +42,6 @@
 	ATTR_WARN_UNUSED_RESULT;
 int str_parse_uintmax(const char *str, uintmax_t *num_r,
 	const char **endp_r) ATTR_WARN_UNUSED_RESULT ATTR_NULL(3);
->>>>>>> 146ef570
 
 /* Returns TRUE if str is a valid unsigned number that equals to num. */
 bool str_uint_equals(const char *str, uintmax_t num);
