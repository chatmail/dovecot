/* Copyright (c) 2009-2015 Dovecot authors, see the included COPYING file */

#include "test-lib.h"
#include "str.h"
#include "env-util.h"
#include "hostpid.h"
#include "var-expand.h"

struct var_expand_test {
	const char *in;
	const char *out;
};

struct var_get_key_range_test {
	const char *in;
	unsigned int idx, size;
};

static void test_var_expand_ranges(void)
{
	static struct var_expand_test tests[] = {
		{ "%v", "value1234" },
		{ "%3v", "val" },
		{ "%3.2v", "ue" },
		{ "%3.-2v", "ue12" },
		{ "%-3.2v", "23" },
		{ "%0.-1v", "value123" },
		{ "%-4.-1v", "123" }
	};
	static struct var_expand_table table[] = {
		{ 'v', "value1234", NULL },
		{ '\0', NULL, NULL }
	};
	string_t *str = t_str_new(128);
	unsigned int i;

	test_begin("var_expand - ranges");
	for (i = 0; i < N_ELEMENTS(tests); i++) {
		str_truncate(str, 0);
		var_expand(str, tests[i].in, table);
		test_assert(strcmp(tests[i].out, str_c(str)) == 0);
	}
	test_end();
}

static void test_var_expand_builtin(void)
{
	static struct var_expand_test tests[] = {
		{ "%{hostname}", NULL },
		{ "%{pid}", NULL },
		{ "a%{env:FOO}b", "abaRb" },
		{ "%50Hv", "1f" },
		{ "%50Hw", "2e" },
		{ "%50Nv", "25" },
		{ "%50Nw", "e" }
	};
	static struct var_expand_table table[] = {
		{ 'v', "value", NULL },
		{ 'w', "value2", NULL },
		{ '\0', NULL, NULL }
	};
	string_t *str = t_str_new(128);
	unsigned int i;

	tests[0].out = my_hostname;
	tests[1].out = my_pid;
	env_put("FOO=baR");

	test_begin("var_expand - builtin");
	for (i = 0; i < N_ELEMENTS(tests); i++) {
		str_truncate(str, 0);
		var_expand(str, tests[i].in, table);
		test_assert_idx(strcmp(tests[i].out, str_c(str)) == 0, i);
	}
	test_end();
}

static void test_var_get_key_range(void)
{
	static struct var_get_key_range_test tests[] = {
		{ "", 0, 0 },
		{ "{", 1, 0 },
		{ "k", 0, 1 },
		{ "{key}", 1, 3 },
		{ "5.5Rk", 4, 1 },
		{ "5.5R{key}", 5, 3 },
		{ "{key", 1, 3 }
	};
	unsigned int i, idx, size;

	test_begin("var_get_key_range");
	for (i = 0; i < N_ELEMENTS(tests); i++) {
		var_get_key_range(tests[i].in, &idx, &size);
		test_assert_idx(tests[i].idx == idx, i);
		test_assert_idx(tests[i].size == size, i);

		if (tests[i].size == 1)
			test_assert_idx(tests[i].in[idx] == var_get_key(tests[i].in), i);
<<<<<<< HEAD
=======
	}
	test_end();
}

static const char *test_var_expand_func1(const char *data, void *context)
{
	test_assert(*(int *)context == 0xabcdef);
	return t_strdup_printf("<%s>", data);
}

static const char *test_var_expand_func2(const char *data ATTR_UNUSED,
					 void *context ATTR_UNUSED)
{
	return "";
}

static const char *test_var_expand_func3(const char *data ATTR_UNUSED,
					 void *context ATTR_UNUSED)
{
	return NULL;
}

static void test_var_expand_with_funcs(void)
{
	static struct var_expand_test tests[] = {
		{ "%{func1}", "<>" },
		{ "%{func1:foo}", "<foo>" },
		{ "%{func2}", "" },
		{ "%{func3}", "" }
	};
	static struct var_expand_table table[] = {
		{ '\0', NULL, NULL }
	};
	static const struct var_expand_func_table func_table[] = {
		{ "func1", test_var_expand_func1 },
		{ "func2", test_var_expand_func2 },
		{ "func3", test_var_expand_func3 },
		{ NULL, NULL }
	};
	string_t *str = t_str_new(128);
	unsigned int i;
	int ctx = 0xabcdef;

	test_begin("var_expand_with_funcs");
	for (i = 0; i < N_ELEMENTS(tests); i++) {
		str_truncate(str, 0);
		var_expand_with_funcs(str, tests[i].in, table, func_table, &ctx);
		test_assert_idx(strcmp(tests[i].out, str_c(str)) == 0, i);
>>>>>>> 146ef570
	}
	test_end();
}

void test_var_expand(void)
{
	test_var_expand_ranges();
	test_var_expand_builtin();
	test_var_get_key_range();
	test_var_expand_with_funcs();
}<|MERGE_RESOLUTION|>--- conflicted
+++ resolved
@@ -96,8 +96,6 @@
 
 		if (tests[i].size == 1)
 			test_assert_idx(tests[i].in[idx] == var_get_key(tests[i].in), i);
-<<<<<<< HEAD
-=======
 	}
 	test_end();
 }
@@ -146,7 +144,6 @@
 		str_truncate(str, 0);
 		var_expand_with_funcs(str, tests[i].in, table, func_table, &ctx);
 		test_assert_idx(strcmp(tests[i].out, str_c(str)) == 0, i);
->>>>>>> 146ef570
 	}
 	test_end();
 }
