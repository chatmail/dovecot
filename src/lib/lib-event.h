#ifndef LIB_EVENT_H
#define LIB_EVENT_H
/* event.h name is probably a bit too generic, so lets avoid using it. */

#include <sys/time.h>

struct event;
struct event_log_params;

/* Hierarchical category of events. Each event can belong to multiple
   categories. For example [ lib-storage/maildir, syscall/io ]. The categories
   are expected to live as long as they're used in events. */
struct event_category {
	struct event_category *parent;
	const char *name;

	/* non-NULL if this category has been registered

	   Do NOT dereference outside of event code in src/lib.

	   At any point in time it is safe to (1) check the pointer for
	   NULL/non-NULL to determine if this particular category instance
	   has been registered, and (2) compare two categories' internal
	   pointers to determine if they represent the same category. */
	void *internal;
};

enum event_field_value_type {
	EVENT_FIELD_VALUE_TYPE_STR,
	EVENT_FIELD_VALUE_TYPE_INTMAX,
	EVENT_FIELD_VALUE_TYPE_TIMEVAL,
};

struct event_field {
	const char *key;
	enum event_field_value_type value_type;
	struct {
		const char *str;
		intmax_t intmax;
		struct timeval timeval;
	} value;
};

struct event_add_field {
	const char *key;
	/* The first non-0/NULL value is used. */
	const char *value;
	intmax_t value_intmax;
	struct timeval value_timeval;
};

struct event_passthrough {
	/* wrappers to event_set_*() and event_add_*() for passthrough events,
	   so these can be chained like:
	   event_create_passthrough(parent)->name("name")->...->event() */
	struct event_passthrough *
		(*append_log_prefix)(const char *prefix);
	struct event_passthrough *
		(*replace_log_prefix)(const char *prefix);
	struct event_passthrough *
		(*set_name)(const char *name);
	struct event_passthrough *
		(*set_source)(const char *filename,
			      unsigned int linenum, bool literal_fname);
	struct event_passthrough *
		(*set_always_log_source)(void);

	struct event_passthrough *
		(*add_categories)(struct event_category *const *categories);
	struct event_passthrough *
		(*add_category)(struct event_category *category);
	struct event_passthrough *
		(*add_fields)(const struct event_add_field *fields);

	struct event_passthrough *
		(*add_str)(const char *key, const char *value);
	struct event_passthrough *
		(*add_int)(const char *key, intmax_t num);
	struct event_passthrough *
		(*add_timeval)(const char *key, const struct timeval *tv);

	struct event_passthrough *
		(*inc_int)(const char *key, intmax_t num);

	struct event_passthrough *
		(*clear_field)(const char *key);

	struct event *(*event)(void);
};

typedef const char *
event_log_prefix_callback_t(void *context);
typedef const char *
event_log_message_callback_t(void *context, enum log_type log_type,
			     const char *message);

/* Returns TRUE if the event has all the categories that the "other" event has
   (and maybe more). */
bool event_has_all_categories(struct event *event, const struct event *other);
/* Returns TRUE if the event has all the fields that the "other" event has
   (and maybe more). Only the fields in the events themselves are checked.
   Parent events' fields are not checked. */
bool event_has_all_fields(struct event *event, const struct event *other);

/* Returns the source event duplicated into a new event. Event pointers are
   dropped. */
struct event *event_dup(const struct event *source);
/* Returns a flattened version of the source event.
   Both categories and fields will be flattened.
   A new reference to the source event is returned if no flattening was
   needed. Event pointers are dropped if a new event was created. */
struct event *event_flatten(struct event *src);
/* Returns a minimized version of the source event.
   Remove parents with no fields or categories, attempt to flatten fields
   and categories to avoid sending one-off parent events.  (There is a more
   detailed description in a comment above the function implementation.)
   A new reference to the source event is returned if no simplification
   occured. Event pointers are dropped if a new event was created. */
struct event *event_minimize(struct event *src);
/* Copy all categories from source to dest.
   Only the categories in source event itself are copied.
   Parent events' categories aren't copied. */
void event_copy_categories(struct event *to, struct event *from);
/* Copy all fields from source to dest.
   Only the fields in source event itself are copied.
   Parent events' fields aren't copied. */
void event_copy_fields(struct event *to, struct event *from);

/* Create a new empty event under the parent event, or NULL for root event. */
struct event *event_create(struct event *parent, const char *source_filename,
			   unsigned int source_linenum);
#define event_create(parent) \
	event_create((parent), __FILE__, __LINE__)
/* This is a temporary "passthrough" event. Its main purpose is to make it
   easier to create temporary events as part of the event parameter in
   e_error(), e_warning(), e_info() or e_debug(). These passthrough events are
   automatically freed when the e_*() call is finished. Because this makes the
   freeing less obvious, it should be avoided outside e_*()'s event parameter.

   The passthrough events also change the API to be more convenient towards
   being used in a parameter. Instead of having to use e.g.
   event_add_str(event_set_name(event_create(parent), "name"), "key", "value")
   the event_passthrough API can be a bit more readable as:
   event_create_passthrough(parent)->set_name("name")->
   add_str("key", "value")->event(). The passthrough event is converted to
   a normal event at the end with the event() call. Note that this API works
   by modifying the last created passthrough event, so it's not possible to
   have multiple passthrough events created in parallel. */
struct event_passthrough *
event_create_passthrough(struct event *parent, const char *source_filename,
			 unsigned int source_linenum);
#define event_create_passthrough(parent) \
	event_create_passthrough((parent), __FILE__, __LINE__)

/* Reference the event. Returns the event parameter. */
struct event *event_ref(struct event *event);
/* Unreference the event. If the reference count drops to 0, the event is
   freed. The current global event's refcount must not drop to 0. */
void event_unref(struct event **event);

/* Set the event to be the global default event used by i_error(), etc.
   Returns the event parameter. The event must be explicitly popped before
   it's freed.

   The global event stack is also an alternative nonpermanent hierarchy for
   events. For example the global event can be "IMAP command SELECT", which
   can be used for filtering events that happen while the SELECT command is
   being executed. However, for the created struct mailbox the parent event
   should be the mail_user, not the SELECT command. Otherwise everything else
   that happens afterwards to the selected mailbox would also count towards
   SELECT. This means that events shouldn't be using the current global event
   as their parent event. */
struct event *event_push_global(struct event *event);
/* Pop the global event. Assert-crash if the current global event isn't the
   given event parameter. Returns the new global event. */
struct event *event_pop_global(struct event *event);
/* Returns the current global event. */
struct event *event_get_global(void);

/* Set the appended log prefix string for this event. All the parent events'
   log prefixes will be concatenated together when logging. The log type
   text (e.g. "Info: ") will be inserted before appended log prefixes (but
   after replaced log prefix).

   Clears log_prefix callback.
 */
struct event *
event_set_append_log_prefix(struct event *event, const char *prefix);
/* Replace the full log prefix string for this event. The parent events' log
   prefixes won't be used. Also, any parent event's message amendment callback
   is not used.

   Clears log_prefix callback.
*/
struct event *event_replace_log_prefix(struct event *event, const char *prefix);

/* Drop count prefixes from parents when this event is used for logging. This
   does not affect the parent events. This only counts actual prefixes and not
   parents. If the count is higher than the actual number of prefixes added by
   parents, all will be dropped. */
struct event *
event_drop_parent_log_prefixes(struct event *event, unsigned int count);

/* Sets event prefix callback, sets log_prefix empty */
struct event *
event_set_log_prefix_callback(struct event *event, bool replace,
			      event_log_prefix_callback_t *callback,
			      void *context);
#define event_set_log_prefix_callback(event, replace, callback, context) \
	event_set_log_prefix_callback(event, replace, \
		(event_log_prefix_callback_t*)callback, TRUE ? context : \
		CALLBACK_TYPECHECK(callback, const char *(*)(typeof(context))))

/* Sets event message amendment callback */
struct event *
event_set_log_message_callback(struct event *event,
			       event_log_message_callback_t *callback,
			       void *context);
#define event_set_log_message_callback(event, callback, context) \
	event_set_log_message_callback(event, \
		(event_log_message_callback_t*)callback, TRUE ? context : \
		CALLBACK_TYPECHECK(callback, \
			const char *(*)(typeof(context), enum log_type, \
					const char *)))

/* Set the event's name. The name is specific to a single sending of an event,
   and it'll be automatically cleared once the event is sent. This should
   typically be used only in a parameter to e_debug(), etc. */
struct event *
event_set_name(struct event *event, const char *name);
/* Set the source filename:linenum to the event. If literal_fname==TRUE,
   it's assumed that __FILE__ has been used and the pointer is stored directly,
   otherwise the filename is strdup()ed. */
struct event *
event_set_source(struct event *event, const char *filename,
		 unsigned int linenum, bool literal_fname);
/* Always include the source path:line in the log replies. This is
   especially useful when logging about unexpected syscall failures, because
   it allow quickly finding which of the otherwise identical syscalls in the
   code generated the error. */
struct event *event_set_always_log_source(struct event *event);
/* Set minimum log level for the event */
struct event *event_set_min_log_level(struct event *event, enum log_type level);
enum log_type event_get_min_log_level(const struct event *event);

/* Add an internal pointer to an event. It can be looked up only with
   event_get_ptr(). The keys are in their own namespace and won't conflict
   with event fields. The pointers are specific to this specific event only -
   they will be dropped from any duplicated/flattened/minimized events. */
struct event *event_set_ptr(struct event *event, const char *key, void *value);
/* Return a pointer set with event_set_ptr(), or NULL if it doesn't exist.
   The pointer is looked up only from the event itself, not its parents. */
void *event_get_ptr(const struct event *event, const char *key);

/* Add NULL-terminated list of categories to the event. The categories pointer
   doesn't need to stay valid afterwards, but the event_category structs
   themselves must be. Returns the event parameter. */
struct event *
event_add_categories(struct event *event,
		     struct event_category *const *categories);
/* Add a single category to the event. */
struct event *
event_add_category(struct event *event, struct event_category *category);

/* Add key=value field to the event. If a key already exists, it's replaced.
   Child events automatically inherit key=values from their parents at the
   time the event is sent. So changing a key in parent will change the values
   in the child events as well, unless the key has been overwritten in the
   child event. Setting the value to "" is the same as event_field_clear().
   Returns the event parameter. */
struct event *
event_add_str(struct event *event, const char *key, const char *value);
struct event *
event_add_int(struct event *event, const char *key, intmax_t num);
/* Increase the key's value. If it's not set or isn't an integer type,
   initialize the value to num. */
struct event *
event_inc_int(struct event *event, const char *key, intmax_t num);
struct event *
event_add_timeval(struct event *event, const char *key,
		  const struct timeval *tv);
/* Same as event_add_str/int(), but do it via event_field struct. The fields
   terminates with key=NULL. Returns the event parameter. */
struct event *
event_add_fields(struct event *event, const struct event_add_field *fields);
/* Mark a field as nonexistent. If a parent event has the field set, this
   allows removing it from the child event. Using an event filter with e.g.
   "key=*" won't match this field anymore, although it's still visible in
   event_find_field*() and event_get_fields(). This is the same as using
   event_add_str() with value="". */
void event_field_clear(struct event *event, const char *key);

/* Returns the parent event, or NULL if it doesn't exist. */
struct event *event_get_parent(const struct event *event);
/* Get the event's creation time. */
void event_get_create_time(const struct event *event, struct timeval *tv_r);
/* Get the time when the event was last sent. Returns TRUE if time was
   returned, FALSE if event has never been sent. */
bool event_get_last_send_time(const struct event *event, struct timeval *tv_r);
<<<<<<< HEAD
/* Get the event duration field, calculated after event has been sent. */
void event_get_last_duration(const struct event *event,
			     intmax_t *duration_msec_r);
/* Returns field for a given key, or NULL if it doesn't exist. If the key
   isn't found from the event itself, find it from parent events. */
const struct event_field *
event_find_field(const struct event *event, const char *key);
=======
/* Get the event duration field in microseconds. This is calculated from
   the event's last sent time. */
void event_get_last_duration(const struct event *event,
			     uintmax_t *duration_usecs_r);
/* Returns field for a given key, or NULL if it doesn't exist. */
struct event_field *
event_find_field_nonrecursive(const struct event *event, const char *key);
/* Returns field for a given key, or NULL if it doesn't exist. If the key
   isn't found from the event itself, find it from parent events. */
const struct event_field *
event_find_field_recursive(const struct event *event, const char *key);
>>>>>>> 850e1d67
/* Returns the given key's value as string, or NULL if it doesn't exist.
   If the field isn't stored as a string, the result is allocated from
   data stack. */
const char *
<<<<<<< HEAD
event_find_field_str(const struct event *event, const char *key);
=======
event_find_field_recursive_str(const struct event *event, const char *key);
>>>>>>> 850e1d67
/* Returns all key=value fields that the event has.
   Parent events' fields aren't returned. */
const struct event_field *
event_get_fields(const struct event *event, unsigned int *count_r);
/* Return all categories that the event has.
   Parent events' categories aren't returned. */
struct event_category *const *
event_get_categories(const struct event *event, unsigned int *count_r);

/* Export the event into a tabescaped string, so its fields are separated
   with TABs and there are no NUL, CR or LF characters. */
void event_export(const struct event *event, string_t *dest);
/* Import event. The string is expected to be generated by event_export().
   All the used categories must already be registered.
   Returns TRUE on success, FALSE on invalid string. */
bool event_import(struct event *event, const char *str, const char **error_r);
/* Same as event_import(), but string is already split into an array
   of strings via *_strsplit_tabescaped(). */
bool event_import_unescaped(struct event *event, const char *const *args,
			    const char **error_r);

/* The event wasn't sent after all - free everything related to it.
   Most importantly this frees any passthrough events. Typically this shouldn't
   need to be called. */
void event_send_abort(struct event *event);

/* Enable "user_cpu_usecs" event field to event by getting current resource
   usage which will be used in consequent event_send() to calculate
   cpu time. This function can be called multiple times to update the current
   resource usage.

   The "user_cpu_usecs" field is automatically inherited by passthrough events,
   but not full events.
*/
void event_enable_user_cpu_usecs(struct event *event);

void lib_event_init(void);
void lib_event_deinit(void);

#endif<|MERGE_RESOLUTION|>--- conflicted
+++ resolved
@@ -297,15 +297,6 @@
 /* Get the time when the event was last sent. Returns TRUE if time was
    returned, FALSE if event has never been sent. */
 bool event_get_last_send_time(const struct event *event, struct timeval *tv_r);
-<<<<<<< HEAD
-/* Get the event duration field, calculated after event has been sent. */
-void event_get_last_duration(const struct event *event,
-			     intmax_t *duration_msec_r);
-/* Returns field for a given key, or NULL if it doesn't exist. If the key
-   isn't found from the event itself, find it from parent events. */
-const struct event_field *
-event_find_field(const struct event *event, const char *key);
-=======
 /* Get the event duration field in microseconds. This is calculated from
    the event's last sent time. */
 void event_get_last_duration(const struct event *event,
@@ -317,16 +308,11 @@
    isn't found from the event itself, find it from parent events. */
 const struct event_field *
 event_find_field_recursive(const struct event *event, const char *key);
->>>>>>> 850e1d67
 /* Returns the given key's value as string, or NULL if it doesn't exist.
    If the field isn't stored as a string, the result is allocated from
    data stack. */
 const char *
-<<<<<<< HEAD
-event_find_field_str(const struct event *event, const char *key);
-=======
 event_find_field_recursive_str(const struct event *event, const char *key);
->>>>>>> 850e1d67
 /* Returns all key=value fields that the event has.
    Parent events' fields aren't returned. */
 const struct event_field *
