#ifndef OSTREAM_FILE_PRIVATE_H
#define OSTREAM_FILE_PRIVATE_H

#include "ostream-private.h"

struct file_ostream {
	struct ostream_private ostream;

	ssize_t (*writev)(struct file_ostream *fstream,
		 const struct const_iovec *iov,
		 unsigned int iov_count);

	int fd;
	struct io *io;
	uoff_t buffer_offset;
	uoff_t real_offset;

	unsigned char *buffer; /* ring-buffer */
	size_t buffer_size, optimal_block_size;
	size_t head, tail; /* first unsent/unused byte */

	bool full:1; /* if head == tail, is buffer empty or full? */
	bool file:1;
	bool flush_pending:1;
	bool socket_cork_set:1;
	bool no_socket_cork:1;
	bool no_socket_nodelay:1;
<<<<<<< HEAD
=======
	bool no_socket_quickack:1;
>>>>>>> 4653eb11
	bool no_sendfile:1;
	bool autoclose_fd:1;
};

struct ostream *
o_stream_create_file_common(struct file_ostream *fstream,
	int fd, size_t max_buffer_size, bool autoclose_fd);
ssize_t o_stream_file_writev(struct file_ostream *fstream,
				   const struct const_iovec *iov,
				   unsigned int iov_size);
ssize_t o_stream_file_sendv(struct ostream_private *stream,
				   const struct const_iovec *iov,
				   unsigned int iov_count);
void o_stream_file_close(struct iostream_private *stream,
				bool close_parent);

#endif<|MERGE_RESOLUTION|>--- conflicted
+++ resolved
@@ -25,10 +25,7 @@
 	bool socket_cork_set:1;
 	bool no_socket_cork:1;
 	bool no_socket_nodelay:1;
-<<<<<<< HEAD
-=======
 	bool no_socket_quickack:1;
->>>>>>> 4653eb11
 	bool no_sendfile:1;
 	bool autoclose_fd:1;
 };
