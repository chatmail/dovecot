--- conflicted
+++ resolved
@@ -73,32 +73,20 @@
 	return channel;
 }
 
-<<<<<<< HEAD
-static void
-=======
 static bool
->>>>>>> aa13c86b
 o_stream_multiplex_sendv(struct multiplex_ostream *mstream)
 {
 	struct multiplex_ochannel *channel;
 	ssize_t ret = 0;
-<<<<<<< HEAD
-=======
 	bool all_sent = TRUE;
->>>>>>> aa13c86b
 
 	while((channel = get_next_channel(mstream)) != NULL) {
 		if (channel->buf->used == 0)
 			continue;
-<<<<<<< HEAD
-		if (o_stream_get_buffer_avail_size(mstream->parent) < 6)
-			break;
-=======
 		if (o_stream_get_buffer_avail_size(mstream->parent) < 6) {
 			all_sent = FALSE;
 			break;
 		}
->>>>>>> aa13c86b
 		/* check parent stream capacity */
 		size_t tmp = o_stream_get_buffer_avail_size(mstream->parent) - 5;
 		/* ensure it fits into 32 bit int */
@@ -116,10 +104,6 @@
 			{ channel->buf->data, amt }
 		};
 		if ((ret = o_stream_sendv(mstream->parent, vec, N_ELEMENTS(vec))) < 0) {
-<<<<<<< HEAD
-			i_assert(ret != -2);
-=======
->>>>>>> aa13c86b
 			propagate_error(mstream, mstream->parent->stream_errno);
 			break;
 		}
@@ -128,22 +112,6 @@
 	}
 	if (o_stream_is_corked(mstream->parent))
 		o_stream_uncork(mstream->parent);
-<<<<<<< HEAD
-}
-
-static int o_stream_multiplex_ochannel_flush(struct ostream_private *stream)
-{
-	ssize_t ret;
-	struct multiplex_ochannel *channel = (struct multiplex_ochannel *)stream;
-	struct multiplex_ostream *mstream = channel->mstream;
-
-	/* flush parent stream always, so there is room for more. */
-	if ((ret = o_stream_flush(mstream->parent)) <= 0) {
-		if (ret == -1)
-			propagate_error(mstream, mstream->parent->stream_errno);
-		return ret;
-	}
-=======
 	return all_sent;
 }
 
@@ -185,7 +153,6 @@
 			propagate_error(mstream, mstream->parent->stream_errno);
 		return ret;
 	}
->>>>>>> aa13c86b
 
 	/* send all channels */
 	o_stream_multiplex_sendv(mstream);
@@ -212,21 +179,6 @@
 	struct multiplex_ochannel *channel = (struct multiplex_ochannel*)stream;
 	size_t total = 0, avail = o_stream_get_buffer_avail_size(&stream->ostream);
 	size_t optimal_size = I_MIN(IO_BLOCK_SIZE, avail);
-<<<<<<< HEAD
-
-	for (unsigned int i = 0; i < iov_count; i++)
-		total += iov[i].iov_len;
-
-	if (avail < total) {
-		o_stream_multiplex_sendv(channel->mstream);
-		avail = o_stream_get_buffer_avail_size(&stream->ostream);
-		if (avail == 0)
-			return -2;
-	}
-
-	total = 0;
-
-=======
 
 	for (unsigned int i = 0; i < iov_count; i++)
 		total += iov[i].iov_len;
@@ -240,7 +192,6 @@
 
 	total = 0;
 
->>>>>>> aa13c86b
 	for (unsigned int i = 0; i < iov_count; i++) {
 		/* copy data to buffer */
 		size_t tmp = avail - total;
@@ -365,9 +316,6 @@
 	channel->ostream.fd = o_stream_get_fd(mstream->parent);
 	array_push_back(&channel->mstream->channels, &channel);
 
-<<<<<<< HEAD
-	return o_stream_create(&channel->ostream, mstream->parent, -1);
-=======
 	(void)o_stream_create(&channel->ostream, mstream->parent, -1);
 	/* o_stream_create() defaults the flush_callback to parent's callback.
 	   Here it points to o_stream_multiplex_flush(), which just causes
@@ -375,7 +323,6 @@
 	channel->ostream.callback = NULL;
 	channel->ostream.context = NULL;
 	return &channel->ostream.ostream;
->>>>>>> aa13c86b
 }
 
 struct ostream *o_stream_multiplex_add_channel(struct ostream *stream, uint8_t cid)
@@ -394,12 +341,9 @@
 	mstream = i_new(struct multiplex_ostream, 1);
 	mstream->parent = parent;
 	mstream->bufsize = bufsize;
-<<<<<<< HEAD
-=======
 	mstream->old_flush_callback = parent->real_stream->callback;
 	mstream->old_flush_context = parent->real_stream->context;
 	o_stream_set_flush_callback(parent, o_stream_multiplex_flush, mstream);
->>>>>>> aa13c86b
 	i_array_init(&mstream->channels, 8);
 	o_stream_ref(parent);
 
