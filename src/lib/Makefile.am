AM_CPPFLAGS = \
	$(LIBUNWIND_CFLAGS)

noinst_LTLIBRARIES = liblib.la

BUILT_SOURCES = $(srcdir)/unicodemap.c \
		event-filter-lexer.c \
		event-filter-parser.c \
		event-filter-parser.h

EXTRA_DIST = unicodemap.c unicodemap.pl UnicodeData.txt

# Squelch autoconf error about using .[ly] sources but not defining $(LEX)
# and $(YACC).  Using false here avoids accidental use.
LEX=/bin/false
YACC=/bin/false

# We use custom rules here because we want to use flex and bison instead
# of lex and yacc (or bison in yacc-compatibility mode).  Both flex and
# bison can handle properly naming the generated files, and it is simpler
# and cleaner to make this rule ourselves instead of working around ylwrap
# and yywrap's antiquated notion of what is hapenning.
.l.c:
	$(AM_V_GEN)$(FLEX) -o $@ $<

.y.c:
	$(AM_V_GEN)$(BISON) -o $@ $<

# Bison generates both a header and a .c file.  Without the following
# dependency, anything including the header will race the bison process.
event-filter-parser.h: event-filter-parser.c

$(srcdir)/UnicodeData.txt:
	test -f $@ || wget -O $@ https://dovecot.org/res/UnicodeData.txt

$(srcdir)/unicodemap.c: $(srcdir)/unicodemap.pl $(srcdir)/UnicodeData.txt
	perl $(srcdir)/unicodemap.pl < $(srcdir)/UnicodeData.txt > $@

liblib_la_LIBADD = $(LIBUNWIND_LIBS)
liblib_la_SOURCES = \
	array.c \
	aqueue.c \
	askpass.c \
	backtrace-string.c \
	base32.c \
	base64.c \
	bits.c \
	bsearch-insert-pos.c \
	buffer.c \
	buffer-istream.c \
	child-wait.c \
	compat.c \
	connection.c \
	cpu-limit.c \
	crc32.c \
	data-stack.c \
	eacces-error.c \
	env-util.c \
	event-filter.c \
	event-filter-lexer.l \
	event-filter-parser.y \
	event-log.c \
	execv-const.c \
	failures.c \
	fd-util.c \
	fdatasync-path.c \
	fdpass.c \
	file-cache.c \
	file-create-locked.c \
	file-copy.c \
	file-dotlock.c \
	file-lock.c \
	file-set-size.c \
	guid.c \
	hash.c \
	hash-format.c \
	hash-method.c \
	hash2.c \
	hex-binary.c \
	hex-dec.c \
	hmac.c \
	hmac-cram-md5.c \
	home-expand.c \
	hook-build.c \
	hostpid.c \
	imem.c \
	ipwd.c \
	iostream.c \
	iostream-pump.c \
	iostream-proxy.c \
	iostream-rawlog.c \
	iostream-temp.c \
	iso8601-date.c \
	istream.c \
	istream-base64-decoder.c \
	istream-base64-encoder.c \
	istream-callback.c \
	istream-chain.c \
	istream-concat.c \
	istream-crlf.c \
	istream-data.c \
	istream-failure-at.c \
	istream-file.c \
	istream-hash.c \
	istream-jsonstr.c \
	istream-limit.c \
	istream-multiplex.c \
	istream-rawlog.c \
	istream-seekable.c \
	istream-sized.c \
	istream-tee.c \
	istream-try.c \
	istream-timeout.c \
	istream-unix.c \
	ioloop.c \
	ioloop-iolist.c \
	ioloop-notify-none.c \
	ioloop-notify-fd.c \
	ioloop-notify-inotify.c \
	ioloop-notify-kqueue.c \
	ioloop-poll.c \
	ioloop-select.c \
	ioloop-epoll.c \
	ioloop-kqueue.c \
	json-parser.c \
	json-tree.c \
	lib.c \
	lib-event.c \
	lib-signals.c \
	log-throttle.c \
	md4.c \
	md5.c \
	memarea.c \
	mempool.c \
	mempool-allocfree.c \
	mempool-alloconly.c \
	mempool-datastack.c \
	mempool-system.c \
	mempool-unsafe-datastack.c \
	mkdir-parents.c \
	mmap-anon.c \
	mmap-util.c \
	module-dir.c \
	mountpoint.c \
	net.c \
	nfs-workarounds.c \
	numpack.c \
	ostream.c \
	ostream-buffer.c \
	ostream-failure-at.c \
	ostream-file.c \
	ostream-hash.c \
	ostream-multiplex.c \
	ostream-null.c \
	ostream-rawlog.c \
	ostream-unix.c \
	ostream-wrapper.c \
	path-util.c \
	pkcs5.c \
	primes.c \
	printf-format-fix.c \
	process-title.c \
	priorityq.c \
	randgen.c \
	rand.c \
	read-full.c \
	restrict-access.c \
	restrict-process-size.c \
	safe-memset.c \
	safe-mkdir.c \
	safe-mkstemp.c \
	sendfile-util.c \
	seq-range-array.c \
	sha1.c \
	sha2.c \
	sha3.c \
	sleep.c \
	sort.c \
	stats-dist.c \
	str.c \
	str-find.c \
	str-sanitize.c \
	str-table.c \
	strescape.c \
	strfuncs.c \
	strnum.c \
	time-util.c \
	unix-socket-create.c \
	unlink-directory.c \
	unlink-old-files.c \
	unichar.c \
	uri-util.c \
	utc-offset.c \
	utc-mktime.c \
	var-expand.c \
	var-expand-if.c \
	wildcard-match.c \
	write-full.c

headers = \
	aqueue.h \
	array.h \
	array-decl.h \
	askpass.h \
	backtrace-string.h \
	base32.h \
	base64.h \
	bits.h \
	bsearch-insert-pos.h \
	buffer.h \
	byteorder.h \
	child-wait.h \
	compat.h \
	connection.h \
	cpu-limit.h \
	crc32.h \
	data-stack.h \
	eacces-error.h \
	env-util.h \
	event-filter.h \
	event-filter-parser.h \
	event-filter-private.h \
	event-log.h \
	execv-const.h \
	failures.h \
	failures-private.h \
	fd-util.h \
	fdatasync-path.h \
	fdpass.h \
	file-cache.h \
	file-create-locked.h \
	file-copy.h \
	file-dotlock.h \
	file-lock.h \
	file-set-size.h \
	fsync-mode.h \
	guid.h \
	hash.h \
	hash-decl.h \
	hash-format.h \
	hash-method.h \
	hash2.h \
	hex-binary.h \
	hex-dec.h \
	hmac.h \
	hmac-cram-md5.h \
	home-expand.h \
	hook-build.h \
	hostpid.h \
	imem.h \
	ipwd.h \
	iostream.h \
	iostream-private.h \
	iostream-pump.h \
	iostream-proxy.h \
	iostream-rawlog.h \
	iostream-rawlog-private.h \
	iostream-temp.h \
	iso8601-date.h \
	istream.h \
	istream-base64.h \
	istream-callback.h \
	istream-chain.h \
	istream-concat.h \
	istream-crlf.h \
	istream-failure-at.h \
	istream-file-private.h \
	istream-hash.h \
	istream-jsonstr.h \
	istream-multiplex.h \
	istream-private.h \
	istream-rawlog.h \
	istream-seekable.h \
	istream-sized.h \
	istream-tee.h \
	istream-try.h \
	istream-timeout.h \
	istream-unix.h \
	ioloop.h \
	ioloop-iolist.h \
	ioloop-private.h \
	ioloop-notify-fd.h \
	json-parser.h \
	json-tree.h \
	lib.h \
	lib-event.h \
	lib-event-private.h \
	lib-signals.h \
	llist.h \
	log-throttle.h \
	macros.h \
	md4.h \
	md5.h \
	malloc-overflow.h \
	memarea.h \
	mempool.h \
	mkdir-parents.h \
	mmap-util.h \
	module-context.h \
	module-dir.h \
	mountpoint.h \
	net.h \
	nfs-workarounds.h \
	numpack.h \
	ostream.h \
	ostream-failure-at.h \
	ostream-file-private.h \
	ostream-hash.h \
	ostream-multiplex.h \
	ostream-private.h \
	ostream-null.h \
	ostream-rawlog.h \
	ostream-unix.h \
	ostream-wrapper.h \
	path-util.h \
	pkcs5.h \
	primes.h \
	printf-format-fix.h \
	process-title.h \
	priorityq.h \
	randgen.h \
	read-full.h \
	restrict-access.h \
	restrict-process-size.h \
	safe-memset.h \
	safe-mkdir.h \
	safe-mkstemp.h \
	sendfile-util.h \
	seq-range-array.h \
	sha-common.h \
	sha1.h \
	sha2.h \
	sha3.h \
	sleep.h \
	sort.h \
	stats-dist.h \
	str.h \
	str-find.h \
	str-sanitize.h \
	str-table.h \
	strescape.h \
	strfuncs.h \
	strnum.h \
	time-util.h \
	unix-socket-create.h \
	unlink-directory.h \
	unlink-old-files.h \
	unichar.h \
	uri-util.h \
	utc-offset.h \
	utc-mktime.h \
	var-expand.h \
	var-expand-private.h \
	wildcard-match.h \
	write-full.h

test_programs = test-lib
noinst_PROGRAMS = $(test_programs)

test_lib_CPPFLAGS = \
	-I$(top_srcdir)/src/lib-test

test_libs = \
	../lib-test/libtest.la \
	liblib.la

test_lib_SOURCES = \
	test-lib.c \
	test-array.c \
	test-aqueue.c \
	test-backtrace.c \
	test-base32.c \
	test-base64.c \
	test-bits.c \
	test-bsearch-insert-pos.c \
	test-buffer.c \
	test-buffer-istream.c \
	test-byteorder.c \
	test-connection.c \
	test-crc32.c \
	test-cpu-limit.c \
	test-data-stack.c \
	test-env-util.c \
	test-event-category-register.c \
	test-event-filter.c \
<<<<<<< HEAD
=======
	test-event-filter-expr.c \
	test-event-filter-merge.c \
>>>>>>> 850e1d67
	test-event-filter-parser.c \
	test-event-flatten.c \
	test-event-log.c \
	test-failures.c \
	test-fd-util.c \
	test-file-cache.c \
	test-file-create-locked.c \
	test-guid.c \
	test-hash.c \
	test-hash-format.c \
	test-hash-method.c \
	test-hmac.c \
	test-hex-binary.c \
	test-imem.c \
	test-ioloop.c \
	test-iso8601-date.c \
	test-iostream-pump.c \
	test-iostream-proxy.c \
	test-iostream-temp.c \
	test-istream.c \
	test-istream-base64-decoder.c \
	test-istream-base64-encoder.c \
	test-istream-chain.c \
	test-istream-concat.c \
	test-istream-crlf.c \
	test-istream-failure-at.c \
	test-istream-jsonstr.c \
	test-istream-multiplex.c \
	test-istream-seekable.c \
	test-istream-sized.c \
	test-istream-tee.c \
	test-istream-try.c \
	test-istream-unix.c \
	test-json-parser.c \
	test-json-tree.c \
	test-lib-signals.c \
	test-llist.c \
	test-log-throttle.c \
	test-malloc-overflow.c \
	test-memarea.c \
	test-mempool.c \
	test-mempool-allocfree.c \
	test-mempool-alloconly.c \
	test-pkcs5.c \
	test-net.c \
	test-numpack.c \
	test-ostream-buffer.c \
	test-ostream-failure-at.c \
	test-ostream-file.c \
	test-ostream-multiplex.c \
	test-multiplex.c \
	test-path-util.c \
	test-primes.c \
	test-printf-format-fix.c \
	test-priorityq.c \
	test-random.c \
	test-seq-range-array.c \
	test-stats-dist.c \
	test-str.c \
	test-strescape.c \
	test-strfuncs.c \
	test-strnum.c \
	test-str-find.c \
	test-str-sanitize.c \
	test-str-table.c \
	test-time-util.c \
	test-unichar.c \
	test-utc-mktime.c \
	test-uri.c \
	test-var-expand.c \
	test-wildcard-match.c

test_headers = \
	test-lib.h \
	test-lib.inc

test_lib_LDADD = $(test_libs) -lm
test_lib_DEPENDENCIES = $(test_libs)

check-local:
	for bin in $(test_programs); do \
	  if ! $(RUN_TEST) ./$$bin; then exit 1; fi; \
	done

pkginc_libdir=$(pkgincludedir)
pkginc_lib_HEADERS = $(headers)
noinst_HEADERS = $(test_headers)<|MERGE_RESOLUTION|>--- conflicted
+++ resolved
@@ -383,11 +383,8 @@
 	test-env-util.c \
 	test-event-category-register.c \
 	test-event-filter.c \
-<<<<<<< HEAD
-=======
 	test-event-filter-expr.c \
 	test-event-filter-merge.c \
->>>>>>> 850e1d67
 	test-event-filter-parser.c \
 	test-event-flatten.c \
 	test-event-log.c \
