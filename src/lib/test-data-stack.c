--- conflicted
+++ resolved
@@ -177,14 +177,10 @@
 	T_BEGIN {
 		size_t bigleft = t_get_bytes_available();
 		size_t i;
-<<<<<<< HEAD
-		for (i = 1; i < bigleft-64; i += i_rand_limit(32)) T_BEGIN {
-=======
 		/* with DEBUG: the stack frame allocation takes 96 bytes
 		   and malloc takes extra 40 bytes + alignment, so don't let
 		   "i" be too high. */
 		for (i = 1; i < bigleft-96-40-16; i += i_rand_limit(32)) T_BEGIN {
->>>>>>> 850e1d67
 			unsigned char *p, *p2;
 			size_t left;
 			t_malloc_no0(i);
