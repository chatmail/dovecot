--- conflicted
+++ resolved
@@ -101,11 +101,7 @@
 				"%s (opened %d secs ago)",
 				i_stream_get_error(stream->parent), diff);
 		}
-<<<<<<< HEAD
-	} else if (tstream->to == NULL) {
-=======
 	} else if (tstream->to == NULL && tstream->timeout_msecs > 0) {
->>>>>>> 146ef570
 		/* first read. add the timeout here instead of in init
 		   in case the stream is created long before it's actually
 		   read from. */
