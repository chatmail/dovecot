/* Copyright (c) 2004-2015 Dovecot authors, see the included COPYING file */

#include "lib.h"
#include "array.h"
#include "fd-close-on-exec.h"
#include "ioloop-private.h"
#include "ioloop-iolist.h"

#ifdef IOLOOP_EPOLL

#include <sys/epoll.h>
#include <unistd.h>

struct ioloop_handler_context {
	int epfd;

	unsigned int deleted_count;
	ARRAY(struct io_list *) fd_index;
	ARRAY(struct epoll_event) events;
};

void io_loop_handler_init(struct ioloop *ioloop, unsigned int initial_fd_count)
{
	struct ioloop_handler_context *ctx;

	ioloop->handler_context = ctx = i_new(struct ioloop_handler_context, 1);

	i_array_init(&ctx->events, initial_fd_count);
	i_array_init(&ctx->fd_index, initial_fd_count);

	ctx->epfd = epoll_create(initial_fd_count);
	if (ctx->epfd < 0) {
		if (errno != EMFILE)
			i_fatal("epoll_create(): %m");
		else {
			i_fatal("epoll_create(): %m (you may need to increase "
				"/proc/sys/fs/epoll/max_user_instances)");
		}
	}
	fd_close_on_exec(ctx->epfd, TRUE);
}

void io_loop_handler_deinit(struct ioloop *ioloop)
{
	struct ioloop_handler_context *ctx = ioloop->handler_context;
	struct io_list **list;
	unsigned int i, count;

	list = array_get_modifiable(&ctx->fd_index, &count);
	for (i = 0; i < count; i++)
		i_free(list[i]);

	if (close(ctx->epfd) < 0)
		i_error("close(epoll) failed: %m");
	array_free(&ioloop->handler_context->fd_index);
	array_free(&ioloop->handler_context->events);
	i_free(ioloop->handler_context);
}

#define IO_EPOLL_ERROR (EPOLLERR | EPOLLHUP)
#define IO_EPOLL_INPUT (EPOLLIN | EPOLLPRI | IO_EPOLL_ERROR)
#define IO_EPOLL_OUTPUT	(EPOLLOUT | IO_EPOLL_ERROR)

static int epoll_event_mask(struct io_list *list)
{
	int events = 0, i;
	struct io_file *io;

	for (i = 0; i < IOLOOP_IOLIST_IOS_PER_FD; i++) {
		io = list->ios[i];

		if (io == NULL)
			continue;

		if (io->io.condition & IO_READ)
			events |= IO_EPOLL_INPUT;
		if (io->io.condition & IO_WRITE)
			events |= IO_EPOLL_OUTPUT;
		if (io->io.condition & IO_ERROR)
			events |= IO_EPOLL_ERROR;
	}

	return events;
}

void io_loop_handle_add(struct io_file *io)
{
	struct ioloop_handler_context *ctx = io->io.ioloop->handler_context;
	struct io_list **list;
	struct epoll_event event;
	int op;
	bool first;

	list = array_idx_modifiable(&ctx->fd_index, io->fd);
	if (*list == NULL)
		*list = i_new(struct io_list, 1);

	first = ioloop_iolist_add(*list, io);

	memset(&event, 0, sizeof(event));
	event.data.ptr = *list;
	event.events = epoll_event_mask(*list);

	op = first ? EPOLL_CTL_ADD : EPOLL_CTL_MOD;

	if (epoll_ctl(ctx->epfd, op, io->fd, &event) < 0) {
		if (errno == EPERM && op == EPOLL_CTL_ADD) {
			i_fatal("epoll_ctl(add, %d) failed: %m "
				"(fd doesn't support epoll%s)", io->fd,
				io->fd != STDIN_FILENO ? "" :
				" - instead of '<file', try 'cat file|'");
		}
		i_panic("epoll_ctl(%s, %d) failed: %m",
			op == EPOLL_CTL_ADD ? "add" : "mod", io->fd);
	}

	if (first) {
		/* allow epoll_wait() to return the maximum number of events
		   by keeping space allocated for each file descriptor */
		if (ctx->deleted_count > 0)
			ctx->deleted_count--;
		else
			array_append_zero(&ctx->events);
	}
}

void io_loop_handle_remove(struct io_file *io, bool closed)
{
	struct ioloop_handler_context *ctx = io->io.ioloop->handler_context;
	struct io_list **list;
	struct epoll_event event;
	int op;
	bool last;

	list = array_idx_modifiable(&ctx->fd_index, io->fd);
	last = ioloop_iolist_del(*list, io);

	if (!closed) {
		memset(&event, 0, sizeof(event));
		event.data.ptr = *list;
		event.events = epoll_event_mask(*list);

		op = last ? EPOLL_CTL_DEL : EPOLL_CTL_MOD;

		if (epoll_ctl(ctx->epfd, op, io->fd, &event) < 0) {
			const char *errstr = t_strdup_printf(
				"epoll_ctl(%s, %d) failed: %m",
				op == EPOLL_CTL_DEL ? "del" : "mod", io->fd);
			if (errno == EBADF)
				i_panic("%s", errstr);
			else
				i_error("%s", errstr);
		}
	}
	if (last) {
		/* since we're not freeing memory in any case, just increase
		   deleted counter so next handle_add() can just decrease it
		   insteading of appending to the events array */
		ctx->deleted_count++;
	}
	i_free(io);
}

void io_loop_handler_run_internal(struct ioloop *ioloop)
{
	struct ioloop_handler_context *ctx = ioloop->handler_context;
	struct epoll_event *events;
	const struct epoll_event *event;
	struct io_list *list;
	struct io_file *io;
	struct timeval tv;
	unsigned int events_count;
	int msecs, ret, i, j;
	bool call;

        /* get the time left for next timeout task */
	msecs = io_loop_get_wait_time(ioloop, &tv);

	events = array_get_modifiable(&ctx->events, &events_count);
<<<<<<< HEAD
	if (ioloop->io_files != NULL) {
=======
	if (ioloop->io_files != NULL && events_count > ctx->deleted_count) {
>>>>>>> 146ef570
		ret = epoll_wait(ctx->epfd, events, events_count, msecs);
		if (ret < 0 && errno != EINTR)
			i_fatal("epoll_wait(): %m");
	} else {
		/* no I/Os, but we should have some timeouts.
		   just wait for them. */
		i_assert(msecs >= 0);
		usleep(msecs*1000);
		ret = 0;
	}

	/* execute timeout handlers */
        io_loop_handle_timeouts(ioloop);

	if (!ioloop->running)
		return;

	for (i = 0; i < ret; i++) {
		/* io_loop_handle_add() may cause events array reallocation,
		   so we have use array_idx() */
		event = array_idx(&ctx->events, i);
		list = event->data.ptr;

		for (j = 0; j < IOLOOP_IOLIST_IOS_PER_FD; j++) {
			io = list->ios[j];
			if (io == NULL)
				continue;

			call = FALSE;
			if ((event->events & (EPOLLHUP | EPOLLERR)) != 0)
				call = TRUE;
			else if ((io->io.condition & IO_READ) != 0)
				call = (event->events & EPOLLIN) != 0;
			else if ((io->io.condition & IO_WRITE) != 0)
				call = (event->events & EPOLLOUT) != 0;
			else if ((io->io.condition & IO_ERROR) != 0)
				call = (event->events & IO_EPOLL_ERROR) != 0;

			if (call)
				io_loop_call_io(&io->io);
		}
	}
}

#endif	/* IOLOOP_EPOLL */<|MERGE_RESOLUTION|>--- conflicted
+++ resolved
@@ -177,11 +177,7 @@
 	msecs = io_loop_get_wait_time(ioloop, &tv);
 
 	events = array_get_modifiable(&ctx->events, &events_count);
-<<<<<<< HEAD
-	if (ioloop->io_files != NULL) {
-=======
 	if (ioloop->io_files != NULL && events_count > ctx->deleted_count) {
->>>>>>> 146ef570
 		ret = epoll_wait(ctx->epfd, events, events_count, msecs);
 		if (ret < 0 && errno != EINTR)
 			i_fatal("epoll_wait(): %m");
