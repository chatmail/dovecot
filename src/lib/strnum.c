/* Copyright (c) 2010-2015 Dovecot authors, see the included COPYING file */

#include "lib.h"
#include "strnum.h"

bool str_is_numeric(const char *str, char end_char)
{
	if (*str == '\0' || *str == end_char)
		return FALSE;

	while (*str != '\0' && *str != end_char) {
		if (*str < '0' || *str > '9')
			return FALSE;
		str++;
	}

	return TRUE;
}

/* 
 * Unsigned decimal
 */

#define STR_PARSE_U__TEMPLATE(name, type)                     \
int name(const char *str, type *num_r, const char **endp_r)   \
{                                                             \
	uintmax_t l;                                                \
	if (str_parse_uintmax(str, &l, endp_r) < 0 || l > (type)-1) \
		return -1;                                                \
	*num_r = (type)l;                                           \
	return 0;                                                   \
}

STR_PARSE_U__TEMPLATE(str_parse_uint, unsigned int)
STR_PARSE_U__TEMPLATE(str_parse_ulong, unsigned long)
STR_PARSE_U__TEMPLATE(str_parse_ullong, unsigned long long)
STR_PARSE_U__TEMPLATE(str_parse_uint32, uint32_t)
STR_PARSE_U__TEMPLATE(str_parse_uint64, uint64_t)

#define STR_TO_U__TEMPLATE(name, type)                        \
int name(const char *str, type *num_r)                        \
{                                                             \
	uintmax_t l;                                                \
	if (str_to_uintmax(str, &l) < 0 || l > (type)-1)            \
		return -1;                                                \
	*num_r = (type)l;                                           \
	return 0;                                                   \
}

STR_TO_U__TEMPLATE(str_to_uint, unsigned int)
STR_TO_U__TEMPLATE(str_to_ulong, unsigned long)
STR_TO_U__TEMPLATE(str_to_ullong, unsigned long long)
STR_TO_U__TEMPLATE(str_to_uint32, uint32_t)
STR_TO_U__TEMPLATE(str_to_uint64, uint64_t)

int str_parse_uintmax(const char *str, uintmax_t *num_r,
	const char **endp_r)
{
	uintmax_t n = 0;

	if (*str < '0' || *str > '9')
		return -1;

	for (; *str >= '0' && *str <= '9'; str++) {
		if (n >= ((uintmax_t)-1 / 10)) {
			if (n > (uintmax_t)-1 / 10)
				return -1;
			if ((uintmax_t)(*str - '0') > ((uintmax_t)-1 % 10))
				return -1;
		}
		n = n * 10 + (*str - '0');
	}
	if (endp_r != NULL)
		*endp_r = str;
	*num_r = n;
	return 0;
}
int str_to_uintmax(const char *str, uintmax_t *num_r)
{
	const char *endp;
	uintmax_t n;
	int ret = str_parse_uintmax(str, &n, &endp);
	if ((ret != 0) || (*endp != '\0'))
		return -1;
	*num_r = n;
	return 0;
}

bool str_uint_equals(const char *str, uintmax_t num)
{
	uintmax_t l;

	if (str_to_uintmax(str, &l) < 0)
		return FALSE;
	return l == num;
}

/* 
 * Unsigned hexadecimal
 */

#define STR_PARSE_UHEX__TEMPLATE(name, type)                       \
int name(const char *str, type *num_r, const char **endp_r)        \
{                                                                  \
	uintmax_t l;                                                     \
	if (str_parse_uintmax_hex(str, &l, endp_r) < 0 || l > (type)-1)  \
		return -1;                                                     \
	*num_r = (type)l;                                                \
	return 0;                                                        \
}

STR_PARSE_UHEX__TEMPLATE(str_parse_uint_hex, unsigned int)
STR_PARSE_UHEX__TEMPLATE(str_parse_ulong_hex, unsigned long)
STR_PARSE_UHEX__TEMPLATE(str_parse_ullong_hex, unsigned long long)
STR_PARSE_UHEX__TEMPLATE(str_parse_uint32_hex, uint32_t)
STR_PARSE_UHEX__TEMPLATE(str_parse_uint64_hex, uint64_t)

#define STR_TO_UHEX__TEMPLATE(name, type)                          \
int name(const char *str, type *num_r)                             \
{                                                                  \
	uintmax_t l;                                                     \
	if (str_to_uintmax_hex(str, &l) < 0 || l > (type)-1)             \
		return -1;                                                     \
	*num_r = (type)l;                                                \
	return 0;                                                        \
}

STR_TO_UHEX__TEMPLATE(str_to_uint_hex, unsigned int)
STR_TO_UHEX__TEMPLATE(str_to_ulong_hex, unsigned long)
STR_TO_UHEX__TEMPLATE(str_to_ullong_hex, unsigned long long)
STR_TO_UHEX__TEMPLATE(str_to_uint32_hex, uint32_t)
STR_TO_UHEX__TEMPLATE(str_to_uint64_hex, uint64_t)

static inline int _str_parse_hex(const char ch,
	unsigned int *hex_r)
{
	switch (ch) {
	case 'a': case 'b': case 'c': case 'd': case 'e': case 'f':
		*hex_r = (unsigned int)(ch - 'a' + 10);
		return 0;
	case 'A': case 'B': case 'C': case 'D': case 'E': case 'F':
		*hex_r = (unsigned int)(ch - 'A' + 10);
		return 0;
	case '0': case '1': case '2': case '3': case '4':
	case '5': case '6': case '7': case '8': case '9':
		*hex_r = (unsigned int)(ch - '0');
		return 0;
	default:
		break;
	}
	return -1;
}
<<<<<<< HEAD

int str_parse_uintmax(const char *str, uintmax_t *num_r, const char **endp_r)
{
=======
int str_parse_uintmax_hex(const char *str, uintmax_t *num_r,
	const char **endp_r)
{
	unsigned int hex;
>>>>>>> 146ef570
	uintmax_t n = 0;

	if (_str_parse_hex(*str, &hex) < 0)
		return -1;

<<<<<<< HEAD
	for (; *str >= '0' && *str <= '9'; str++) {
		if (n >= ((uintmax_t)-1 / 10)) {
			if (n > (uintmax_t)-1 / 10)
				return -1;
			if ((uintmax_t)(*str - '0') > ((uintmax_t)-1 % 10))
				return -1;
		}
		n = n * 10 + (*str - '0');
	}
	if (endp_r != NULL)
		*endp_r = str;
	*num_r = n;
	return 0;
}
int str_to_uintmax(const char *str, uintmax_t *num_r)
{
	const char *endp;
	uintmax_t n;
	int ret = str_parse_uintmax(str, &n, &endp);
	if ((ret != 0) || (*endp != '\0'))
		return -1;
	*num_r = n;
	return 0;
}

#define STR_TO_U__TEMPLATE(name, type)				\
int name(const char *str, type *num_r, const char **endp_r)	\
{								\
	uintmax_t l;						\
	if (str_parse_uintmax(str, &l, endp_r) < 0 || l > (type)-1)\
		return -1;					\
	*num_r = l;						\
	return 0;						\
}
STR_TO_U__TEMPLATE(str_parse_uoff, uoff_t)
STR_TO_U__TEMPLATE(str_parse_uint, unsigned int)

int str_to_int(const char *str, int *num_r)
=======
	do {
		if (n > (uintmax_t)-1 >> 4)
			return -1;
		n = (n << 4) + hex;
		str++;
	} while (_str_parse_hex(*str, &hex) >= 0);
	if (endp_r != NULL)
		*endp_r = str;
	*num_r = n;
	return 0;
}
int str_to_uintmax_hex(const char *str, uintmax_t *num_r)
>>>>>>> 146ef570
{
	const char *endp;
	uintmax_t n;
	int ret = str_parse_uintmax_hex(str, &n, &endp);
	if ((ret != 0) || (*endp != '\0'))
		return -1;
	*num_r = n;
	return 0;
}

/* 
 * Unsigned octal
 */

#define STR_PARSE_UOCT__TEMPLATE(name, type)                       \
int name(const char *str, type *num_r, const char **endp_r)        \
{                                                                  \
	uintmax_t l;                                                     \
	if (str_parse_uintmax_oct(str, &l, endp_r) < 0 || l > (type)-1)  \
		return -1;                                                     \
	*num_r = (type)l;                                                \
	return 0;                                                        \
}

STR_PARSE_UOCT__TEMPLATE(str_parse_uint_oct, unsigned int)
STR_PARSE_UOCT__TEMPLATE(str_parse_ulong_oct, unsigned long)
STR_PARSE_UOCT__TEMPLATE(str_parse_ullong_oct, unsigned long long)
STR_PARSE_UOCT__TEMPLATE(str_parse_uint32_oct, uint32_t)
STR_PARSE_UOCT__TEMPLATE(str_parse_uint64_oct, uint64_t)

#define STR_TO_UOCT__TEMPLATE(name, type)                          \
int name(const char *str, type *num_r)                             \
{                                                                  \
	uintmax_t l;                                                     \
	if (str_to_uintmax_oct(str, &l) < 0 || l > (type)-1)             \
		return -1;                                                     \
	*num_r = (type)l;                                                \
	return 0;                                                        \
}

STR_TO_UOCT__TEMPLATE(str_to_uint_oct, unsigned int)
STR_TO_UOCT__TEMPLATE(str_to_ulong_oct, unsigned long)
STR_TO_UOCT__TEMPLATE(str_to_ullong_oct, unsigned long long)
STR_TO_UOCT__TEMPLATE(str_to_uint32_oct, uint32_t)
STR_TO_UOCT__TEMPLATE(str_to_uint64_oct, uint64_t)

int str_parse_uintmax_oct(const char *str, uintmax_t *num_r,
	const char **endp_r)
{
	uintmax_t n = 0;

	if (*str < '0' || *str > '7')
		return -1;

	for (; *str >= '0' && *str <= '7'; str++) {
		if (n > (uintmax_t)-1 >> 3)
			return -1;
		n = (n << 3) + (*str - '0');
	}
	if (endp_r != NULL)
		*endp_r = str;
	*num_r = n;
	return 0;
}
int str_to_uintmax_oct(const char *str, uintmax_t *num_r)
{
	const char *endp;
	uintmax_t n;
	int ret = str_parse_uintmax_oct(str, &n, &endp);
	if ((ret != 0) || (*endp != '\0'))
		return -1;
	*num_r = n;
	return 0;
}

/* 
 * Signed
 */

#define STR_PARSE_S__TEMPLATE(name, type, int_min, int_max)   \
int name(const char *str, type *num_r, const char **endp_r)	  \
{                                                             \
	intmax_t l;                                                 \
	if (str_parse_intmax(str, &l, endp_r) < 0)                  \
		return -1;                                                \
	if (l < int_min || l > int_max)                             \
		return -1;                                                \
	*num_r = (type)l;                                           \
	return 0;                                                   \
}

STR_PARSE_S__TEMPLATE(str_parse_int, int, INT_MIN, INT_MAX)
STR_PARSE_S__TEMPLATE(str_parse_long, long, LONG_MIN, LONG_MAX)
STR_PARSE_S__TEMPLATE(str_parse_llong, long long, LLONG_MIN, LLONG_MAX)
STR_PARSE_S__TEMPLATE(str_parse_int32, int32_t, INT32_MIN, INT32_MAX)
STR_PARSE_S__TEMPLATE(str_parse_int64, int64_t, INT64_MIN, INT64_MAX)

#define STR_TO_S__TEMPLATE(name, type, int_min, int_max)      \
int name(const char *str, type *num_r)                        \
{                                                             \
	intmax_t l;                                                 \
	if (str_to_intmax(str, &l) < 0)                             \
		return -1;                                                \
	if (l < int_min || l > int_max)                             \
		return -1;                                                \
	*num_r = (type)l;                                           \
	return 0;                                                   \
}

STR_TO_S__TEMPLATE(str_to_int, int, INT_MIN, INT_MAX)
STR_TO_S__TEMPLATE(str_to_long, long, LONG_MIN, LONG_MAX)
STR_TO_S__TEMPLATE(str_to_llong, long long, LLONG_MIN, LLONG_MAX)
STR_TO_S__TEMPLATE(str_to_int32, int32_t, INT32_MIN, INT32_MAX)
STR_TO_S__TEMPLATE(str_to_int64, int64_t, INT64_MIN, INT64_MAX)

int str_parse_intmax(const char *str, intmax_t *num_r,
	const char **endp_r)
{
	bool neg = FALSE;
	uintmax_t l;

	if (*str == '-') {
		neg = TRUE;
		str++;
	}
	if (str_parse_uintmax(str, &l, endp_r) < 0)
		return -1;

	if (!neg) {
		if (l > INTMAX_MAX)
			return -1;
		*num_r = (intmax_t)l;
	} else {
		if (l > UINTMAX_MAX - (UINTMAX_MAX + INTMAX_MIN))
			return -1;
		*num_r = (intmax_t)-l;
	}
	return 0;
}
int str_to_intmax(const char *str, intmax_t *num_r)
{
	const char *endp;
	intmax_t n;
	int ret = str_parse_intmax(str, &n, &endp);
	if ((ret != 0) || (*endp != '\0'))
		return -1;
	*num_r = n;
	return 0;
}

/* 
 * Special numeric types
 */

static int verify_xid(uintmax_t l, unsigned int result_size)
{
	unsigned int result_bits;

	/* we assume that result is a signed type,
	   but that it can never be negative */
	result_bits = result_size*CHAR_BIT - 1;
	if ((l >> result_bits) != 0)
		return -1;
	return 0;
}

int str_to_uid(const char *str, uid_t *num_r)
{
	uintmax_t l;

	if (str_to_uintmax(str, &l) < 0)
		return -1;

	if (verify_xid(l, sizeof(*num_r)) < 0)
		return -1;
	*num_r = (uid_t)l;
	return 0;
}

int str_to_gid(const char *str, gid_t *num_r)
{
	uintmax_t l;

	if (str_to_uintmax(str, &l) < 0)
		return -1;

	/* OS X uses negative GIDs */
#ifndef __APPLE__
	if (verify_xid(l, sizeof(*num_r)) < 0)
		return -1;
#endif
	*num_r = (gid_t)l;
	return 0;
}

int str_to_pid(const char *str, pid_t *num_r)
{
	uintmax_t l;

	if (str_to_uintmax(str, &l) < 0)
		return -1;

	if (verify_xid(l, sizeof(*num_r)) < 0)
		return -1;
	*num_r = (pid_t)l;
	return 0;
}

int str_to_ino(const char *str, ino_t *num_r)
{
	uintmax_t l;

	if (str_to_uintmax(str, &l) < 0)
		return -1;

	if (verify_xid(l, sizeof(*num_r)) < 0)
		return -1;
	*num_r = (ino_t)l;
	return 0;
}

int str_to_uoff(const char *str, uoff_t *num_r)
{
	uintmax_t l;

	if (str_to_uintmax(str, &l) < 0)
		return -1;

	if (l > (uoff_t)-1)
		return -1;
	*num_r = (uoff_t)l;
	return 0;
}

int str_to_time(const char *str, time_t *num_r)
{
	intmax_t l;

	if (str_to_intmax(str, &l) < 0)
		return -1;

	*num_r = (time_t)l;
	return 0;
}

STR_PARSE_U__TEMPLATE(str_parse_uoff, uoff_t)

/*
 * Error handling
 */

const char *str_num_error(const char *str)
{
	if (*str == '-') {
		if (!str_is_numeric(str + 1, '\0'))
			return "Not a valid number";
		return "Number too small";
	} else {
		if (!str_is_numeric(str, '\0'))
			return "Not a valid number";
		return "Number too large";
	}
}<|MERGE_RESOLUTION|>--- conflicted
+++ resolved
@@ -150,61 +150,15 @@
 	}
 	return -1;
 }
-<<<<<<< HEAD
-
-int str_parse_uintmax(const char *str, uintmax_t *num_r, const char **endp_r)
-{
-=======
 int str_parse_uintmax_hex(const char *str, uintmax_t *num_r,
 	const char **endp_r)
 {
 	unsigned int hex;
->>>>>>> 146ef570
 	uintmax_t n = 0;
 
 	if (_str_parse_hex(*str, &hex) < 0)
 		return -1;
 
-<<<<<<< HEAD
-	for (; *str >= '0' && *str <= '9'; str++) {
-		if (n >= ((uintmax_t)-1 / 10)) {
-			if (n > (uintmax_t)-1 / 10)
-				return -1;
-			if ((uintmax_t)(*str - '0') > ((uintmax_t)-1 % 10))
-				return -1;
-		}
-		n = n * 10 + (*str - '0');
-	}
-	if (endp_r != NULL)
-		*endp_r = str;
-	*num_r = n;
-	return 0;
-}
-int str_to_uintmax(const char *str, uintmax_t *num_r)
-{
-	const char *endp;
-	uintmax_t n;
-	int ret = str_parse_uintmax(str, &n, &endp);
-	if ((ret != 0) || (*endp != '\0'))
-		return -1;
-	*num_r = n;
-	return 0;
-}
-
-#define STR_TO_U__TEMPLATE(name, type)				\
-int name(const char *str, type *num_r, const char **endp_r)	\
-{								\
-	uintmax_t l;						\
-	if (str_parse_uintmax(str, &l, endp_r) < 0 || l > (type)-1)\
-		return -1;					\
-	*num_r = l;						\
-	return 0;						\
-}
-STR_TO_U__TEMPLATE(str_parse_uoff, uoff_t)
-STR_TO_U__TEMPLATE(str_parse_uint, unsigned int)
-
-int str_to_int(const char *str, int *num_r)
-=======
 	do {
 		if (n > (uintmax_t)-1 >> 4)
 			return -1;
@@ -217,7 +171,6 @@
 	return 0;
 }
 int str_to_uintmax_hex(const char *str, uintmax_t *num_r)
->>>>>>> 146ef570
 {
 	const char *endp;
 	uintmax_t n;
