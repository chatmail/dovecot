/* Copyright (c) 2002-2015 Dovecot authors, see the included COPYING file */

#include "lib.h"
#include "istream.h"
#include "file-lock.h"

#include <time.h>
#include <sys/stat.h>
#ifdef HAVE_FLOCK
#  include <sys/file.h>
#endif

struct file_lock {
	int fd;
	char *path;

	int lock_type;
	enum file_lock_method lock_method;
};

bool file_lock_method_parse(const char *name, enum file_lock_method *method_r)
{
	if (strcasecmp(name, "fcntl") == 0)
		*method_r = FILE_LOCK_METHOD_FCNTL;
	else if (strcasecmp(name, "flock") == 0)
		*method_r = FILE_LOCK_METHOD_FLOCK;
	else if (strcasecmp(name, "dotlock") == 0)
		*method_r = FILE_LOCK_METHOD_DOTLOCK;
	else
		return FALSE;
	return TRUE;
}

const char *file_lock_method_to_str(enum file_lock_method method)
{
	switch (method) {
	case FILE_LOCK_METHOD_FCNTL:
		return "fcntl";
	case FILE_LOCK_METHOD_FLOCK:
		return "flock";
	case FILE_LOCK_METHOD_DOTLOCK:
		return "dotlock";
	}
	i_unreached();
}

int file_try_lock(int fd, const char *path, int lock_type,
		  enum file_lock_method lock_method,
		  struct file_lock **lock_r)
{
	return file_wait_lock(fd, path, lock_type, lock_method, 0, lock_r);
}

int file_try_lock_error(int fd, const char *path, int lock_type,
			enum file_lock_method lock_method,
			struct file_lock **lock_r, const char **error_r)
{
	return file_wait_lock_error(fd, path, lock_type, lock_method, 0,
				    lock_r, error_r);
}

static const char *
file_lock_find_fcntl(int lock_fd, int lock_type)
{
	struct flock fl;

	memset(&fl, 0, sizeof(fl));
	fl.l_type = lock_type;
	fl.l_whence = SEEK_SET;
	fl.l_start = 0;
	fl.l_len = 0;

	if (fcntl(lock_fd, F_GETLK, &fl) < 0 ||
	    fl.l_type == F_UNLCK || fl.l_pid == -1 || fl.l_pid == 0)
		return "";
	return t_strdup_printf(" (%s lock held by pid %ld)",
		fl.l_type == F_RDLCK ? "READ" : "WRITE", (long)fl.l_pid);
}

static const char *
file_lock_find_proc_locks(int lock_fd ATTR_UNUSED)
{
	/* do anything except Linux support this? don't bother trying it for
	   OSes we don't know about. */
#ifdef __linux__
	static bool have_proc_locks = TRUE;
	struct stat st;
	char node_buf[MAX_INT_STRLEN*3 + 2 + 1];
	struct istream *input;
	const char *line, *lock_type = "";
	pid_t pid = 0;
	int fd;

	if (!have_proc_locks)
		return FALSE;

	if (fstat(lock_fd, &st) < 0)
		return "";
	i_snprintf(node_buf, sizeof(node_buf), "%02x:%02x:%llu",
		   major(st.st_dev), minor(st.st_dev),
		   (unsigned long long)st.st_ino);
	fd = open("/proc/locks", O_RDONLY);
	if (fd == -1) {
		have_proc_locks = FALSE;
		return "";
	}
	input = i_stream_create_fd_autoclose(&fd, 512);
	while (pid == 0 && (line = i_stream_read_next_line(input)) != NULL) T_BEGIN {
		const char *const *args = t_strsplit_spaces(line, " ");

		/* number: FLOCK/POSIX ADVISORY READ/WRITE pid
		   major:minor:inode region-start region-end */
		if (str_array_length(args) < 8)
			continue;
		if (strcmp(args[5], node_buf) == 0) {
			lock_type = strcmp(args[3], "READ") == 0 ?
				"READ" : "WRITE";
			if (str_to_pid(args[4], &pid) < 0)
				pid = 0;
		}
	} T_END;
	i_stream_destroy(&input);
	if (pid == 0) {
		/* not found */
		return "";
	}
	if (pid == getpid())
		return " (BUG: lock is held by our own process)";
	return t_strdup_printf(" (%s lock held by pid %ld)", lock_type, (long)pid);
#else
	return "";
#endif
}

const char *file_lock_find(int lock_fd, enum file_lock_method lock_method,
			   int lock_type)
{
	const char *ret;

	if (lock_method == FILE_LOCK_METHOD_FCNTL) {
		ret = file_lock_find_fcntl(lock_fd, lock_type);
		if (ret[0] != '\0')
			return ret;
	}
	return file_lock_find_proc_locks(lock_fd);
}

static bool err_is_lock_timeout(time_t started, unsigned int timeout_secs)
{
	/* if EINTR took at least timeout_secs-1 number of seconds,
	   assume it was the alarm. otherwise log EINTR failure.
	   (We most likely don't want to retry EINTR since a signal
	   means somebody wants us to stop blocking). */
	return errno == EINTR &&
		(unsigned long)(time(NULL) - started + 1) >= timeout_secs;
}

static int file_lock_do(int fd, const char *path, int lock_type,
			enum file_lock_method lock_method,
			unsigned int timeout_secs, const char **error_r)
{
	const char *lock_type_str;
	time_t started = time(NULL);
	int ret;

	i_assert(fd != -1);

	if (timeout_secs != 0)
		alarm(timeout_secs);

	lock_type_str = lock_type == F_UNLCK ? "unlock" :
		(lock_type == F_RDLCK ? "read-lock" : "write-lock");

	switch (lock_method) {
	case FILE_LOCK_METHOD_FCNTL: {
#ifndef HAVE_FCNTL
		*error_r = t_strdup_printf(
			"Can't lock file %s: fcntl() locks not supported", path);
		return -1;
#else
		struct flock fl;

		fl.l_type = lock_type;
		fl.l_whence = SEEK_SET;
		fl.l_start = 0;
		fl.l_len = 0;

		ret = fcntl(fd, timeout_secs ? F_SETLKW : F_SETLK, &fl);
		if (timeout_secs != 0) alarm(0);

		if (ret == 0)
			break;

		if (timeout_secs == 0 &&
		    (errno == EACCES || errno == EAGAIN)) {
			/* locked by another process */
			*error_r = t_strdup_printf(
				"fcntl(%s, %s, F_SETLK) locking failed: %m "
				"(File is already locked)", path, lock_type_str);
			return 0;
		}

		if (err_is_lock_timeout(started, timeout_secs)) {
			errno = EAGAIN;
			*error_r = t_strdup_printf(
				"fcntl(%s, %s, F_SETLKW) locking failed: "
				"Timed out after %u seconds%s",
				path, lock_type_str, timeout_secs,
				file_lock_find(fd, lock_method, lock_type));
			return 0;
		}
		*error_r = t_strdup_printf("fcntl(%s, %s, %s) locking failed: %m",
			path, lock_type_str, timeout_secs == 0 ? "F_SETLK" : "F_SETLKW");
<<<<<<< HEAD
=======
		if (errno == EDEADLK)
			i_panic("%s%s", *error_r, file_lock_find(fd, lock_method, lock_type));
>>>>>>> 146ef570
		return -1;
#endif
	}
	case FILE_LOCK_METHOD_FLOCK: {
#ifndef HAVE_FLOCK
		*error_r = t_strdup_printf(
			"Can't lock file %s: flock() not supported", path);
		return -1;
#else
		int operation = timeout_secs != 0 ? 0 : LOCK_NB;

		switch (lock_type) {
		case F_RDLCK:
			operation |= LOCK_SH;
			break;
		case F_WRLCK:
			operation |= LOCK_EX;
			break;
		case F_UNLCK:
			operation |= LOCK_UN;
			break;
		}

		ret = flock(fd, operation);
		if (timeout_secs != 0) alarm(0);

		if (ret == 0)
			break;

		if (timeout_secs == 0 && errno == EWOULDBLOCK) {
			/* locked by another process */
			*error_r = t_strdup_printf(
				"flock(%s, %s) failed: %m "
				"(File is already locked)", path, lock_type_str);
			return 0;
		}
		if (err_is_lock_timeout(started, timeout_secs)) {
			errno = EAGAIN;
			*error_r = t_strdup_printf("flock(%s, %s) failed: "
				"Timed out after %u seconds%s",
				path, lock_type_str, timeout_secs,
				file_lock_find(fd, lock_method, lock_type));
			return 0;
		}
		*error_r = t_strdup_printf("flock(%s, %s) failed: %m",
					   path, lock_type_str);
<<<<<<< HEAD
=======
		if (errno == EDEADLK)
			i_panic("%s%s", *error_r, file_lock_find(fd, lock_method, lock_type));
>>>>>>> 146ef570
		return -1;
#endif
	}
	case FILE_LOCK_METHOD_DOTLOCK:
		/* we shouldn't get here */
		i_unreached();
	}

	return 1;
}

int file_wait_lock(int fd, const char *path, int lock_type,
		   enum file_lock_method lock_method,
		   unsigned int timeout_secs,
		   struct file_lock **lock_r)
{
	const char *error;
	int ret;

	ret = file_wait_lock_error(fd, path, lock_type, lock_method,
				   timeout_secs, lock_r, &error);
	if (ret < 0)
		i_error("%s", error);
	return ret;
}

int file_wait_lock_error(int fd, const char *path, int lock_type,
			 enum file_lock_method lock_method,
			 unsigned int timeout_secs,
			 struct file_lock **lock_r, const char **error_r)
{
	struct file_lock *lock;
	int ret;

	ret = file_lock_do(fd, path, lock_type, lock_method, timeout_secs, error_r);
	if (ret <= 0)
		return ret;

	lock = i_new(struct file_lock, 1);
	lock->fd = fd;
	lock->path = i_strdup(path);
	lock->lock_type = lock_type;
	lock->lock_method = lock_method;
	*lock_r = lock;
	return 1;
}

int file_lock_try_update(struct file_lock *lock, int lock_type)
{
	const char *error;

	return file_lock_do(lock->fd, lock->path, lock_type,
			    lock->lock_method, 0, &error);
}

void file_unlock(struct file_lock **_lock)
{
	struct file_lock *lock = *_lock;
	const char *error;

	*_lock = NULL;

	if (file_lock_do(lock->fd, lock->path, F_UNLCK,
			 lock->lock_method, 0, &error) == 0) {
		/* this shouldn't happen */
		i_error("file_unlock(%s) failed: %m", lock->path);
	}

	file_lock_free(&lock);
}

void file_lock_free(struct file_lock **_lock)
{
	struct file_lock *lock = *_lock;

	*_lock = NULL;

	i_free(lock->path);
	i_free(lock);
}<|MERGE_RESOLUTION|>--- conflicted
+++ resolved
@@ -211,11 +211,8 @@
 		}
 		*error_r = t_strdup_printf("fcntl(%s, %s, %s) locking failed: %m",
 			path, lock_type_str, timeout_secs == 0 ? "F_SETLK" : "F_SETLKW");
-<<<<<<< HEAD
-=======
 		if (errno == EDEADLK)
 			i_panic("%s%s", *error_r, file_lock_find(fd, lock_method, lock_type));
->>>>>>> 146ef570
 		return -1;
 #endif
 	}
@@ -262,11 +259,8 @@
 		}
 		*error_r = t_strdup_printf("flock(%s, %s) failed: %m",
 					   path, lock_type_str);
-<<<<<<< HEAD
-=======
 		if (errno == EDEADLK)
 			i_panic("%s%s", *error_r, file_lock_find(fd, lock_method, lock_type));
->>>>>>> 146ef570
 		return -1;
 #endif
 	}
