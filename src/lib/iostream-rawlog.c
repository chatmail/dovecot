--- conflicted
+++ resolved
@@ -167,12 +167,8 @@
 {
 	const char *p, *host;
 	struct ip_addr *ips;
-<<<<<<< HEAD
-	unsigned int port, ips_count;
-=======
 	unsigned int ips_count;
 	in_port_t port;
->>>>>>> 146ef570
 	int ret, fd;
 
 	/* tcp:host:port */
@@ -184,11 +180,7 @@
 		return 0;
 	if ((p = strchr(path, ':')) == NULL)
 		return 0;
-<<<<<<< HEAD
-	if (str_to_uint(p+1, &port) < 0 || port == 0 || port > 65535)
-=======
 	if (net_str2port(p+1, &port) < 0)
->>>>>>> 146ef570
 		return 0;
 	host = t_strdup_until(path, p);
 
