/* Copyright (c) 2018 Dovecot authors, see the included COPYING file */

#include "test-lib.h"
#include "ioloop.h"
#include "str.h"
#include "failures-private.h"

#include <unistd.h>

enum test_log_event_type {
	TYPE_END,
<<<<<<< HEAD
	TYPE_APPEND,
	TYPE_REPLACE,
	TYPE_CALLBACK_APPEND,
	TYPE_CALLBACK_REPLACE,
=======
	TYPE_PREFIX_APPEND,
	TYPE_PREFIX_REPLACE,
	TYPE_PREFIX_APPEND_CB,
	TYPE_PREFIX_REPLACE_CB,
	TYPE_MESSAGE_AMEND,
>>>>>>> 387f6b0b
	TYPE_SKIP,
};

enum test_log_event_flag {
	FLAG_BASE_EVENT = BIT(0),
	FLAG_DROP_PREFIXES_1 = BIT(1),
	FLAG_DROP_PREFIXES_2 = BIT(2),
	FLAG_DROP_PREFIXES_4 = BIT(3),
};

enum test_log_flag {
	FLAG_NO_SEND = BIT(0),
};

struct test_log_event {
	enum test_log_event_type type;
	const char *str;
	enum test_log_event_flag flags;
};

struct test_log {
	const struct test_log_event *prefixes;
	const char *global_log_prefix;
	const char *base_send_prefix;
	const char *base_str_prefix;
	const char *result;
	const char *result_str_out;
	enum test_log_flag flags;
};

static char *test_output = NULL;

static void ATTR_FORMAT(2, 0)
info_handler(const struct failure_context *ctx,
	     const char *format, va_list args)
{
	size_t prefix_len;

	i_assert(ctx->type == LOG_TYPE_INFO);

	i_free(test_output);
	T_BEGIN {
		string_t *str = failure_handler.v->format(ctx, &prefix_len,
							  format, args);
		test_output = i_strdup(str_c(str));
	} T_END;
}

static void ATTR_FORMAT(2, 0)
error_handler(const struct failure_context *ctx,
	     const char *format, va_list args)
{
	size_t prefix_len;

	i_assert(ctx->type == LOG_TYPE_WARNING ||
		 ctx->type == LOG_TYPE_ERROR);

	i_free(test_output);
	T_BEGIN {
		string_t *str = failure_handler.v->format(ctx, &prefix_len,
							  format, args);
		test_output = i_strdup(str_c(str));
	} T_END;
}

static const char *
test_event_log_prefix_cb(char *prefix)
{
	return t_strdup_printf("callback(%s)", prefix);
}

<<<<<<< HEAD
static void test_event_log_prefix(void)
=======
static const char *
test_event_log_message_cb(char *prefix,
			  enum log_type log_type ATTR_UNUSED,
			  const char *message)
{
	return t_strdup_printf("[%s%s]", prefix, message);
}

static void test_event_log_message(void)
>>>>>>> 387f6b0b
{
	struct test_log tests[] = {
		{
			.prefixes = (const struct test_log_event []) {
				{ .type = TYPE_END }
			},
			.global_log_prefix = "global1.",
			.result = "global1.Info: TEXT",
		},
		{
			.prefixes = (const struct test_log_event []) {
				{ TYPE_PREFIX_REPLACE, "replaced1,", 0 },
				{ .type = TYPE_END }
			},
			.result = "replaced1,Info: TEXT",
		},
		{
			.prefixes = (const struct test_log_event []) {
				{ TYPE_PREFIX_REPLACE, "replaced1,", 0 },
				{ TYPE_PREFIX_REPLACE, "replaced2.", 0 },
				{ .type = TYPE_END }
			},
			.result = "replaced2.Info: TEXT",
		},
		{
			.prefixes = (const struct test_log_event []) {
				{ TYPE_PREFIX_REPLACE, "replaced1,", 0 },
				{ TYPE_PREFIX_APPEND, "appended2.", 0 },
				{ .type = TYPE_END }
			},
			.result = "replaced1,Info: appended2.TEXT",
		},
		{
			.prefixes = (const struct test_log_event []) {
				{ TYPE_PREFIX_APPEND, "appended1,", 0 },
				{ TYPE_PREFIX_REPLACE, "replaced1,", 0 },
				{ .type = TYPE_END }
			},
			.result = "replaced1,Info: TEXT",
		},
		{
			.prefixes = (const struct test_log_event []) {
				{ TYPE_PREFIX_APPEND, "appended1,", 0 },
				{ .type = TYPE_END }
			},
			.global_log_prefix = "global2.",
			.result = "global2.Info: appended1,TEXT",
		},
		{
			.prefixes = (const struct test_log_event []) {
				{ TYPE_PREFIX_APPEND, "appended1,", 0 },
				{ TYPE_PREFIX_APPEND, "appended2.", 0 },
				{ .type = TYPE_END }
			},
			.global_log_prefix = "global3.",
			.result = "global3.Info: appended1,appended2.TEXT",
		},
		{
			.prefixes = (const struct test_log_event []) {
				{ TYPE_PREFIX_APPEND, "appended1,", 0 },
				{ TYPE_PREFIX_APPEND, "appended2.", 0 },
				{ TYPE_PREFIX_APPEND, "appended3.", 0 },
				{ .type = TYPE_END }
			},
			.global_log_prefix = "global3.",
			.result = "global3.Info: "
				  "appended1,appended2.appended3.TEXT",
		},
		{
			.prefixes = (const struct test_log_event []) {
				{ TYPE_PREFIX_APPEND, "appended1,", 0 },
				{ TYPE_PREFIX_REPLACE, "replaced2.", 0 },
				{ TYPE_PREFIX_APPEND, "appended3#", 0 },
				{ .type = TYPE_END }
			},
			.result = "replaced2.Info: appended3#TEXT",
		},
		{
			.prefixes = (const struct test_log_event []) {
				{ TYPE_PREFIX_APPEND, "appended1,", 0 },
				{ TYPE_PREFIX_REPLACE, "replaced2.", 0 },
				{ TYPE_PREFIX_APPEND, "appended3#", 0 },
				{ TYPE_PREFIX_REPLACE, "replaced4;", 0 },
				{ .type = TYPE_END }
			},
			.result = "replaced4;Info: TEXT",
		},
		{
			.prefixes = (const struct test_log_event []) {
				{ TYPE_PREFIX_APPEND, "appended1,", 0 },
				{ TYPE_PREFIX_REPLACE, "replaced2.", 0 },
				{ TYPE_PREFIX_APPEND, "appended3#", 0 },
				{ TYPE_PREFIX_REPLACE, "replaced4;", 0 },
				{ TYPE_PREFIX_APPEND, "appended5-", 0 },
				{ .type = TYPE_END }
			},
			.result = "replaced4;Info: appended5-TEXT",
		},
		{
			.prefixes = (const struct test_log_event []) {
				{ TYPE_PREFIX_APPEND_CB, "appended1-", 0 },
				{ .type = TYPE_END }
			},
			.global_log_prefix = "global3.",
			.result = "global3.Info: callback(appended1-)TEXT",
		},
		{
			.prefixes = (const struct test_log_event []) {
				{ TYPE_PREFIX_APPEND, "appended1,", 0 },
				{ TYPE_PREFIX_REPLACE, "replaced1.", 0 },
				{ TYPE_PREFIX_REPLACE_CB, "replaced2-", 0 },
				{ .type = TYPE_END }
			},
			.result = "callback(replaced2-)Info: TEXT",
		},
		{
			.prefixes = (const struct test_log_event []) {
				{ TYPE_PREFIX_REPLACE_CB, "replaced1.", 0 },
				{ TYPE_PREFIX_APPEND, "appended1,", 0 },
				{ .type = TYPE_END }
			},
			.result = "callback(replaced1.)Info: appended1,TEXT",
		},
		{
			.prefixes = (const struct test_log_event []) {
				{ TYPE_PREFIX_REPLACE_CB, "replaced1.", 0 },
				{ TYPE_PREFIX_REPLACE, "replaced2-", 0 },
				{ .type = TYPE_END }
			},
			.result = "replaced2-Info: TEXT",
		},
		/* Tests involving event_set_log_message_callback() */
		{
			.prefixes = (const struct test_log_event []) {
				{ TYPE_MESSAGE_AMEND, "amended1-" , 0},
				{ .type = TYPE_END }
			},
			.global_log_prefix = "global4.",
			.result = "global4.Info: [amended1-TEXT]",
		},
		{
			.prefixes = (const struct test_log_event []) {
				{ TYPE_MESSAGE_AMEND, "amended1-", 0 },
				{ TYPE_MESSAGE_AMEND, "amended2-", 0 },
				{ .type = TYPE_END }
			},
			.global_log_prefix = "global4.",
			.result = "global4.Info: [amended1-[amended2-TEXT]]",
		},
		{
			.prefixes = (const struct test_log_event []) {
				{ TYPE_MESSAGE_AMEND, "amended1-", 0 },
				{ TYPE_PREFIX_APPEND, "appended1-", 0 },
				{ .type = TYPE_END }
			},
			.global_log_prefix = "global4.",
			.result = "global4.Info: [amended1-appended1-TEXT]",
		},
		{
			.prefixes = (const struct test_log_event []) {
				{ TYPE_PREFIX_APPEND, "appended1-", 0 },
				{ TYPE_MESSAGE_AMEND, "amended1-", 0 },
				{ .type = TYPE_END }
			},
			.global_log_prefix = "global4.",
			.result = "global4.Info: appended1-[amended1-TEXT]",
		},
		{
			.prefixes = (const struct test_log_event []) {
				{ TYPE_PREFIX_APPEND, "appended1-", 0 },
				{ TYPE_MESSAGE_AMEND, "amended1-", 0 },
				{ TYPE_PREFIX_APPEND, "appended2-", 0 },
				{ .type = TYPE_END }
			},
			.global_log_prefix = "global4.",
			.result = "global4.Info: "
				"appended1-[amended1-appended2-TEXT]",
		},
		{
			.prefixes = (const struct test_log_event []) {
				{ TYPE_MESSAGE_AMEND, "amended1-", 0 },
				{ TYPE_PREFIX_APPEND, "appended1-", 0 },
				{ TYPE_MESSAGE_AMEND, "amended2-", 0 },
				{ TYPE_PREFIX_APPEND, "appended2-", 0 },
				{ .type = TYPE_END }
			},
			.global_log_prefix = "global4.",
			.result = "global4.Info: [amended1-appended1-"
				"[amended2-appended2-TEXT]]",
		},
		{
			.prefixes = (const struct test_log_event []) {
				{ TYPE_PREFIX_REPLACE, "replaced1,", 0 },
				{ TYPE_MESSAGE_AMEND, "amended1-", 0 },
				{ .type = TYPE_END }
			},
			.result = "replaced1,Info: [amended1-TEXT]",
		},
		{
			.prefixes = (const struct test_log_event []) {
				{ TYPE_PREFIX_REPLACE, "replaced1,", 0 },
				{ TYPE_MESSAGE_AMEND, "amended1-", 0 },
				{ TYPE_PREFIX_REPLACE, "replaced2,", 0 },
				{ TYPE_MESSAGE_AMEND, "amended2-", 0 },
				{ .type = TYPE_END }
			},
			.result = "replaced2,Info: [amended2-TEXT]",
		},
		/* Tests with params->base_str_out != NULL */
		{
			.prefixes = (const struct test_log_event []) {
				{ .type = TYPE_END }
			},
			.global_log_prefix = "global1.",
			.result = "global1.Info: TEXT",
			.result_str_out = "TEXT",
		},
		{
			.prefixes = (const struct test_log_event []) {
				{ TYPE_PREFIX_REPLACE, "replaced1,", 0 },
				{ .type = TYPE_END }
			},
			.result = "replaced1,Info: TEXT",
			.result_str_out = "TEXT",
		},
		{
			.prefixes = (const struct test_log_event []) {
				{ TYPE_PREFIX_REPLACE, "replaced1,",
				  FLAG_BASE_EVENT },
				{ .type = TYPE_END }
			},
			.result = "replaced1,Info: TEXT",
			.result_str_out = "TEXT",
		},
		{
			.prefixes = (const struct test_log_event []) {
				{ TYPE_PREFIX_REPLACE, "replaced1,", 0 },
				{ TYPE_PREFIX_REPLACE, "replaced2.", 0 },
				{ .type = TYPE_END }
			},
			.result = "replaced2.Info: TEXT",
			.result_str_out = "TEXT",
		},
		{
			.prefixes = (const struct test_log_event []) {
				{ TYPE_PREFIX_REPLACE, "replaced1,",
				  FLAG_BASE_EVENT },
				{ TYPE_PREFIX_REPLACE, "replaced2.", 0 },
				{ .type = TYPE_END }
			},
			.result = "replaced2.Info: TEXT",
			.result_str_out = "TEXT",
		},
		{
			.prefixes = (const struct test_log_event []) {
				{ TYPE_PREFIX_REPLACE, "replaced1,", 0 },
				{ TYPE_PREFIX_REPLACE, "replaced2.",
				  FLAG_BASE_EVENT },
				{ .type = TYPE_END }
			},
			.result = "replaced2.Info: TEXT",
			.result_str_out = "TEXT",
		},
		{
			.prefixes = (const struct test_log_event []) {
				{ TYPE_PREFIX_REPLACE, "replaced1,", 0 },
				{ TYPE_PREFIX_APPEND, "appended2.", 0 },
				{ .type = TYPE_END }
			},
			.result = "replaced1,Info: appended2.TEXT",
			.result_str_out = "appended2.TEXT",
		},
		{
			.prefixes = (const struct test_log_event []) {
				{ TYPE_PREFIX_REPLACE, "replaced1,",
				  FLAG_BASE_EVENT },
				{ TYPE_PREFIX_APPEND, "appended2.", 0 },
				{ .type = TYPE_END }
			},
			.result = "replaced1,Info: appended2.TEXT",
			.result_str_out = "appended2.TEXT",
		},
		{
			.prefixes = (const struct test_log_event []) {
				{ TYPE_PREFIX_REPLACE, "replaced1,", 0 },
				{ TYPE_PREFIX_APPEND, "appended2.",
				  FLAG_BASE_EVENT },
				{ .type = TYPE_END }
			},
			.result = "replaced1,Info: appended2.TEXT",
			.result_str_out = "TEXT",
		},
		{
			.prefixes = (const struct test_log_event []) {
				{ TYPE_PREFIX_APPEND, "appended1,", 0 },
				{ TYPE_PREFIX_REPLACE, "replaced1,", 0 },
				{ .type = TYPE_END }
			},
			.result = "replaced1,Info: TEXT",
			.result_str_out = "TEXT",
		},
		{
			.prefixes = (const struct test_log_event []) {
				{ TYPE_PREFIX_APPEND, "appended1,",
				  FLAG_BASE_EVENT },
				{ TYPE_PREFIX_REPLACE, "replaced1,", 0 },
				{ .type = TYPE_END }
			},
			.result = "replaced1,Info: TEXT",
			.result_str_out = "TEXT",
		},
		{
			.prefixes = (const struct test_log_event []) {
				{ TYPE_PREFIX_APPEND, "appended1,", 0 },
				{ TYPE_PREFIX_REPLACE, "replaced1,",
				  FLAG_BASE_EVENT },
				{ .type = TYPE_END }
			},
			.result = "replaced1,Info: TEXT",
			.result_str_out = "TEXT",
		},
		{
			.prefixes = (const struct test_log_event []) {
				{ TYPE_PREFIX_APPEND, "appended1,", 0 },
				{ .type = TYPE_END }
			},
			.global_log_prefix = "global2.",
			.result = "global2.Info: appended1,TEXT",
			.result_str_out = "appended1,TEXT",
		},
		{
			.prefixes = (const struct test_log_event []) {
				{ TYPE_PREFIX_APPEND, "appended1,",
				  FLAG_BASE_EVENT },
				{ .type = TYPE_END }
			},
			.global_log_prefix = "global2.",
			.result = "global2.Info: appended1,TEXT",
			.result_str_out = "TEXT",
		},
		{
			.prefixes = (const struct test_log_event []) {
				{ TYPE_PREFIX_APPEND, "appended1,", 0 },
				{ TYPE_PREFIX_APPEND, "appended2.", 0 },
				{ .type = TYPE_END }
			},
			.global_log_prefix = "global3.",
			.result = "global3.Info: appended1,appended2.TEXT",
			.result_str_out = "appended1,appended2.TEXT",
		},
		{
			.prefixes = (const struct test_log_event []) {
				{ TYPE_PREFIX_APPEND, "appended1,",
				  FLAG_BASE_EVENT },
				{ TYPE_PREFIX_APPEND, "appended2.", 0 },
				{ .type = TYPE_END }
			},
			.global_log_prefix = "global3.",
			.result = "global3.Info: appended1,appended2.TEXT",
			.result_str_out = "appended2.TEXT",
		},
		{
			.prefixes = (const struct test_log_event []) {
				{ TYPE_PREFIX_APPEND, "appended1,", 0 },
				{ TYPE_PREFIX_APPEND, "appended2.",
				  FLAG_BASE_EVENT },
				{ .type = TYPE_END }
			},
			.global_log_prefix = "global3.",
			.result = "global3.Info: appended1,appended2.TEXT",
			.result_str_out = "TEXT",
		},
		{
			.prefixes = (const struct test_log_event []) {
				{ TYPE_PREFIX_APPEND, "appended1,", 0 },
				{ TYPE_PREFIX_APPEND, "appended2.", 0 },
				{ TYPE_PREFIX_APPEND, "appended3.", 0 },
				{ .type = TYPE_END }
			},
			.global_log_prefix = "global3.",
			.result = "global3.Info: "
				  "appended1,appended2.appended3.TEXT",
			.result_str_out = "appended1,appended2.appended3.TEXT",
		},
		{
			.prefixes = (const struct test_log_event []) {
				{ TYPE_PREFIX_APPEND, "appended1,",
				  FLAG_BASE_EVENT },
				{ TYPE_PREFIX_APPEND, "appended2.", 0 },
				{ TYPE_PREFIX_APPEND, "appended3.", 0 },
				{ .type = TYPE_END }
			},
			.global_log_prefix = "global3.",
			.result = "global3.Info: "
				  "appended1,appended2.appended3.TEXT",
			.result_str_out = "appended2.appended3.TEXT",
		},
		{
			.prefixes = (const struct test_log_event []) {
				{ TYPE_PREFIX_APPEND, "appended1,", 0 },
				{ TYPE_PREFIX_APPEND, "appended2.",
				  FLAG_BASE_EVENT },
				{ TYPE_PREFIX_APPEND, "appended3.", 0 },
				{ .type = TYPE_END }
			},
			.global_log_prefix = "global3.",
			.result = "global3.Info: "
				  "appended1,appended2.appended3.TEXT",
			.result_str_out = "appended3.TEXT",
		},
		{
			.prefixes = (const struct test_log_event []) {
				{ TYPE_PREFIX_APPEND, "appended1,", 0 },
				{ TYPE_PREFIX_APPEND, "appended2.", 0 },
				{ TYPE_PREFIX_APPEND, "appended3.",
				  FLAG_BASE_EVENT },
				{ .type = TYPE_END }
			},
			.global_log_prefix = "global3.",
			.result = "global3.Info: "
				  "appended1,appended2.appended3.TEXT",
			.result_str_out = "TEXT",
		},
		{
			.prefixes = (const struct test_log_event []) {
				{ TYPE_PREFIX_APPEND, "appended1,", 0 },
				{ TYPE_PREFIX_REPLACE, "replaced2.", 0 },
				{ TYPE_PREFIX_APPEND, "appended3#", 0 },
				{ .type = TYPE_END }
			},
			.result = "replaced2.Info: appended3#TEXT",
			.result_str_out = "appended3#TEXT",
		},
		{
			.prefixes = (const struct test_log_event []) {
				{ TYPE_PREFIX_APPEND, "appended1,",
				  FLAG_BASE_EVENT },
				{ TYPE_PREFIX_REPLACE, "replaced2.", 0 },
				{ TYPE_PREFIX_APPEND, "appended3#", 0 },
				{ .type = TYPE_END }
			},
			.result = "replaced2.Info: appended3#TEXT",
			.result_str_out = "appended3#TEXT",
		},
		{
			.prefixes = (const struct test_log_event []) {
				{ TYPE_PREFIX_APPEND, "appended1,", 0 },
				{ TYPE_PREFIX_REPLACE, "replaced2.",
				  FLAG_BASE_EVENT },
				{ TYPE_PREFIX_APPEND, "appended3#", 0 },
				{ .type = TYPE_END }
			},
			.result = "replaced2.Info: appended3#TEXT",
			.result_str_out = "appended3#TEXT",
		},
		{
			.prefixes = (const struct test_log_event []) {
				{ TYPE_PREFIX_APPEND, "appended1,", 0 },
				{ TYPE_PREFIX_REPLACE, "replaced2.", 0 },
				{ TYPE_PREFIX_APPEND, "appended3#",
				  FLAG_BASE_EVENT },
				{ .type = TYPE_END }
			},
			.result = "replaced2.Info: appended3#TEXT",
			.result_str_out = "TEXT",
		},
		{
			.prefixes = (const struct test_log_event []) {
				{ TYPE_PREFIX_APPEND, "appended1,", 0 },
				{ TYPE_PREFIX_REPLACE, "replaced2.", 0 },
				{ TYPE_PREFIX_APPEND, "appended3#", 0 },
				{ TYPE_PREFIX_REPLACE, "replaced4;", 0 },
				{ .type = TYPE_END }
			},
			.result = "replaced4;Info: TEXT",
			.result_str_out = "TEXT",
		},
		{
			.prefixes = (const struct test_log_event []) {
				{ TYPE_PREFIX_APPEND, "appended1,",
				  FLAG_BASE_EVENT },
				{ TYPE_PREFIX_REPLACE, "replaced2.", 0 },
				{ TYPE_PREFIX_APPEND, "appended3#", 0 },
				{ TYPE_PREFIX_REPLACE, "replaced4;", 0 },
				{ .type = TYPE_END }
			},
			.result = "replaced4;Info: TEXT",
			.result_str_out = "TEXT",
		},
		{
			.prefixes = (const struct test_log_event []) {
				{ TYPE_PREFIX_APPEND, "appended1,", 0 },
				{ TYPE_PREFIX_REPLACE, "replaced2.",
				  FLAG_BASE_EVENT },
				{ TYPE_PREFIX_APPEND, "appended3#", 0 },
				{ TYPE_PREFIX_REPLACE, "replaced4;", 0 },
				{ .type = TYPE_END }
			},
			.result = "replaced4;Info: TEXT",
			.result_str_out = "TEXT",
		},
		{
			.prefixes = (const struct test_log_event []) {
				{ TYPE_PREFIX_APPEND, "appended1,", 0 },
				{ TYPE_PREFIX_REPLACE, "replaced2.", 0 },
				{ TYPE_PREFIX_APPEND, "appended3#",
				  FLAG_BASE_EVENT },
				{ TYPE_PREFIX_REPLACE, "replaced4;", 0 },
				{ .type = TYPE_END }
			},
			.result = "replaced4;Info: TEXT",
			.result_str_out = "TEXT",
		},
		{
			.prefixes = (const struct test_log_event []) {
				{ TYPE_PREFIX_APPEND, "appended1,", 0 },
				{ TYPE_PREFIX_REPLACE, "replaced2.", 0 },
				{ TYPE_PREFIX_APPEND, "appended3#", 0 },
				{ TYPE_PREFIX_REPLACE, "replaced4;",
				  FLAG_BASE_EVENT },
				{ .type = TYPE_END }
			},
			.result = "replaced4;Info: TEXT",
			.result_str_out = "TEXT",
		},
		{
			.prefixes = (const struct test_log_event []) {
				{ TYPE_PREFIX_APPEND, "appended1,", 0 },
				{ TYPE_PREFIX_REPLACE, "replaced2.", 0 },
				{ TYPE_PREFIX_APPEND, "appended3#", 0 },
				{ TYPE_PREFIX_REPLACE, "replaced4;", 0 },
				{ TYPE_PREFIX_APPEND, "appended5-", 0 },
				{ .type = TYPE_END }
			},
			.result = "replaced4;Info: appended5-TEXT",
			.result_str_out = "appended5-TEXT",
		},
		{
			.prefixes = (const struct test_log_event []) {
				{ TYPE_PREFIX_APPEND, "appended1,",
				  FLAG_BASE_EVENT },
				{ TYPE_PREFIX_REPLACE, "replaced2.", 0 },
				{ TYPE_PREFIX_APPEND, "appended3#", 0 },
				{ TYPE_PREFIX_REPLACE, "replaced4;", 0 },
				{ TYPE_PREFIX_APPEND, "appended5-", 0 },
				{ .type = TYPE_END }
			},
			.result = "replaced4;Info: appended5-TEXT",
			.result_str_out = "appended5-TEXT",
		},
		{
			.prefixes = (const struct test_log_event []) {
				{ TYPE_PREFIX_APPEND, "appended1,", 0 },
				{ TYPE_PREFIX_REPLACE, "replaced2.",
				  FLAG_BASE_EVENT },
				{ TYPE_PREFIX_APPEND, "appended3#", 0 },
				{ TYPE_PREFIX_REPLACE, "replaced4;", 0 },
				{ TYPE_PREFIX_APPEND, "appended5-", 0 },
				{ .type = TYPE_END }
			},
			.result = "replaced4;Info: appended5-TEXT",
			.result_str_out = "appended5-TEXT",
		},
		{
			.prefixes = (const struct test_log_event []) {
				{ TYPE_PREFIX_APPEND, "appended1,", 0 },
				{ TYPE_PREFIX_REPLACE, "replaced2.", 0 },
				{ TYPE_PREFIX_APPEND, "appended3#",
				  FLAG_BASE_EVENT },
				{ TYPE_PREFIX_REPLACE, "replaced4;", 0 },
				{ TYPE_PREFIX_APPEND, "appended5-", 0 },
				{ .type = TYPE_END }
			},
			.result = "replaced4;Info: appended5-TEXT",
			.result_str_out = "appended5-TEXT",
		},
		{
			.prefixes = (const struct test_log_event []) {
				{ TYPE_PREFIX_APPEND, "appended1,", 0 },
				{ TYPE_PREFIX_REPLACE, "replaced2.", 0 },
				{ TYPE_PREFIX_APPEND, "appended3#", 0 },
				{ TYPE_PREFIX_REPLACE, "replaced4;",
				  FLAG_BASE_EVENT },
				{ TYPE_PREFIX_APPEND, "appended5-", 0 },
				{ .type = TYPE_END }
			},
			.result = "replaced4;Info: appended5-TEXT",
			.result_str_out = "appended5-TEXT",
		},
		{
			.prefixes = (const struct test_log_event []) {
				{ TYPE_PREFIX_APPEND, "appended1,", 0 },
				{ TYPE_PREFIX_REPLACE, "replaced2.", 0 },
				{ TYPE_PREFIX_APPEND, "appended3#", 0 },
				{ TYPE_PREFIX_REPLACE, "replaced4;", 0 },
				{ TYPE_PREFIX_APPEND, "appended5-",
				  FLAG_BASE_EVENT },
				{ .type = TYPE_END }
			},
			.result = "replaced4;Info: appended5-TEXT",
			.result_str_out = "TEXT",
		},
		{
			.prefixes = (const struct test_log_event []) {
				{ TYPE_PREFIX_APPEND_CB, "appended1-", 0 },
				{ .type = TYPE_END }
			},
			.global_log_prefix = "global3.",
			.result = "global3.Info: callback(appended1-)TEXT",
			.result_str_out = "callback(appended1-)TEXT",
		},
		{
			.prefixes = (const struct test_log_event []) {
				{ TYPE_PREFIX_APPEND_CB, "appended1-",
				  FLAG_BASE_EVENT },
				{ .type = TYPE_END }
			},
			.global_log_prefix = "global3.",
			.result = "global3.Info: callback(appended1-)TEXT",
			.result_str_out = "TEXT",
		},
		{
			.prefixes = (const struct test_log_event []) {
				{ TYPE_PREFIX_APPEND, "appended1,", 0 },
				{ TYPE_PREFIX_REPLACE, "replaced1.", 0 },
				{ TYPE_PREFIX_REPLACE_CB, "replaced2-", 0 },
				{ .type = TYPE_END }
			},
			.result = "callback(replaced2-)Info: TEXT",
			.result_str_out = "TEXT",
		},
		{
			.prefixes = (const struct test_log_event []) {
				{ TYPE_PREFIX_APPEND, "appended1,",
				  FLAG_BASE_EVENT },
				{ TYPE_PREFIX_REPLACE, "replaced1.", 0 },
				{ TYPE_PREFIX_REPLACE_CB, "replaced2-", 0 },
				{ .type = TYPE_END }
			},
			.result = "callback(replaced2-)Info: TEXT",
			.result_str_out = "TEXT",
		},
		{
			.prefixes = (const struct test_log_event []) {
				{ TYPE_PREFIX_APPEND, "appended1,", 0 },
				{ TYPE_PREFIX_REPLACE, "replaced1.",
				  FLAG_BASE_EVENT },
				{ TYPE_PREFIX_REPLACE_CB, "replaced2-", 0 },
				{ .type = TYPE_END }
			},
			.result = "callback(replaced2-)Info: TEXT",
			.result_str_out = "TEXT",
		},
		{
			.prefixes = (const struct test_log_event []) {
				{ TYPE_PREFIX_APPEND, "appended1,", 0 },
				{ TYPE_PREFIX_REPLACE, "replaced1.", 0 },
				{ TYPE_PREFIX_REPLACE_CB, "replaced2-",
				  FLAG_BASE_EVENT },
				{ .type = TYPE_END }
			},
			.result = "callback(replaced2-)Info: TEXT",
			.result_str_out = "TEXT",
		},
		{
			.prefixes = (const struct test_log_event []) {
				{ TYPE_PREFIX_REPLACE_CB, "replaced1.", 0 },
				{ TYPE_PREFIX_APPEND, "appended1,", 0 },
				{ .type = TYPE_END }
			},
			.result = "callback(replaced1.)Info: appended1,TEXT",
			.result_str_out = "appended1,TEXT",
		},
		{
			.prefixes = (const struct test_log_event []) {
				{ TYPE_PREFIX_REPLACE_CB, "replaced1.",
				  FLAG_BASE_EVENT },
				{ TYPE_PREFIX_APPEND, "appended1,", 0 },
				{ .type = TYPE_END }
			},
			.result = "callback(replaced1.)Info: appended1,TEXT",
			.result_str_out = "appended1,TEXT",
		},
		{
			.prefixes = (const struct test_log_event []) {
				{ TYPE_PREFIX_REPLACE_CB, "replaced1.", 0 },
				{ TYPE_PREFIX_APPEND, "appended1,",
				  FLAG_BASE_EVENT },
				{ .type = TYPE_END }
			},
			.result = "callback(replaced1.)Info: appended1,TEXT",
			.result_str_out = "TEXT",
		},
		{
			.prefixes = (const struct test_log_event []) {
				{ TYPE_PREFIX_REPLACE_CB, "replaced1.", 0 },
				{ TYPE_PREFIX_REPLACE, "replaced2-", 0 },
				{ .type = TYPE_END }
			},
			.result = "replaced2-Info: TEXT",
			.result_str_out = "TEXT",
		},
		{
			.prefixes = (const struct test_log_event []) {
				{ TYPE_PREFIX_REPLACE_CB, "replaced1.",
				  FLAG_BASE_EVENT },
				{ TYPE_PREFIX_REPLACE, "replaced2-", 0 },
				{ .type = TYPE_END }
			},
			.result = "replaced2-Info: TEXT",
			.result_str_out = "TEXT",
		},
		{
			.prefixes = (const struct test_log_event []) {
				{ TYPE_PREFIX_REPLACE_CB, "replaced1.", 0 },
				{ TYPE_PREFIX_REPLACE, "replaced2-",
				  FLAG_BASE_EVENT },
				{ .type = TYPE_END }
			},
			.result = "replaced2-Info: TEXT",
			.result_str_out = "TEXT",
		},
		{
			.prefixes = (const struct test_log_event []) {
				{ TYPE_MESSAGE_AMEND, "amended1-" , 0},
				{ .type = TYPE_END }
			},
			.global_log_prefix = "global4.",
			.result = "global4.Info: [amended1-TEXT]",
			.result_str_out = "[amended1-TEXT]",
		},
		{
			.prefixes = (const struct test_log_event []) {
				{ TYPE_MESSAGE_AMEND, "amended1-" ,
				  FLAG_BASE_EVENT},
				{ .type = TYPE_END }
			},
			.global_log_prefix = "global4.",
			.result = "global4.Info: [amended1-TEXT]",
			.result_str_out = "TEXT",
		},
		{
			.prefixes = (const struct test_log_event []) {
				{ TYPE_MESSAGE_AMEND, "amended1-", 0 },
				{ TYPE_MESSAGE_AMEND, "amended2-", 0 },
				{ .type = TYPE_END }
			},
			.global_log_prefix = "global4.",
			.result = "global4.Info: [amended1-[amended2-TEXT]]",
			.result_str_out = "[amended1-[amended2-TEXT]]",
		},
		{
			.prefixes = (const struct test_log_event []) {
				{ TYPE_MESSAGE_AMEND, "amended1-",
				  FLAG_BASE_EVENT },
				{ TYPE_MESSAGE_AMEND, "amended2-", 0 },
				{ .type = TYPE_END }
			},
			.global_log_prefix = "global4.",
			.result = "global4.Info: [amended1-[amended2-TEXT]]",
			.result_str_out = "[amended2-TEXT]",
		},
		{
			.prefixes = (const struct test_log_event []) {
				{ TYPE_MESSAGE_AMEND, "amended1-", 0 },
				{ TYPE_MESSAGE_AMEND, "amended2-",
				  FLAG_BASE_EVENT },
				{ .type = TYPE_END }
			},
			.global_log_prefix = "global4.",
			.result = "global4.Info: [amended1-[amended2-TEXT]]",
			.result_str_out = "TEXT",
		},
		{
			.prefixes = (const struct test_log_event []) {
				{ TYPE_MESSAGE_AMEND, "amended1-", 0 },
				{ TYPE_PREFIX_APPEND, "appended1-", 0 },
				{ .type = TYPE_END }
			},
			.global_log_prefix = "global4.",
			.result = "global4.Info: [amended1-appended1-TEXT]",
			.result_str_out = "[amended1-appended1-TEXT]",
		},
		{
			.prefixes = (const struct test_log_event []) {
				{ TYPE_MESSAGE_AMEND, "amended1-",
				  FLAG_BASE_EVENT },
				{ TYPE_PREFIX_APPEND, "appended1-", 0 },
				{ .type = TYPE_END }
			},
			.global_log_prefix = "global4.",
			.result = "global4.Info: [amended1-appended1-TEXT]",
			.result_str_out = "appended1-TEXT",
		},
		{
			.prefixes = (const struct test_log_event []) {
				{ TYPE_MESSAGE_AMEND, "amended1-", 0 },
				{ TYPE_PREFIX_APPEND, "appended1-",
				  FLAG_BASE_EVENT },
				{ .type = TYPE_END }
			},
			.global_log_prefix = "global4.",
			.result = "global4.Info: [amended1-appended1-TEXT]",
			.result_str_out = "TEXT",
		},
		{
			.prefixes = (const struct test_log_event []) {
				{ TYPE_PREFIX_APPEND, "appended1-", 0 },
				{ TYPE_MESSAGE_AMEND, "amended1-", 0 },
				{ .type = TYPE_END }
			},
			.global_log_prefix = "global4.",
			.result = "global4.Info: appended1-[amended1-TEXT]",
			.result_str_out = "appended1-[amended1-TEXT]",
		},
		{
			.prefixes = (const struct test_log_event []) {
				{ TYPE_PREFIX_APPEND, "appended1-",
				  FLAG_BASE_EVENT },
				{ TYPE_MESSAGE_AMEND, "amended1-", 0 },
				{ .type = TYPE_END }
			},
			.global_log_prefix = "global4.",
			.result = "global4.Info: appended1-[amended1-TEXT]",
			.result_str_out = "[amended1-TEXT]",
		},
		{
			.prefixes = (const struct test_log_event []) {
				{ TYPE_PREFIX_APPEND, "appended1-", 0 },
				{ TYPE_MESSAGE_AMEND, "amended1-",
				  FLAG_BASE_EVENT },
				{ .type = TYPE_END }
			},
			.global_log_prefix = "global4.",
			.result = "global4.Info: appended1-[amended1-TEXT]",
			.result_str_out = "TEXT",
		},
		{
			.prefixes = (const struct test_log_event []) {
				{ TYPE_PREFIX_APPEND, "appended1-", 0 },
				{ TYPE_MESSAGE_AMEND, "amended1-", 0 },
				{ TYPE_PREFIX_APPEND, "appended2-", 0 },
				{ .type = TYPE_END }
			},
			.global_log_prefix = "global4.",
			.result = "global4.Info: "
				"appended1-[amended1-appended2-TEXT]",
			.result_str_out = "appended1-[amended1-appended2-TEXT]",
		},
		{
			.prefixes = (const struct test_log_event []) {
				{ TYPE_PREFIX_APPEND, "appended1-",
				  FLAG_BASE_EVENT },
				{ TYPE_MESSAGE_AMEND, "amended1-", 0 },
				{ TYPE_PREFIX_APPEND, "appended2-", 0 },
				{ .type = TYPE_END }
			},
			.global_log_prefix = "global4.",
			.result = "global4.Info: "
				"appended1-[amended1-appended2-TEXT]",
			.result_str_out = "[amended1-appended2-TEXT]",
		},
		{
			.prefixes = (const struct test_log_event []) {
				{ TYPE_PREFIX_APPEND, "appended1-", 0 },
				{ TYPE_MESSAGE_AMEND, "amended1-",
				  FLAG_BASE_EVENT },
				{ TYPE_PREFIX_APPEND, "appended2-", 0 },
				{ .type = TYPE_END }
			},
			.global_log_prefix = "global4.",
			.result = "global4.Info: "
				"appended1-[amended1-appended2-TEXT]",
			.result_str_out = "appended2-TEXT",
		},
		{
			.prefixes = (const struct test_log_event []) {
				{ TYPE_PREFIX_APPEND, "appended1-", 0 },
				{ TYPE_MESSAGE_AMEND, "amended1-", 0 },
				{ TYPE_PREFIX_APPEND, "appended2-",
				  FLAG_BASE_EVENT },
				{ .type = TYPE_END }
			},
			.global_log_prefix = "global4.",
			.result = "global4.Info: "
				"appended1-[amended1-appended2-TEXT]",
			.result_str_out = "TEXT",
		},
		{
			.prefixes = (const struct test_log_event []) {
				{ TYPE_MESSAGE_AMEND, "amended1-", 0 },
				{ TYPE_PREFIX_APPEND, "appended1-", 0 },
				{ TYPE_MESSAGE_AMEND, "amended2-", 0 },
				{ TYPE_PREFIX_APPEND, "appended2-", 0 },
				{ .type = TYPE_END }
			},
			.global_log_prefix = "global4.",
			.result = "global4.Info: [amended1-appended1-"
				"[amended2-appended2-TEXT]]",
			.result_str_out = "[amended1-appended1-"
				"[amended2-appended2-TEXT]]",
		},
		{
			.prefixes = (const struct test_log_event []) {
				{ TYPE_MESSAGE_AMEND, "amended1-",
				  FLAG_BASE_EVENT },
				{ TYPE_PREFIX_APPEND, "appended1-", 0 },
				{ TYPE_MESSAGE_AMEND, "amended2-", 0 },
				{ TYPE_PREFIX_APPEND, "appended2-", 0 },
				{ .type = TYPE_END }
			},
			.global_log_prefix = "global4.",
			.result = "global4.Info: [amended1-appended1-"
				"[amended2-appended2-TEXT]]",
			.result_str_out = "appended1-[amended2-appended2-TEXT]",
		},
		{
			.prefixes = (const struct test_log_event []) {
				{ TYPE_MESSAGE_AMEND, "amended1-", 0 },
				{ TYPE_PREFIX_APPEND, "appended1-",
				  FLAG_BASE_EVENT },
				{ TYPE_MESSAGE_AMEND, "amended2-", 0 },
				{ TYPE_PREFIX_APPEND, "appended2-", 0 },
				{ .type = TYPE_END }
			},
			.global_log_prefix = "global4.",
			.result = "global4.Info: [amended1-appended1-"
				"[amended2-appended2-TEXT]]",
			.result_str_out = "[amended2-appended2-TEXT]",
		},
		{
			.prefixes = (const struct test_log_event []) {
				{ TYPE_MESSAGE_AMEND, "amended1-", 0 },
				{ TYPE_PREFIX_APPEND, "appended1-", 0 },
				{ TYPE_MESSAGE_AMEND, "amended2-",
				  FLAG_BASE_EVENT },
				{ TYPE_PREFIX_APPEND, "appended2-", 0 },
				{ .type = TYPE_END }
			},
			.global_log_prefix = "global4.",
			.result = "global4.Info: [amended1-appended1-"
				"[amended2-appended2-TEXT]]",
			.result_str_out = "appended2-TEXT",
		},
		{
			.prefixes = (const struct test_log_event []) {
				{ TYPE_MESSAGE_AMEND, "amended1-", 0 },
				{ TYPE_PREFIX_APPEND, "appended1-", 0 },
				{ TYPE_MESSAGE_AMEND, "amended2-", 0 },
				{ TYPE_PREFIX_APPEND, "appended2-",
				  FLAG_BASE_EVENT },
				{ .type = TYPE_END }
			},
			.global_log_prefix = "global4.",
			.result = "global4.Info: [amended1-appended1-"
				"[amended2-appended2-TEXT]]",
			.result_str_out = "TEXT",
		},
		{
			.prefixes = (const struct test_log_event []) {
				{ TYPE_PREFIX_REPLACE, "replaced1,", 0 },
				{ TYPE_MESSAGE_AMEND, "amended1-", 0 },
				{ .type = TYPE_END }
			},
			.result = "replaced1,Info: [amended1-TEXT]",
			.result_str_out = "[amended1-TEXT]",
		},
		{
			.prefixes = (const struct test_log_event []) {
				{ TYPE_PREFIX_REPLACE, "replaced1,",
				  FLAG_BASE_EVENT },
				{ TYPE_MESSAGE_AMEND, "amended1-", 0 },
				{ .type = TYPE_END }
			},
			.result = "replaced1,Info: [amended1-TEXT]",
			.result_str_out = "[amended1-TEXT]",
		},
		{
			.prefixes = (const struct test_log_event []) {
				{ TYPE_PREFIX_REPLACE, "replaced1,", 0 },
				{ TYPE_MESSAGE_AMEND, "amended1-",
				  FLAG_BASE_EVENT },
				{ .type = TYPE_END }
			},
			.result = "replaced1,Info: [amended1-TEXT]",
			.result_str_out = "TEXT",
		},
		{
			.prefixes = (const struct test_log_event []) {
				{ TYPE_PREFIX_REPLACE, "replaced1,", 0 },
				{ TYPE_MESSAGE_AMEND, "amended1-", 0 },
				{ TYPE_PREFIX_REPLACE, "replaced2,", 0 },
				{ TYPE_MESSAGE_AMEND, "amended2-", 0 },
				{ .type = TYPE_END }
			},
			.result = "replaced2,Info: [amended2-TEXT]",
			.result_str_out = "[amended2-TEXT]",
		},
		{
			.prefixes = (const struct test_log_event []) {
				{ TYPE_PREFIX_REPLACE, "replaced1,",
				  FLAG_BASE_EVENT },
				{ TYPE_MESSAGE_AMEND, "amended1-", 0 },
				{ TYPE_PREFIX_REPLACE, "replaced2,", 0 },
				{ TYPE_MESSAGE_AMEND, "amended2-", 0 },
				{ .type = TYPE_END }
			},
			.result = "replaced2,Info: [amended2-TEXT]",
			.result_str_out = "[amended2-TEXT]",
		},
		{
			.prefixes = (const struct test_log_event []) {
				{ TYPE_PREFIX_REPLACE, "replaced1,", 0 },
				{ TYPE_MESSAGE_AMEND, "amended1-",
				  FLAG_BASE_EVENT },
				{ TYPE_PREFIX_REPLACE, "replaced2,", 0 },
				{ TYPE_MESSAGE_AMEND, "amended2-", 0 },
				{ .type = TYPE_END }
			},
			.result = "replaced2,Info: [amended2-TEXT]",
			.result_str_out = "[amended2-TEXT]",
		},
		{
			.prefixes = (const struct test_log_event []) {
				{ TYPE_PREFIX_REPLACE, "replaced1,", 0 },
				{ TYPE_MESSAGE_AMEND, "amended1-", 0 },
				{ TYPE_PREFIX_REPLACE, "replaced2,",
				  FLAG_BASE_EVENT },
				{ TYPE_MESSAGE_AMEND, "amended2-", 0 },
				{ .type = TYPE_END }
			},
			.result = "replaced2,Info: [amended2-TEXT]",
			.result_str_out = "[amended2-TEXT]",
		},
		{
			.prefixes = (const struct test_log_event []) {
				{ TYPE_PREFIX_REPLACE, "replaced1,", 0 },
				{ TYPE_MESSAGE_AMEND, "amended1-", 0 },
				{ TYPE_PREFIX_REPLACE, "replaced2,", 0 },
				{ TYPE_MESSAGE_AMEND, "amended2-",
				  FLAG_BASE_EVENT },
				{ .type = TYPE_END }
			},
			.result = "replaced2,Info: [amended2-TEXT]",
			.result_str_out = "TEXT",
		},
		/* Tests involving params->no_send */
		{
			.prefixes = (const struct test_log_event []) {
				{ TYPE_PREFIX_APPEND, "appended1,", 0 },
				{ TYPE_PREFIX_APPEND, "appended2.",
				  FLAG_BASE_EVENT },
				{ TYPE_PREFIX_APPEND, "appended3.", 0 },
				{ .type = TYPE_END }
			},
			.global_log_prefix = "global3.",
			.result = NULL,
			.result_str_out = "appended3.TEXT",
			.flags = FLAG_NO_SEND,
		},
		{
			.prefixes = (const struct test_log_event []) {
				{ TYPE_MESSAGE_AMEND, "amended1-", 0 },
				{ TYPE_PREFIX_APPEND, "appended1-",
				  FLAG_BASE_EVENT },
				{ TYPE_MESSAGE_AMEND, "amended2-", 0 },
				{ TYPE_PREFIX_APPEND, "appended2-", 0 },
				{ .type = TYPE_END }
			},
			.global_log_prefix = "global4.",
			.result = NULL,
			.result_str_out = "[amended2-appended2-TEXT]",
			.flags = FLAG_NO_SEND,
		},
		/* Tests with params->base_*_prefix assigned */
		{
			.prefixes = (const struct test_log_event []) {
				{ .type = TYPE_END }
			},
			.global_log_prefix = "global1.",
			.base_send_prefix = "PREFIX: ",
			.base_str_prefix = "STR_PREFIX: ",
			.result = "global1.Info: PREFIX: TEXT",
			.result_str_out = "STR_PREFIX: TEXT",
		},
		{
			.prefixes = (const struct test_log_event []) {
				{ TYPE_PREFIX_REPLACE, "replaced1,", 0 },
				{ .type = TYPE_END }
			},
			.base_send_prefix = "PREFIX: ",
			.base_str_prefix = "STR_PREFIX: ",

			.result = "replaced1,Info: TEXT",
			.result_str_out = "TEXT",
		},
		{
			.prefixes = (const struct test_log_event []) {
				{ TYPE_PREFIX_REPLACE, "replaced1,",
				  FLAG_BASE_EVENT },
				{ .type = TYPE_END }
			},
			.base_send_prefix = "PREFIX: ",
			.base_str_prefix = "STR_PREFIX: ",
			.result = "replaced1,Info: PREFIX: TEXT",
			.result_str_out = "STR_PREFIX: TEXT",
		},
		{
			.prefixes = (const struct test_log_event []) {
				{ TYPE_PREFIX_REPLACE, "replaced1,", 0 },
				{ TYPE_PREFIX_REPLACE, "replaced2.", 0 },
				{ .type = TYPE_END }
			},
			.base_send_prefix = "PREFIX: ",
			.base_str_prefix = "STR_PREFIX: ",
			.result = "replaced2.Info: TEXT",
			.result_str_out = "TEXT",
		},
		{
			.prefixes = (const struct test_log_event []) {
				{ TYPE_PREFIX_REPLACE, "replaced1,",
				  FLAG_BASE_EVENT },
				{ TYPE_PREFIX_REPLACE, "replaced2.", 0 },
				{ .type = TYPE_END }
			},
			.base_send_prefix = "PREFIX: ",
			.base_str_prefix = "STR_PREFIX: ",
			.result = "replaced2.Info: TEXT",
			.result_str_out = "TEXT",
		},
		{
			.prefixes = (const struct test_log_event []) {
				{ TYPE_PREFIX_REPLACE, "replaced1,", 0 },
				{ TYPE_PREFIX_REPLACE, "replaced2.",
				  FLAG_BASE_EVENT },
				{ .type = TYPE_END }
			},
			.base_send_prefix = "PREFIX: ",
			.base_str_prefix = "STR_PREFIX: ",
			.result = "replaced2.Info: PREFIX: TEXT",
			.result_str_out = "STR_PREFIX: TEXT",
		},
		{
			.prefixes = (const struct test_log_event []) {
				{ TYPE_PREFIX_REPLACE, "replaced1,", 0 },
				{ TYPE_PREFIX_APPEND, "appended2.", 0 },
				{ .type = TYPE_END }
			},
			.base_send_prefix = "PREFIX: ",
			.base_str_prefix = "STR_PREFIX: ",
			.result = "replaced1,Info: appended2.TEXT",
			.result_str_out = "appended2.TEXT",
		},
		{
			.prefixes = (const struct test_log_event []) {
				{ TYPE_PREFIX_REPLACE, "replaced1,",
				  FLAG_BASE_EVENT },
				{ TYPE_PREFIX_APPEND, "appended2.", 0 },
				{ .type = TYPE_END }
			},
			.base_send_prefix = "PREFIX: ",
			.base_str_prefix = "STR_PREFIX: ",
			.result = "replaced1,Info: PREFIX: appended2.TEXT",
			.result_str_out = "STR_PREFIX: appended2.TEXT",
		},
		{
			.prefixes = (const struct test_log_event []) {
				{ TYPE_PREFIX_REPLACE, "replaced1,", 0 },
				{ TYPE_PREFIX_APPEND, "appended2.",
				  FLAG_BASE_EVENT },
				{ .type = TYPE_END }
			},
			.base_send_prefix = "PREFIX: ",
			.base_str_prefix = "STR_PREFIX: ",
			.result = "replaced1,Info: appended2.PREFIX: TEXT",
			.result_str_out = "STR_PREFIX: TEXT",
		},
		{
			.prefixes = (const struct test_log_event []) {
				{ TYPE_PREFIX_APPEND, "appended1,", 0 },
				{ TYPE_PREFIX_REPLACE, "replaced1,", 0 },
				{ .type = TYPE_END }
			},
			.base_send_prefix = "PREFIX: ",
			.base_str_prefix = "STR_PREFIX: ",
			.result = "replaced1,Info: TEXT",
			.result_str_out = "TEXT",
		},
		{
			.prefixes = (const struct test_log_event []) {
				{ TYPE_PREFIX_APPEND, "appended1,",
				  FLAG_BASE_EVENT },
				{ TYPE_PREFIX_REPLACE, "replaced1,", 0 },
				{ .type = TYPE_END }
			},
			.base_send_prefix = "PREFIX: ",
			.base_str_prefix = "STR_PREFIX: ",
			.result = "replaced1,Info: TEXT",
			.result_str_out = "TEXT",
		},
		{
			.prefixes = (const struct test_log_event []) {
				{ TYPE_PREFIX_APPEND, "appended1,", 0 },
				{ TYPE_PREFIX_REPLACE, "replaced1,",
				  FLAG_BASE_EVENT },
				{ .type = TYPE_END }
			},
			.base_send_prefix = "PREFIX: ",
			.base_str_prefix = "STR_PREFIX: ",
			.result = "replaced1,Info: PREFIX: TEXT",
			.result_str_out = "STR_PREFIX: TEXT",
		},
		{
			.prefixes = (const struct test_log_event []) {
				{ TYPE_PREFIX_APPEND, "appended1,", 0 },
				{ .type = TYPE_END }
			},
			.global_log_prefix = "global2.",
			.base_send_prefix = "PREFIX: ",
			.base_str_prefix = "STR_PREFIX: ",
			.result = "global2.Info: PREFIX: appended1,TEXT",
			.result_str_out = "STR_PREFIX: appended1,TEXT",
		},
		{
			.prefixes = (const struct test_log_event []) {
				{ TYPE_PREFIX_APPEND, "appended1,",
				  FLAG_BASE_EVENT },
				{ .type = TYPE_END }
			},
			.global_log_prefix = "global2.",
			.base_send_prefix = "PREFIX: ",
			.base_str_prefix = "STR_PREFIX: ",
			.result = "global2.Info: appended1,PREFIX: TEXT",
			.result_str_out = "STR_PREFIX: TEXT",
		},
		{
			.prefixes = (const struct test_log_event []) {
				{ TYPE_PREFIX_APPEND, "appended1,", 0 },
				{ TYPE_PREFIX_APPEND, "appended2.", 0 },
				{ .type = TYPE_END }
			},
			.global_log_prefix = "global3.",
			.base_send_prefix = "PREFIX: ",
			.base_str_prefix = "STR_PREFIX: ",
			.result = "global3.Info: PREFIX: "
				"appended1,appended2.TEXT",
			.result_str_out = "STR_PREFIX: "
				"appended1,appended2.TEXT",
		},
		{
			.prefixes = (const struct test_log_event []) {
				{ TYPE_PREFIX_APPEND, "appended1,",
				  FLAG_BASE_EVENT },
				{ TYPE_PREFIX_APPEND, "appended2.", 0 },
				{ .type = TYPE_END }
			},
			.global_log_prefix = "global3.",
			.base_send_prefix = "PREFIX: ",
			.base_str_prefix = "STR_PREFIX: ",
			.result = "global3.Info: appended1,PREFIX: "
				"appended2.TEXT",
			.result_str_out = "STR_PREFIX: appended2.TEXT",
		},
		{
			.prefixes = (const struct test_log_event []) {
				{ TYPE_PREFIX_APPEND, "appended1,", 0 },
				{ TYPE_PREFIX_APPEND, "appended2.",
				  FLAG_BASE_EVENT },
				{ .type = TYPE_END }
			},
			.global_log_prefix = "global3.",
			.base_send_prefix = "PREFIX: ",
			.base_str_prefix = "STR_PREFIX: ",
			.result = "global3.Info: appended1,appended2."
				"PREFIX: TEXT",
			.result_str_out = "STR_PREFIX: TEXT",
		},
		{
			.prefixes = (const struct test_log_event []) {
				{ TYPE_PREFIX_APPEND, "appended1,", 0 },
				{ TYPE_PREFIX_APPEND, "appended2.", 0 },
				{ TYPE_PREFIX_APPEND, "appended3.", 0 },
				{ .type = TYPE_END }
			},
			.global_log_prefix = "global3.",
			.base_send_prefix = "PREFIX: ",
			.base_str_prefix = "STR_PREFIX: ",
			.result = "global3.Info: PREFIX: "
				"appended1,appended2.appended3.TEXT",
			.result_str_out = "STR_PREFIX: "
				"appended1,appended2.appended3.TEXT",
		},
		{
			.prefixes = (const struct test_log_event []) {
				{ TYPE_PREFIX_APPEND, "appended1,",
				  FLAG_BASE_EVENT },
				{ TYPE_PREFIX_APPEND, "appended2.", 0 },
				{ TYPE_PREFIX_APPEND, "appended3.", 0 },
				{ .type = TYPE_END }
			},
			.global_log_prefix = "global3.",
			.base_send_prefix = "PREFIX: ",
			.base_str_prefix = "STR_PREFIX: ",
			.result = "global3.Info: appended1,PREFIX: "
				"appended2.appended3.TEXT",
			.result_str_out = "STR_PREFIX: "
				"appended2.appended3.TEXT",
		},
		{
			.prefixes = (const struct test_log_event []) {
				{ TYPE_PREFIX_APPEND, "appended1,", 0 },
				{ TYPE_PREFIX_APPEND, "appended2.",
				  FLAG_BASE_EVENT },
				{ TYPE_PREFIX_APPEND, "appended3.", 0 },
				{ .type = TYPE_END }
			},
			.global_log_prefix = "global3.",
			.base_send_prefix = "PREFIX: ",
			.base_str_prefix = "STR_PREFIX: ",
			.result = "global3.Info: appended1,appended2.PREFIX: "
				"appended3.TEXT",
			.result_str_out = "STR_PREFIX: appended3.TEXT",
		},
		{
			.prefixes = (const struct test_log_event []) {
				{ TYPE_PREFIX_APPEND, "appended1,", 0 },
				{ TYPE_PREFIX_APPEND, "appended2.", 0 },
				{ TYPE_PREFIX_APPEND, "appended3.",
				  FLAG_BASE_EVENT },
				{ .type = TYPE_END }
			},
			.global_log_prefix = "global3.",
			.base_send_prefix = "PREFIX: ",
			.base_str_prefix = "STR_PREFIX: ",
			.result = "global3.Info: "
				"appended1,appended2.appended3.PREFIX: TEXT",
			.result_str_out = "STR_PREFIX: TEXT",
		},
		{
			.prefixes = (const struct test_log_event []) {
				{ TYPE_PREFIX_APPEND, "appended1,", 0 },
				{ TYPE_PREFIX_REPLACE, "replaced2.", 0 },
				{ TYPE_PREFIX_APPEND, "appended3#", 0 },
				{ .type = TYPE_END }
			},
			.base_send_prefix = "PREFIX: ",
			.base_str_prefix = "STR_PREFIX: ",
			.result = "replaced2.Info: appended3#TEXT",
			.result_str_out = "appended3#TEXT",
		},
		{
			.prefixes = (const struct test_log_event []) {
				{ TYPE_PREFIX_APPEND, "appended1,",
				  FLAG_BASE_EVENT },
				{ TYPE_PREFIX_REPLACE, "replaced2.", 0 },
				{ TYPE_PREFIX_APPEND, "appended3#", 0 },
				{ .type = TYPE_END }
			},
			.base_send_prefix = "PREFIX: ",
			.base_str_prefix = "STR_PREFIX: ",
			.result = "replaced2.Info: appended3#TEXT",
			.result_str_out = "appended3#TEXT",
		},
		{
			.prefixes = (const struct test_log_event []) {
				{ TYPE_PREFIX_APPEND, "appended1,", 0 },
				{ TYPE_PREFIX_REPLACE, "replaced2.",
				  FLAG_BASE_EVENT },
				{ TYPE_PREFIX_APPEND, "appended3#", 0 },
				{ .type = TYPE_END }
			},
			.base_send_prefix = "PREFIX: ",
			.base_str_prefix = "STR_PREFIX: ",
			.result = "replaced2.Info: PREFIX: appended3#TEXT",
			.result_str_out = "STR_PREFIX: appended3#TEXT",
		},
		{
			.prefixes = (const struct test_log_event []) {
				{ TYPE_PREFIX_APPEND, "appended1,", 0 },
				{ TYPE_PREFIX_REPLACE, "replaced2.", 0 },
				{ TYPE_PREFIX_APPEND, "appended3#",
				  FLAG_BASE_EVENT },
				{ .type = TYPE_END }
			},
			.base_send_prefix = "PREFIX: ",
			.base_str_prefix = "STR_PREFIX: ",
			.result = "replaced2.Info: appended3#PREFIX: TEXT",
			.result_str_out = "STR_PREFIX: TEXT",
		},
		{
			.prefixes = (const struct test_log_event []) {
				{ TYPE_PREFIX_APPEND, "appended1,", 0 },
				{ TYPE_PREFIX_REPLACE, "replaced2.", 0 },
				{ TYPE_PREFIX_APPEND, "appended3#", 0 },
				{ TYPE_PREFIX_REPLACE, "replaced4;", 0 },
				{ .type = TYPE_END }
			},
			.base_send_prefix = "PREFIX: ",
			.base_str_prefix = "STR_PREFIX: ",
			.result = "replaced4;Info: TEXT",
			.result_str_out = "TEXT",
		},
		{
			.prefixes = (const struct test_log_event []) {
				{ TYPE_PREFIX_APPEND, "appended1,",
				  FLAG_BASE_EVENT },
				{ TYPE_PREFIX_REPLACE, "replaced2.", 0 },
				{ TYPE_PREFIX_APPEND, "appended3#", 0 },
				{ TYPE_PREFIX_REPLACE, "replaced4;", 0 },
				{ .type = TYPE_END }
			},
			.base_send_prefix = "PREFIX: ",
			.base_str_prefix = "STR_PREFIX: ",
			.result = "replaced4;Info: TEXT",
			.result_str_out = "TEXT",
		},
		{
			.prefixes = (const struct test_log_event []) {
				{ TYPE_PREFIX_APPEND, "appended1,", 0 },
				{ TYPE_PREFIX_REPLACE, "replaced2.",
				  FLAG_BASE_EVENT },
				{ TYPE_PREFIX_APPEND, "appended3#", 0 },
				{ TYPE_PREFIX_REPLACE, "replaced4;", 0 },
				{ .type = TYPE_END }
			},
			.base_send_prefix = "PREFIX: ",
			.base_str_prefix = "STR_PREFIX: ",
			.result = "replaced4;Info: TEXT",
			.result_str_out = "TEXT",
		},
		{
			.prefixes = (const struct test_log_event []) {
				{ TYPE_PREFIX_APPEND, "appended1,", 0 },
				{ TYPE_PREFIX_REPLACE, "replaced2.", 0 },
				{ TYPE_PREFIX_APPEND, "appended3#",
				  FLAG_BASE_EVENT },
				{ TYPE_PREFIX_REPLACE, "replaced4;", 0 },
				{ .type = TYPE_END }
			},
			.base_send_prefix = "PREFIX: ",
			.base_str_prefix = "STR_PREFIX: ",
			.result = "replaced4;Info: TEXT",
			.result_str_out = "TEXT",
		},
		{
			.prefixes = (const struct test_log_event []) {
				{ TYPE_PREFIX_APPEND, "appended1,", 0 },
				{ TYPE_PREFIX_REPLACE, "replaced2.", 0 },
				{ TYPE_PREFIX_APPEND, "appended3#", 0 },
				{ TYPE_PREFIX_REPLACE, "replaced4;",
				  FLAG_BASE_EVENT },
				{ .type = TYPE_END }
			},
			.base_send_prefix = "PREFIX: ",
			.base_str_prefix = "STR_PREFIX: ",
			.result = "replaced4;Info: PREFIX: TEXT",
			.result_str_out = "STR_PREFIX: TEXT",
		},
		{
			.prefixes = (const struct test_log_event []) {
				{ TYPE_PREFIX_APPEND, "appended1,", 0 },
				{ TYPE_PREFIX_REPLACE, "replaced2.", 0 },
				{ TYPE_PREFIX_APPEND, "appended3#", 0 },
				{ TYPE_PREFIX_REPLACE, "replaced4;", 0 },
				{ TYPE_PREFIX_APPEND, "appended5-", 0 },
				{ .type = TYPE_END }
			},
			.base_send_prefix = "PREFIX: ",
			.base_str_prefix = "STR_PREFIX: ",
			.result = "replaced4;Info: appended5-TEXT",
			.result_str_out = "appended5-TEXT",
		},
		{
			.prefixes = (const struct test_log_event []) {
				{ TYPE_PREFIX_APPEND, "appended1,",
				  FLAG_BASE_EVENT },
				{ TYPE_PREFIX_REPLACE, "replaced2.", 0 },
				{ TYPE_PREFIX_APPEND, "appended3#", 0 },
				{ TYPE_PREFIX_REPLACE, "replaced4;", 0 },
				{ TYPE_PREFIX_APPEND, "appended5-", 0 },
				{ .type = TYPE_END }
			},
			.base_send_prefix = "PREFIX: ",
			.base_str_prefix = "STR_PREFIX: ",
			.result = "replaced4;Info: appended5-TEXT",
			.result_str_out = "appended5-TEXT",
		},
		{
			.prefixes = (const struct test_log_event []) {
				{ TYPE_PREFIX_APPEND, "appended1,", 0 },
				{ TYPE_PREFIX_REPLACE, "replaced2.",
				  FLAG_BASE_EVENT },
				{ TYPE_PREFIX_APPEND, "appended3#", 0 },
				{ TYPE_PREFIX_REPLACE, "replaced4;", 0 },
				{ TYPE_PREFIX_APPEND, "appended5-", 0 },
				{ .type = TYPE_END }
			},
			.base_send_prefix = "PREFIX: ",
			.base_str_prefix = "STR_PREFIX: ",
			.result = "replaced4;Info: appended5-TEXT",
			.result_str_out = "appended5-TEXT",
		},
		{
			.prefixes = (const struct test_log_event []) {
				{ TYPE_PREFIX_APPEND, "appended1,", 0 },
				{ TYPE_PREFIX_REPLACE, "replaced2.", 0 },
				{ TYPE_PREFIX_APPEND, "appended3#",
				  FLAG_BASE_EVENT },
				{ TYPE_PREFIX_REPLACE, "replaced4;", 0 },
				{ TYPE_PREFIX_APPEND, "appended5-", 0 },
				{ .type = TYPE_END }
			},
			.base_send_prefix = "PREFIX: ",
			.base_str_prefix = "STR_PREFIX: ",
			.result = "replaced4;Info: appended5-TEXT",
			.result_str_out = "appended5-TEXT",
		},
		{
			.prefixes = (const struct test_log_event []) {
				{ TYPE_PREFIX_APPEND, "appended1,", 0 },
				{ TYPE_PREFIX_REPLACE, "replaced2.", 0 },
				{ TYPE_PREFIX_APPEND, "appended3#", 0 },
				{ TYPE_PREFIX_REPLACE, "replaced4;",
				  FLAG_BASE_EVENT },
				{ TYPE_PREFIX_APPEND, "appended5-", 0 },
				{ .type = TYPE_END }
			},
			.base_send_prefix = "PREFIX: ",
			.base_str_prefix = "STR_PREFIX: ",
			.result = "replaced4;Info: PREFIX: appended5-TEXT",
			.result_str_out = "STR_PREFIX: appended5-TEXT",
		},
		{
			.prefixes = (const struct test_log_event []) {
				{ TYPE_PREFIX_APPEND, "appended1,", 0 },
				{ TYPE_PREFIX_REPLACE, "replaced2.", 0 },
				{ TYPE_PREFIX_APPEND, "appended3#", 0 },
				{ TYPE_PREFIX_REPLACE, "replaced4;", 0 },
				{ TYPE_PREFIX_APPEND, "appended5-",
				  FLAG_BASE_EVENT },
				{ .type = TYPE_END }
			},
			.base_send_prefix = "PREFIX: ",
			.base_str_prefix = "STR_PREFIX: ",
			.result = "replaced4;Info: appended5-PREFIX: TEXT",
			.result_str_out = "STR_PREFIX: TEXT",
		},
		{
			.prefixes = (const struct test_log_event []) {
				{ TYPE_PREFIX_APPEND_CB, "appended1-", 0 },
				{ .type = TYPE_END }
			},
			.global_log_prefix = "global3.",
			.base_send_prefix = "PREFIX: ",
			.base_str_prefix = "STR_PREFIX: ",
			.result = "global3.Info: PREFIX: "
				"callback(appended1-)TEXT",
			.result_str_out = "STR_PREFIX: "
				"callback(appended1-)TEXT",
		},
		{
			.prefixes = (const struct test_log_event []) {
				{ TYPE_PREFIX_APPEND_CB, "appended1-",
				  FLAG_BASE_EVENT },
				{ .type = TYPE_END }
			},
			.global_log_prefix = "global3.",
			.base_send_prefix = "PREFIX: ",
			.base_str_prefix = "STR_PREFIX: ",
			.result = "global3.Info: callback(appended1-)PREFIX: "
				"TEXT",
			.result_str_out = "STR_PREFIX: TEXT",
		},
		{
			.prefixes = (const struct test_log_event []) {
				{ TYPE_PREFIX_APPEND, "appended1,", 0 },
				{ TYPE_PREFIX_REPLACE, "replaced1.", 0 },
				{ TYPE_PREFIX_REPLACE_CB, "replaced2-", 0 },
				{ .type = TYPE_END }
			},
			.base_send_prefix = "PREFIX: ",
			.base_str_prefix = "STR_PREFIX: ",
			.result = "callback(replaced2-)Info: TEXT",
			.result_str_out = "TEXT",
		},
		{
			.prefixes = (const struct test_log_event []) {
				{ TYPE_PREFIX_APPEND, "appended1,",
				  FLAG_BASE_EVENT },
				{ TYPE_PREFIX_REPLACE, "replaced1.", 0 },
				{ TYPE_PREFIX_REPLACE_CB, "replaced2-", 0 },
				{ .type = TYPE_END }
			},
			.base_send_prefix = "PREFIX: ",
			.base_str_prefix = "STR_PREFIX: ",
			.result = "callback(replaced2-)Info: TEXT",
			.result_str_out = "TEXT",
		},
		{
			.prefixes = (const struct test_log_event []) {
				{ TYPE_PREFIX_APPEND, "appended1,", 0 },
				{ TYPE_PREFIX_REPLACE, "replaced1.",
				  FLAG_BASE_EVENT },
				{ TYPE_PREFIX_REPLACE_CB, "replaced2-", 0 },
				{ .type = TYPE_END }
			},
			.base_send_prefix = "PREFIX: ",
			.base_str_prefix = "STR_PREFIX: ",
			.result = "callback(replaced2-)Info: TEXT",
			.result_str_out = "TEXT",
		},
		{
			.prefixes = (const struct test_log_event []) {
				{ TYPE_PREFIX_APPEND, "appended1,", 0 },
				{ TYPE_PREFIX_REPLACE, "replaced1.", 0 },
				{ TYPE_PREFIX_REPLACE_CB, "replaced2-",
				  FLAG_BASE_EVENT },
				{ .type = TYPE_END }
			},
			.base_send_prefix = "PREFIX: ",
			.base_str_prefix = "STR_PREFIX: ",
			.result = "callback(replaced2-)Info: PREFIX: TEXT",
			.result_str_out = "STR_PREFIX: TEXT",
		},
		{
			.prefixes = (const struct test_log_event []) {
				{ TYPE_PREFIX_REPLACE_CB, "replaced1.", 0 },
				{ TYPE_PREFIX_APPEND, "appended1,", 0 },
				{ .type = TYPE_END }
			},
			.base_send_prefix = "PREFIX: ",
			.base_str_prefix = "STR_PREFIX: ",
			.result = "callback(replaced1.)Info: appended1,TEXT",
			.result_str_out = "appended1,TEXT",
		},
		{
			.prefixes = (const struct test_log_event []) {
				{ TYPE_PREFIX_REPLACE_CB, "replaced1.",
				  FLAG_BASE_EVENT },
				{ TYPE_PREFIX_APPEND, "appended1,", 0 },
				{ .type = TYPE_END }
			},
			.base_send_prefix = "PREFIX: ",
			.base_str_prefix = "STR_PREFIX: ",
			.result = "callback(replaced1.)Info: PREFIX: "
				"appended1,TEXT",
			.result_str_out = "STR_PREFIX: appended1,TEXT",
		},
		{
			.prefixes = (const struct test_log_event []) {
				{ TYPE_PREFIX_REPLACE_CB, "replaced1.", 0 },
				{ TYPE_PREFIX_APPEND, "appended1,",
				  FLAG_BASE_EVENT },
				{ .type = TYPE_END }
			},
			.base_send_prefix = "PREFIX: ",
			.base_str_prefix = "STR_PREFIX: ",
			.result = "callback(replaced1.)Info: appended1,PREFIX: "
				"TEXT",
			.result_str_out = "STR_PREFIX: TEXT",
		},
		{
			.prefixes = (const struct test_log_event []) {
				{ TYPE_PREFIX_REPLACE_CB, "replaced1.", 0 },
				{ TYPE_PREFIX_REPLACE, "replaced2-", 0 },
				{ .type = TYPE_END }
			},
			.base_send_prefix = "PREFIX: ",
			.base_str_prefix = "STR_PREFIX: ",
			.result = "replaced2-Info: TEXT",
			.result_str_out = "TEXT",
		},
		{
			.prefixes = (const struct test_log_event []) {
				{ TYPE_PREFIX_REPLACE_CB, "replaced1.",
				  FLAG_BASE_EVENT },
				{ TYPE_PREFIX_REPLACE, "replaced2-", 0 },
				{ .type = TYPE_END }
			},
			.base_send_prefix = "PREFIX: ",
			.base_str_prefix = "STR_PREFIX: ",
			.result = "replaced2-Info: TEXT",
			.result_str_out = "TEXT",
		},
		{
			.prefixes = (const struct test_log_event []) {
				{ TYPE_PREFIX_REPLACE_CB, "replaced1.", 0 },
				{ TYPE_PREFIX_REPLACE, "replaced2-",
				  FLAG_BASE_EVENT },
				{ .type = TYPE_END }
			},
			.base_send_prefix = "PREFIX: ",
			.base_str_prefix = "STR_PREFIX: ",
			.result = "replaced2-Info: PREFIX: TEXT",
			.result_str_out = "STR_PREFIX: TEXT",
		},
		{
			.prefixes = (const struct test_log_event []) {
				{ TYPE_MESSAGE_AMEND, "amended1-" , 0},
				{ .type = TYPE_END }
			},
			.global_log_prefix = "global4.",
			.base_send_prefix = "PREFIX: ",
			.base_str_prefix = "STR_PREFIX: ",
			.result = "global4.Info: PREFIX: [amended1-TEXT]",
			.result_str_out = "STR_PREFIX: [amended1-TEXT]",
		},
		{
			.prefixes = (const struct test_log_event []) {
				{ TYPE_MESSAGE_AMEND, "amended1-" ,
				  FLAG_BASE_EVENT},
				{ .type = TYPE_END }
			},
			.global_log_prefix = "global4.",
			.base_send_prefix = "PREFIX: ",
			.base_str_prefix = "STR_PREFIX: ",
			.result = "global4.Info: [amended1-PREFIX: TEXT]",
			.result_str_out = "STR_PREFIX: TEXT",
		},
		{
			.prefixes = (const struct test_log_event []) {
				{ TYPE_MESSAGE_AMEND, "amended1-", 0 },
				{ TYPE_MESSAGE_AMEND, "amended2-", 0 },
				{ .type = TYPE_END }
			},
			.global_log_prefix = "global4.",
			.base_send_prefix = "PREFIX: ",
			.base_str_prefix = "STR_PREFIX: ",
			.result = "global4.Info: PREFIX: "
				"[amended1-[amended2-TEXT]]",
			.result_str_out = "STR_PREFIX: "
				"[amended1-[amended2-TEXT]]",
		},
		{
			.prefixes = (const struct test_log_event []) {
				{ TYPE_MESSAGE_AMEND, "amended1-",
				  FLAG_BASE_EVENT },
				{ TYPE_MESSAGE_AMEND, "amended2-", 0 },
				{ .type = TYPE_END }
			},
			.global_log_prefix = "global4.",
			.base_send_prefix = "PREFIX: ",
			.base_str_prefix = "STR_PREFIX: ",
			.result = "global4.Info: [amended1-PREFIX: "
				"[amended2-TEXT]]",
			.result_str_out = "STR_PREFIX: [amended2-TEXT]",
		},
		{
			.prefixes = (const struct test_log_event []) {
				{ TYPE_MESSAGE_AMEND, "amended1-", 0 },
				{ TYPE_MESSAGE_AMEND, "amended2-",
				  FLAG_BASE_EVENT },
				{ .type = TYPE_END }
			},
			.global_log_prefix = "global4.",
			.base_send_prefix = "PREFIX: ",
			.base_str_prefix = "STR_PREFIX: ",
			.result = "global4.Info: [amended1-[amended2-PREFIX: "
				"TEXT]]",
			.result_str_out = "STR_PREFIX: TEXT",
		},
		{
			.prefixes = (const struct test_log_event []) {
				{ TYPE_MESSAGE_AMEND, "amended1-", 0 },
				{ TYPE_PREFIX_APPEND, "appended1-", 0 },
				{ .type = TYPE_END }
			},
			.global_log_prefix = "global4.",
			.base_send_prefix = "PREFIX: ",
			.base_str_prefix = "STR_PREFIX: ",
			.result = "global4.Info: PREFIX: "
				"[amended1-appended1-TEXT]",
			.result_str_out = "STR_PREFIX: "
				"[amended1-appended1-TEXT]",
		},
		{
			.prefixes = (const struct test_log_event []) {
				{ TYPE_MESSAGE_AMEND, "amended1-",
				  FLAG_BASE_EVENT },
				{ TYPE_PREFIX_APPEND, "appended1-", 0 },
				{ .type = TYPE_END }
			},
			.global_log_prefix = "global4.",
			.base_send_prefix = "PREFIX: ",
			.base_str_prefix = "STR_PREFIX: ",
			.result = "global4.Info: [amended1-PREFIX: "
				"appended1-TEXT]",
			.result_str_out = "STR_PREFIX: appended1-TEXT",
		},
		{
			.prefixes = (const struct test_log_event []) {
				{ TYPE_MESSAGE_AMEND, "amended1-", 0 },
				{ TYPE_PREFIX_APPEND, "appended1-",
				  FLAG_BASE_EVENT },
				{ .type = TYPE_END }
			},
			.global_log_prefix = "global4.",
			.base_send_prefix = "PREFIX: ",
			.base_str_prefix = "STR_PREFIX: ",
			.result = "global4.Info: [amended1-appended1-PREFIX: "
				"TEXT]",
			.result_str_out = "STR_PREFIX: TEXT",
		},
		{
			.prefixes = (const struct test_log_event []) {
				{ TYPE_PREFIX_APPEND, "appended1-", 0 },
				{ TYPE_MESSAGE_AMEND, "amended1-", 0 },
				{ .type = TYPE_END }
			},
			.global_log_prefix = "global4.",
			.base_send_prefix = "PREFIX: ",
			.base_str_prefix = "STR_PREFIX: ",
			.result = "global4.Info: PREFIX: "
				"appended1-[amended1-TEXT]",
			.result_str_out = "STR_PREFIX: "
				"appended1-[amended1-TEXT]",
		},
		{
			.prefixes = (const struct test_log_event []) {
				{ TYPE_PREFIX_APPEND, "appended1-",
				  FLAG_BASE_EVENT },
				{ TYPE_MESSAGE_AMEND, "amended1-", 0 },
				{ .type = TYPE_END }
			},
			.global_log_prefix = "global4.",
			.base_send_prefix = "PREFIX: ",
			.base_str_prefix = "STR_PREFIX: ",
			.result = "global4.Info: appended1-PREFIX: "
				"[amended1-TEXT]",
			.result_str_out = "STR_PREFIX: [amended1-TEXT]",
		},
		{
			.prefixes = (const struct test_log_event []) {
				{ TYPE_PREFIX_APPEND, "appended1-", 0 },
				{ TYPE_MESSAGE_AMEND, "amended1-",
				  FLAG_BASE_EVENT },
				{ .type = TYPE_END }
			},
			.global_log_prefix = "global4.",
			.base_send_prefix = "PREFIX: ",
			.base_str_prefix = "STR_PREFIX: ",
			.result = "global4.Info: appended1-[amended1-PREFIX: "
				"TEXT]",
			.result_str_out = "STR_PREFIX: TEXT",
		},
		{
			.prefixes = (const struct test_log_event []) {
				{ TYPE_PREFIX_APPEND, "appended1-", 0 },
				{ TYPE_MESSAGE_AMEND, "amended1-", 0 },
				{ TYPE_PREFIX_APPEND, "appended2-", 0 },
				{ .type = TYPE_END }
			},
			.global_log_prefix = "global4.",
			.base_send_prefix = "PREFIX: ",
			.base_str_prefix = "STR_PREFIX: ",
			.result = "global4.Info: PREFIX: "
				"appended1-[amended1-appended2-TEXT]",
			.result_str_out = "STR_PREFIX: "
				"appended1-[amended1-appended2-TEXT]",
		},
		{
			.prefixes = (const struct test_log_event []) {
				{ TYPE_PREFIX_APPEND, "appended1-",
				  FLAG_BASE_EVENT },
				{ TYPE_MESSAGE_AMEND, "amended1-", 0 },
				{ TYPE_PREFIX_APPEND, "appended2-", 0 },
				{ .type = TYPE_END }
			},
			.global_log_prefix = "global4.",
			.base_send_prefix = "PREFIX: ",
			.base_str_prefix = "STR_PREFIX: ",
			.result = "global4.Info: appended1-PREFIX: "
				"[amended1-appended2-TEXT]",
			.result_str_out = "STR_PREFIX: "
				"[amended1-appended2-TEXT]",
		},
		{
			.prefixes = (const struct test_log_event []) {
				{ TYPE_PREFIX_APPEND, "appended1-", 0 },
				{ TYPE_MESSAGE_AMEND, "amended1-",
				  FLAG_BASE_EVENT },
				{ TYPE_PREFIX_APPEND, "appended2-", 0 },
				{ .type = TYPE_END }
			},
			.global_log_prefix = "global4.",
			.base_send_prefix = "PREFIX: ",
			.base_str_prefix = "STR_PREFIX: ",
			.result = "global4.Info: appended1-[amended1-PREFIX: "
				"appended2-TEXT]",
			.result_str_out = "STR_PREFIX: appended2-TEXT",
		},
		{
			.prefixes = (const struct test_log_event []) {
				{ TYPE_PREFIX_APPEND, "appended1-", 0 },
				{ TYPE_MESSAGE_AMEND, "amended1-", 0 },
				{ TYPE_PREFIX_APPEND, "appended2-",
				  FLAG_BASE_EVENT },
				{ .type = TYPE_END }
			},
			.global_log_prefix = "global4.",
			.base_send_prefix = "PREFIX: ",
			.base_str_prefix = "STR_PREFIX: ",
			.result = "global4.Info: "
				"appended1-[amended1-appended2-PREFIX: TEXT]",
			.result_str_out = "STR_PREFIX: TEXT",
		},
		{
			.prefixes = (const struct test_log_event []) {
				{ TYPE_MESSAGE_AMEND, "amended1-", 0 },
				{ TYPE_PREFIX_APPEND, "appended1-", 0 },
				{ TYPE_MESSAGE_AMEND, "amended2-", 0 },
				{ TYPE_PREFIX_APPEND, "appended2-", 0 },
				{ .type = TYPE_END }
			},
			.global_log_prefix = "global4.",
			.base_send_prefix = "PREFIX: ",
			.base_str_prefix = "STR_PREFIX: ",
			.result = "global4.Info: PREFIX: [amended1-appended1-"
				"[amended2-appended2-TEXT]]",
			.result_str_out = "STR_PREFIX: [amended1-appended1-"
				"[amended2-appended2-TEXT]]",
		},
		{
			.prefixes = (const struct test_log_event []) {
				{ TYPE_MESSAGE_AMEND, "amended1-",
				  FLAG_BASE_EVENT },
				{ TYPE_PREFIX_APPEND, "appended1-", 0 },
				{ TYPE_MESSAGE_AMEND, "amended2-", 0 },
				{ TYPE_PREFIX_APPEND, "appended2-", 0 },
				{ .type = TYPE_END }
			},
			.global_log_prefix = "global4.",
			.base_send_prefix = "PREFIX: ",
			.base_str_prefix = "STR_PREFIX: ",
			.result = "global4.Info: [amended1-PREFIX: appended1-"
				"[amended2-appended2-TEXT]]",
			.result_str_out = "STR_PREFIX: "
				"appended1-[amended2-appended2-TEXT]",
		},
		{
			.prefixes = (const struct test_log_event []) {
				{ TYPE_MESSAGE_AMEND, "amended1-", 0 },
				{ TYPE_PREFIX_APPEND, "appended1-",
				  FLAG_BASE_EVENT },
				{ TYPE_MESSAGE_AMEND, "amended2-", 0 },
				{ TYPE_PREFIX_APPEND, "appended2-", 0 },
				{ .type = TYPE_END }
			},
			.global_log_prefix = "global4.",
			.base_send_prefix = "PREFIX: ",
			.base_str_prefix = "STR_PREFIX: ",
			.result = "global4.Info: [amended1-appended1-PREFIX: "
				"[amended2-appended2-TEXT]]",
			.result_str_out = "STR_PREFIX: "
				"[amended2-appended2-TEXT]",
		},
		{
			.prefixes = (const struct test_log_event []) {
				{ TYPE_MESSAGE_AMEND, "amended1-", 0 },
				{ TYPE_PREFIX_APPEND, "appended1-", 0 },
				{ TYPE_MESSAGE_AMEND, "amended2-",
				  FLAG_BASE_EVENT },
				{ TYPE_PREFIX_APPEND, "appended2-", 0 },
				{ .type = TYPE_END }
			},
			.global_log_prefix = "global4.",
			.base_send_prefix = "PREFIX: ",
			.base_str_prefix = "STR_PREFIX: ",
			.result = "global4.Info: [amended1-appended1-"
				"[amended2-PREFIX: appended2-TEXT]]",
			.result_str_out = "STR_PREFIX: appended2-TEXT",
		},
		{
			.prefixes = (const struct test_log_event []) {
				{ TYPE_MESSAGE_AMEND, "amended1-", 0 },
				{ TYPE_PREFIX_APPEND, "appended1-", 0 },
				{ TYPE_MESSAGE_AMEND, "amended2-", 0 },
				{ TYPE_PREFIX_APPEND, "appended2-",
				  FLAG_BASE_EVENT },
				{ .type = TYPE_END }
			},
			.global_log_prefix = "global4.",
			.base_send_prefix = "PREFIX: ",
			.base_str_prefix = "STR_PREFIX: ",
			.result = "global4.Info: [amended1-appended1-"
				"[amended2-appended2-PREFIX: TEXT]]",
			.result_str_out = "STR_PREFIX: TEXT",
		},
		{
			.prefixes = (const struct test_log_event []) {
				{ TYPE_PREFIX_REPLACE, "replaced1,", 0 },
				{ TYPE_MESSAGE_AMEND, "amended1-", 0 },
				{ .type = TYPE_END }
			},
			.base_send_prefix = "PREFIX: ",
			.base_str_prefix = "STR_PREFIX: ",
			.result = "replaced1,Info: [amended1-TEXT]",
			.result_str_out = "[amended1-TEXT]",
		},
		{
			.prefixes = (const struct test_log_event []) {
				{ TYPE_PREFIX_REPLACE, "replaced1,",
				  FLAG_BASE_EVENT },
				{ TYPE_MESSAGE_AMEND, "amended1-", 0 },
				{ .type = TYPE_END }
			},
			.base_send_prefix = "PREFIX: ",
			.base_str_prefix = "STR_PREFIX: ",
			.result = "replaced1,Info: PREFIX: [amended1-TEXT]",
			.result_str_out = "STR_PREFIX: [amended1-TEXT]",
		},
		{
			.prefixes = (const struct test_log_event []) {
				{ TYPE_PREFIX_REPLACE, "replaced1,", 0 },
				{ TYPE_MESSAGE_AMEND, "amended1-",
				  FLAG_BASE_EVENT },
				{ .type = TYPE_END }
			},
			.base_send_prefix = "PREFIX: ",
			.base_str_prefix = "STR_PREFIX: ",
			.result = "replaced1,Info: [amended1-PREFIX: TEXT]",
			.result_str_out = "STR_PREFIX: TEXT",
		},
		{
			.prefixes = (const struct test_log_event []) {
				{ TYPE_PREFIX_REPLACE, "replaced1,", 0 },
				{ TYPE_MESSAGE_AMEND, "amended1-", 0 },
				{ TYPE_PREFIX_REPLACE, "replaced2,", 0 },
				{ TYPE_MESSAGE_AMEND, "amended2-", 0 },
				{ .type = TYPE_END }
			},
			.base_send_prefix = "PREFIX: ",
			.base_str_prefix = "STR_PREFIX: ",
			.result = "replaced2,Info: [amended2-TEXT]",
			.result_str_out = "[amended2-TEXT]",
		},
		{
			.prefixes = (const struct test_log_event []) {
				{ TYPE_PREFIX_REPLACE, "replaced1,",
				  FLAG_BASE_EVENT },
				{ TYPE_MESSAGE_AMEND, "amended1-", 0 },
				{ TYPE_PREFIX_REPLACE, "replaced2,", 0 },
				{ TYPE_MESSAGE_AMEND, "amended2-", 0 },
				{ .type = TYPE_END }
			},
			.base_send_prefix = "PREFIX: ",
			.base_str_prefix = "STR_PREFIX: ",
			.result = "replaced2,Info: [amended2-TEXT]",
			.result_str_out = "[amended2-TEXT]",
		},
		{
			.prefixes = (const struct test_log_event []) {
				{ TYPE_PREFIX_REPLACE, "replaced1,", 0 },
				{ TYPE_MESSAGE_AMEND, "amended1-",
				  FLAG_BASE_EVENT },
				{ TYPE_PREFIX_REPLACE, "replaced2,", 0 },
				{ TYPE_MESSAGE_AMEND, "amended2-", 0 },
				{ .type = TYPE_END }
			},
			.base_send_prefix = "PREFIX: ",
			.base_str_prefix = "STR_PREFIX: ",
			.result = "replaced2,Info: [amended2-TEXT]",
			.result_str_out = "[amended2-TEXT]",
		},
		{
			.prefixes = (const struct test_log_event []) {
				{ TYPE_PREFIX_REPLACE, "replaced1,", 0 },
				{ TYPE_MESSAGE_AMEND, "amended1-", 0 },
				{ TYPE_PREFIX_REPLACE, "replaced2,",
				  FLAG_BASE_EVENT },
				{ TYPE_MESSAGE_AMEND, "amended2-", 0 },
				{ .type = TYPE_END }
			},
			.base_send_prefix = "PREFIX: ",
			.base_str_prefix = "STR_PREFIX: ",
			.result = "replaced2,Info: PREFIX: [amended2-TEXT]",
			.result_str_out = "STR_PREFIX: [amended2-TEXT]",
		},
		{
			.prefixes = (const struct test_log_event []) {
				{ TYPE_PREFIX_REPLACE, "replaced1,", 0 },
				{ TYPE_MESSAGE_AMEND, "amended1-", 0 },
				{ TYPE_PREFIX_REPLACE, "replaced2,", 0 },
				{ TYPE_MESSAGE_AMEND, "amended2-",
				  FLAG_BASE_EVENT },
				{ .type = TYPE_END }
			},
			.base_send_prefix = "PREFIX: ",
			.base_str_prefix = "STR_PREFIX: ",
			.result = "replaced2,Info: [amended2-PREFIX: TEXT]",
			.result_str_out = "STR_PREFIX: TEXT",
		},
		/* Tests in which parent log prefixes are dropped by an event
		   lower in the hierarchy. */
		{
			.prefixes = (const struct test_log_event []) {
				{ TYPE_PREFIX_APPEND, "appended1,", 0 },
				{ TYPE_PREFIX_APPEND, "appended2.", 0 },
				{ TYPE_PREFIX_APPEND, "appended3.", 0 },
				{ TYPE_PREFIX_APPEND, "appended4.", 0 },
				{ TYPE_PREFIX_APPEND, "appended5.", 0 },
				{ .type = TYPE_END }
			},
			.global_log_prefix = "global3.",
			.result = "global3.Info: "
				"appended1,appended2.appended3."
				"appended4.appended5.TEXT",
			.result_str_out = "appended1,appended2.appended3."
				"appended4.appended5.TEXT",
		},
		{
			.prefixes = (const struct test_log_event []) {
				{ TYPE_PREFIX_APPEND, "appended1,", 0 },
				{ TYPE_PREFIX_APPEND, "appended2.", 0 },
				{ TYPE_PREFIX_APPEND, "appended3.", 0 },
				{ TYPE_PREFIX_APPEND, "appended4.", 0 },
				{ TYPE_PREFIX_APPEND, "appended5.",
				  FLAG_DROP_PREFIXES_1 },
				{ .type = TYPE_END }
			},
			.global_log_prefix = "global3.",
			.result = "global3.Info: "
				"appended1,appended2.appended3."
				"appended5.TEXT",
			.result_str_out = "appended1,appended2.appended3."
				"appended5.TEXT",
		},
		{
			.prefixes = (const struct test_log_event []) {
				{ TYPE_PREFIX_APPEND, "appended1,", 0 },
				{ TYPE_PREFIX_APPEND, "appended2.", 0 },
				{ TYPE_PREFIX_APPEND, "appended3.", 0 },
				{ TYPE_PREFIX_APPEND, "appended4.", 0 },
				{ TYPE_PREFIX_APPEND, "appended5.", 0 },
				{ TYPE_SKIP, NULL, FLAG_DROP_PREFIXES_1 },
				{ .type = TYPE_END }
			},
			.global_log_prefix = "global3.",
			.result = "global3.Info: "
				"appended1,appended2.appended3."
				"appended4.TEXT",
			.result_str_out = "appended1,appended2.appended3."
				"appended4.TEXT",
		},
		{
			.prefixes = (const struct test_log_event []) {
				{ TYPE_PREFIX_APPEND, "appended1,", 0 },
				{ TYPE_PREFIX_APPEND, "appended2.", 0 },
				{ TYPE_PREFIX_APPEND, "appended3.", 0 },
				{ TYPE_PREFIX_APPEND, "appended4.", 0 },
				{ TYPE_PREFIX_APPEND, "appended5.",
				  FLAG_DROP_PREFIXES_2 },
				{ .type = TYPE_END }
			},
			.global_log_prefix = "global3.",
			.result = "global3.Info: "
				"appended1,appended2.appended5.TEXT",
			.result_str_out = "appended1,appended2.appended5.TEXT",
		},
		{
			.prefixes = (const struct test_log_event []) {
				{ TYPE_PREFIX_APPEND, "appended1,", 0 },
				{ TYPE_PREFIX_APPEND, "appended2.", 0 },
				{ TYPE_PREFIX_APPEND, "appended3.", 0 },
				{ TYPE_PREFIX_APPEND, "appended4.", 0 },
				{ TYPE_PREFIX_APPEND, "appended5.",
				  (FLAG_DROP_PREFIXES_1 |
				   FLAG_DROP_PREFIXES_2) },
				{ .type = TYPE_END }
			},
			.global_log_prefix = "global3.",
			.result = "global3.Info: appended1,appended5.TEXT",
			.result_str_out = "appended1,appended5.TEXT",
		},
		{
			.prefixes = (const struct test_log_event []) {
				{ TYPE_PREFIX_APPEND, "appended1,", 0 },
				{ TYPE_PREFIX_APPEND, "appended2.", 0 },
				{ TYPE_PREFIX_APPEND, "appended3.", 0 },
				{ TYPE_PREFIX_APPEND, "appended4.", 0 },
				{ TYPE_PREFIX_APPEND, "appended5.",
				  FLAG_DROP_PREFIXES_4 },
				{ .type = TYPE_END }
			},
			.global_log_prefix = "global3.",
			.result = "global3.Info: appended5.TEXT",
			.result_str_out = "appended5.TEXT",
		},
		{
			.prefixes = (const struct test_log_event []) {
				{ TYPE_PREFIX_APPEND, "appended1,", 0 },
				{ TYPE_PREFIX_APPEND, "appended2.", 0 },
				{ TYPE_PREFIX_APPEND, "appended3.", 0 },
				{ TYPE_PREFIX_APPEND, "appended4.", 0 },
				{ TYPE_PREFIX_APPEND, "appended5.",
				  (FLAG_DROP_PREFIXES_1 |
				   FLAG_DROP_PREFIXES_2 |
				   FLAG_DROP_PREFIXES_4) },
				{ .type = TYPE_END }
			},
			.global_log_prefix = "global3.",
			.result = "global3.Info: appended5.TEXT",
			.result_str_out = "appended5.TEXT",
		},
		{
			.prefixes = (const struct test_log_event []) {
				{ TYPE_PREFIX_APPEND, "appended1,", 0 },
				{ TYPE_PREFIX_APPEND, "appended2.", 0 },
				{ TYPE_PREFIX_APPEND, "appended3.", 0 },
				{ TYPE_PREFIX_APPEND, "appended4.", 0 },
				{ TYPE_PREFIX_APPEND, "appended5.", 0 },
				{ TYPE_SKIP, NULL, (FLAG_DROP_PREFIXES_1 |
						    FLAG_DROP_PREFIXES_2 |
						    FLAG_DROP_PREFIXES_4) },
				{ .type = TYPE_END }
			},
			.global_log_prefix = "global3.",
			.result = "global3.Info: TEXT",
			.result_str_out = "TEXT",
		},
		{
			.prefixes = (const struct test_log_event []) {
				{ TYPE_PREFIX_APPEND, "appended1,", 0 },
				{ TYPE_PREFIX_APPEND, "appended2.",
				  FLAG_DROP_PREFIXES_1 },
				{ TYPE_PREFIX_APPEND, "appended3.", 0 },
				{ TYPE_PREFIX_APPEND, "appended4.", 0 },
				{ TYPE_PREFIX_APPEND, "appended5.",
				  FLAG_DROP_PREFIXES_1 },
				{ .type = TYPE_END }
			},
			.global_log_prefix = "global3.",
			.result = "global3.Info: "
				"appended2.appended3.appended5.TEXT",
			.result_str_out = "appended2.appended3.appended5.TEXT",
		},
		{
			.prefixes = (const struct test_log_event []) {
				{ TYPE_PREFIX_APPEND, "appended1,",
				  FLAG_DROP_PREFIXES_1 },
				{ TYPE_PREFIX_APPEND, "appended2.",
				  FLAG_DROP_PREFIXES_1 },
				{ TYPE_PREFIX_APPEND, "appended3.",
				  FLAG_DROP_PREFIXES_1 },
				{ TYPE_PREFIX_APPEND, "appended4.",
				  FLAG_DROP_PREFIXES_1 },
				{ TYPE_PREFIX_APPEND, "appended5.",
				  FLAG_DROP_PREFIXES_1 },
				{ .type = TYPE_END }
			},
			.global_log_prefix = "global3.",
			.result = "global3.Info: appended5.TEXT",
			.result_str_out = "appended5.TEXT",
		},
		{
			.prefixes = (const struct test_log_event []) {
				{ TYPE_PREFIX_APPEND, "appended1,", 0 },
				{ .type = TYPE_SKIP },
				{ TYPE_PREFIX_APPEND, "appended2.",
				  FLAG_DROP_PREFIXES_1 },
				{ .type = TYPE_SKIP },
				{ TYPE_PREFIX_APPEND, "appended3.", 0 },
				{ .type = TYPE_SKIP },
				{ TYPE_PREFIX_APPEND, "appended4.", 0 },
				{ .type = TYPE_SKIP },
				{ TYPE_PREFIX_APPEND, "appended5.",
				  FLAG_DROP_PREFIXES_1 },
				{ .type = TYPE_SKIP },
				{ .type = TYPE_END }
			},
			.global_log_prefix = "global3.",
			.result = "global3.Info: "
				"appended2.appended3.appended5.TEXT",
			.result_str_out = "appended2.appended3.appended5.TEXT",
		},
<<<<<<< HEAD
		{
			.prefixes = (const struct test_log_prefix []) {
				{ TYPE_CALLBACK_APPEND, "appended1-" },
				{ .type = TYPE_END }
			},
			.global_log_prefix = "global3.",
			.result = "global3.Info: callback(appended1-)TEXT",
		},
		{
			.prefixes = (const struct test_log_prefix []) {
				{ TYPE_APPEND, "appended1," },
				{ TYPE_REPLACE, "replaced1." },
				{ TYPE_CALLBACK_REPLACE, "replaced2-" },
				{ .type = TYPE_END }
			},
			.result = "callback(replaced2-)Info: TEXT",
		},
		{
			.prefixes = (const struct test_log_prefix []) {
				{ TYPE_CALLBACK_REPLACE, "replaced1." },
				{ TYPE_APPEND, "appended1," },
				{ .type = TYPE_END }
			},
			.result = "callback(replaced1.)Info: appended1,TEXT",
		},
		{
			.prefixes = (const struct test_log_prefix []) {
				{ TYPE_CALLBACK_REPLACE, "replaced1." },
				{ TYPE_REPLACE, "replaced2-" },
				{ .type = TYPE_END }
			},
			.result = "replaced2-Info: TEXT",
		},
	};
	const struct event_log_params params = {
		.log_type = LOG_TYPE_INFO,
=======
>>>>>>> 387f6b0b
	};

	test_begin("event log message");

	failure_callback_t *orig_fatal, *orig_error, *orig_info, *orig_debug;
	i_get_failure_handlers(&orig_fatal, &orig_error, &orig_info, &orig_debug);
	i_set_info_handler(info_handler);
	for (unsigned int i = 0; i < N_ELEMENTS(tests); i++) T_BEGIN {
		const struct test_log *test = &tests[i];
		struct event_log_params params = {
			.log_type = LOG_TYPE_INFO,
			.base_send_prefix = test->base_send_prefix,
			.base_str_prefix = test->base_str_prefix,
			.no_send = ((test->flags & FLAG_NO_SEND) != 0),
		};

		i_free(test_output);
		if (test->global_log_prefix != NULL)
			i_set_failure_prefix("%s", test->global_log_prefix);
		else
			i_set_failure_prefix("UNEXPECTED GLOBAL PREFIX");

		struct event *event, *parent;
		event = parent = event_create(NULL);
		for (unsigned int j = 0; test->prefixes[j].type != TYPE_END; j++) {
			unsigned int drop_prefixes = 0;

			if (event == NULL) {
				struct event *child = event_create(parent);
				event_unref(&parent);
				event = parent = child;
			}
			if ((test->prefixes[j].flags & FLAG_BASE_EVENT) != 0) {
				i_assert(params.base_event == NULL);
				params.base_event = event;
			}
			if ((test->prefixes[j].flags &
			     FLAG_DROP_PREFIXES_1) != 0)
				drop_prefixes += 1;
			if ((test->prefixes[j].flags &
			     FLAG_DROP_PREFIXES_2) != 0)
				drop_prefixes += 2;
			if ((test->prefixes[j].flags &
			     FLAG_DROP_PREFIXES_4) != 0)
				drop_prefixes += 4;
			event_drop_parent_log_prefixes(event, drop_prefixes);

			switch (test->prefixes[j].type) {
			case TYPE_END:
				i_unreached();
			case TYPE_PREFIX_APPEND:
				event_set_append_log_prefix(event, test->prefixes[j].str);
				break;
			case TYPE_PREFIX_REPLACE:
				event_replace_log_prefix(event, test->prefixes[j].str);
				break;
<<<<<<< HEAD
			case TYPE_CALLBACK_APPEND:
=======
			case TYPE_PREFIX_APPEND_CB:
>>>>>>> 387f6b0b
				event_set_log_prefix_callback(event, FALSE,
							      test_event_log_prefix_cb,
							      (char*)test->prefixes[j].str);
				break;
<<<<<<< HEAD
			case TYPE_CALLBACK_REPLACE:
=======
			case TYPE_PREFIX_REPLACE_CB:
>>>>>>> 387f6b0b
				event_set_log_prefix_callback(event, TRUE,
							      test_event_log_prefix_cb,
							      (char*)test->prefixes[j].str);
				break;
<<<<<<< HEAD
=======
			case TYPE_MESSAGE_AMEND:
				event_set_log_message_callback(event,
							       test_event_log_message_cb,
							       (char*)test->prefixes[j].str);
				break;
>>>>>>> 387f6b0b
			case TYPE_SKIP:
				break;
			}
			event = NULL;
		}
		event = parent;

		if (test->result_str_out != NULL)
			params.base_str_out = t_str_new(256);
		event_log(event, &params, "TEXT");

		test_assert_strcmp(test->result, test_output);
		if (test->result_str_out != NULL) {
			test_assert_strcmp(test->result_str_out,
					   str_c(params.base_str_out));
		}
		event_unref(&event);
	} T_END;
	i_set_info_handler(orig_info);
	i_unset_failure_prefix();
	i_free(test_output);
	test_end();
}

static void test_event_duration()
{
	intmax_t duration;
	test_begin("event duration");
	struct event *e = event_create(NULL);
	usleep(10);
	e_info(e, "Submit event");
	event_get_last_duration(e, &duration);
	test_assert(duration > 0);
	event_unref(&e);
	test_end();
}

static void test_event_log_level(void)
{
	test_begin("event log level");
	failure_callback_t *orig_fatal, *orig_error, *orig_info, *orig_debug;
	i_get_failure_handlers(&orig_fatal, &orig_error, &orig_info, &orig_debug);
	i_set_info_handler(info_handler);
	i_set_error_handler(error_handler);

	struct event *event = event_create(NULL);
	event_set_min_log_level(event, LOG_TYPE_WARNING);
	e_info(event, "Info event");
	test_assert(test_output == NULL);
	e_warning(event, "Warning event");
	test_assert_strcmp(test_output, "Warning: Warning event");
	event_unref(&event);
	i_set_info_handler(orig_info);
	i_set_error_handler(orig_error);
	i_free(test_output);
	test_end();
}

void test_event_log(void)
{
	test_event_log_message();
	test_event_duration();
	test_event_log_level();
}<|MERGE_RESOLUTION|>--- conflicted
+++ resolved
@@ -9,18 +9,11 @@
 
 enum test_log_event_type {
 	TYPE_END,
-<<<<<<< HEAD
-	TYPE_APPEND,
-	TYPE_REPLACE,
-	TYPE_CALLBACK_APPEND,
-	TYPE_CALLBACK_REPLACE,
-=======
 	TYPE_PREFIX_APPEND,
 	TYPE_PREFIX_REPLACE,
 	TYPE_PREFIX_APPEND_CB,
 	TYPE_PREFIX_REPLACE_CB,
 	TYPE_MESSAGE_AMEND,
->>>>>>> 387f6b0b
 	TYPE_SKIP,
 };
 
@@ -92,9 +85,6 @@
 	return t_strdup_printf("callback(%s)", prefix);
 }
 
-<<<<<<< HEAD
-static void test_event_log_prefix(void)
-=======
 static const char *
 test_event_log_message_cb(char *prefix,
 			  enum log_type log_type ATTR_UNUSED,
@@ -104,7 +94,6 @@
 }
 
 static void test_event_log_message(void)
->>>>>>> 387f6b0b
 {
 	struct test_log tests[] = {
 		{
@@ -2380,45 +2369,6 @@
 				"appended2.appended3.appended5.TEXT",
 			.result_str_out = "appended2.appended3.appended5.TEXT",
 		},
-<<<<<<< HEAD
-		{
-			.prefixes = (const struct test_log_prefix []) {
-				{ TYPE_CALLBACK_APPEND, "appended1-" },
-				{ .type = TYPE_END }
-			},
-			.global_log_prefix = "global3.",
-			.result = "global3.Info: callback(appended1-)TEXT",
-		},
-		{
-			.prefixes = (const struct test_log_prefix []) {
-				{ TYPE_APPEND, "appended1," },
-				{ TYPE_REPLACE, "replaced1." },
-				{ TYPE_CALLBACK_REPLACE, "replaced2-" },
-				{ .type = TYPE_END }
-			},
-			.result = "callback(replaced2-)Info: TEXT",
-		},
-		{
-			.prefixes = (const struct test_log_prefix []) {
-				{ TYPE_CALLBACK_REPLACE, "replaced1." },
-				{ TYPE_APPEND, "appended1," },
-				{ .type = TYPE_END }
-			},
-			.result = "callback(replaced1.)Info: appended1,TEXT",
-		},
-		{
-			.prefixes = (const struct test_log_prefix []) {
-				{ TYPE_CALLBACK_REPLACE, "replaced1." },
-				{ TYPE_REPLACE, "replaced2-" },
-				{ .type = TYPE_END }
-			},
-			.result = "replaced2-Info: TEXT",
-		},
-	};
-	const struct event_log_params params = {
-		.log_type = LOG_TYPE_INFO,
-=======
->>>>>>> 387f6b0b
 	};
 
 	test_begin("event log message");
@@ -2475,32 +2425,21 @@
 			case TYPE_PREFIX_REPLACE:
 				event_replace_log_prefix(event, test->prefixes[j].str);
 				break;
-<<<<<<< HEAD
-			case TYPE_CALLBACK_APPEND:
-=======
 			case TYPE_PREFIX_APPEND_CB:
->>>>>>> 387f6b0b
 				event_set_log_prefix_callback(event, FALSE,
 							      test_event_log_prefix_cb,
 							      (char*)test->prefixes[j].str);
 				break;
-<<<<<<< HEAD
-			case TYPE_CALLBACK_REPLACE:
-=======
 			case TYPE_PREFIX_REPLACE_CB:
->>>>>>> 387f6b0b
 				event_set_log_prefix_callback(event, TRUE,
 							      test_event_log_prefix_cb,
 							      (char*)test->prefixes[j].str);
 				break;
-<<<<<<< HEAD
-=======
 			case TYPE_MESSAGE_AMEND:
 				event_set_log_message_callback(event,
 							       test_event_log_message_cb,
 							       (char*)test->prefixes[j].str);
 				break;
->>>>>>> 387f6b0b
 			case TYPE_SKIP:
 				break;
 			}
