--- conflicted
+++ resolved
@@ -50,11 +50,7 @@
 	unsigned int extra;
 	size_t new_size;
 
-<<<<<<< HEAD
-	if (unlikely(SIZE_MAX - pos < data_size))
-=======
 	if (unlikely(buf->max_size - pos < data_size))
->>>>>>> 850e1d67
 		i_panic("Buffer write out of range (%zu + %zu)", pos, data_size);
 
 	new_size = pos + data_size;
