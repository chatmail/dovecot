--- conflicted
+++ resolved
@@ -1101,11 +1101,7 @@
 		if (test_has_failed()) {
 			i_info("One block test failed ("
 			       "enc_flags=%02x dec_flags=%02x "
-<<<<<<< HEAD
-			       "max_line_len=%"PRIuSIZE_T" size=%"PRIuSIZE_T")",
-=======
 			       "max_line_len=%zu size=%zu)",
->>>>>>> aa13c86b
 				enc_flags, dec_flags, max_line_len,
 				in_buf_size);
 			return;
@@ -1126,11 +1122,7 @@
 		if (test_has_failed()) {
 			i_info("Streaming single-byte trickle test failed ("
 			       "enc_flags=%02x dec_flags=%02x "
-<<<<<<< HEAD
-			       "max_line_len=%"PRIuSIZE_T" size=%"PRIuSIZE_T")",
-=======
 			       "max_line_len=%zu size=%zu)",
->>>>>>> aa13c86b
 				enc_flags, dec_flags, max_line_len,
 				in_buf_size);
 			return;
@@ -1150,11 +1142,7 @@
 		if (test_has_failed()) {
 			i_info("Streaming random chunks test failed ("
 			       "enc_flags=%02x dec_flags=%02x "
-<<<<<<< HEAD
-			       "max_line_len=%"PRIuSIZE_T" size=%"PRIuSIZE_T")",
-=======
 			       "max_line_len=%zu size=%zu)",
->>>>>>> aa13c86b
 				enc_flags, dec_flags, max_line_len,
 				in_buf_size);
 			return;
