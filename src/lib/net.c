/* Copyright (c) 1999-2015 Dovecot authors, see the included COPYING file */

#define _GNU_SOURCE /* For Linux's struct ucred */
#include "lib.h"
#include "fd-set-nonblock.h"
#include "time-util.h"
#include "net.h"

#include <unistd.h>
#include <fcntl.h>
#include <ctype.h>
#include <sys/un.h>
#include <netinet/tcp.h>
#if defined(HAVE_UCRED_H)
#  include <ucred.h> /* for getpeerucred() */
#elif defined(HAVE_SYS_UCRED_H)
#  include <sys/ucred.h> /* for FreeBSD struct xucred */
#endif

union sockaddr_union {
	struct sockaddr sa;
	struct sockaddr_in sin;
#ifdef HAVE_IPV6
	struct sockaddr_in6 sin6;
#endif
};

union sockaddr_union_unix {
	struct sockaddr sa;
	struct sockaddr_un un;
};

#ifdef HAVE_IPV6
#  define SIZEOF_SOCKADDR(so) ((so).sa.sa_family == AF_INET6 ? \
	sizeof(so.sin6) : sizeof(so.sin))
#else
#  define SIZEOF_SOCKADDR(so) (sizeof(so.sin))
#endif

#if !defined(HAVE_GETPEEREID) && !defined(SO_PEERCRED) && !defined(HAVE_GETPEERUCRED) && defined(MSG_WAITALL) && defined(LOCAL_CREDS)
#  define NEEDS_LOCAL_CREDS 1
#endif

bool net_ip_compare(const struct ip_addr *ip1, const struct ip_addr *ip2)
{
	return net_ip_cmp(ip1, ip2) == 0;
}

int net_ip_cmp(const struct ip_addr *ip1, const struct ip_addr *ip2)
{
	if (ip1->family != ip2->family)
		return ip1->family - ip2->family;

#ifdef HAVE_IPV6
	if (ip1->family == AF_INET6)
		return memcmp(&ip1->u.ip6, &ip2->u.ip6, sizeof(ip1->u.ip6));
#endif

	return memcmp(&ip1->u.ip4, &ip2->u.ip4, sizeof(ip1->u.ip4));
}

unsigned int net_ip_hash(const struct ip_addr *ip)
{
        const unsigned char *p;
	unsigned int len, g, h = 0;

#ifdef HAVE_IPV6
	if (ip->family == AF_INET6) {
		p = ip->u.ip6.s6_addr;
		len = sizeof(ip->u.ip6);
	} else
#endif
	{
		return ip->u.ip4.s_addr;
	}

	for (; len > 0; len--, p++) {
		h = (h << 4) + *p;
		if ((g = h & 0xf0000000UL)) {
			h = h ^ (g >> 24);
			h = h ^ g;
		}
	}

	return h;
}

/* copy IP to sockaddr */
static inline void
sin_set_ip(union sockaddr_union *so, const struct ip_addr *ip)
{
	if (ip == NULL) {
#ifdef HAVE_IPV6
		so->sin6.sin6_family = AF_INET6;
		so->sin6.sin6_addr = in6addr_any;
#else
		so->sin.sin_family = AF_INET;
		so->sin.sin_addr.s_addr = INADDR_ANY;
#endif
		return;
	}

	so->sin.sin_family = ip->family;
#ifdef HAVE_IPV6
	if (ip->family == AF_INET6)
		memcpy(&so->sin6.sin6_addr, &ip->u.ip6, sizeof(ip->u.ip6));
	else
#endif
		memcpy(&so->sin.sin_addr, &ip->u.ip4, sizeof(ip->u.ip4));
}

static inline void
sin_get_ip(const union sockaddr_union *so, struct ip_addr *ip)
{
	/* IP structs may be sent across processes. Clear the whole struct
	   first to make sure it won't leak any data across processes. */
	memset(ip, 0, sizeof(*ip));

	ip->family = so->sin.sin_family;

#ifdef HAVE_IPV6
	if (ip->family == AF_INET6)
		memcpy(&ip->u.ip6, &so->sin6.sin6_addr, sizeof(ip->u.ip6));
	else
#endif
	if (ip->family == AF_INET)
		memcpy(&ip->u.ip4, &so->sin.sin_addr, sizeof(ip->u.ip4));
	else
		memset(&ip->u, 0, sizeof(ip->u));
}

static inline void sin_set_port(union sockaddr_union *so, in_port_t port)
{
#ifdef HAVE_IPV6
	if (so->sin.sin_family == AF_INET6)
                so->sin6.sin6_port = htons(port);
	else
#endif
		so->sin.sin_port = htons(port);
}

static inline in_port_t sin_get_port(union sockaddr_union *so)
{
#ifdef HAVE_IPV6
	if (so->sin.sin_family == AF_INET6)
		return ntohs(so->sin6.sin6_port);
#endif
	if (so->sin.sin_family == AF_INET)
		return ntohs(so->sin.sin_port);

	return 0;
}

#ifdef __FreeBSD__
static int
<<<<<<< HEAD
net_connect_ip_full_freebsd(const struct ip_addr *ip, unsigned int port,
			    const struct ip_addr *my_ip, int sock_type,
			    bool blocking);

static int net_connect_ip_full(const struct ip_addr *ip, unsigned int port,
=======
net_connect_ip_full_freebsd(const struct ip_addr *ip, in_port_t port,
			    const struct ip_addr *my_ip, int sock_type,
			    bool blocking);

static int net_connect_ip_full(const struct ip_addr *ip, in_port_t port,
>>>>>>> 146ef570
			       const struct ip_addr *my_ip, int sock_type,
			       bool blocking)
{
	int fd, try;

	for (try = 0;;) {
		fd = net_connect_ip_full_freebsd(ip, port, my_ip, sock_type, blocking);
		if (fd != -1 || ++try == 5 ||
		    (errno != EADDRINUSE && errno != EACCES))
			break;
		/*
		   This may be just a temporary problem:

		   EADDRINUSE: busy
		   EACCES: pf may cause this if another connection used
		           the same port recently
		*/
	}
	return fd;
}
/* then some kludging: */
#define net_connect_ip_full net_connect_ip_full_freebsd
#endif

<<<<<<< HEAD
static int net_connect_ip_full(const struct ip_addr *ip, unsigned int port,
=======
static int net_connect_ip_full(const struct ip_addr *ip, in_port_t port,
>>>>>>> 146ef570
			       const struct ip_addr *my_ip, int sock_type, bool blocking)
{
	union sockaddr_union so;
	int fd, ret, opt = 1;

	if (my_ip != NULL && ip->family != my_ip->family) {
		i_warning("net_connect_ip(): ip->family != my_ip->family");
                my_ip = NULL;
	}

	/* create the socket */
	memset(&so, 0, sizeof(so));
        so.sin.sin_family = ip->family;
	fd = socket(ip->family, sock_type, 0);

	if (fd == -1) {
		i_error("socket() failed: %m");
		return -1;
	}

	/* set socket options */
	(void)setsockopt(fd, SOL_SOCKET, SO_REUSEADDR, &opt, sizeof(opt));
	if (sock_type == SOCK_STREAM)
		(void)setsockopt(fd, SOL_SOCKET, SO_KEEPALIVE, &opt, sizeof(opt));
	if (!blocking)
		net_set_nonblock(fd, TRUE);

	/* set our own address */
	if (my_ip != NULL) {
		sin_set_ip(&so, my_ip);
		if (bind(fd, &so.sa, SIZEOF_SOCKADDR(so)) == -1) {
			i_error("bind(%s) failed: %m", net_ip2addr(my_ip));
			i_close_fd(&fd);
			return -1;
		}
	}

	/* connect */
	sin_set_ip(&so, ip);
	sin_set_port(&so, port);
	ret = connect(fd, &so.sa, SIZEOF_SOCKADDR(so));

#ifndef WIN32
	if (ret < 0 && errno != EINPROGRESS)
#else
	if (ret < 0 && WSAGetLastError() != WSAEWOULDBLOCK)
#endif
	{
                i_close_fd(&fd);
		return -1;
	}

	return fd;
}
#ifdef __FreeBSD__
#  undef net_connect_ip_full
#endif

int net_connect_ip(const struct ip_addr *ip, in_port_t port,
		   const struct ip_addr *my_ip)
{
	return net_connect_ip_full(ip, port, my_ip, SOCK_STREAM, FALSE);
}

int net_connect_ip_blocking(const struct ip_addr *ip, in_port_t port,
			    const struct ip_addr *my_ip)
{
	return net_connect_ip_full(ip, port, my_ip, SOCK_STREAM, TRUE);
}

<<<<<<< HEAD
int net_connect_udp(const struct ip_addr *ip, unsigned int port,
=======
int net_connect_udp(const struct ip_addr *ip, in_port_t port,
>>>>>>> 146ef570
			       const struct ip_addr *my_ip)
{
	return net_connect_ip_full(ip, port, my_ip, SOCK_DGRAM, FALSE);
}

int net_try_bind(const struct ip_addr *ip)
{
	union sockaddr_union so;
	int fd;

	/* create the socket */
	memset(&so, 0, sizeof(so));
        so.sin.sin_family = ip->family;
	fd = socket(ip->family, SOCK_STREAM, 0);
	if (fd == -1) {
		i_error("socket() failed: %m");
		return -1;
	}

	sin_set_ip(&so, ip);
	if (bind(fd, &so.sa, SIZEOF_SOCKADDR(so)) == -1) {
		i_close_fd(&fd);
		return -1;
	}
	i_close_fd(&fd);
	return 0;
}

int net_connect_unix(const char *path)
{
	union sockaddr_union_unix sa;
	int fd, ret;

	memset(&sa, 0, sizeof(sa));
	sa.un.sun_family = AF_UNIX;
	if (i_strocpy(sa.un.sun_path, path, sizeof(sa.un.sun_path)) < 0) {
		/* too long path */
#ifdef ENAMETOOLONG
		errno = ENAMETOOLONG;
#else
		errno = EINVAL;
#endif
		return -1;
	}

	/* create the socket */
	fd = socket(PF_UNIX, SOCK_STREAM, 0);
	if (fd == -1) {
		i_error("socket(%s) failed: %m", path);
		return -1;
	}

	net_set_nonblock(fd, TRUE);

	/* connect */
	ret = connect(fd, &sa.sa, sizeof(sa));
	if (ret < 0 && errno != EINPROGRESS) {
                i_close_fd(&fd);
		return -1;
	}

#ifdef NEEDS_LOCAL_CREDS
	{
		int on = 1;
		if (setsockopt(fd, 0, LOCAL_CREDS, &on, sizeof on)) {
			i_error("setsockopt(LOCAL_CREDS) failed: %m");
			return -1;
		}
	}
#endif

	return fd;
}

int net_connect_unix_with_retries(const char *path, unsigned int msecs)
{
	struct timeval start, now;
	int fd;

	if (gettimeofday(&start, NULL) < 0)
		i_panic("gettimeofday() failed: %m");

	do {
		fd = net_connect_unix(path);
		if (fd != -1 || (errno != EAGAIN && errno != ECONNREFUSED))
			break;

		/* busy. wait for a while. */
		usleep(((rand() % 10) + 1) * 10000);
		if (gettimeofday(&now, NULL) < 0)
			i_panic("gettimeofday() failed: %m");
	} while (timeval_diff_msecs(&now, &start) < (int)msecs);
	return fd;
}

void net_disconnect(int fd)
{
	/* FreeBSD's close() fails with ECONNRESET if socket still has unsent
	   data in transmit buffer. We don't care. */
	if (close(fd) < 0 && errno != ECONNRESET)
		i_error("net_disconnect() failed: %m");
}

void net_set_nonblock(int fd, bool nonblock)
{
	fd_set_nonblock(fd, nonblock);
}

int net_set_cork(int fd ATTR_UNUSED, bool cork ATTR_UNUSED)
{
#ifdef TCP_CORK
	int val = cork;

	return setsockopt(fd, IPPROTO_TCP, TCP_CORK, &val, sizeof(val));
#else
	errno = ENOPROTOOPT;
	return -1;
#endif
}

void net_get_ip_any4(struct ip_addr *ip)
{
	ip->family = AF_INET;
	ip->u.ip4.s_addr = INADDR_ANY;
}

void net_get_ip_any6(struct ip_addr *ip)
{
#ifdef HAVE_IPV6
	ip->family = AF_INET6;
	ip->u.ip6 = in6addr_any;
#else
	memset(ip, 0, sizeof(struct ip_addr));
#endif
}

int net_listen(const struct ip_addr *my_ip, in_port_t *port, int backlog)
{
	enum net_listen_flags flags = 0;

	return net_listen_full(my_ip, port, &flags, backlog);
}

int net_listen_full(const struct ip_addr *my_ip, in_port_t *port,
		    enum net_listen_flags *flags, int backlog)
{
	union sockaddr_union so;
	int ret, fd, opt = 1;
	socklen_t len;

	memset(&so, 0, sizeof(so));
	sin_set_port(&so, *port);
	sin_set_ip(&so, my_ip);

	/* create the socket */
	fd = socket(so.sin.sin_family, SOCK_STREAM, 0);
#ifdef HAVE_IPV6
	if (fd == -1 && my_ip == NULL &&
	    (errno == EINVAL || errno == EAFNOSUPPORT)) {
		/* IPv6 is not supported by OS */
		so.sin.sin_family = AF_INET;
		so.sin.sin_addr.s_addr = INADDR_ANY;

		fd = socket(AF_INET, SOCK_STREAM, 0);
	}
#endif
	if (fd == -1) {
		i_error("socket() failed: %m");
		return -1;
	}

	/* set socket options */
	(void)setsockopt(fd, SOL_SOCKET, SO_REUSEADDR, &opt, sizeof(opt));
	(void)setsockopt(fd, SOL_SOCKET, SO_KEEPALIVE, &opt, sizeof(opt));

	if ((*flags & NET_LISTEN_FLAG_REUSEPORT) != 0) {
#ifdef SO_REUSEPORT
		if (setsockopt(fd, SOL_SOCKET, SO_REUSEPORT,
			       &opt, sizeof(opt)) < 0)
#endif
			*flags &= ~NET_LISTEN_FLAG_REUSEPORT;
	}

	/* If using IPv6, bind only to IPv6 if possible. This avoids
	   ambiguities with IPv4-mapped IPv6 addresses. */
#ifdef IPV6_V6ONLY
	if (so.sin.sin_family == AF_INET6) {
		opt = 1;
		(void)setsockopt(fd, IPPROTO_IPV6, IPV6_V6ONLY, &opt, sizeof(opt));
	}
#endif
	/* specify the address/port we want to listen in */
	ret = bind(fd, &so.sa, SIZEOF_SOCKADDR(so));
	if (ret < 0) {
		if (errno != EADDRINUSE) {
			i_error("bind(%s, %u) failed: %m",
				my_ip == NULL ? "" : net_ip2addr(my_ip), *port);
		}
	} else {
		/* get the actual port we started listen */
		len = SIZEOF_SOCKADDR(so);
		ret = getsockname(fd, &so.sa, &len);
		if (ret >= 0) {
			*port = sin_get_port(&so);

			/* start listening */
			if (listen(fd, backlog) >= 0)
				return fd;

			if (errno != EADDRINUSE)
				i_error("listen() failed: %m");
		}
	}

        /* error */
	i_close_fd(&fd);
	return -1;
}

int net_listen_unix(const char *path, int backlog)
{
	union {
		struct sockaddr sa;
		struct sockaddr_un un;
	} sa;
	int fd;

	memset(&sa, 0, sizeof(sa));
	sa.un.sun_family = AF_UNIX;
	if (i_strocpy(sa.un.sun_path, path, sizeof(sa.un.sun_path)) < 0) {
		/* too long path */
		errno = EOVERFLOW;
		return -1;
	}

	/* create the socket */
	fd = socket(PF_UNIX, SOCK_STREAM, 0);
	if (fd == -1) {
		i_error("socket() failed: %m");
		return -1;
	}

#ifdef NEEDS_LOCAL_CREDS
	{
		int on = 1;
		if (setsockopt(fd, 0, LOCAL_CREDS, &on, sizeof on)) {
			i_error("setsockopt(LOCAL_CREDS) failed: %m");
			return -1;
		}
	}
#endif

	/* bind */
	if (bind(fd, &sa.sa, sizeof(sa)) < 0) {
		if (errno != EADDRINUSE)
			i_error("bind(%s) failed: %m", path);
	} else {
		/* start listening */
		if (listen(fd, backlog) == 0)
			return fd;

		if (errno != EADDRINUSE)
			i_error("listen() failed: %m");
	}

	i_close_fd(&fd);
	return -1;
}

int net_listen_unix_unlink_stale(const char *path, int backlog)
{
	unsigned int i = 0;
	int fd;

	while ((fd = net_listen_unix(path, backlog)) == -1) {
		if (errno != EADDRINUSE || ++i == 2)
			return -1;

		/* see if it really exists */
		fd = net_connect_unix(path);
		if (fd != -1 || errno != ECONNREFUSED) {
			if (fd != -1) i_close_fd(&fd);
			errno = EADDRINUSE;
			return -1;
		}

		/* delete and try again */
		if (i_unlink_if_exists(path) < 0) {
			errno = EADDRINUSE;
			return -1;
		}
	}
	return fd;
}

int net_accept(int fd, struct ip_addr *addr_r, in_port_t *port_r)
{
	union sockaddr_union so;
	int ret;
	socklen_t addrlen;

	i_assert(fd >= 0);

	addrlen = sizeof(so);
	ret = accept(fd, &so.sa, &addrlen);

	if (ret < 0) {
		if (errno == EAGAIN || errno == ECONNABORTED)
			return -1;
		else
			return -2;
	}
	if (so.sin.sin_family == AF_UNIX) {
		if (addr_r != NULL)
			memset(addr_r, 0, sizeof(*addr_r));
		if (port_r != NULL) *port_r = 0;
	} else {
		if (addr_r != NULL) sin_get_ip(&so, addr_r);
		if (port_r != NULL) *port_r = sin_get_port(&so);
	}
	return ret;
}

ssize_t net_receive(int fd, void *buf, size_t len)
{
	ssize_t ret;

	i_assert(fd >= 0);
	i_assert(len <= SSIZE_T_MAX);

	ret = read(fd, buf, len);
	if (ret == 0) {
		/* disconnected */
		errno = 0;
		return -2;
	}

	if (unlikely(ret < 0)) {
		if (errno == EINTR || errno == EAGAIN)
			return 0;

		if (errno == ECONNRESET || errno == ETIMEDOUT) {
                        /* treat as disconnection */
			return -2;
		}
	}

	return ret;
}

ssize_t net_transmit(int fd, const void *data, size_t len)
{
        ssize_t ret;

	i_assert(fd >= 0);
	i_assert(len <= SSIZE_T_MAX);

	ret = send(fd, data, len, 0);
	if (ret == -1) {
		if (errno == EINTR || errno == EAGAIN)
			return 0;
		if (errno == EPIPE)
			return -2;
	}
        return ret;
}

int net_gethostbyname(const char *addr, struct ip_addr **ips,
		      unsigned int *ips_count)
{
	/* @UNSAFE */
#ifdef HAVE_IPV6
	union sockaddr_union *so;
	struct addrinfo hints, *ai, *origai;
	int host_error;
#else
	struct hostent *hp;
#endif
        int count;

	*ips = NULL;
        *ips_count = 0;

#ifdef HAVE_IPV6
	memset(&hints, 0, sizeof(struct addrinfo));
	hints.ai_socktype = SOCK_STREAM;

	/* save error to host_error for later use */
	host_error = getaddrinfo(addr, NULL, &hints, &ai);
	if (host_error != 0)
		return host_error;

        /* get number of IPs */
        origai = ai;
	for (count = 0; ai != NULL; ai = ai->ai_next)
                count++;

        *ips_count = count;
        *ips = t_malloc(sizeof(struct ip_addr) * count);

        count = 0;
	for (ai = origai; ai != NULL; ai = ai->ai_next, count++) {
		so = (union sockaddr_union *) ai->ai_addr;

		sin_get_ip(so, &(*ips)[count]);
	}
	freeaddrinfo(origai);
#else
	hp = gethostbyname(addr);
	if (hp == NULL)
		return h_errno;

        /* get number of IPs */
	count = 0;
	while (hp->h_addr_list[count] != NULL)
		count++;

        *ips_count = count;
        *ips = t_malloc(sizeof(struct ip_addr) * count);

	while (count > 0) {
		count--;

		(*ips)[count].family = AF_INET;
		memcpy(&(*ips)[count].u.ip4, hp->h_addr_list[count],
		       sizeof((*ips)[count].u.ip4));
	}
#endif

	return 0;
}

int net_gethostbyaddr(const struct ip_addr *ip, const char **name_r)
{
	union sockaddr_union so;
	socklen_t addrlen = sizeof(so);
	char hbuf[NI_MAXHOST];
	int ret;

	memset(&so, 0, sizeof(so));
	sin_set_ip(&so, ip);
	ret = getnameinfo(&so.sa, addrlen, hbuf, sizeof(hbuf), NULL, 0,
			  NI_NAMEREQD);
	if (ret != 0)
		return ret;

	*name_r = t_strdup(hbuf);
	return 0;
}

int net_getsockname(int fd, struct ip_addr *addr, in_port_t *port)
{
	union sockaddr_union so;
	socklen_t addrlen;

	i_assert(fd >= 0);

	addrlen = sizeof(so);
	if (getsockname(fd, &so.sa, &addrlen) == -1)
		return -1;
	if (so.sin.sin_family == AF_UNIX) {
		if (addr != NULL)
			memset(addr, 0, sizeof(*addr));
		if (port != NULL) *port = 0;
	} else {
		if (addr != NULL) sin_get_ip(&so, addr);
		if (port != NULL) *port = sin_get_port(&so);
	}
	return 0;
}

int net_getpeername(int fd, struct ip_addr *addr, in_port_t *port)
{
	union sockaddr_union so;
	socklen_t addrlen;

	i_assert(fd >= 0);

	addrlen = sizeof(so);
	if (getpeername(fd, &so.sa, &addrlen) == -1)
		return -1;
	if (so.sin.sin_family == AF_UNIX) {
		if (addr != NULL)
			memset(addr, 0, sizeof(*addr));
		if (port != NULL) *port = 0;
	} else {
		if (addr != NULL) sin_get_ip(&so, addr);
		if (port != NULL) *port = sin_get_port(&so);
	}
	return 0;
}

int net_getunixname(int fd, const char **name_r)
{
	union sockaddr_union_unix so;
	socklen_t addrlen = sizeof(so);

	if (getsockname(fd, &so.sa, &addrlen) < 0)
		return -1;
	if (so.un.sun_family != AF_UNIX) {
		errno = ENOTSOCK;
		return -1;
	}
	*name_r = t_strdup(so.un.sun_path);
	return 0;
}

int net_getunixcred(int fd, struct net_unix_cred *cred_r)
{
#if defined(SO_PEERCRED)
# if defined(HAVE_STRUCT_SOCKPEERCRED)
	/* OpenBSD (may also provide getpeereid, but we also want pid) */
	struct sockpeercred ucred;
# else
	/* Linux */
	struct ucred ucred;
# endif
	socklen_t len = sizeof(ucred);

	if (getsockopt(fd, SOL_SOCKET, SO_PEERCRED, &ucred, &len) < 0) {
		i_error("getsockopt(SO_PEERCRED) failed: %m");
		return -1;
	}
	cred_r->uid = ucred.uid;
	cred_r->gid = ucred.gid;
	cred_r->pid = ucred.pid;
	return 0;
#elif defined(LOCAL_PEEREID)
	/* NetBSD (may also provide getpeereid, but we also want pid) */
	struct unpcbid ucred;
	socklen_t len = sizeof(ucred);

	if (getsockopt(fd, 0, LOCAL_PEEREID, &ucred, &len) < 0) {
		i_error("getsockopt(LOCAL_PEEREID) failed: %m");
		return -1;
	}
	
	cred_r->uid = ucred.unp_euid;
	cred_r->gid = ucred.unp_egid;
	cred_r->pid = ucred.unp_pid;
	return 0;
#elif defined(HAVE_GETPEEREID)
	/* OSX 10.4+, FreeBSD 4.6+, OpenBSD 3.0+, NetBSD 5.0+ */
	if (getpeereid(fd, &cred_r->uid, &cred_r->gid) < 0) {
		i_error("getpeereid() failed: %m");
		return -1;
	}
	cred_r->pid = (pid_t)-1;
	return 0;
#elif defined(LOCAL_PEERCRED)
	/* Older FreeBSD */
	struct xucred ucred;
	socklen_t len = sizeof(ucred);

	if (getsockopt(fd, 0, LOCAL_PEERCRED, &ucred, &len) < 0) {
		i_error("getsockopt(LOCAL_PEERCRED) failed: %m");
		return -1;
	}

	if (ucred.cr_version != XUCRED_VERSION) {
		errno = EINVAL;
		return -1;
	}

	cred_r->uid = ucred.cr_uid;
	cred_r->gid = ucred.cr_gid;
	cred_r->pid = (pid_t)-1;
	return 0;
#elif defined(HAVE_GETPEERUCRED)
	/* Solaris */
	ucred_t *ucred = NULL;

	if (getpeerucred(fd, &ucred) < 0) {
		i_error("getpeerucred() failed: %m");
		return -1;
	}
	cred_r->uid = ucred_geteuid(ucred);
	cred_r->gid = ucred_getrgid(ucred);
	cred_r->pid = ucred_getpid(ucred);
	ucred_free(ucred);

	if (cred_r->uid == (uid_t)-1 ||
	    cred_r->gid == (gid_t)-1) {
		errno = EINVAL;
		return -1;
	}
	return 0;
#elif NEEDS_LOCAL_CREDS
	/* NetBSD < 5 */
	int i, n, on;
	struct iovec iov;
	struct msghdr msg;
	struct {
		struct cmsghdr ch;
		char buf[110];
	} cdata;
	struct sockcred *sc;

	iov.iov_base = (char *)&on;
	iov.iov_len = 1;

	sc = (struct sockcred *)cdata.buf;
	sc->sc_uid = sc->sc_euid = sc->sc_gid = sc->sc_egid = -1;
	memset(&cdata.ch, 0, sizeof cdata.ch);

	memset(&msg, 0, sizeof msg);

	msg.msg_iov = &iov;
	msg.msg_iovlen = 1;
	msg.msg_control = &cdata;
	msg.msg_controllen = sizeof(cdata.ch) + sizeof(cdata.buf);

	for (i = 0; i < 10; i++) {
		n = recvmsg(fd, &msg, MSG_WAITALL | MSG_PEEK);
		if (n >= 0 || errno != EAGAIN)
			break;
		usleep(100);
	}
	if (n < 0) {
		i_error("recvmsg() failed: %m");
		return -1;
	}
	cred_r->uid = sc->sc_euid;
	cred_r->gid = sc->sc_egid;
	cred_r->pid = (pid_t)-1;
	return 0;
#else
	errno = EINVAL;
	return -1;
#endif
}

const char *net_ip2addr(const struct ip_addr *ip)
{
#ifdef HAVE_IPV6
	char addr[MAX_IP_LEN+1];

	addr[MAX_IP_LEN] = '\0';
	if (inet_ntop(ip->family, &ip->u.ip6, addr, MAX_IP_LEN) == NULL)
		return "";

	return t_strdup(addr);
#else
	unsigned long ip4;

	if (ip->family != AF_INET)
		return "";

	ip4 = ntohl(ip->u.ip4.s_addr);
	return t_strdup_printf("%lu.%lu.%lu.%lu",
			       (ip4 & 0xff000000UL) >> 24,
			       (ip4 & 0x00ff0000) >> 16,
			       (ip4 & 0x0000ff00) >> 8,
			       (ip4 & 0x000000ff));
#endif
}

int net_addr2ip(const char *addr, struct ip_addr *ip)
{
	int ret;

	if (strchr(addr, ':') != NULL) {
		/* IPv6 */
#ifdef HAVE_IPV6
		T_BEGIN {
			if (addr[0] == '[') {
				/* allow [ipv6 addr] */
				unsigned int len = strlen(addr);
				if (addr[len-1] == ']')
					addr = t_strndup(addr+1, len-2);
			}
			ret = inet_pton(AF_INET6, addr, &ip->u.ip6);
		} T_END;
		if (ret == 0)
			return -1;
#else
		ip->u.ip4.s_addr = 0;
#endif
		ip->family = AF_INET6;
 	} else {
		/* IPv4 */
		if (inet_aton(addr, &ip->u.ip4) == 0)
			return -1;
		ip->family = AF_INET;
	}
<<<<<<< HEAD
=======
	return 0;
}

int net_str2port(const char *str, in_port_t *port_r)
{
	uintmax_t l;

	if (str_to_uintmax(str, &l) < 0)
		return -1;

	if (l == 0 || l > (in_port_t)-1)
		return -1;
	*port_r = (in_port_t)l;
	return 0;
}

int net_str2port_zero(const char *str, in_port_t *port_r)
{
	uintmax_t l;

	if (str_to_uintmax(str, &l) < 0)
		return -1;

	if (l > (in_port_t)-1)
		return -1;
	*port_r = (in_port_t)l;
>>>>>>> 146ef570
	return 0;
}

int net_ipv6_mapped_ipv4_convert(const struct ip_addr *src,
				 struct ip_addr *dest)
{
#ifdef HAVE_IPV6
	static uint8_t v4_prefix[] =
		{ 0, 0, 0, 0, 0, 0, 0, 0, 0, 0, 0xff, 0xff };

	if (!IPADDR_IS_V6(src))
		return -1;
	if (memcmp(src->u.ip6.s6_addr, v4_prefix, sizeof(v4_prefix)) != 0)
		return -1;

	dest->family = AF_INET;
	memcpy(&dest->u.ip6, &src->u.ip6.s6_addr[3*4], 4);
	return 0;
#else
	return -1;
#endif
}

int net_geterror(int fd)
{
	int data;
	socklen_t len = sizeof(data);

	if (getsockopt(fd, SOL_SOCKET, SO_ERROR, &data, &len) == -1) {
		/* we're now really returning the getsockopt()'s error code
		   instead of the socket's, but normally we should never get
		   here anyway. */
		return errno;
	}

	return data;
}

const char *net_gethosterror(int error)
{
#ifdef HAVE_IPV6
	i_assert(error != 0);

	return gai_strerror(error);
#else
	switch (error) {
	case HOST_NOT_FOUND:
		return "Host not found";
	case NO_ADDRESS:
		return "No IP address found for name";
	case NO_RECOVERY:
		return "A non-recoverable name server error occurred";
	case TRY_AGAIN:
		return "A temporary error on an authoritative name server";
	default:
		return t_strdup_printf("Unknown error %d", error);
	}
#endif
}

int net_hosterror_notfound(int error)
{
#ifdef HAVE_IPV6
#ifdef EAI_NODATA /* NODATA is depricated */
	return error != 1 && (error == EAI_NONAME || error == EAI_NODATA);
#else
	return error != 1 && (error == EAI_NONAME);
#endif
#else
	return error == HOST_NOT_FOUND || error == NO_ADDRESS;
#endif
}

const char *net_getservbyport(in_port_t port)
{
	struct servent *entry;

	entry = getservbyport(htons(port), "tcp");
	return entry == NULL ? NULL : entry->s_name;
}

bool is_ipv4_address(const char *addr)
{
	while (*addr != '\0') {
		if (*addr != '.' && !i_isdigit(*addr))
			return FALSE;
                addr++;
	}

	return TRUE;
}

bool is_ipv6_address(const char *addr)
{
	bool have_prefix = FALSE;

	if (*addr == '[') {
		have_prefix = TRUE;
		addr++;
	}
	while (*addr != '\0') {
		if (*addr != ':' && !i_isxdigit(*addr)) {
			if (have_prefix && *addr == ']' && addr[1] == '\0')
				break;
			return FALSE;
		}
                addr++;
	}

	return TRUE;
}

int net_parse_range(const char *network, struct ip_addr *ip_r,
		    unsigned int *bits_r)
{
	const char *p;
	unsigned int bits, max_bits;

	p = strchr(network, '/');
	if (p != NULL)
		network = t_strdup_until(network, p++);

	if (net_addr2ip(network, ip_r) < 0)
		return -1;

	max_bits = IPADDR_BITS(ip_r);
	if (p == NULL) {
		/* full IP address must match */
		bits = max_bits;
	} else {
		/* get the network mask */
		if (str_to_uint(p, &bits) < 0 || bits > max_bits)
			return -1;
	}
	*bits_r = bits;
	return 0;
}

bool net_is_in_network(const struct ip_addr *ip,
		       const struct ip_addr *net_ip, unsigned int bits)
{
	struct ip_addr tmp_ip;
	const uint32_t *ip1, *ip2;
	uint32_t mask, i1, i2;
	unsigned int pos, i;

	if (net_ipv6_mapped_ipv4_convert(ip, &tmp_ip) == 0) {
		/* IPv4 address mapped disguised as IPv6 address */
		ip = &tmp_ip;
	}

	if (ip->family == 0) {
		/* non-IPv4/IPv6 address (e.g. UNIX socket) never matches
		   anything */
		return FALSE;
	}
	if (IPADDR_IS_V4(ip) != IPADDR_IS_V4(net_ip)) {
		/* one is IPv6 and one is IPv4 */
		return FALSE;
	}
	i_assert(IPADDR_IS_V6(ip) == IPADDR_IS_V6(net_ip));

	if (IPADDR_IS_V4(ip)) {
		ip1 = &ip->u.ip4.s_addr;
		ip2 = &net_ip->u.ip4.s_addr;
	} else {
#ifdef HAVE_IPV6
		ip1 = (const void *)&ip->u.ip6;
		ip2 = (const void *)&net_ip->u.ip6;
#else
		/* shouldn't get here */
		return FALSE;
#endif
	}

	/* check first the full 32bit ints */
	for (pos = 0, i = 0; pos + 32 <= bits; pos += 32, i++) {
		if (ip1[i] != ip2[i])
			return FALSE;
	}
	i1 = htonl(ip1[i]);
	i2 = htonl(ip2[i]);

	/* check the last full bytes */
	for (mask = 0xff000000; pos + 8 <= bits; pos += 8, mask >>= 8) {
		if ((i1 & mask) != (i2 & mask))
			return FALSE;
	}

	/* check the last bits, they're reversed in bytes */
	bits -= pos;
	for (mask = 0x80000000 >> (pos % 32); bits > 0; bits--, mask >>= 1) {
		if ((i1 & mask) != (i2 & mask))
			return FALSE;
	}
	return TRUE;
}<|MERGE_RESOLUTION|>--- conflicted
+++ resolved
@@ -153,19 +153,11 @@
 
 #ifdef __FreeBSD__
 static int
-<<<<<<< HEAD
-net_connect_ip_full_freebsd(const struct ip_addr *ip, unsigned int port,
-			    const struct ip_addr *my_ip, int sock_type,
-			    bool blocking);
-
-static int net_connect_ip_full(const struct ip_addr *ip, unsigned int port,
-=======
 net_connect_ip_full_freebsd(const struct ip_addr *ip, in_port_t port,
 			    const struct ip_addr *my_ip, int sock_type,
 			    bool blocking);
 
 static int net_connect_ip_full(const struct ip_addr *ip, in_port_t port,
->>>>>>> 146ef570
 			       const struct ip_addr *my_ip, int sock_type,
 			       bool blocking)
 {
@@ -190,11 +182,7 @@
 #define net_connect_ip_full net_connect_ip_full_freebsd
 #endif
 
-<<<<<<< HEAD
-static int net_connect_ip_full(const struct ip_addr *ip, unsigned int port,
-=======
 static int net_connect_ip_full(const struct ip_addr *ip, in_port_t port,
->>>>>>> 146ef570
 			       const struct ip_addr *my_ip, int sock_type, bool blocking)
 {
 	union sockaddr_union so;
@@ -265,11 +253,7 @@
 	return net_connect_ip_full(ip, port, my_ip, SOCK_STREAM, TRUE);
 }
 
-<<<<<<< HEAD
-int net_connect_udp(const struct ip_addr *ip, unsigned int port,
-=======
 int net_connect_udp(const struct ip_addr *ip, in_port_t port,
->>>>>>> 146ef570
 			       const struct ip_addr *my_ip)
 {
 	return net_connect_ip_full(ip, port, my_ip, SOCK_DGRAM, FALSE);
@@ -955,8 +939,6 @@
 			return -1;
 		ip->family = AF_INET;
 	}
-<<<<<<< HEAD
-=======
 	return 0;
 }
 
@@ -983,7 +965,6 @@
 	if (l > (in_port_t)-1)
 		return -1;
 	*port_r = (in_port_t)l;
->>>>>>> 146ef570
 	return 0;
 }
 
