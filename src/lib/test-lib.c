--- conflicted
+++ resolved
@@ -14,10 +14,7 @@
 		test_buffer,
 		test_crc32,
 		test_data_stack,
-<<<<<<< HEAD
-=======
 		test_failures,
->>>>>>> 146ef570
 		test_guid,
 		test_hash,
 		test_hash_format,
