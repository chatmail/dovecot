--- conflicted
+++ resolved
@@ -2875,11 +2875,7 @@
 	SETTING_DEFINE_LIST_END
 };
 static const struct stats_metric_settings stats_metric_default_settings = {
-<<<<<<< HEAD
-	.name = "",
-=======
 	.metric_name = "",
->>>>>>> aa13c86b
 	.event_name = "",
 	.source_location = "",
 	.categories = "",
