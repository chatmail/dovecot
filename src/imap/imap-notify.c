/* Copyright (c) 2013-2018 Dovecot authors, see the included COPYING file */

#include "imap-common.h"
#include "str.h"
#include "ostream.h"
#include "imap-quote.h"
#include "mailbox-list-iter.h"
#include "mailbox-list-notify.h"
#include "mail-search.h"
#include "mail-search-build.h"
#include "imap-commands.h"
#include "imap-fetch.h"
#include "imap-list.h"
#include "imap-status.h"
#include "imap-notify.h"

#define IMAP_NOTIFY_WATCH_ADD_DELAY_MSECS 1000

static int imap_notify_list(struct imap_notify_namespace *notify_ns,
			    const struct mailbox_list_notify_rec *rec,
			    enum mailbox_info_flags flags)
{
	string_t *str = t_str_new(128);
	char ns_sep = mail_namespace_get_sep(notify_ns->ns);

	str_append(str, "* LIST (");
	imap_mailbox_flags2str(str, flags);
	str_append(str, ") \"");
	if (ns_sep == '\\')
		str_append_c(str, '\\');
	str_append_c(str, ns_sep);
	str_append(str, "\" ");

	imap_append_astring(str, rec->vname);
	if (rec->old_vname != NULL) {
		str_append(str, " (\"OLDNAME\" (");
		imap_append_astring(str, rec->old_vname);
		str_append(str, "))");
	}
	return client_send_line_next(notify_ns->ctx->client, str_c(str));
}

static int imap_notify_status(struct imap_notify_namespace *notify_ns,
			      const struct mailbox_list_notify_rec *rec)
{
	struct client *client = notify_ns->ctx->client;
	struct mailbox *box;
	struct imap_status_items items;
	struct imap_status_result result;
	enum mail_error error;
	int ret = 1;

	i_zero(&items);
	if (client_has_enabled(client, imap_feature_condstore))
<<<<<<< HEAD
		items.status |= STATUS_HIGHESTMODSEQ;
=======
		items.flags |= IMAP_STATUS_ITEM_HIGHESTMODSEQ;
>>>>>>> 387f6b0b

	box = mailbox_alloc(notify_ns->ns->list, rec->vname, 0);
	mailbox_set_reason(box, "NOTIFY STATUS");
	if ((rec->events & MAILBOX_LIST_NOTIFY_UIDVALIDITY) != 0) {
		items.flags |= IMAP_STATUS_ITEM_UIDVALIDITY |
			IMAP_STATUS_ITEM_UIDNEXT | IMAP_STATUS_ITEM_MESSAGES |
			IMAP_STATUS_ITEM_UNSEEN;
	}
	if ((rec->events & (MAILBOX_LIST_NOTIFY_APPENDS |
			    MAILBOX_LIST_NOTIFY_EXPUNGES)) != 0)
		items.flags |= IMAP_STATUS_ITEM_UIDNEXT |
			IMAP_STATUS_ITEM_MESSAGES | IMAP_STATUS_ITEM_UNSEEN;
	if ((rec->events & MAILBOX_LIST_NOTIFY_SEEN_CHANGES) != 0)
		items.flags |= IMAP_STATUS_ITEM_UNSEEN;
	if ((rec->events & MAILBOX_LIST_NOTIFY_MODSEQ_CHANGES) != 0) {
		/* if HIGHESTMODSEQ isn't being sent, don't send anything */
	}
	if (imap_status_items_is_empty(&items)) {
		/* don't send anything */
	} else if (imap_status_get_result(client, box, &items, &result) < 0) {
		/* hide permission errors from client. we don't want to leak
		   information about existence of mailboxes where user doesn't
		   have access to */
		(void)mailbox_get_last_error(box, &error);
		if (error != MAIL_ERROR_PERM)
			ret = -1;
	} else {
		ret = imap_status_send(client, rec->vname, &items, &result);
	}
	mailbox_free(&box);
	return ret;
}

static int
imap_notify_next(struct imap_notify_namespace *notify_ns,
		 const struct mailbox_list_notify_rec *rec)
{
	enum mailbox_info_flags mailbox_flags;
	int ret;

	if ((rec->events & MAILBOX_LIST_NOTIFY_CREATE) != 0) {
		if (mailbox_list_mailbox(notify_ns->ns->list, rec->storage_name,
					 &mailbox_flags) < 0)
			mailbox_flags = 0;
		if ((ret = imap_notify_list(notify_ns, rec, mailbox_flags)) <= 0)
			return ret;
	}
	if ((rec->events & MAILBOX_LIST_NOTIFY_DELETE) != 0) {
		if ((ret = imap_notify_list(notify_ns, rec, MAILBOX_NONEXISTENT)) < 0)
			return ret;
	}
	if ((rec->events & MAILBOX_LIST_NOTIFY_RENAME) != 0) {
		if (mailbox_list_mailbox(notify_ns->ns->list, rec->storage_name,
					 &mailbox_flags) < 0)
			mailbox_flags = 0;
		if ((ret = imap_notify_list(notify_ns, rec, mailbox_flags)) < 0)
			return ret;
	}
	if ((rec->events & MAILBOX_LIST_NOTIFY_SUBSCRIBE) != 0) {
		if (mailbox_list_mailbox(notify_ns->ns->list, rec->storage_name,
					 &mailbox_flags) < 0)
			mailbox_flags = 0;
		if ((ret = imap_notify_list(notify_ns, rec,
				     mailbox_flags | MAILBOX_SUBSCRIBED)) < 0)
			return ret;
	}
	if ((rec->events & MAILBOX_LIST_NOTIFY_UNSUBSCRIBE) != 0) {
		if (mailbox_list_mailbox(notify_ns->ns->list, rec->storage_name,
					 &mailbox_flags) < 0)
			mailbox_flags = 0;
		if ((ret = imap_notify_list(notify_ns, rec, mailbox_flags)) < 0)
			return ret;
	}
	if ((rec->events & (MAILBOX_LIST_NOTIFY_UIDVALIDITY |
			    MAILBOX_LIST_NOTIFY_APPENDS |
			    MAILBOX_LIST_NOTIFY_EXPUNGES |
			    MAILBOX_LIST_NOTIFY_SEEN_CHANGES |
			    MAILBOX_LIST_NOTIFY_MODSEQ_CHANGES)) != 0) {
		if ((ret = imap_notify_status(notify_ns, rec)) < 0)
			return ret;
	}
	return 1;
}

static bool
imap_notify_match_event(struct imap_notify_namespace *notify_ns,
			const struct imap_notify_mailboxes *notify_boxes,
			const struct mailbox_list_notify_rec *rec)
{
	enum imap_notify_event wanted_events = notify_boxes->events;
	struct mailbox *box;

	/* check for mailbox list events first */
	if ((wanted_events & IMAP_NOTIFY_EVENT_MAILBOX_NAME) != 0) {
		if ((rec->events & (MAILBOX_LIST_NOTIFY_CREATE |
				    MAILBOX_LIST_NOTIFY_DELETE |
				    MAILBOX_LIST_NOTIFY_RENAME)) != 0)
			return TRUE;
	}
	if ((wanted_events & IMAP_NOTIFY_EVENT_SUBSCRIPTION_CHANGE) != 0) {
		if ((rec->events & (MAILBOX_LIST_NOTIFY_SUBSCRIBE |
				    MAILBOX_LIST_NOTIFY_UNSUBSCRIBE)) != 0)
			return TRUE;
	}

	/* if this is an event for the selected mailbox, ignore it */
	box = notify_ns->ctx->client->mailbox;
	if (box != NULL && mailbox_equals(box, notify_ns->ns, rec->vname))
		return FALSE;

	if ((wanted_events & (IMAP_NOTIFY_EVENT_MESSAGE_NEW |
			      IMAP_NOTIFY_EVENT_MESSAGE_EXPUNGE |
			      IMAP_NOTIFY_EVENT_FLAG_CHANGE)) != 0) {
		if ((rec->events & MAILBOX_LIST_NOTIFY_UIDVALIDITY) != 0)
			return TRUE;
	}
	if ((wanted_events & IMAP_NOTIFY_EVENT_MESSAGE_NEW) != 0) {
		if ((rec->events & MAILBOX_LIST_NOTIFY_APPENDS) != 0)
			return TRUE;
	}
	if ((wanted_events & IMAP_NOTIFY_EVENT_MESSAGE_EXPUNGE) != 0) {
		if ((rec->events & MAILBOX_LIST_NOTIFY_EXPUNGES) != 0)
			return TRUE;
	}
	if ((wanted_events & IMAP_NOTIFY_EVENT_FLAG_CHANGE) != 0) {
		if ((rec->events & (MAILBOX_LIST_NOTIFY_SEEN_CHANGES |
				    MAILBOX_LIST_NOTIFY_MODSEQ_CHANGES)) != 0)
			return TRUE;
	}
	return FALSE;
}

bool imap_notify_match_mailbox(struct imap_notify_namespace *notify_ns,
			       const struct imap_notify_mailboxes *notify_boxes,
			       const char *vname)
{
	struct mailbox *box;
	const char *const *namep;
	size_t name_len;
	char ns_sep;
	bool ret;

	switch (notify_boxes->type) {
	case IMAP_NOTIFY_TYPE_SUBSCRIBED:
		box = mailbox_alloc(notify_ns->ns->list, vname, 0);
		mailbox_set_reason(box, "NOTIFY is subscribed");
		ret = mailbox_is_subscribed(box);
		mailbox_free(&box);
		return ret;
	case IMAP_NOTIFY_TYPE_SUBTREE:
		ns_sep = mail_namespace_get_sep(notify_ns->ns);
		array_foreach(&notify_boxes->names, namep) {
			name_len = strlen(*namep);
			if (name_len == 0) {
				/* everything under root. NOTIFY spec itself
				   doesn't define this, but we use it for
				   implementing "personal" */
				return TRUE;
			}
			if (str_begins(vname, *namep) &&
			    (vname[name_len] == '\0' ||
			     vname[name_len] == ns_sep))
				return TRUE;
		}
		break;
	case IMAP_NOTIFY_TYPE_MAILBOX:
		array_foreach(&notify_boxes->names, namep) {
			if (strcmp(*namep, vname) == 0)
				return TRUE;
		}
		break;
	}
	return FALSE;
}

static bool
imap_notify_match(struct imap_notify_namespace *notify_ns,
		  const struct mailbox_list_notify_rec *rec)
{
	const struct imap_notify_mailboxes *notify_boxes;

	array_foreach(&notify_ns->mailboxes, notify_boxes) {
		if (imap_notify_match_event(notify_ns, notify_boxes, rec) &&
		    imap_notify_match_mailbox(notify_ns, notify_boxes, rec->vname))
			return TRUE;
	}
	return FALSE;
}

static int imap_client_notify_ns(struct imap_notify_namespace *notify_ns)
{
	const struct mailbox_list_notify_rec *rec;
	int ret, ret2 = 1;

	if (notify_ns->notify == NULL)
		return 0; /* notifications not supported in this namespace */

	while ((ret = mailbox_list_notify_next(notify_ns->notify, &rec)) > 0) {
		if (imap_notify_match(notify_ns, rec)) T_BEGIN {
			ret2 = imap_notify_next(notify_ns, rec);
		} T_END;
		if (ret2 <= 0)
			break;
	}
	if (ret < 0) {
		/* failed to get some notifications */
		return -1;
	}
	return ret2;
}

static int
imap_client_notify_selected(struct client *client)
{
	struct imap_fetch_context *fetch_ctx = client->notify_ctx->fetch_ctx;
	int ret;

	if (!fetch_ctx->state.fetching)
		return 1;

	if ((ret = imap_fetch_more_no_lock_update(fetch_ctx)) <= 0)
		return ret;
	/* finished the FETCH */
	if (imap_fetch_end(fetch_ctx) < 0)
		return -1;
	return 1;
}

static int imap_client_notify_more(struct client *client)
{
	struct imap_notify_namespace *notify_ns;
	int ret = 1;

	/* send notifications for selected mailbox first. note that it may
	   leave the client's output stream in the middle of a FETCH reply. */
	if (client->notify_ctx->fetch_ctx != NULL) {
		if ((ret = imap_client_notify_selected(client)) < 0) {
			client->notify_ctx->fetch_ctx->state.failed = FALSE;
			ret = -1;
		}
	}

	/* send notifications for non-selected mailboxes */
	array_foreach_modifiable(&client->notify_ctx->namespaces, notify_ns) {
		if (ret == 0)
			break;
		if (imap_client_notify_ns(notify_ns) < 0)
			ret = -1;
	}

	if (ret < 0) {
		client_send_line(notify_ns->ctx->client,
			"* NO NOTIFY error, some events may have got lost");
	}
	return ret;
}

int imap_client_notify_newmails(struct client *client)
{
	struct imap_fetch_context *fetch_ctx = client->notify_ctx->fetch_ctx;
	struct mailbox_status status;
	struct mail_search_args *search_args;
	struct mail_search_arg *arg;

	i_assert(client->mailbox != NULL);

	if (fetch_ctx == NULL) {
		/* FETCH notifications not enabled in this session */
		return 1;
	}
	if (client->notify_ctx->notifying)
		return imap_client_notify_more(client);
	client->notify_ctx->notifying = TRUE;

	i_assert(!fetch_ctx->state.fetching);

	mailbox_get_open_status(client->mailbox, STATUS_UIDNEXT, &status);

	search_args = mail_search_build_init();
	arg = mail_search_build_add(search_args, SEARCH_UIDSET);
	p_array_init(&arg->value.seqset, search_args->pool, 1);
	seq_range_array_add_range(&arg->value.seqset,
				  client->notify_uidnext, status.uidnext-1);
	client->notify_uidnext = status.uidnext;

	imap_fetch_begin(fetch_ctx, client->mailbox, search_args);
	mail_search_args_unref(&search_args);

	return imap_client_notify_more(client);
}

void imap_client_notify_finished(struct client *client)
{
	if (client->notify_ctx != NULL)
		client->notify_ctx->notifying = FALSE;
}

static void notify_callback(struct imap_notify_namespace *notify_ns)
{
	o_stream_cork(notify_ns->ctx->client->output);
	imap_client_notify_ns(notify_ns);
	o_stream_uncork(notify_ns->ctx->client->output);
}

static enum mailbox_list_notify_event
imap_events_to_notify(enum imap_notify_event events)
{
	enum mailbox_list_notify_event ret = 0;

	if ((events & IMAP_NOTIFY_EVENT_MESSAGE_NEW) != 0) {
		ret |= MAILBOX_LIST_NOTIFY_APPENDS |
			MAILBOX_LIST_NOTIFY_UIDVALIDITY;
	}
	if ((events & IMAP_NOTIFY_EVENT_MESSAGE_EXPUNGE) != 0) {
		ret |= MAILBOX_LIST_NOTIFY_EXPUNGES |
			MAILBOX_LIST_NOTIFY_UIDVALIDITY;
	}
	if ((events & IMAP_NOTIFY_EVENT_FLAG_CHANGE) != 0) {
		ret |= MAILBOX_LIST_NOTIFY_SEEN_CHANGES |
			MAILBOX_LIST_NOTIFY_MODSEQ_CHANGES |
			MAILBOX_LIST_NOTIFY_UIDVALIDITY;
	}
	if ((events & IMAP_NOTIFY_EVENT_MAILBOX_NAME) != 0) {
		ret |= MAILBOX_LIST_NOTIFY_CREATE |
			MAILBOX_LIST_NOTIFY_DELETE |
			MAILBOX_LIST_NOTIFY_RENAME;
	}
	if ((events & IMAP_NOTIFY_EVENT_SUBSCRIPTION_CHANGE) != 0) {
		ret |= MAILBOX_LIST_NOTIFY_SUBSCRIBE |
			MAILBOX_LIST_NOTIFY_UNSUBSCRIBE;
	}
	return ret;
}

static void imap_notify_callback(struct mailbox *box, struct client *client)
{
	struct client_command_context *cmd;
	enum mailbox_sync_flags sync_flags = 0;

	i_assert(client->command_queue_size == 0);
	i_assert(box == client->mailbox);

	/* create a fake command to handle this */
	cmd = client_command_alloc(client);
	cmd->tag = "*";
	cmd->name = "NOTIFY-CALLBACK";
	client_command_init_finished(cmd);

	if (!client->notify_ctx->selected_immediate_expunges)
		sync_flags |= MAILBOX_SYNC_FLAG_NO_EXPUNGES;
	if (cmd_sync(cmd, sync_flags, 0, NULL))
		i_unreached();
	(void)cmd_sync_delayed(client);
}

static void imap_notify_watch_selected_mailbox(struct client *client)
{
	i_assert(client->command_queue_size == 0);

	if (client->mailbox == NULL) {
		/* mailbox not selected */
		return;
	}
	if (client->notify_ctx == NULL || !client->notify_ctx->selected_set) {
		/* client doesn't want selected mailbox notifications */
		return;

	}
	mailbox_notify_changes(client->mailbox, imap_notify_callback, client);
	client->notify_ctx->watching_mailbox = TRUE;
}

static void imap_notify_watch_timeout(struct client *client)
{
	timeout_remove(&client->notify_ctx->to_watch);
	imap_notify_watch_selected_mailbox(client);
}

void imap_client_notify_command_freed(struct client *client)
{
	struct imap_notify_context *ctx = client->notify_ctx;

	if (ctx == NULL)
		return;

	if (client->command_queue_size > 0) {
		/* don't add it until all commands are finished */
		i_assert(ctx->to_watch == NULL);
		return;
	}

	/* add mailbox watch back after a small delay. if another command
	   is started this timeout is aborted. */
	ctx->to_watch = timeout_add(IMAP_NOTIFY_WATCH_ADD_DELAY_MSECS,
				    imap_notify_watch_timeout, client);
}

void imap_client_notify_command_allocated(struct client *client)
{
	struct imap_notify_context *ctx = client->notify_ctx;

	if (ctx == NULL)
		return;

	/* remove mailbox watcher before starting any commands */
	if (ctx->watching_mailbox) {
		mailbox_notify_changes_stop(client->mailbox);
		ctx->watching_mailbox = FALSE;
	}
	timeout_remove(&ctx->to_watch);
}

int imap_notify_begin(struct imap_notify_context *ctx)
{
	struct imap_notify_namespace *notify_ns;
	const struct imap_notify_mailboxes *notify_boxes;
	enum mailbox_list_notify_event notify_events;
	int ret = -1;

	array_foreach_modifiable(&ctx->namespaces, notify_ns) {
		notify_events = 0;
		array_foreach(&notify_ns->mailboxes, notify_boxes) {
			notify_events |=
				imap_events_to_notify(notify_boxes->events);
		}
		if (mailbox_list_notify_init(notify_ns->ns->list, notify_events,
					     &notify_ns->notify) < 0) {
			/* notifications not supported */
		} else {
			ret = 0;
			mailbox_list_notify_wait(notify_ns->notify,
						 notify_callback, notify_ns);
		}
	}
	/* enable NOTIFY as long as even one namespace supports it,
	   ignore the rest */
	return ret;
}

void imap_notify_deinit(struct imap_notify_context **_ctx)
{
	struct imap_notify_context *ctx = *_ctx;
	struct imap_notify_namespace *notify_ns;

	*_ctx = NULL;

	array_foreach_modifiable(&ctx->namespaces, notify_ns) {
		if (notify_ns->notify != NULL)
			mailbox_list_notify_deinit(&notify_ns->notify);
	}
	timeout_remove(&ctx->to_watch);
	if (ctx->fetch_ctx != NULL)
		imap_fetch_free(&ctx->fetch_ctx);
	pool_unref(&ctx->pool);
}

void imap_notify_flush(struct imap_notify_context *ctx)
{
	struct imap_notify_namespace *notify_ns;

	array_foreach_modifiable(&ctx->namespaces, notify_ns) {
		if (notify_ns->notify != NULL)
			mailbox_list_notify_flush(notify_ns->notify);
	}
}<|MERGE_RESOLUTION|>--- conflicted
+++ resolved
@@ -52,11 +52,7 @@
 
 	i_zero(&items);
 	if (client_has_enabled(client, imap_feature_condstore))
-<<<<<<< HEAD
-		items.status |= STATUS_HIGHESTMODSEQ;
-=======
 		items.flags |= IMAP_STATUS_ITEM_HIGHESTMODSEQ;
->>>>>>> 387f6b0b
 
 	box = mailbox_alloc(notify_ns->ns->list, rec->vname, 0);
 	mailbox_set_reason(box, "NOTIFY STATUS");
