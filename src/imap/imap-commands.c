/* Copyright (c) 2002-2015 Dovecot authors, see the included COPYING file */

#include "imap-common.h"
#include "array.h"
#include "buffer.h"
#include "ioloop.h"
<<<<<<< HEAD
=======
#include "istream.h"
#include "ostream.h"
>>>>>>> 146ef570
#include "time-util.h"
#include "imap-commands.h"


struct command_hook {
	command_hook_callback_t *pre;
	command_hook_callback_t *post;
};

static const struct command imap4rev1_commands[] = {
	{ "CAPABILITY",		cmd_capability,  0 },
	{ "LOGOUT",		cmd_logout,      COMMAND_FLAG_BREAKS_MAILBOX },
	{ "NOOP",		cmd_noop,        COMMAND_FLAG_BREAKS_SEQS },

	{ "APPEND",		cmd_append,      COMMAND_FLAG_BREAKS_SEQS },
	{ "EXAMINE",		cmd_examine,     COMMAND_FLAG_BREAKS_MAILBOX },
	{ "CREATE",		cmd_create,      0 },
	{ "DELETE",		cmd_delete,      COMMAND_FLAG_BREAKS_MAILBOX |
						 COMMAND_FLAG_USE_NONEXISTENT },
	{ "RENAME",		cmd_rename,      COMMAND_FLAG_USE_NONEXISTENT },
	{ "LIST",		cmd_list,        0 },
	{ "LSUB",		cmd_lsub,        0 },
	{ "SELECT",		cmd_select,      COMMAND_FLAG_BREAKS_MAILBOX },
	{ "STATUS",		cmd_status,      0 },
	{ "SUBSCRIBE",		cmd_subscribe,   0 },
	{ "UNSUBSCRIBE",	cmd_unsubscribe, COMMAND_FLAG_USE_NONEXISTENT },

	{ "CHECK",		cmd_check,       COMMAND_FLAG_BREAKS_SEQS },
	{ "CLOSE",		cmd_close,       COMMAND_FLAG_BREAKS_MAILBOX },
	{ "COPY",		cmd_copy,        COMMAND_FLAG_USES_SEQS |
						 COMMAND_FLAG_BREAKS_SEQS },
	{ "EXPUNGE",		cmd_expunge,     COMMAND_FLAG_BREAKS_SEQS },
	{ "FETCH",		cmd_fetch,       COMMAND_FLAG_USES_SEQS },
	{ "SEARCH",		cmd_search,      COMMAND_FLAG_USES_SEQS },
	{ "STORE",		cmd_store,       COMMAND_FLAG_USES_SEQS },
	{ "UID COPY",		cmd_copy,        COMMAND_FLAG_BREAKS_SEQS },
	{ "UID FETCH",		cmd_fetch,       COMMAND_FLAG_BREAKS_SEQS },
	{ "UID SEARCH",		cmd_search,      COMMAND_FLAG_BREAKS_SEQS },
	{ "UID STORE",		cmd_store,       COMMAND_FLAG_BREAKS_SEQS }
};
#define IMAP4REV1_COMMANDS_COUNT N_ELEMENTS(imap4rev1_commands)

static const struct command imap_ext_commands[] = {
	/* IMAP extensions: */
	{ "CANCELUPDATE",	cmd_cancelupdate,0 },
	{ "ENABLE",		cmd_enable,      0 },
	{ "ID",			cmd_id,          0 },
	{ "IDLE",		cmd_idle,        COMMAND_FLAG_BREAKS_SEQS |
						 COMMAND_FLAG_REQUIRES_SYNC },
	{ "GETMETADATA",	cmd_getmetadata, 0 },
	{ "SETMETADATA",	cmd_setmetadata, 0 },
	{ "NAMESPACE",		cmd_namespace,   0 },
	{ "NOTIFY",		cmd_notify,      COMMAND_FLAG_BREAKS_SEQS },
	{ "SORT",		cmd_sort,        COMMAND_FLAG_USES_SEQS },
	{ "THREAD",		cmd_thread,      COMMAND_FLAG_USES_SEQS },
	{ "UID EXPUNGE",	cmd_uid_expunge, COMMAND_FLAG_BREAKS_SEQS },
	{ "MOVE",		cmd_move,        COMMAND_FLAG_USES_SEQS |
						 COMMAND_FLAG_BREAKS_SEQS },
	{ "UID MOVE",		cmd_move,        COMMAND_FLAG_BREAKS_SEQS },
	{ "UID SORT",		cmd_sort,        COMMAND_FLAG_BREAKS_SEQS },
	{ "UID THREAD",		cmd_thread,      COMMAND_FLAG_BREAKS_SEQS },
	{ "UNSELECT",		cmd_unselect,    COMMAND_FLAG_BREAKS_MAILBOX },
	{ "X-CANCEL",		cmd_x_cancel,    0 },
	{ "X-STATE",		cmd_x_state,     COMMAND_FLAG_REQUIRES_SYNC },
	{ "XLIST",		cmd_list,        0 },
	/* IMAP URLAUTH (RFC4467): */
	{ "GENURLAUTH",		cmd_genurlauth,  0 },
	{ "RESETKEY",		cmd_resetkey,    0 },
	{ "URLFETCH",		cmd_urlfetch,    0 }
};
#define IMAP_EXT_COMMANDS_COUNT N_ELEMENTS(imap_ext_commands)

ARRAY_TYPE(command) imap_commands;
static bool commands_unsorted;
static ARRAY(struct command_hook) command_hooks;

void command_register(const char *name, command_func_t *func,
		      enum command_flags flags)
{
	struct command cmd;

	memset(&cmd, 0, sizeof(cmd));
	cmd.name = name;
	cmd.func = func;
	cmd.flags = flags;
	array_append(&imap_commands, &cmd, 1);

	commands_unsorted = TRUE;
}

void command_unregister(const char *name)
{
	const struct command *cmd;
	unsigned int i, count;

	cmd = array_get(&imap_commands, &count);
	for (i = 0; i < count; i++) {
		if (strcasecmp(cmd[i].name, name) == 0) {
			array_delete(&imap_commands, i, 1);
			return;
		}
	}

	i_error("Trying to unregister unknown command '%s'", name);
}

void command_register_array(const struct command *cmdarr, unsigned int count)
{
	commands_unsorted = TRUE;
	array_append(&imap_commands, cmdarr, count);
}

void command_unregister_array(const struct command *cmdarr, unsigned int count)
{
	while (count > 0) {
		command_unregister(cmdarr->name);
		count--; cmdarr++;
	}
}

void command_hook_register(command_hook_callback_t *pre,
			   command_hook_callback_t *post)
{
	struct command_hook hook;

	hook.pre = pre;
	hook.post = post;
	array_append(&command_hooks, &hook, 1);
}

void command_hook_unregister(command_hook_callback_t *pre,
			     command_hook_callback_t *post)
{
	const struct command_hook *hooks;
	unsigned int i, count;

	hooks = array_get(&command_hooks, &count);
	for (i = 0; i < count; i++) {
		if (hooks[i].pre == pre && hooks[i].post == post) {
			array_delete(&command_hooks, i, 1);
			return;
		}
	}
	i_panic("command_hook_unregister(): hook not registered");
}

bool command_exec(struct client_command_context *cmd)
{
	const struct command_hook *hook;
<<<<<<< HEAD
	long long diff;
	bool finished;

	if (cmd->last_ioloop_time.tv_sec != 0) {
		diff = timeval_diff_usecs(&ioloop_timeval, &cmd->last_ioloop_time);
		if (diff > 0)
			cmd->usecs_in_ioloop += diff;
	}
=======
	bool finished;
	struct timeval cmd_start_timeval;
	uint64_t cmd_start_bytes_in, cmd_start_bytes_out;

	io_loop_time_refresh();
	cmd_start_timeval = ioloop_timeval;
	cmd_start_bytes_in = i_stream_get_absolute_offset(cmd->client->input);
	cmd_start_bytes_out = cmd->client->output->offset;
>>>>>>> 146ef570

	array_foreach(&command_hooks, hook)
		hook->pre(cmd);
	finished = cmd->func(cmd);
	array_foreach(&command_hooks, hook)
		hook->post(cmd);
	if (cmd->state == CLIENT_COMMAND_STATE_DONE)
		finished = TRUE;
<<<<<<< HEAD
	if (!finished) {
		io_loop_time_refresh();
		cmd->last_ioloop_time = ioloop_timeval;
	}
=======

	io_loop_time_refresh();
	cmd->running_usecs +=
		timeval_diff_usecs(&ioloop_timeval, &cmd_start_timeval);
	cmd->bytes_in += i_stream_get_absolute_offset(cmd->client->input) -
		cmd_start_bytes_in;
	cmd->bytes_out += cmd->client->output->offset - cmd_start_bytes_out;
>>>>>>> 146ef570
	return finished;
}

static int command_cmp(const struct command *c1, const struct command *c2)
{
	return strcasecmp(c1->name, c2->name);
}

static int command_bsearch(const char *name, const struct command *cmd)
{
	return strcasecmp(name, cmd->name);
}

struct command *command_find(const char *name)
{
	if (commands_unsorted) {
		array_sort(&imap_commands, command_cmp);
                commands_unsorted = FALSE;
	}

	return array_bsearch(&imap_commands, name, command_bsearch);
}

void commands_init(void)
{
	i_array_init(&imap_commands, 64);
	i_array_init(&command_hooks, 4);
	commands_unsorted = FALSE;

        command_register_array(imap4rev1_commands, IMAP4REV1_COMMANDS_COUNT);
        command_register_array(imap_ext_commands, IMAP_EXT_COMMANDS_COUNT);
}

void commands_deinit(void)
{
        command_unregister_array(imap4rev1_commands, IMAP4REV1_COMMANDS_COUNT);
        command_unregister_array(imap_ext_commands, IMAP_EXT_COMMANDS_COUNT);
	array_free(&imap_commands);
	array_free(&command_hooks);
}<|MERGE_RESOLUTION|>--- conflicted
+++ resolved
@@ -4,11 +4,8 @@
 #include "array.h"
 #include "buffer.h"
 #include "ioloop.h"
-<<<<<<< HEAD
-=======
 #include "istream.h"
 #include "ostream.h"
->>>>>>> 146ef570
 #include "time-util.h"
 #include "imap-commands.h"
 
@@ -158,16 +155,6 @@
 bool command_exec(struct client_command_context *cmd)
 {
 	const struct command_hook *hook;
-<<<<<<< HEAD
-	long long diff;
-	bool finished;
-
-	if (cmd->last_ioloop_time.tv_sec != 0) {
-		diff = timeval_diff_usecs(&ioloop_timeval, &cmd->last_ioloop_time);
-		if (diff > 0)
-			cmd->usecs_in_ioloop += diff;
-	}
-=======
 	bool finished;
 	struct timeval cmd_start_timeval;
 	uint64_t cmd_start_bytes_in, cmd_start_bytes_out;
@@ -176,7 +163,6 @@
 	cmd_start_timeval = ioloop_timeval;
 	cmd_start_bytes_in = i_stream_get_absolute_offset(cmd->client->input);
 	cmd_start_bytes_out = cmd->client->output->offset;
->>>>>>> 146ef570
 
 	array_foreach(&command_hooks, hook)
 		hook->pre(cmd);
@@ -185,12 +171,6 @@
 		hook->post(cmd);
 	if (cmd->state == CLIENT_COMMAND_STATE_DONE)
 		finished = TRUE;
-<<<<<<< HEAD
-	if (!finished) {
-		io_loop_time_refresh();
-		cmd->last_ioloop_time = ioloop_timeval;
-	}
-=======
 
 	io_loop_time_refresh();
 	cmd->running_usecs +=
@@ -198,7 +178,6 @@
 	cmd->bytes_in += i_stream_get_absolute_offset(cmd->client->input) -
 		cmd_start_bytes_in;
 	cmd->bytes_out += cmd->client->output->offset - cmd_start_bytes_out;
->>>>>>> 146ef570
 	return finished;
 }
 
