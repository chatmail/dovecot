--- conflicted
+++ resolved
@@ -74,10 +74,7 @@
 	imap-fetch.c \
 	imap-fetch-body.c \
 	imap-list.c \
-<<<<<<< HEAD
-=======
 	imap-master-client.c \
->>>>>>> 146ef570
 	imap-notify.c \
 	imap-search.c \
 	imap-search-args.c \
@@ -96,10 +93,7 @@
 	imap-expunge.h \
 	imap-fetch.h \
 	imap-list.h \
-<<<<<<< HEAD
-=======
 	imap-master-client.h \
->>>>>>> 146ef570
 	imap-notify.h \
 	imap-search.h \
 	imap-search-args.h \
