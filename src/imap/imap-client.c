--- conflicted
+++ resolved
@@ -1488,17 +1488,10 @@
 
 	if (client->mailbox == NULL)
 		return;
-<<<<<<< HEAD
 
 	if ((client_enabled_mailbox_features(client) & MAILBOX_FEATURE_CONDSTORE) != 0)
 		return;
 
-=======
-
-	if ((client_enabled_mailbox_features(client) & MAILBOX_FEATURE_CONDSTORE) != 0)
-		return;
-
->>>>>>> 4653eb11
 	ret = mailbox_enable(client->mailbox, MAILBOX_FEATURE_CONDSTORE);
 	if (ret == 0) {
 		/* CONDSTORE being enabled while mailbox is selected.
