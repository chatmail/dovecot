/* Copyright (c) 2002-2018 Dovecot authors, see the included COPYING file */

#include "imap-common.h"
#include "ioloop.h"
#include "llist.h"
#include "str.h"
#include "hostpid.h"
#include "net.h"
#include "iostream.h"
#include "iostream-rawlog.h"
#include "istream.h"
#include "ostream.h"
#include "time-util.h"
#include "var-expand.h"
#include "master-service.h"
#include "imap-resp-code.h"
#include "imap-util.h"
#include "imap-urlauth.h"
#include "mail-error.h"
#include "mail-namespace.h"
#include "mail-storage-service.h"
#include "mail-autoexpunge.h"
#include "imap-state.h"
#include "imap-search.h"
#include "imap-notify.h"
#include "imap-commands.h"
#include "imap-feature.h"

#include <unistd.h>

/* If the last command took longer than this to run, log statistics on
   where the time was spent. */
#define IMAP_CLIENT_DISCONNECT_LOG_STATS_CMD_MIN_RUNNING_MSECS 1000

extern struct mail_storage_callbacks mail_storage_callbacks;
extern struct imap_client_vfuncs imap_client_vfuncs;

struct imap_module_register imap_module_register = { 0 };

struct client *imap_clients = NULL;
unsigned int imap_client_count = 0;

unsigned int imap_feature_condstore = UINT_MAX;
unsigned int imap_feature_qresync = UINT_MAX;

static const char *client_command_state_names[CLIENT_COMMAND_STATE_DONE+1] = {
	"wait-input",
	"wait-output",
	"wait-external",
	"wait-unambiguity",
	"wait-sync",
	"done"
};

static void client_idle_timeout(struct client *client)
{
	if (client->output_cmd_lock == NULL)
		client_send_line(client, "* BYE Disconnected for inactivity.");
	client_destroy(client, "Disconnected for inactivity");
}

static void client_init_urlauth(struct client *client)
{
	struct imap_urlauth_config config;

	i_zero(&config);
	config.url_host = client->set->imap_urlauth_host;
	config.url_port = client->set->imap_urlauth_port;
	config.socket_path = t_strconcat(client->user->set->base_dir,
					 "/"IMAP_URLAUTH_SOCKET_NAME, NULL);
	config.session_id = client->user->session_id;
	config.access_user = client->user->username;
	config.access_service = "imap";
	config.access_anonymous = client->user->anonymous;

	client->urlauth_ctx = imap_urlauth_init(client->user, &config);
}

static bool user_has_special_use_mailboxes(struct mail_user *user)
{
	struct mail_namespace_settings *const *ns_set;

	/*
	 * We have to iterate over namespace and mailbox *settings* since
	 * the namespaces haven't been set up yet.  The namespaces haven't
	 * been set up so that we don't hold up the OK response to LOGIN
	 * when using slow lib-storage backends.
	 */

	/* no namespaces => no special use flags */
	if (!array_is_created(&user->set->namespaces))
		return FALSE;

	array_foreach(&user->set->namespaces, ns_set) {
		struct mailbox_settings *const *box_set;

		/* no mailboxes => no special use flags */
		if (!array_is_created(&(*ns_set)->mailboxes))
			continue;

		array_foreach(&(*ns_set)->mailboxes, box_set) {
			if ((*box_set)->special_use != NULL)
				return TRUE;
		}
	}

	return FALSE;
}

struct client *client_create(int fd_in, int fd_out,
			     struct event *event, struct mail_user *user,
			     struct mail_storage_service_user *service_user,
			     const struct imap_settings *set,
			     const struct smtp_submit_settings *smtp_set)
{
	const struct mail_storage_settings *mail_set;
	struct client *client;
	const char *ident;
	pool_t pool;

	/* always use nonblocking I/O */
	net_set_nonblock(fd_in, TRUE);
	net_set_nonblock(fd_out, TRUE);

	pool = pool_alloconly_create("imap client", 2048);
	client = p_new(pool, struct client, 1);
	client->pool = pool;
	client->v = imap_client_vfuncs;
	client->event = event;
	event_ref(client->event);
	client->set = set;
	client->smtp_set = smtp_set;
	client->service_user = service_user;
	client->fd_in = fd_in;
	client->fd_out = fd_out;
	client->input = i_stream_create_fd(fd_in,
					   set->imap_max_line_length);
	client->output = o_stream_create_fd(fd_out, (size_t)-1);
	o_stream_set_no_error_handling(client->output, TRUE);
	i_stream_set_name(client->input, "<imap client>");
	o_stream_set_name(client->output, "<imap client>");

	o_stream_set_flush_callback(client->output, client_output, client);

	p_array_init(&client->module_contexts, client->pool, 5);
	client->io = io_add_istream(client->input, client_input, client);
        client->last_input = ioloop_time;
	client->to_idle = timeout_add(CLIENT_IDLE_TIMEOUT_MSECS,
				      client_idle_timeout, client);

	client->command_pool =
		pool_alloconly_create(MEMPOOL_GROWING"client command", 1024*2);
	client->user = user;
	client->notify_count_changes = TRUE;
	client->notify_flag_changes = TRUE;
	p_array_init(&client->enabled_features, client->pool, 8);

	if (set->rawlog_dir[0] != '\0') {
		(void)iostream_rawlog_create(set->rawlog_dir, &client->input,
					     &client->output);
	}

	client->capability_string =
		str_new(client->pool, sizeof(CAPABILITY_STRING)+64);

	if (*set->imap_capability == '\0')
		str_append(client->capability_string, CAPABILITY_STRING);
	else if (*set->imap_capability != '+') {
		str_append(client->capability_string, set->imap_capability);
	} else {
		str_append(client->capability_string, CAPABILITY_STRING);
		str_append_c(client->capability_string, ' ');
		str_append(client->capability_string, set->imap_capability + 1);
	}
	if (client->set->imap_literal_minus)
		client_add_capability(client, "LITERAL-");
	else
		client_add_capability(client, "LITERAL+");
	if (user->fuzzy_search) {
		/* Enable FUZZY capability only when it actually has
		   a chance of working */
		client_add_capability(client, "SEARCH=FUZZY");
	}

	mail_set = mail_user_set_get_storage_set(user);
	if (mail_set->mailbox_list_index) {
		/* NOTIFY is enabled only when mailbox list indexes are
		   enabled, although even that doesn't necessarily guarantee
		   it always */
		client_add_capability(client, "NOTIFY");
	}

	if (*set->imap_urlauth_host != '\0' &&
	    *mail_set->mail_attribute_dict != '\0') {
		/* Enable URLAUTH capability only when dict is
		   configured correctly */
		client_init_urlauth(client);
		client_add_capability(client, "URLAUTH");
		client_add_capability(client, "URLAUTH=BINARY");
	}
	if (set->imap_metadata && *mail_set->mail_attribute_dict != '\0')
		client_add_capability(client, "METADATA");
	if (user_has_special_use_mailboxes(user)) {
		/* Advertise SPECIAL-USE only if there are actually some
		   SPECIAL-USE flags in mailbox configuration. */
		client_add_capability(client, "SPECIAL-USE");
	}

	ident = mail_user_get_anvil_userip_ident(client->user);
	if (ident != NULL) {
		master_service_anvil_send(master_service, t_strconcat(
			"CONNECT\t", my_pid, "\timap/", ident, "\n", NULL));
		client->anvil_sent = TRUE;
	}

	imap_client_count++;
	DLLIST_PREPEND(&imap_clients, client);
	if (hook_client_created != NULL)
		hook_client_created(&client);

	imap_refresh_proctitle();
	return client;
}

int client_create_finish(struct client *client, const char **error_r)
{
	if (mail_namespaces_init(client->user, error_r) < 0)
		return -1;
	mail_namespaces_set_storage_callbacks(client->user->namespaces,
					      &mail_storage_callbacks, client);

	client->v.init(client);
	return 0;
}

static void client_default_init(struct client *client ATTR_UNUSED)
{
	/* nothing */
}

void client_command_cancel(struct client_command_context **_cmd)
{
	struct client_command_context *cmd = *_cmd;
	bool cmd_ret;

	switch (cmd->state) {
	case CLIENT_COMMAND_STATE_WAIT_INPUT:
		/* a bit kludgy check: cancel command only if it has context
		   set. currently only append command matches this check. all
		   other commands haven't even started the processing yet. */
		if (cmd->context == NULL)
			break;
		/* fall through */
	case CLIENT_COMMAND_STATE_WAIT_EXTERNAL:
	case CLIENT_COMMAND_STATE_WAIT_OUTPUT:
		cmd->cancel = TRUE;
		break;
	case CLIENT_COMMAND_STATE_WAIT_UNAMBIGUITY:
	case CLIENT_COMMAND_STATE_WAIT_SYNC:
		/* commands haven't started yet */
		break;
	case CLIENT_COMMAND_STATE_DONE:
		i_unreached();
	}

	cmd_ret = !cmd->cancel || cmd->func == NULL ? TRUE :
		command_exec(cmd);
	if (!cmd_ret) {
		if (cmd->client->output->closed)
			i_panic("command didn't cancel itself: %s", cmd->name);
	} else {
		client_command_free(*_cmd != NULL ? _cmd : &cmd);
	}
}

const char *client_stats(struct client *client)
{
	const struct var_expand_table logout_tab[] = {
		{ 'i', dec2str(i_stream_get_absolute_offset(client->input)), "input" },
		{ 'o', dec2str(client->output->offset), "output" },
		{ '\0', client->user->session_id, "session" },
		{ '\0', dec2str(client->fetch_hdr_count), "fetch_hdr_count" },
		{ '\0', dec2str(client->fetch_hdr_bytes), "fetch_hdr_bytes" },
		{ '\0', dec2str(client->fetch_body_count), "fetch_body_count" },
		{ '\0', dec2str(client->fetch_body_bytes), "fetch_body_bytes" },
		{ '\0', dec2str(client->deleted_count), "deleted" },
		{ '\0', dec2str(client->expunged_count), "expunged" },
		{ '\0', dec2str(client->trashed_count), "trashed" },
		{ '\0', dec2str(client->autoexpunged_count), "autoexpunged" },
		{ '\0', dec2str(client->append_count), "appended" },
		{ '\0', NULL, NULL }
	};
	const struct var_expand_table *user_tab =
		mail_user_var_expand_table(client->user);
	const struct var_expand_table *tab =
		t_var_expand_merge_tables(logout_tab, user_tab);
	string_t *str;
	const char *error;

	str = t_str_new(128);
	if (var_expand_with_funcs(str, client->set->imap_logout_format,
				  tab, mail_user_var_expand_func_table,
				  client->user, &error) < 0) {
		i_error("Failed to expand imap_logout_format=%s: %s",
			client->set->imap_logout_format, error);
	}
	return str_c(str);
}

void client_destroy(struct client *client, const char *reason)
{
	client->v.destroy(client, reason);
}

static void
client_command_stats_append(string_t *str,
			    const struct client_command_stats *stats,
			    const char *wait_condition,
			    size_t buffered_size)
{
	uint64_t ioloop_wait_usecs;
	unsigned int msecs_in_ioloop;

	ioloop_wait_usecs = io_loop_get_wait_usecs(current_ioloop);
	msecs_in_ioloop = (ioloop_wait_usecs -
		stats->start_ioloop_wait_usecs + 999) / 1000;
	str_printfa(str, "running for %d.%03d + waiting ",
		    (int)((stats->running_usecs+999)/1000 / 1000),
		    (int)((stats->running_usecs+999)/1000 % 1000));
	if (wait_condition[0] != '\0')
		str_printfa(str, "%s ", wait_condition);
	str_printfa(str, "for %d.%03d secs",
		    msecs_in_ioloop / 1000, msecs_in_ioloop % 1000);
	if (stats->lock_wait_usecs > 0) {
		int lock_wait_msecs = (stats->lock_wait_usecs+999)/1000;
		str_printfa(str, ", %d.%03d in locks",
			    lock_wait_msecs/1000, lock_wait_msecs%1000);
	}
	str_printfa(str, ", %"PRIu64" B in + %"PRIu64,
		    stats->bytes_in, stats->bytes_out);
	if (buffered_size > 0)
		str_printfa(str, "+%zu", buffered_size);
	str_append(str, " B out");
}

static const char *client_get_last_command_status(struct client *client)
{
	if (client->logged_out)
		return "";
	if (client->last_cmd_name == NULL)
		return " (No commands sent)";

	/* client disconnected without sending LOGOUT. if the last command
	   took over 1 second to run, log it. */
	const struct client_command_stats *stats = &client->last_cmd_stats;

	string_t *str = t_str_new(128);
	int last_run_secs = timeval_diff_msecs(&ioloop_timeval,
					       &stats->last_run_timeval);
	str_printfa(str, " (%s finished %d.%03d secs ago",
		    client->last_cmd_name, last_run_secs/1000,
		    last_run_secs%1000);

	if (timeval_diff_msecs(&stats->last_run_timeval, &stats->start_time) >=
	    IMAP_CLIENT_DISCONNECT_LOG_STATS_CMD_MIN_RUNNING_MSECS) {
		str_append(str, " - ");
		client_command_stats_append(str, stats, "", 0);
	}
	str_append_c(str, ')');
	return str_c(str);
}

static const char *client_get_commands_status(struct client *client)
{
	struct client_command_context *cmd, *last_cmd = NULL;
	struct client_command_stats all_stats;
	string_t *str;
	enum io_condition cond;
	const char *cond_str;

	if (client->command_queue == NULL)
		return client_get_last_command_status(client);

	i_zero(&all_stats);
	str = t_str_new(128);
	str_append(str, " (");
	for (cmd = client->command_queue; cmd != NULL; cmd = cmd->next) {
		if (cmd->name == NULL) {
			/* (parts of a) tag were received, but not yet
			   the command name */
			continue;
		}
		str_append(str, cmd->name);
		if (cmd->next != NULL)
			str_append_c(str, ',');
		all_stats.running_usecs += cmd->stats.running_usecs;
		all_stats.lock_wait_usecs += cmd->stats.lock_wait_usecs;
		all_stats.bytes_in += cmd->stats.bytes_in;
		all_stats.bytes_out += cmd->stats.bytes_out;
		last_cmd = cmd;
	}
	if (last_cmd == NULL)
		return client_get_last_command_status(client);

	cond = io_loop_find_fd_conditions(current_ioloop, client->fd_out);
	if ((cond & (IO_READ | IO_WRITE)) == (IO_READ | IO_WRITE))
		cond_str = "input/output";
	else if ((cond & IO_READ) != 0)
		cond_str = "input";
	else if ((cond & IO_WRITE) != 0)
		cond_str = "output";
	else
		cond_str = "nothing";

	all_stats.start_ioloop_wait_usecs =
		last_cmd->stats.start_ioloop_wait_usecs;
	str_append_c(str, ' ');
	client_command_stats_append(str, &all_stats, cond_str,
		o_stream_get_buffer_used_size(client->output));
	str_printfa(str, ", state=%s)",
		    client_command_state_names[last_cmd->state]);
	return str_c(str);
}

static void client_log_disconnect(struct client *client, const char *reason)
{
	i_info("%s %s", reason, client_stats(client));
}

static void client_default_destroy(struct client *client, const char *reason)
{
	struct client_command_context *cmd;

	i_assert(!client->destroyed);
	client->destroyed = TRUE;
	client->disconnected = TRUE;

	if (client->disconnect_reason != NULL)
		reason = client->disconnect_reason;
	if (reason == NULL)
		reason = t_strconcat(
			io_stream_get_disconnect_reason(client->input,
							client->output),
			client_get_commands_status(client), NULL);

	i_stream_close(client->input);
	o_stream_close(client->output);

	/* finish off all the queued commands. */
	if (client->output_cmd_lock != NULL)
		client_command_cancel(&client->output_cmd_lock);
	while (client->command_queue != NULL) {
		cmd = client->command_queue;
		client_command_cancel(&cmd);
	}
	/* handle the input_lock command last. it might have been waiting on
	   other queued commands (although we probably should just drop the
	   command at that point since it hasn't started running. but this may
	   change in future). */
	if (client->input_lock != NULL)
		client_command_cancel(&client->input_lock);

	if (client->mailbox != NULL)
		imap_client_close_mailbox(client);
	if (client->notify_ctx != NULL)
		imap_notify_deinit(&client->notify_ctx);
	if (client->urlauth_ctx != NULL)
		imap_urlauth_deinit(&client->urlauth_ctx);
	if (client->anvil_sent) {
		master_service_anvil_send(master_service, t_strconcat(
			"DISCONNECT\t", my_pid, "\timap/",
			mail_user_get_anvil_userip_ident(client->user),
			"\n", NULL));
	}

	if (client->free_parser != NULL)
		imap_parser_unref(&client->free_parser);
	io_remove(&client->io);
	timeout_remove(&client->to_idle_output);
	timeout_remove(&client->to_idle);

	/* i/ostreams are already closed at this stage, so fd can be closed */
	fd_close_maybe_stdio(&client->fd_in, &client->fd_out);

	/* Autoexpunging might run for a long time. Disconnect the client
	   before it starts, and refresh proctitle so it's clear that it's
	   doing autoexpunging. We've also sent DISCONNECT to anvil already,
	   because this is background work and shouldn't really be counted
	   as an active IMAP session for the user.

	   Don't autoexpunge if the client is hibernated - it shouldn't be any
	   different from the non-hibernating IDLE case. For frequent
	   hibernations it could also be doing unnecessarily much work. */
	imap_refresh_proctitle();
	if (!client->hibernated) {
		client->autoexpunged_count = mail_user_autoexpunge(client->user);
		client_log_disconnect(client, reason);
	}
	mail_user_deinit(&client->user);

	/* free the i/ostreams after mail_user_unref(), which could trigger
	   mail_storage_callbacks notifications that write to the ostream. */
	i_stream_destroy(&client->input);
	o_stream_destroy(&client->output);

	if (array_is_created(&client->search_saved_uidset))
		array_free(&client->search_saved_uidset);
	if (array_is_created(&client->search_updates))
		array_free(&client->search_updates);
	pool_unref(&client->command_pool);
	mail_storage_service_user_unref(&client->service_user);

	imap_client_count--;
	DLLIST_REMOVE(&imap_clients, client);

	event_unref(&client->event);
	i_free(client->last_cmd_name);
	pool_unref(&client->pool);

	master_service_client_connection_destroyed(master_service);
	imap_refresh_proctitle();
}

static void client_destroy_timeout(struct client *client)
{
	client_destroy(client, NULL);
}

void client_disconnect(struct client *client, const char *reason)
{
	if (client->disconnected)
		return;

	client->disconnected = TRUE;
	client->disconnect_reason = p_strdup(client->pool, reason);
	/* Finish the ostream. With IMAP COMPRESS this sends the EOF marker. */
	(void)o_stream_finish(client->output);
	o_stream_uncork(client->output);

	i_stream_close(client->input);
	o_stream_close(client->output);

	timeout_remove(&client->to_idle);
	client->to_idle = timeout_add(0, client_destroy_timeout, client);
}

void client_disconnect_with_error(struct client *client,
				  const char *client_error)
{
	client_send_line(client, t_strconcat("* BYE ", client_error, NULL));
	client_disconnect(client, client_error);
}

void client_add_capability(struct client *client, const char *capability)
{
	/* require a single capability at a time (feels cleaner) */
	i_assert(strchr(capability, ' ') == NULL);

	if (client->set->imap_capability[0] != '\0' &&
	    client->set->imap_capability[0] != '+') {
		/* explicit capability - don't change it */
		return;
	}
	str_append_c(client->capability_string, ' ');
	str_append(client->capability_string, capability);
}

void client_send_line(struct client *client, const char *data)
{
	(void)client_send_line_next(client, data);
}

int client_send_line_next(struct client *client, const char *data)
{
	struct const_iovec iov[2];

	if (client->output->closed)
		return -1;

	iov[0].iov_base = data;
	iov[0].iov_len = strlen(data);
	iov[1].iov_base = "\r\n";
	iov[1].iov_len = 2;

	if (o_stream_sendv(client->output, iov, 2) < 0)
		return -1;
	client->last_output = ioloop_time;

	if (o_stream_get_buffer_used_size(client->output) >=
	    CLIENT_OUTPUT_OPTIMAL_SIZE) {
		/* buffer full, try flushing */
		return o_stream_flush(client->output);
	}
	return 1;
}

static void
client_cmd_append_timing_stats(struct client_command_context *cmd,
			       string_t *str)
{
	unsigned int msecs_in_cmd, msecs_in_ioloop;
	uint64_t ioloop_wait_usecs;
	unsigned int msecs_since_cmd;

	if (cmd->stats.start_time.tv_sec == 0)
		return;
	command_stats_flush(cmd);

	ioloop_wait_usecs = io_loop_get_wait_usecs(current_ioloop);
	msecs_in_cmd = (cmd->stats.running_usecs + 999) / 1000;
	msecs_in_ioloop = (ioloop_wait_usecs -
			   cmd->stats.start_ioloop_wait_usecs + 999) / 1000;
	msecs_since_cmd = timeval_diff_msecs(&ioloop_timeval,
					     &cmd->stats.last_run_timeval);

	if (str_data(str)[str_len(str)-1] == '.')
		str_truncate(str, str_len(str)-1);
	str_printfa(str, " (%d.%03d + %d.%03d ",
		    msecs_in_cmd / 1000, msecs_in_cmd % 1000,
		    msecs_in_ioloop / 1000, msecs_in_ioloop % 1000);
	if (msecs_since_cmd > 0) {
		str_printfa(str, "+ %d.%03d ",
			    msecs_since_cmd / 1000, msecs_since_cmd % 1000);
	}
	str_append(str, "secs).");
}

void client_send_tagline(struct client_command_context *cmd, const char *data)
{
	cmd->client->v.send_tagline(cmd, data);
}

static void
client_default_send_tagline(struct client_command_context *cmd, const char *data)
{
	struct client *client = cmd->client;
	const char *tag = cmd->tag;

	if (client->output->closed || cmd->cancel)
		return;

	i_assert(!cmd->tagline_sent);
	cmd->tagline_sent = TRUE;
	cmd->tagline_reply = p_strdup(cmd->pool, data);

	if (tag == NULL || *tag == '\0')
		tag = "*";

	T_BEGIN {
		string_t *str = t_str_new(256);
		str_printfa(str, "%s %s", tag, data);
		client_cmd_append_timing_stats(cmd, str);
		str_append(str, "\r\n");
		o_stream_nsend(client->output, str_data(str), str_len(str));
	} T_END;

	client->last_output = ioloop_time;
}

static int
client_default_sync_notify_more(struct imap_sync_context *ctx ATTR_UNUSED)
{
	return 1;
}

void client_send_command_error(struct client_command_context *cmd,
			       const char *client_error)
{
	struct client *client = cmd->client;
	const char *error, *cmd_name;
	enum imap_parser_error parse_error;

	if (client_error == NULL) {
		client_error = imap_parser_get_error(cmd->parser, &parse_error);
		switch (parse_error) {
		case IMAP_PARSE_ERROR_NONE:
			i_unreached();
		case IMAP_PARSE_ERROR_LITERAL_TOO_BIG:
			client_disconnect_with_error(client, client_error);
			return;
		default:
			break;
		}
	}

	if (cmd->tag == NULL)
		error = t_strconcat("BAD Error in IMAP tag: ", client_error, NULL);
	else if (cmd->name == NULL)
		error = t_strconcat("BAD Error in IMAP command: ", client_error, NULL);
	else {
		cmd_name = t_str_ucase(cmd->name);
		error = t_strconcat("BAD Error in IMAP command ",
				    cmd_name, ": ", client_error, NULL);
	}

	client_send_tagline(cmd, error);

	if (++client->bad_counter >= CLIENT_MAX_BAD_COMMANDS) {
		client_disconnect_with_error(client,
			"Too many invalid IMAP commands.");
	}

	cmd->param_error = TRUE;
	/* client_read_args() failures rely on this being set, so that the
	   command processing is stopped even while command function returns
	   FALSE. */
	cmd->state = CLIENT_COMMAND_STATE_DONE;
}

void client_send_internal_error(struct client_command_context *cmd)
{
	client_send_tagline(cmd,
		t_strflocaltime("NO "MAIL_ERRSTR_CRITICAL_MSG_STAMP, ioloop_time));
}

bool client_read_args(struct client_command_context *cmd, unsigned int count,
		      unsigned int flags, const struct imap_arg **args_r)
{
	int ret;

	i_assert(count <= INT_MAX);

	ret = imap_parser_read_args(cmd->parser, count, flags, args_r);
	if (ret >= (int)count) {
		/* all parameters read successfully */
		i_assert(cmd->client->input_lock == NULL ||
			 cmd->client->input_lock == cmd);

		client_args_finished(cmd, *args_r);
		cmd->client->input_lock = NULL;
		return TRUE;
	} else if (ret == -2) {
		/* need more data */
		if (cmd->client->input->closed) {
			/* disconnected */
			cmd->state = CLIENT_COMMAND_STATE_DONE;
		}
		return FALSE;
	} else {
		/* error, or missing arguments */
		client_send_command_error(cmd, ret < 0 ? NULL :
					  "Missing arguments");
		return FALSE;
	}
}

bool client_read_string_args(struct client_command_context *cmd,
			     unsigned int count, ...)
{
	const struct imap_arg *imap_args;
	va_list va;
	const char *str;
	unsigned int i;

	if (!client_read_args(cmd, count, 0, &imap_args))
		return FALSE;

	va_start(va, count);
	for (i = 0; i < count; i++) {
		const char **ret = va_arg(va, const char **);

		if (IMAP_ARG_IS_EOL(&imap_args[i])) {
			client_send_command_error(cmd, "Missing arguments.");
			break;
		}

		if (!imap_arg_get_astring(&imap_args[i], &str)) {
			client_send_command_error(cmd, "Invalid arguments.");
			break;
		}

		if (ret != NULL)
			*ret = str;
	}
	va_end(va);

	return i == count;
}

void client_args_finished(struct client_command_context *cmd,
			  const struct imap_arg *args)
{
	string_t *str = t_str_new(256);

	if (cmd->args != NULL && cmd->args[0] != '\0') {
		str_append(str, cmd->args);
		str_append_c(str, ' ');
	}
	imap_write_args(str, args);
	cmd->args = p_strdup(cmd->pool, str_c(str));
	event_add_str(cmd->event, "cmd_args", cmd->args);

	str_truncate(str, 0);
	if (cmd->human_args != NULL && cmd->human_args[0] != '\0') {
		str_append(str, cmd->human_args);
		str_append_c(str, ' ');
	}
	imap_write_args_for_human(str, args);
	cmd->human_args = p_strdup(cmd->pool, str_c(str));
	event_add_str(cmd->event, "cmd_human_args", cmd->human_args);
}

static struct client_command_context *
client_command_find_with_flags(struct client_command_context *new_cmd,
			       enum command_flags flags,
			       enum client_command_state max_state)
{
	struct client_command_context *cmd;

	cmd = new_cmd->client->command_queue;
	for (; cmd != NULL; cmd = cmd->next) {
		/* The tagline_sent check is a bit kludgy here. Plugins may
		   hook into sync_notify_more() and send the tagline before
		   finishing the command. During this stage the state was been
		   dropped from _WAIT_SYNC to _WAIT_OUTPUT, so the <= max_state
		   check doesn't work correctly here. (Perhaps we should add
		   a new _WAIT_SYNC_OUTPUT?) */
		if (cmd->state <= max_state && !cmd->tagline_sent &&
		    cmd != new_cmd && (cmd->cmd_flags & flags) != 0)
			return cmd;
	}
	return NULL;
}

static bool client_command_is_ambiguous(struct client_command_context *cmd)
{
	enum command_flags flags;
	enum client_command_state max_state =
		CLIENT_COMMAND_STATE_WAIT_UNAMBIGUITY;
	bool broken_client = FALSE;

	if ((cmd->cmd_flags & COMMAND_FLAG_REQUIRES_SYNC) != 0 &&
	    !imap_sync_is_allowed(cmd->client))
		return TRUE;

	if (cmd->search_save_result_used) {
		/* if there are pending commands that update the search
		   save result, wait */
		struct client_command_context *old_cmd = cmd->next;

		for (; old_cmd != NULL; old_cmd = old_cmd->next) {
			if (old_cmd->search_save_result)
				return TRUE;
		}
	}

	if ((cmd->cmd_flags & COMMAND_FLAG_BREAKS_MAILBOX) ==
	    COMMAND_FLAG_BREAKS_MAILBOX) {
		/* there must be no other command running that uses the
		   selected mailbox */
		flags = COMMAND_FLAG_USES_MAILBOX;
		max_state = CLIENT_COMMAND_STATE_DONE;
	} else if ((cmd->cmd_flags & COMMAND_FLAG_USES_SEQS) != 0) {
		/* no existing command must be breaking sequences */
		flags = COMMAND_FLAG_BREAKS_SEQS;
		broken_client = TRUE;
	} else if ((cmd->cmd_flags & COMMAND_FLAG_BREAKS_SEQS) != 0) {
		/* if existing command uses sequences, we'll have to block */
		flags = COMMAND_FLAG_USES_SEQS;
	} else {
		return FALSE;
	}

	if (client_command_find_with_flags(cmd, flags, max_state) == NULL) {
		if (cmd->client->syncing) {
			/* don't do anything until syncing is finished */
			return TRUE;
		}
		if (cmd->client->mailbox_change_lock != NULL &&
		    cmd->client->mailbox_change_lock != cmd) {
			/* don't do anything until mailbox is fully
			   opened/closed */
			return TRUE;
		}
		return FALSE;
	}

	if (broken_client) {
		client_send_line(cmd->client,
				 "* BAD ["IMAP_RESP_CODE_CLIENTBUG"] "
				 "Command pipelining results in ambiguity.");
	}

	return TRUE;
}

struct client_command_context *client_command_alloc(struct client *client)
{
	struct client_command_context *cmd;

	cmd = p_new(client->command_pool, struct client_command_context, 1);
	cmd->client = client;
	cmd->pool = client->command_pool;
	cmd->event = event_create(client->event);
	cmd->stats.start_time = ioloop_timeval;
	cmd->stats.last_run_timeval = ioloop_timeval;
	cmd->stats.start_ioloop_wait_usecs =
		io_loop_get_wait_usecs(current_ioloop);
	p_array_init(&cmd->module_contexts, cmd->pool, 5);

	DLLIST_PREPEND(&client->command_queue, cmd);
	client->command_queue_size++;

	imap_client_notify_command_allocated(client);
	return cmd;
}

void client_command_init_finished(struct client_command_context *cmd)
{
	event_add_str(cmd->event, "cmd_tag", cmd->tag);
<<<<<<< HEAD
	event_add_str(cmd->event, "cmd_name", t_str_ucase(cmd->name));
=======
	/* use "unknown" until we checked that the command name is known/valid */
	event_add_str(cmd->event, "cmd_name", "unknown");
	/* the actual command name received from client - as-is */
	event_add_str(cmd->event, "cmd_input_name", cmd->name);
>>>>>>> aa13c86b
}

static struct client_command_context *
client_command_new(struct client *client)
{
	struct client_command_context *cmd;

	cmd = client_command_alloc(client);
	if (client->free_parser != NULL) {
		cmd->parser = client->free_parser;
		client->free_parser = NULL;
	} else {
		cmd->parser =
			imap_parser_create(client->input, client->output,
					   client->set->imap_max_line_length);
		if (client->set->imap_literal_minus)
			imap_parser_enable_literal_minus(cmd->parser);
	}
	return cmd;
}

void client_add_missing_io(struct client *client)
{
	if (client->io == NULL && !client->disconnected)
		client->io = io_add_istream(client->input, client_input, client);
}

void client_command_free(struct client_command_context **_cmd)
{
	struct client_command_context *cmd = *_cmd;
	struct client *client = cmd->client;
	enum client_command_state state = cmd->state;

	*_cmd = NULL;

	i_assert(!cmd->executing);
	i_assert(client->output_cmd_lock == NULL);

	/* reset input idle time because command output might have taken a
	   long time and we don't want to disconnect client immediately then */
	client->last_input = ioloop_time;
	timeout_reset(client->to_idle);

	if (cmd->cancel) {
		cmd->cancel = FALSE;
		client_send_tagline(cmd, "NO Command cancelled.");
	}

	i_free(client->last_cmd_name);
	client->last_cmd_name = i_strdup(cmd->name);
	client->last_cmd_stats = cmd->stats;

	if (!cmd->param_error)
		client->bad_counter = 0;

	if (client->input_lock == cmd)
		client->input_lock = NULL;
	if (client->mailbox_change_lock == cmd)
		client->mailbox_change_lock = NULL;

	event_set_name(cmd->event, "imap_command_finished");
	if (cmd->tagline_reply != NULL) {
		event_add_str(cmd->event, "tagged_reply_state",
			      t_strcut(cmd->tagline_reply, ' '));
		event_add_str(cmd->event, "tagged_reply", cmd->tagline_reply);
	}
	event_add_timeval(cmd->event, "last_run_time",
			  &cmd->stats.last_run_timeval);
	event_add_int(cmd->event, "running_usecs", cmd->stats.running_usecs);
	event_add_int(cmd->event, "lock_wait_usecs", cmd->stats.lock_wait_usecs);
	event_add_int(cmd->event, "bytes_in", cmd->stats.bytes_in);
	event_add_int(cmd->event, "bytes_out", cmd->stats.bytes_out);

	e_debug(cmd->event, "Command finished: %s %s", cmd->name,
		cmd->human_args != NULL ? cmd->human_args : "");
	event_unref(&cmd->event);

	if (cmd->parser != NULL) {
		if (client->free_parser == NULL) {
			imap_parser_reset(cmd->parser);
			client->free_parser = cmd->parser;
		} else {
			imap_parser_unref(&cmd->parser);
		}
	}

	client->command_queue_size--;
	DLLIST_REMOVE(&client->command_queue, cmd);
	cmd = NULL;

	if (client->command_queue == NULL) {
		/* no commands left in the queue, we can clear the pool */
		p_clear(client->command_pool);
		timeout_remove(&client->to_idle_output);
	}
	imap_client_notify_command_freed(client);
	imap_refresh_proctitle();

	/* if command finished from external event, check input for more
	   unhandled commands since we may not be executing from client_input
	   or client_output. */
	if (state == CLIENT_COMMAND_STATE_WAIT_EXTERNAL &&
	    !client->disconnected) {
		client_add_missing_io(client);
		io_set_pending(client->io);
	}
}

static void client_check_command_hangs(struct client *client)
{
	struct client_command_context *cmd;
	unsigned int unfinished_count = 0;
	bool have_wait_unfinished = FALSE;

	for (cmd = client->command_queue; cmd != NULL; cmd = cmd->next) {
		switch (cmd->state) {
		case CLIENT_COMMAND_STATE_WAIT_INPUT:
			/* We need to be reading input for this command.
			   However, if there is already an output lock for
			   another command we'll wait for it to finish first.
			   This is needed because if there are any literals
			   we'd need to send "+ OK" responses. */
			i_assert(client->io != NULL ||
				 (client->output_cmd_lock != NULL &&
				  client->output_cmd_lock != client->input_lock));
			unfinished_count++;
			break;
		case CLIENT_COMMAND_STATE_WAIT_OUTPUT:
			i_assert((io_loop_find_fd_conditions(current_ioloop, client->fd_out) & IO_WRITE) != 0);
			unfinished_count++;
			break;
		case CLIENT_COMMAND_STATE_WAIT_EXTERNAL:
			unfinished_count++;
			break;
		case CLIENT_COMMAND_STATE_WAIT_UNAMBIGUITY:
			have_wait_unfinished = TRUE;
			break;
		case CLIENT_COMMAND_STATE_WAIT_SYNC:
			if ((io_loop_find_fd_conditions(current_ioloop, client->fd_out) & IO_WRITE) == 0)
				have_wait_unfinished = TRUE;
			else {
				/* we have an output callback, which will be
				   called soon and it'll run cmd_sync_delayed().
				   FIXME: is this actually wanted? */
			}
			break;
		case CLIENT_COMMAND_STATE_DONE:
			i_unreached();
		}
	}
	i_assert(!have_wait_unfinished || unfinished_count > 0);
}

static bool client_remove_pending_unambiguity(struct client *client)
{
	if (client->input_lock != NULL) {
		/* there's a command that has locked the input */
		struct client_command_context *cmd = client->input_lock;

		if (cmd->state != CLIENT_COMMAND_STATE_WAIT_UNAMBIGUITY)
			return TRUE;

		/* the command is waiting for existing ambiguity causing
		   commands to finish. */
		if (client_command_is_ambiguous(cmd)) {
			/* we could be waiting for existing sync to finish */
			if (!cmd_sync_delayed(client))
				return FALSE;
			if (client_command_is_ambiguous(cmd))
				return FALSE;
		}
		cmd->state = CLIENT_COMMAND_STATE_WAIT_INPUT;
	}
	return TRUE;
}

void client_continue_pending_input(struct client *client)
{
	i_assert(!client->handling_input);

	/* this function is called at the end of I/O callbacks (and only there).
	   fix up the command states and verify that they're correct. */
	while (client_remove_pending_unambiguity(client)) {
		client_add_missing_io(client);

		/* if there's unread data in buffer, handle it. */
		if (i_stream_get_data_size(client->input) == 0 ||
		    client->disconnected)
			break;

		struct ostream *output = client->output;
		o_stream_ref(output);
		o_stream_cork(output);
		bool ret = client_handle_input(client);
		o_stream_uncork(output);
		o_stream_unref(&output);
		if (!ret)
			break;
	}
	if (!client->input->closed && !client->output->closed)
		client_check_command_hangs(client);
}

/* Skip incoming data until newline is found,
   returns TRUE if newline was found. */
static bool client_skip_line(struct client *client)
{
	const unsigned char *data;
	size_t i, data_size;

	data = i_stream_get_data(client->input, &data_size);

	for (i = 0; i < data_size; i++) {
		if (data[i] == '\n') {
			client->input_skip_line = FALSE;
			i++;
			break;
		}
	}

	i_stream_skip(client->input, i);
	return !client->input_skip_line;
}

static void client_idle_output_timeout(struct client *client)
{
	client_destroy(client,
		       "Disconnected for inactivity in reading our output");
}

bool client_handle_unfinished_cmd(struct client_command_context *cmd)
{
	if (cmd->state == CLIENT_COMMAND_STATE_WAIT_INPUT) {
		/* need more input */
		return FALSE;
	}
	if (cmd->state != CLIENT_COMMAND_STATE_WAIT_OUTPUT) {
		/* waiting for something */
		if (cmd->state == CLIENT_COMMAND_STATE_WAIT_SYNC) {
			/* this is mainly for APPEND. */
			client_add_missing_io(cmd->client);
		}
		return TRUE;
	}

	/* output is blocking, we can execute more commands */
	o_stream_set_flush_pending(cmd->client->output, TRUE);
	if (cmd->client->to_idle_output == NULL) {
		/* disconnect sooner if client isn't reading our output */
		cmd->client->to_idle_output =
			timeout_add(CLIENT_OUTPUT_TIMEOUT_MSECS,
				    client_idle_output_timeout, cmd->client);
	}
	return TRUE;
}

static bool client_command_input(struct client_command_context *cmd)
{
	struct client *client = cmd->client;
	struct command *command;

        if (cmd->func != NULL) {
		/* command is being executed - continue it */
		if (command_exec(cmd)) {
			/* command execution was finished */
			client_command_free(&cmd);
			client_add_missing_io(client);
			return TRUE;
		}

		return client_handle_unfinished_cmd(cmd);
	}

	if (cmd->tag == NULL) {
                cmd->tag = imap_parser_read_word(cmd->parser);
		if (cmd->tag == NULL)
			return FALSE; /* need more data */
		cmd->tag = p_strdup(cmd->pool, cmd->tag);
	}

	if (cmd->name == NULL) {
		cmd->name = imap_parser_read_word(cmd->parser);
		if (cmd->name == NULL)
			return FALSE; /* need more data */

		/* UID commands are a special case. better to handle them
		   here. */
		if (!cmd->uid && strcasecmp(cmd->name, "UID") == 0) {
			cmd->uid = TRUE;
			cmd->name = imap_parser_read_word(cmd->parser);
			if (cmd->name == NULL)
				return FALSE; /* need more data */
		}
		cmd->name = !cmd->uid ? p_strdup(cmd->pool, cmd->name) :
			p_strconcat(cmd->pool, "UID ", cmd->name, NULL);
		client_command_init_finished(cmd);
		imap_refresh_proctitle();
	}

	client->input_skip_line = TRUE;

	if (cmd->name[0] == '\0') {
		/* command not given - cmd->func is already NULL. */
	} else if ((command = command_find(cmd->name)) != NULL) {
		cmd->func = command->func;
		cmd->cmd_flags = command->flags;
		/* valid command - overwrite the "unknown" string set earlier */
		event_add_str(cmd->event, "cmd_name", command->name);
		if (client_command_is_ambiguous(cmd)) {
			/* do nothing until existing commands are finished */
			i_assert(cmd->state == CLIENT_COMMAND_STATE_WAIT_INPUT);
			cmd->state = CLIENT_COMMAND_STATE_WAIT_UNAMBIGUITY;
			io_remove(&client->io);
			return FALSE;
		}
	}

	if (cmd->func == NULL) {
		/* unknown command */
		io_loop_time_refresh();
		command_stats_start(cmd);
		client_send_command_error(cmd, "Unknown command.");
		cmd->param_error = TRUE;
		client_command_free(&cmd);
		return TRUE;
	} else {
		i_assert(!client->disconnected);

		return client_command_input(cmd);
	}
}

static bool client_handle_next_command(struct client *client, bool *remove_io_r)
{
	*remove_io_r = FALSE;

	if (client->input_lock != NULL) {
		if (client->input_lock->state ==
		    CLIENT_COMMAND_STATE_WAIT_UNAMBIGUITY ||
		    /* we can't send literal "+ OK" replies if output is
		       locked by another command. */
		    (client->output_cmd_lock != NULL &&
		     client->output_cmd_lock != client->input_lock)) {
			*remove_io_r = TRUE;
			return FALSE;
		}
		return client_command_input(client->input_lock);
	}

	if (client->input_skip_line) {
		/* first eat the previous command line */
		if (!client_skip_line(client))
			return FALSE;
		client->input_skip_line = FALSE;
	}

	/* don't bother creating a new client command before there's at least
	   some input */
	if (i_stream_get_data_size(client->input) == 0)
		return FALSE;

	/* beginning a new command */
	if (client->command_queue_size >= CLIENT_COMMAND_QUEUE_MAX_SIZE ||
	    client->output_cmd_lock != NULL) {
		/* wait for some of the commands to finish */
		*remove_io_r = TRUE;
		return FALSE;
	}

	client->input_lock = client_command_new(client);
	return client_command_input(client->input_lock);
}

bool client_handle_input(struct client *client)
{
	bool ret, remove_io, handled_commands = FALSE;

	i_assert(o_stream_is_corked(client->output) ||
		 client->output->stream_errno != 0);
	i_assert(!client->disconnected);

	client->handling_input = TRUE;
	do {
		T_BEGIN {
			ret = client_handle_next_command(client, &remove_io);
		} T_END;
		if (ret)
			handled_commands = TRUE;
	} while (ret && !client->disconnected && client->io != NULL);
	client->handling_input = FALSE;

	if (remove_io)
		io_remove(&client->io);
	else
		client_add_missing_io(client);
	if (!handled_commands)
		return FALSE;

	if (client->input_lock == NULL) {
		/* finished handling all commands. sync them all at once now. */
		cmd_sync_delayed(client);
	} else if (client->input_lock->state == CLIENT_COMMAND_STATE_WAIT_UNAMBIGUITY) {
		/* the command may be waiting for previous command to sync. */
		cmd_sync_delayed(client);
	}
	return TRUE;
}

void client_input(struct client *client)
{
	struct client_command_context *cmd;
	struct ostream *output = client->output;
	ssize_t bytes;

	i_assert(client->io != NULL);

	client->last_input = ioloop_time;
	timeout_reset(client->to_idle);

	bytes = i_stream_read(client->input);
	if (bytes == -1) {
		/* disconnected */
		client_destroy(client, NULL);
		return;
	}

	o_stream_ref(output);
	o_stream_cork(output);
	if (!client_handle_input(client) && bytes == -2) {
		/* parameter word is longer than max. input buffer size.
		   this is most likely an error, so skip the new data
		   until newline is found. */
		client->input_skip_line = TRUE;

		cmd = client->input_lock != NULL ? client->input_lock :
			client_command_new(client);
		cmd->param_error = TRUE;
		client_send_command_error(cmd, "Too long argument.");
		client_command_free(&cmd);
	}
	o_stream_uncork(output);
	o_stream_unref(&output);
	imap_refresh_proctitle();

	if (client->disconnected)
		client_destroy(client, NULL);
	else
		client_continue_pending_input(client);
}

static void client_output_cmd(struct client_command_context *cmd)
{
	bool finished;

	/* continue processing command */
	finished = command_exec(cmd);

	if (!finished)
		(void)client_handle_unfinished_cmd(cmd);
	else {
		/* command execution was finished */
		client_command_free(&cmd);
	}
}

static void client_output_commands(struct client *client)
{
	struct client_command_context *cmd;

	/* mark all commands non-executed */
	for (cmd = client->command_queue; cmd != NULL; cmd = cmd->next)
		cmd->temp_executed = FALSE;

	if (client->output_cmd_lock != NULL) {
		client->output_cmd_lock->temp_executed = TRUE;
		client_output_cmd(client->output_cmd_lock);
	}
	while (client->output_cmd_lock == NULL) {
		/* go through the entire commands list every time in case
		   multiple commands were freed. temp_executed keeps track of
		   which messages we've called so far */
		cmd = client->command_queue;
		for (; cmd != NULL; cmd = cmd->next) {
			if (!cmd->temp_executed &&
			    cmd->state == CLIENT_COMMAND_STATE_WAIT_OUTPUT) {
				cmd->temp_executed = TRUE;
				client_output_cmd(cmd);
				break;
			}
		}
		if (cmd == NULL) {
			/* all commands executed */
			break;
		}
	}
}

int client_output(struct client *client)
{
	int ret;

	i_assert(!client->destroyed);

	client->last_output = ioloop_time;
	timeout_reset(client->to_idle);
	if (client->to_idle_output != NULL)
		timeout_reset(client->to_idle_output);

	if ((ret = o_stream_flush(client->output)) < 0) {
		client_destroy(client, NULL);
		return 1;
	}

	client_output_commands(client);
	(void)cmd_sync_delayed(client);

	imap_refresh_proctitle();
	if (client->output->closed)
		client_destroy(client, NULL);
	else {
		/* corking is added automatically by ostream-file. we need to
		   uncork here before client_check_command_hangs() is called,
		   because otherwise it can assert-crash due to ioloop not
		   having IO_WRITE callback set for the ostream. */
		o_stream_uncork(client->output);
		client_continue_pending_input(client);
	}
	return ret;
}

bool client_handle_search_save_ambiguity(struct client_command_context *cmd)
{
	struct client_command_context *old_cmd = cmd->next;

	/* search only commands that were added before this command
	   (commands are prepended to the queue, so they're after ourself) */
	for (; old_cmd != NULL; old_cmd = old_cmd->next) {
		if (old_cmd->search_save_result)
			break;
	}
	if (old_cmd == NULL)
		return FALSE;

	/* ambiguity, wait until it's over */
	i_assert(cmd->state == CLIENT_COMMAND_STATE_WAIT_INPUT);
	cmd->client->input_lock = cmd;
	cmd->state = CLIENT_COMMAND_STATE_WAIT_UNAMBIGUITY;
	cmd->search_save_result_used = TRUE;
	io_remove(&cmd->client->io);
	return TRUE;
}

void client_enable(struct client *client, unsigned int feature_idx)
{
	if (client_has_enabled(client, feature_idx))
		return;

	const struct imap_feature *feat = imap_feature_idx(feature_idx);
	feat->callback(client);
	/* set after the callback, so the callback can see what features were
	   previously set */
	bool value = TRUE;
	array_idx_set(&client->enabled_features, feature_idx, &value);
}

bool client_has_enabled(struct client *client, unsigned int feature_idx)
{
	if (feature_idx >= array_count(&client->enabled_features))
		return FALSE;
	const bool *featurep =
		array_idx(&client->enabled_features, feature_idx);
	return *featurep;
}

static void imap_client_enable_condstore(struct client *client)
{
	struct mailbox_status status;
	int ret;

	if (client->mailbox == NULL)
		return;

	if ((client_enabled_mailbox_features(client) & MAILBOX_FEATURE_CONDSTORE) != 0)
		return;

	ret = mailbox_enable(client->mailbox, MAILBOX_FEATURE_CONDSTORE);
	if (ret == 0) {
		/* CONDSTORE being enabled while mailbox is selected.
		   Notify client of the latest HIGHESTMODSEQ. */
		ret = mailbox_get_status(client->mailbox,
					 STATUS_HIGHESTMODSEQ, &status);
		if (ret == 0) {
			client_send_line(client, t_strdup_printf(
				"* OK [HIGHESTMODSEQ %"PRIu64"] Highest",
				status.highest_modseq));
		}
	}
	if (ret < 0) {
		client_send_untagged_storage_error(client,
			mailbox_get_storage(client->mailbox));
	}
}

static void imap_client_enable_qresync(struct client *client)
{
	/* enable also CONDSTORE */
	client_enable(client, imap_feature_condstore);
}

enum mailbox_feature client_enabled_mailbox_features(struct client *client)
{
	enum mailbox_feature mailbox_features = 0;
	const struct imap_feature *feature;
	const bool *client_enabled;
	unsigned int count;

	client_enabled = array_get(&client->enabled_features, &count);
	for (unsigned int idx = 0; idx < count; idx++) {
		if (client_enabled[idx]) {
			feature = imap_feature_idx(idx);
			mailbox_features |= feature->mailbox_features;
		}
	}
	return mailbox_features;
}

const char *const *client_enabled_features(struct client *client)
{
	ARRAY_TYPE(const_string) feature_strings;
	const struct imap_feature *feature;
	const bool *client_enabled;
	unsigned int count;

	t_array_init(&feature_strings, 8);
	client_enabled = array_get(&client->enabled_features, &count);
	for (unsigned int idx = 0; idx < count; idx++) {
		if (client_enabled[idx]) {
			feature = imap_feature_idx(idx);
			array_push_back(&feature_strings, &feature->feature);
		}
	}
	array_append_zero(&feature_strings);
	return array_front(&feature_strings);
}

struct imap_search_update *
client_search_update_lookup(struct client *client, const char *tag,
			    unsigned int *idx_r)
{
	struct imap_search_update *updates;
	unsigned int i, count;

	if (!array_is_created(&client->search_updates))
		return NULL;

	updates = array_get_modifiable(&client->search_updates, &count);
	for (i = 0; i < count; i++) {
		if (strcmp(updates[i].tag, tag) == 0) {
			*idx_r = i;
			return &updates[i];
		}
	}
	return NULL;
}

void client_search_updates_free(struct client *client)
{
	struct imap_search_update *update;

	if (!array_is_created(&client->search_updates))
		return;

	array_foreach_modifiable(&client->search_updates, update)
		imap_search_update_free(update);
	array_clear(&client->search_updates);
}

void clients_init(void)
{
	imap_feature_condstore =
		imap_feature_register("CONDSTORE", MAILBOX_FEATURE_CONDSTORE,
				      imap_client_enable_condstore);
	imap_feature_qresync =
		imap_feature_register("QRESYNC", MAILBOX_FEATURE_CONDSTORE,
				      imap_client_enable_qresync);
}

void clients_destroy_all(void)
{
	while (imap_clients != NULL) {
		client_send_line(imap_clients, "* BYE Server shutting down.");
		mail_storage_service_io_activate_user(imap_clients->service_user);
		client_destroy(imap_clients, "Server shutting down.");
	}
}

struct imap_client_vfuncs imap_client_vfuncs = {
	.init = client_default_init,
	.destroy = client_default_destroy,

	.send_tagline = client_default_send_tagline,
	.sync_notify_more = client_default_sync_notify_more,

	.state_export = imap_state_export_base,
	.state_import = imap_state_import_base,
};<|MERGE_RESOLUTION|>--- conflicted
+++ resolved
@@ -908,14 +908,10 @@
 void client_command_init_finished(struct client_command_context *cmd)
 {
 	event_add_str(cmd->event, "cmd_tag", cmd->tag);
-<<<<<<< HEAD
-	event_add_str(cmd->event, "cmd_name", t_str_ucase(cmd->name));
-=======
 	/* use "unknown" until we checked that the command name is known/valid */
 	event_add_str(cmd->event, "cmd_name", "unknown");
 	/* the actual command name received from client - as-is */
 	event_add_str(cmd->event, "cmd_input_name", cmd->name);
->>>>>>> aa13c86b
 }
 
 static struct client_command_context *
