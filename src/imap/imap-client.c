/* Copyright (c) 2002-2015 Dovecot authors, see the included COPYING file */

#include "imap-common.h"
#include "ioloop.h"
#include "llist.h"
#include "str.h"
#include "hostpid.h"
#include "net.h"
#include "iostream.h"
#include "istream.h"
#include "ostream.h"
#include "time-util.h"
#include "var-expand.h"
#include "master-service.h"
#include "imap-resp-code.h"
#include "imap-util.h"
#include "imap-urlauth.h"
#include "mail-error.h"
#include "mail-namespace.h"
#include "mail-storage-service.h"
#include "imap-state.h"
#include "imap-search.h"
#include "imap-notify.h"
#include "imap-commands.h"

#include <unistd.h>

extern struct mail_storage_callbacks mail_storage_callbacks;
extern struct imap_client_vfuncs imap_client_vfuncs;

struct imap_module_register imap_module_register = { 0 };

struct client *imap_clients = NULL;
unsigned int imap_client_count = 0;

static void client_idle_timeout(struct client *client)
{
	if (client->output_cmd_lock == NULL)
		client_send_line(client, "* BYE Disconnected for inactivity.");
	client_destroy(client, "Disconnected for inactivity");
}

static void client_init_urlauth(struct client *client)
{
	struct imap_urlauth_config config;

	memset(&config, 0, sizeof(config));
	config.url_host = client->set->imap_urlauth_host;
	config.url_port = client->set->imap_urlauth_port;
	config.socket_path = t_strconcat(client->user->set->base_dir,
					 "/"IMAP_URLAUTH_SOCKET_NAME, NULL);
	config.session_id = client->session_id;
	config.access_anonymous = client->user->anonymous;
	config.access_user = client->user->username;

	client->urlauth_ctx = imap_urlauth_init(client->user, &config);
}

static bool user_has_special_use_mailboxes(struct mail_user *user)
{
	struct mail_namespace *ns;

	for (ns = user->namespaces; ns != NULL; ns = ns->next) {
		if (ns->special_use_mailboxes)
			return TRUE;
	}
	return FALSE;
}

struct client *client_create(int fd_in, int fd_out, const char *session_id,
			     struct mail_user *user,
			     struct mail_storage_service_user *service_user,
			     const struct imap_settings *set)
{
	const struct mail_storage_settings *mail_set;
	struct client *client;
	const char *ident;
	pool_t pool;
	bool explicit_capability = FALSE;

	/* always use nonblocking I/O */
	net_set_nonblock(fd_in, TRUE);
	net_set_nonblock(fd_out, TRUE);

	pool = pool_alloconly_create("imap client", 2048);
	client = p_new(pool, struct client, 1);
	client->pool = pool;
	client->v = imap_client_vfuncs;
	client->set = set;
	client->service_user = service_user;
	client->session_id = p_strdup(pool, session_id);
	client->fd_in = fd_in;
	client->fd_out = fd_out;
	client->input = i_stream_create_fd(fd_in,
					   set->imap_max_line_length, FALSE);
	client->output = o_stream_create_fd(fd_out, (size_t)-1, FALSE);
	o_stream_set_no_error_handling(client->output, TRUE);
	i_stream_set_name(client->input, "<imap client>");
	o_stream_set_name(client->output, "<imap client>");

	o_stream_set_flush_callback(client->output, client_output, client);

	p_array_init(&client->module_contexts, client->pool, 5);
	client->io = io_add_istream(client->input, client_input, client);
        client->last_input = ioloop_time;
	client->to_idle = timeout_add(CLIENT_IDLE_TIMEOUT_MSECS,
				      client_idle_timeout, client);

	client->command_pool =
		pool_alloconly_create(MEMPOOL_GROWING"client command", 1024*2);
	client->user = user;
	client->notify_count_changes = TRUE;
	client->notify_flag_changes = TRUE;

	mail_namespaces_set_storage_callbacks(user->namespaces,
					      &mail_storage_callbacks, client);

	client->capability_string =
		str_new(client->pool, sizeof(CAPABILITY_STRING)+64);

	if (*set->imap_capability == '\0')
		str_append(client->capability_string, CAPABILITY_STRING);
	else if (*set->imap_capability != '+') {
		explicit_capability = TRUE;
		str_append(client->capability_string, set->imap_capability);
	} else {
		str_append(client->capability_string, CAPABILITY_STRING);
		str_append_c(client->capability_string, ' ');
		str_append(client->capability_string, set->imap_capability + 1);
	}
	if (user->fuzzy_search && !explicit_capability) {
		/* Enable FUZZY capability only when it actually has
		   a chance of working */
		str_append(client->capability_string, " SEARCH=FUZZY");
	}

	mail_set = mail_user_set_get_storage_set(user);
	if (mail_set->mailbox_list_index && !explicit_capability) {
		/* NOTIFY is enabled only when mailbox list indexes are
		   enabled, although even that doesn't necessarily guarantee
		   it always */
		str_append(client->capability_string, " NOTIFY");
	}

	if (*set->imap_urlauth_host != '\0' &&
	    *mail_set->mail_attribute_dict != '\0') {
		/* Enable URLAUTH capability only when dict is
		   configured correctly */
		client_init_urlauth(client);
		if (!explicit_capability)
			str_append(client->capability_string, " URLAUTH URLAUTH=BINARY");
	}
	if (set->imap_metadata && *mail_set->mail_attribute_dict != '\0') {
		client->imap_metadata_enabled = TRUE;
		if (!explicit_capability)
			str_append(client->capability_string, " METADATA");
	}
	if (!explicit_capability && user_has_special_use_mailboxes(user)) {
		/* Advertise SPECIAL-USE only if there are actually some
		   SPECIAL-USE flags in mailbox configuration. */
		str_append(client->capability_string, " SPECIAL-USE");
	}

	ident = mail_user_get_anvil_userip_ident(client->user);
	if (ident != NULL) {
		master_service_anvil_send(master_service, t_strconcat(
			"CONNECT\t", my_pid, "\timap/", ident, "\n", NULL));
		client->anvil_sent = TRUE;
	}

	imap_client_count++;
	DLLIST_PREPEND(&imap_clients, client);
	if (hook_client_created != NULL)
		hook_client_created(&client);

	imap_refresh_proctitle();
	return client;
}

void client_command_cancel(struct client_command_context **_cmd)
{
	struct client_command_context *cmd = *_cmd;
	bool cmd_ret;

	switch (cmd->state) {
	case CLIENT_COMMAND_STATE_WAIT_INPUT:
		/* a bit kludgy check: cancel command only if it has context
		   set. currently only append command matches this check. all
		   other commands haven't even started the processing yet. */
		if (cmd->context == NULL)
			break;
		/* fall through */
	case CLIENT_COMMAND_STATE_WAIT_EXTERNAL:
	case CLIENT_COMMAND_STATE_WAIT_OUTPUT:
		cmd->cancel = TRUE;
		break;
	case CLIENT_COMMAND_STATE_WAIT_UNAMBIGUITY:
	case CLIENT_COMMAND_STATE_WAIT_SYNC:
		/* commands haven't started yet */
		break;
	case CLIENT_COMMAND_STATE_DONE:
		i_unreached();
	}

	cmd_ret = !cmd->cancel || cmd->func == NULL ? TRUE :
		command_exec(cmd);
	if (!cmd_ret) {
		if (cmd->client->output->closed)
			i_panic("command didn't cancel itself: %s", cmd->name);
	} else {
		client_command_free(*_cmd != NULL ? _cmd : &cmd);
	}
}

const char *client_stats(struct client *client)
{
	static struct var_expand_table static_tab[] = {
		{ 'i', NULL, "input" },
		{ 'o', NULL, "output" },
		{ '\0', NULL, "session" },
		{ '\0', NULL, "fetch_hdr_count" },
		{ '\0', NULL, "fetch_hdr_bytes" },
		{ '\0', NULL, "fetch_body_count" },
		{ '\0', NULL, "fetch_body_bytes" },
		{ '\0', NULL, "deleted" },
		{ '\0', NULL, "expunged" },
		{ '\0', NULL, "trashed" },
		{ '\0', NULL, NULL }
	};
	struct var_expand_table *tab;
	string_t *str;

	tab = t_malloc(sizeof(static_tab));
	memcpy(tab, static_tab, sizeof(static_tab));

	tab[0].value = dec2str(i_stream_get_absolute_offset(client->input));
	tab[1].value = dec2str(client->output->offset);
	tab[2].value = client->session_id;
	tab[3].value = dec2str(client->fetch_hdr_count);
	tab[4].value = dec2str(client->fetch_hdr_bytes);
	tab[5].value = dec2str(client->fetch_body_count);
	tab[6].value = dec2str(client->fetch_body_bytes);
	tab[7].value = dec2str(client->deleted_count);
	tab[8].value = dec2str(client->expunged_count);
	tab[9].value = dec2str(client->trashed_count);

	str = t_str_new(128);
	var_expand(str, client->set->imap_logout_format, tab);
	return str_c(str);
}

void client_destroy(struct client *client, const char *reason)
{
<<<<<<< HEAD
	errno = client->input->stream_errno != 0 ?
		client->input->stream_errno :
		client->output->stream_errno;
	if (errno == 0 || errno == EPIPE)
		return "Connection closed";
	return t_strdup_printf("Connection closed: %s",
			       client->input->stream_errno != 0 ?
			       i_stream_get_error(client->input) :
			       o_stream_get_error(client->output));
=======
	client->v.destroy(client, reason);
>>>>>>> 146ef570
}

static const char *client_get_commands_status(struct client *client)
{
	struct client_command_context *cmd;
	unsigned int msecs_in_ioloop;
	uint64_t running_usecs = 0, ioloop_wait_usecs;
	unsigned long long bytes_in = 0, bytes_out = 0;
	string_t *str;

	if (client->command_queue == NULL)
		return "";

	str = t_str_new(128);
	str_append(str, " (");
	for (cmd = client->command_queue; cmd != NULL; cmd = cmd->next) {
		str_append(str, cmd->name);
		if (cmd->next != NULL)
			str_append_c(str, ',');
		running_usecs += cmd->running_usecs;
		bytes_in += cmd->bytes_in;
		bytes_out += cmd->bytes_out;
	}

	ioloop_wait_usecs = io_loop_get_wait_usecs(current_ioloop);
	msecs_in_ioloop = (ioloop_wait_usecs -
		client->command_queue->start_ioloop_wait_usecs + 999) / 1000;
	str_printfa(str, " running for %d.%03d + waiting for %d.%03d secs",
		    (int)((running_usecs+999)/1000 / 1000),
		    (int)((running_usecs+999)/1000 % 1000),
		    msecs_in_ioloop / 1000, msecs_in_ioloop % 1000);
	str_printfa(str, ", %llu B in + %llu+%"PRIuSIZE_T" B out)",
		    bytes_in, bytes_out,
		    o_stream_get_buffer_used_size(client->output));
	return str_c(str);
}

static void client_default_destroy(struct client *client, const char *reason)
{
	struct client_command_context *cmd;
	const char *cmd_status = "";

	i_assert(!client->destroyed);
	client->destroyed = TRUE;

	if (!client->disconnected) {
		client->disconnected = TRUE;
		if (reason == NULL) {
			reason = io_stream_get_disconnect_reason(client->input,
								 client->output);
			cmd_status = client_get_commands_status(client);
		}
		i_info("%s%s %s", reason, cmd_status, client_stats(client));
	}

	i_stream_close(client->input);
	o_stream_close(client->output);

	/* finish off all the queued commands. */
	if (client->output_cmd_lock != NULL)
		client_command_cancel(&client->output_cmd_lock);
	while (client->command_queue != NULL) {
		cmd = client->command_queue;
		client_command_cancel(&cmd);
	}
	/* handle the input_lock command last. it might have been waiting on
	   other queued commands (although we probably should just drop the
	   command at that point since it hasn't started running. but this may
	   change in future). */
	if (client->input_lock != NULL)
		client_command_cancel(&client->input_lock);

	if (client->mailbox != NULL) {
		client_search_updates_free(client);
		mailbox_free(&client->mailbox);
	}
	if (client->notify_ctx != NULL)
		imap_notify_deinit(&client->notify_ctx);
	if (client->urlauth_ctx != NULL)
		imap_urlauth_deinit(&client->urlauth_ctx);
	if (client->anvil_sent) {
		master_service_anvil_send(master_service, t_strconcat(
			"DISCONNECT\t", my_pid, "\timap/",
			mail_user_get_anvil_userip_ident(client->user),
			"\n", NULL));
	}
	mail_user_unref(&client->user);

	if (client->free_parser != NULL)
		imap_parser_unref(&client->free_parser);
	if (client->io != NULL)
		io_remove(&client->io);
	if (client->to_idle_output != NULL)
		timeout_remove(&client->to_idle_output);
	if (client->to_delayed_input != NULL)
		timeout_remove(&client->to_delayed_input);
	timeout_remove(&client->to_idle);

	i_stream_destroy(&client->input);
	o_stream_destroy(&client->output);

	net_disconnect(client->fd_in);
	if (client->fd_in != client->fd_out)
		net_disconnect(client->fd_out);

	if (array_is_created(&client->search_saved_uidset))
		array_free(&client->search_saved_uidset);
	if (array_is_created(&client->search_updates))
		array_free(&client->search_updates);
	pool_unref(&client->command_pool);
	mail_storage_service_user_free(&client->service_user);

	imap_client_count--;
	DLLIST_REMOVE(&imap_clients, client);
	pool_unref(&client->pool);

	master_service_client_connection_destroyed(master_service);
	imap_refresh_proctitle();
}

static void client_destroy_timeout(struct client *client)
{
	client_destroy(client, NULL);
}

void client_disconnect(struct client *client, const char *reason)
{
	i_assert(reason != NULL);

	if (client->disconnected)
		return;

	i_info("Disconnected: %s %s", reason, client_stats(client));
	client->disconnected = TRUE;
	o_stream_nflush(client->output);
	o_stream_uncork(client->output);

	i_stream_close(client->input);
	o_stream_close(client->output);

	if (client->to_idle != NULL)
		timeout_remove(&client->to_idle);
	client->to_idle = timeout_add(0, client_destroy_timeout, client);
}

void client_disconnect_with_error(struct client *client, const char *msg)
{
	client_send_line(client, t_strconcat("* BYE ", msg, NULL));
	client_disconnect(client, msg);
}

void client_send_line(struct client *client, const char *data)
{
	(void)client_send_line_next(client, data);
}

int client_send_line_next(struct client *client, const char *data)
{
	struct const_iovec iov[2];

	if (client->output->closed)
		return -1;

	iov[0].iov_base = data;
	iov[0].iov_len = strlen(data);
	iov[1].iov_base = "\r\n";
	iov[1].iov_len = 2;

	if (o_stream_sendv(client->output, iov, 2) < 0)
		return -1;
	client->last_output = ioloop_time;

	if (o_stream_get_buffer_used_size(client->output) >=
	    CLIENT_OUTPUT_OPTIMAL_SIZE) {
		/* buffer full, try flushing */
		return o_stream_flush(client->output);
	}
	return 1;
}

static void
client_cmd_append_timing_stats(struct client_command_context *cmd,
			       string_t *str)
{
	unsigned int msecs_in_cmd, msecs_in_ioloop;
	uint64_t ioloop_wait_usecs;

	if (cmd->start_time.tv_sec == 0)
		return;

	ioloop_wait_usecs = io_loop_get_wait_usecs(current_ioloop);
	msecs_in_cmd = (cmd->running_usecs + 999) / 1000;
	msecs_in_ioloop = (ioloop_wait_usecs -
			   cmd->start_ioloop_wait_usecs + 999) / 1000;

	if (str_data(str)[str_len(str)-1] == '.')
		str_truncate(str, str_len(str)-1);
	str_printfa(str, " (%d.%03d + %d.%03d secs).",
		    msecs_in_cmd / 1000, msecs_in_cmd % 1000,
		    msecs_in_ioloop / 1000, msecs_in_ioloop % 1000);
}

void client_send_tagline(struct client_command_context *cmd, const char *data)
{
	struct client *client = cmd->client;
	const char *tag = cmd->tag;
	int time_msecs;

	if (client->output->closed || cmd->cancel)
		return;

	i_assert(!cmd->tagline_sent);
	cmd->tagline_sent = TRUE;

	if (tag == NULL || *tag == '\0')
		tag = "*";

	T_BEGIN {
		string_t *str = t_str_new(256);
		str_printfa(str, "%s %s", tag, data);
<<<<<<< HEAD
		if (cmd->start_time.tv_sec != 0) {
			if (str_data(str)[str_len(str)-1] == '.')
				str_truncate(str, str_len(str)-1);
			io_loop_time_refresh();
			time_msecs = timeval_diff_msecs(&ioloop_timeval,
							&cmd->start_time);
			time_msecs -= cmd->usecs_in_ioloop/1000;
			if (time_msecs >= 0) {
				str_printfa(str, " (%d.%03d secs).",
					    time_msecs/1000, time_msecs%1000);
			}
		}
=======
		client_cmd_append_timing_stats(cmd, str);
>>>>>>> 146ef570
		str_append(str, "\r\n");
		o_stream_nsend(client->output, str_data(str), str_len(str));
	} T_END;

	client->last_output = ioloop_time;
}

void client_send_command_error(struct client_command_context *cmd,
			       const char *msg)
{
	struct client *client = cmd->client;
	const char *error, *cmd_name;
	bool fatal;

	if (msg == NULL) {
		msg = imap_parser_get_error(cmd->parser, &fatal);
		if (fatal) {
			client_disconnect_with_error(client, msg);
			return;
		}
	}

	if (cmd->tag == NULL)
		error = t_strconcat("BAD Error in IMAP tag: ", msg, NULL);
	else if (cmd->name == NULL)
		error = t_strconcat("BAD Error in IMAP command: ", msg, NULL);
	else {
		cmd_name = t_str_ucase(cmd->name);
		error = t_strconcat("BAD Error in IMAP command ",
				    cmd_name, ": ", msg, NULL);
	}

	client_send_tagline(cmd, error);

	if (++client->bad_counter >= CLIENT_MAX_BAD_COMMANDS) {
		client_disconnect_with_error(client,
			"Too many invalid IMAP commands.");
	}

	cmd->param_error = TRUE;
	/* client_read_args() failures rely on this being set, so that the
	   command processing is stopped even while command function returns
	   FALSE. */
	cmd->state = CLIENT_COMMAND_STATE_DONE;
}

void client_send_internal_error(struct client_command_context *cmd)
{
	client_send_tagline(cmd,
		t_strflocaltime("NO "MAIL_ERRSTR_CRITICAL_MSG_STAMP, ioloop_time));
}

bool client_read_args(struct client_command_context *cmd, unsigned int count,
		      unsigned int flags, const struct imap_arg **args_r)
{
	string_t *str;
	int ret;

	i_assert(count <= INT_MAX);

	ret = imap_parser_read_args(cmd->parser, count, flags, args_r);
	if (ret >= (int)count) {
		/* all parameters read successfully */
		i_assert(cmd->client->input_lock == NULL ||
			 cmd->client->input_lock == cmd);

		str = t_str_new(256);
		imap_write_args(str, *args_r);
		cmd->args = p_strdup(cmd->pool, str_c(str));
		cmd->start_time = ioloop_timeval;
<<<<<<< HEAD
=======
		cmd->start_ioloop_wait_usecs =
			io_loop_get_wait_usecs(current_ioloop);
>>>>>>> 146ef570

		cmd->client->input_lock = NULL;
		return TRUE;
	} else if (ret == -2) {
		/* need more data */
		if (cmd->client->input->closed) {
			/* disconnected */
			cmd->state = CLIENT_COMMAND_STATE_DONE;
		}
		return FALSE;
	} else {
		/* error, or missing arguments */
		client_send_command_error(cmd, ret < 0 ? NULL :
					  "Missing arguments");
		return FALSE;
	}
}

bool client_read_string_args(struct client_command_context *cmd,
			     unsigned int count, ...)
{
	const struct imap_arg *imap_args;
	va_list va;
	const char *str;
	unsigned int i;

	if (!client_read_args(cmd, count, 0, &imap_args))
		return FALSE;

	va_start(va, count);
	for (i = 0; i < count; i++) {
		const char **ret = va_arg(va, const char **);

		if (IMAP_ARG_IS_EOL(&imap_args[i])) {
			client_send_command_error(cmd, "Missing arguments.");
			break;
		}

		if (!imap_arg_get_astring(&imap_args[i], &str)) {
			client_send_command_error(cmd, "Invalid arguments.");
			break;
		}

		if (ret != NULL)
			*ret = str;
	}
	va_end(va);

	return i == count;
}

static struct client_command_context *
client_command_find_with_flags(struct client_command_context *new_cmd,
			       enum command_flags flags,
			       enum client_command_state max_state)
{
	struct client_command_context *cmd;

	cmd = new_cmd->client->command_queue;
	for (; cmd != NULL; cmd = cmd->next) {
		if (cmd->state <= max_state &&
		    cmd != new_cmd && (cmd->cmd_flags & flags) != 0)
			return cmd;
	}
	return NULL;
}

static bool client_command_is_ambiguous(struct client_command_context *cmd)
{
	enum command_flags flags;
	enum client_command_state max_state =
		CLIENT_COMMAND_STATE_WAIT_UNAMBIGUITY;
	bool broken_client = FALSE;

	if ((cmd->cmd_flags & COMMAND_FLAG_REQUIRES_SYNC) != 0 &&
	    !imap_sync_is_allowed(cmd->client))
		return TRUE;

	if (cmd->search_save_result_used) {
		/* if there are pending commands that update the search
		   save result, wait */
		struct client_command_context *old_cmd = cmd->next;

		for (; old_cmd != NULL; old_cmd = old_cmd->next) {
			if (old_cmd->search_save_result)
				return TRUE;
		}
	}

	if ((cmd->cmd_flags & COMMAND_FLAG_BREAKS_MAILBOX) ==
	    COMMAND_FLAG_BREAKS_MAILBOX) {
		/* there must be no other command running that uses the
		   selected mailbox */
		flags = COMMAND_FLAG_USES_MAILBOX;
		max_state = CLIENT_COMMAND_STATE_DONE;
	} else if ((cmd->cmd_flags & COMMAND_FLAG_USES_SEQS) != 0) {
		/* no existing command must be breaking sequences */
		flags = COMMAND_FLAG_BREAKS_SEQS;
		broken_client = TRUE;
	} else if ((cmd->cmd_flags & COMMAND_FLAG_BREAKS_SEQS) != 0) {
		/* if existing command uses sequences, we'll have to block */
		flags = COMMAND_FLAG_USES_SEQS;
	} else {
		return FALSE;
	}

	if (client_command_find_with_flags(cmd, flags, max_state) == NULL) {
		if (cmd->client->syncing) {
			/* don't do anything until syncing is finished */
			return TRUE;
		}
		if (cmd->client->mailbox_change_lock != NULL &&
		    cmd->client->mailbox_change_lock != cmd) {
			/* don't do anything until mailbox is fully
			   opened/closed */
			return TRUE;
		}
		return FALSE;
	}

	if (broken_client) {
		client_send_line(cmd->client,
				 "* BAD ["IMAP_RESP_CODE_CLIENTBUG"] "
				 "Command pipelining results in ambiguity.");
	}

	return TRUE;
}

struct client_command_context *client_command_alloc(struct client *client)
{
	struct client_command_context *cmd;

	cmd = p_new(client->command_pool, struct client_command_context, 1);
	cmd->client = client;
	cmd->pool = client->command_pool;
	p_array_init(&cmd->module_contexts, cmd->pool, 5);

	DLLIST_PREPEND(&client->command_queue, cmd);
	client->command_queue_size++;
	return cmd;
}

static struct client_command_context *
client_command_new(struct client *client)
{
	struct client_command_context *cmd;

	cmd = client_command_alloc(client);
	if (client->free_parser != NULL) {
		cmd->parser = client->free_parser;
		client->free_parser = NULL;
	} else {
		cmd->parser =
			imap_parser_create(client->input, client->output,
					   client->set->imap_max_line_length);
	}
	return cmd;
}

void client_add_missing_io(struct client *client)
{
	if (client->io == NULL && !client->disconnected)
		client->io = io_add_istream(client->input, client_input, client);
}

void client_command_free(struct client_command_context **_cmd)
{
	struct client_command_context *cmd = *_cmd;
	struct client *client = cmd->client;
	enum client_command_state state = cmd->state;

	*_cmd = NULL;

	i_assert(client->output_cmd_lock == NULL);

	/* reset input idle time because command output might have taken a
	   long time and we don't want to disconnect client immediately then */
	client->last_input = ioloop_time;
	timeout_reset(client->to_idle);

	if (cmd->cancel) {
		cmd->cancel = FALSE;
		client_send_tagline(cmd, "NO Command cancelled.");
	}

	if (!cmd->param_error)
		client->bad_counter = 0;

	if (client->input_lock == cmd)
		client->input_lock = NULL;
	if (client->mailbox_change_lock == cmd)
		client->mailbox_change_lock = NULL;

	if (cmd->parser != NULL) {
		if (client->free_parser == NULL) {
			imap_parser_reset(cmd->parser);
			client->free_parser = cmd->parser;
		} else {
			imap_parser_unref(&cmd->parser);
		}
	}

	client->command_queue_size--;
	DLLIST_REMOVE(&client->command_queue, cmd);
	cmd = NULL;

	if (client->command_queue == NULL) {
		/* no commands left in the queue, we can clear the pool */
		p_clear(client->command_pool);
		if (client->to_idle_output != NULL)
			timeout_remove(&client->to_idle_output);
	}
	imap_client_notify_command_freed(client);
	imap_refresh_proctitle();

	/* if command finished from external event, check input for more
	   unhandled commands since we may not be executing from client_input
	   or client_output. */
	if (state == CLIENT_COMMAND_STATE_WAIT_EXTERNAL &&
	    !client->disconnected) {
		client_add_missing_io(client);
		if (client->to_delayed_input == NULL) {
			client->to_delayed_input =
				timeout_add(0, client_input, client);
		}
	}
}

void client_continue_pending_input(struct client *client)
{
	i_assert(!client->handling_input);

	if (client->input_lock != NULL) {
		/* there's a command that has locked the input */
		struct client_command_context *cmd = client->input_lock;

		if (cmd->state != CLIENT_COMMAND_STATE_WAIT_UNAMBIGUITY)
			return;

		/* the command is waiting for existing ambiguity causing
		   commands to finish. */
		if (client_command_is_ambiguous(cmd)) {
			/* we could be waiting for existing sync to finish */
			if (!cmd_sync_delayed(client))
				return;
			if (client_command_is_ambiguous(cmd))
				return;
		}
		cmd->state = CLIENT_COMMAND_STATE_WAIT_INPUT;
	}

	client_add_missing_io(client);

	/* if there's unread data in buffer, handle it. */
	if (i_stream_get_data_size(client->input) > 0 &&
	    !client->disconnected) {
		if (client_handle_input(client))
			client_continue_pending_input(client);
	}
}

/* Skip incoming data until newline is found,
   returns TRUE if newline was found. */
static bool client_skip_line(struct client *client)
{
	const unsigned char *data;
	size_t i, data_size;

	data = i_stream_get_data(client->input, &data_size);

	for (i = 0; i < data_size; i++) {
		if (data[i] == '\n') {
			client->input_skip_line = FALSE;
			i++;
			break;
		}
	}

	i_stream_skip(client->input, i);
	return !client->input_skip_line;
}

static void client_idle_output_timeout(struct client *client)
{
	client_destroy(client,
		       "Disconnected for inactivity in reading our output");
}

bool client_handle_unfinished_cmd(struct client_command_context *cmd)
{
	if (cmd->state == CLIENT_COMMAND_STATE_WAIT_INPUT) {
		/* need more input */
		return FALSE;
	}
	if (cmd->state != CLIENT_COMMAND_STATE_WAIT_OUTPUT) {
		/* waiting for something */
		if (cmd->state == CLIENT_COMMAND_STATE_WAIT_SYNC) {
			/* this is mainly for APPEND. */
			client_add_missing_io(cmd->client);
		}
		return TRUE;
	}

	/* output is blocking, we can execute more commands */
	o_stream_set_flush_pending(cmd->client->output, TRUE);
	if (cmd->client->to_idle_output == NULL) {
		/* disconnect sooner if client isn't reading our output */
		cmd->client->to_idle_output =
			timeout_add(CLIENT_OUTPUT_TIMEOUT_MSECS,
				    client_idle_output_timeout, cmd->client);
	}
	return TRUE;
}

static bool client_command_input(struct client_command_context *cmd)
{
	struct client *client = cmd->client;
	struct command *command;

        if (cmd->func != NULL) {
		/* command is being executed - continue it */
		if (command_exec(cmd)) {
			/* command execution was finished */
			client_command_free(&cmd);
			client_add_missing_io(client);
			return TRUE;
		}

		return client_handle_unfinished_cmd(cmd);
	}

	if (cmd->tag == NULL) {
                cmd->tag = imap_parser_read_word(cmd->parser);
		if (cmd->tag == NULL)
			return FALSE; /* need more data */
		cmd->tag = p_strdup(cmd->pool, cmd->tag);
	}

	if (cmd->name == NULL) {
		cmd->name = imap_parser_read_word(cmd->parser);
		if (cmd->name == NULL)
			return FALSE; /* need more data */

		/* UID commands are a special case. better to handle them
		   here. */
		if (!cmd->uid && strcasecmp(cmd->name, "UID") == 0) {
			cmd->uid = TRUE;
			cmd->name = imap_parser_read_word(cmd->parser);
			if (cmd->name == NULL)
				return FALSE; /* need more data */
		}
		cmd->name = !cmd->uid ? p_strdup(cmd->pool, cmd->name) :
			p_strconcat(cmd->pool, "UID ", cmd->name, NULL);
		imap_refresh_proctitle();
	}

	client->input_skip_line = TRUE;

	if (cmd->name[0] == '\0') {
		/* command not given - cmd->func is already NULL. */
	} else if ((command = command_find(cmd->name)) != NULL) {
		cmd->func = command->func;
		cmd->cmd_flags = command->flags;
		if (client_command_is_ambiguous(cmd)) {
			/* do nothing until existing commands are finished */
			i_assert(cmd->state == CLIENT_COMMAND_STATE_WAIT_INPUT);
			cmd->state = CLIENT_COMMAND_STATE_WAIT_UNAMBIGUITY;
			io_remove(&client->io);
			return FALSE;
		}
	}

	if (cmd->func == NULL) {
		/* unknown command */
		client_send_command_error(cmd, "Unknown command.");
		cmd->param_error = TRUE;
		client_command_free(&cmd);
		return TRUE;
	} else {
		i_assert(!client->disconnected);

		return client_command_input(cmd);
	}
}

static bool client_handle_next_command(struct client *client, bool *remove_io_r)
{
	*remove_io_r = FALSE;

	if (client->input_lock != NULL) {
		if (client->input_lock->state ==
		    CLIENT_COMMAND_STATE_WAIT_UNAMBIGUITY) {
			*remove_io_r = TRUE;
			return FALSE;
		}
		return client_command_input(client->input_lock);
	}

	if (client->input_skip_line) {
		/* first eat the previous command line */
		if (!client_skip_line(client))
			return FALSE;
		client->input_skip_line = FALSE;
	}

	/* don't bother creating a new client command before there's at least
	   some input */
	if (i_stream_get_data_size(client->input) == 0)
		return FALSE;

	/* beginning a new command */
	if (client->command_queue_size >= CLIENT_COMMAND_QUEUE_MAX_SIZE ||
	    client->output_cmd_lock != NULL) {
		/* wait for some of the commands to finish */
		*remove_io_r = TRUE;
		return FALSE;
	}

	client->input_lock = client_command_new(client);
	return client_command_input(client->input_lock);
}

bool client_handle_input(struct client *client)
{
	bool ret, remove_io, handled_commands = FALSE;

	i_assert(!client->disconnected);

	client->handling_input = TRUE;
	do {
		T_BEGIN {
			ret = client_handle_next_command(client, &remove_io);
		} T_END;
		if (ret)
			handled_commands = TRUE;
	} while (ret && !client->disconnected && client->io != NULL);
	client->handling_input = FALSE;

	if (remove_io)
		io_remove(&client->io);
	else
		client_add_missing_io(client);
	if (!handled_commands)
		return FALSE;

	if (client->input_lock == NULL)
		cmd_sync_delayed(client);
	return TRUE;
}

void client_input(struct client *client)
{
	struct client_command_context *cmd;
	struct ostream *output = client->output;
	ssize_t bytes;

	i_assert(client->io != NULL);

	client->last_input = ioloop_time;
	timeout_reset(client->to_idle);

	if (client->to_delayed_input != NULL)
		timeout_remove(&client->to_delayed_input);

	bytes = i_stream_read(client->input);
	if (bytes == -1) {
		/* disconnected */
		client_destroy(client, NULL);
		return;
	}

	o_stream_ref(output);
	o_stream_cork(output);
	if (!client_handle_input(client) && bytes == -2) {
		/* parameter word is longer than max. input buffer size.
		   this is most likely an error, so skip the new data
		   until newline is found. */
		client->input_skip_line = TRUE;

		cmd = client->input_lock != NULL ? client->input_lock :
			client_command_new(client);
		cmd->param_error = TRUE;
		client_send_command_error(cmd, "Too long argument.");
		client_command_free(&cmd);
	}
	o_stream_uncork(output);
	o_stream_unref(&output);
	imap_refresh_proctitle();

	if (client->disconnected)
		client_destroy(client, NULL);
	else
		client_continue_pending_input(client);
}

static void client_output_cmd(struct client_command_context *cmd)
{
	bool finished;

	/* continue processing command */
	finished = command_exec(cmd);

	if (!finished)
		(void)client_handle_unfinished_cmd(cmd);
	else {
		/* command execution was finished */
		client_command_free(&cmd);
	}
}

static void client_output_commands(struct client *client)
{
	struct client_command_context *cmd;

	/* mark all commands non-executed */
	for (cmd = client->command_queue; cmd != NULL; cmd = cmd->next)
		cmd->temp_executed = FALSE;

	if (client->output_cmd_lock != NULL) {
		client->output_cmd_lock->temp_executed = TRUE;
		client_output_cmd(client->output_cmd_lock);
	}
	while (client->output_cmd_lock == NULL) {
		/* go through the entire commands list every time in case
		   multiple commands were freed. temp_executed keeps track of
		   which messages we've called so far */
		cmd = client->command_queue;
		for (; cmd != NULL; cmd = cmd->next) {
			if (!cmd->temp_executed &&
			    cmd->state == CLIENT_COMMAND_STATE_WAIT_OUTPUT) {
				cmd->temp_executed = TRUE;
				client_output_cmd(cmd);
				break;
			}
		}
		if (cmd == NULL) {
			/* all commands executed */
			break;
		}
	}
}

int client_output(struct client *client)
{
	int ret;

	i_assert(!client->destroyed);

	client->last_output = ioloop_time;
	timeout_reset(client->to_idle);
	if (client->to_idle_output != NULL)
		timeout_reset(client->to_idle_output);

	o_stream_cork(client->output);
	if ((ret = o_stream_flush(client->output)) < 0) {
		client_destroy(client, NULL);
		return 1;
	}

	client_output_commands(client);
	(void)cmd_sync_delayed(client);

	o_stream_uncork(client->output);
	imap_refresh_proctitle();
	if (client->disconnected)
		client_destroy(client, NULL);
	else
		client_continue_pending_input(client);
	return ret;
}

bool client_handle_search_save_ambiguity(struct client_command_context *cmd)
{
	struct client_command_context *old_cmd = cmd->next;

	/* search only commands that were added before this command
	   (commands are prepended to the queue, so they're after ourself) */
	for (; old_cmd != NULL; old_cmd = old_cmd->next) {
		if (old_cmd->search_save_result)
			break;
	}
	if (old_cmd == NULL)
		return FALSE;

	/* ambiguity, wait until it's over */
	i_assert(cmd->state == CLIENT_COMMAND_STATE_WAIT_INPUT);
	cmd->client->input_lock = cmd;
	cmd->state = CLIENT_COMMAND_STATE_WAIT_UNAMBIGUITY;
	cmd->search_save_result_used = TRUE;
	io_remove(&cmd->client->io);
	return TRUE;
}

int client_enable(struct client *client, enum mailbox_feature features)
{
	struct mailbox_status status;
	int ret;

	if ((client->enabled_features & features) == features)
		return 0;

	client->enabled_features |= features;
	if (client->mailbox == NULL)
		return 0;

	ret = mailbox_enable(client->mailbox, features);
	if ((features & MAILBOX_FEATURE_CONDSTORE) != 0 && ret == 0) {
		/* CONDSTORE being enabled while mailbox is selected.
		   Notify client of the latest HIGHESTMODSEQ. */
		ret = mailbox_get_status(client->mailbox,
					 STATUS_HIGHESTMODSEQ, &status);
		if (ret == 0) {
			client_send_line(client, t_strdup_printf(
				"* OK [HIGHESTMODSEQ %llu] Highest",
				(unsigned long long)status.highest_modseq));
		}
	}
	if (ret < 0) {
		client_send_untagged_storage_error(client,
			mailbox_get_storage(client->mailbox));
	}
	return ret;
}

struct imap_search_update *
client_search_update_lookup(struct client *client, const char *tag,
			    unsigned int *idx_r)
{
	struct imap_search_update *updates;
	unsigned int i, count;

	if (!array_is_created(&client->search_updates))
		return NULL;

	updates = array_get_modifiable(&client->search_updates, &count);
	for (i = 0; i < count; i++) {
		if (strcmp(updates[i].tag, tag) == 0) {
			*idx_r = i;
			return &updates[i];
		}
	}
	return NULL;
}

void client_search_updates_free(struct client *client)
{
	struct imap_search_update *update;

	if (!array_is_created(&client->search_updates))
		return;

	array_foreach_modifiable(&client->search_updates, update)
		imap_search_update_free(update);
	array_clear(&client->search_updates);
}

void clients_destroy_all(struct mail_storage_service_ctx *storage_service)
{
	while (imap_clients != NULL) {
		client_send_line(imap_clients, "* BYE Server shutting down.");
		mail_storage_service_io_activate_user(imap_clients->service_user);
		client_destroy(imap_clients, "Server shutting down.");
	}
	mail_storage_service_io_deactivate(storage_service);
}

struct imap_client_vfuncs imap_client_vfuncs = {
	imap_state_export_base,
	imap_state_import_base,
	client_default_destroy
};<|MERGE_RESOLUTION|>--- conflicted
+++ resolved
@@ -251,19 +251,7 @@
 
 void client_destroy(struct client *client, const char *reason)
 {
-<<<<<<< HEAD
-	errno = client->input->stream_errno != 0 ?
-		client->input->stream_errno :
-		client->output->stream_errno;
-	if (errno == 0 || errno == EPIPE)
-		return "Connection closed";
-	return t_strdup_printf("Connection closed: %s",
-			       client->input->stream_errno != 0 ?
-			       i_stream_get_error(client->input) :
-			       o_stream_get_error(client->output));
-=======
 	client->v.destroy(client, reason);
->>>>>>> 146ef570
 }
 
 static const char *client_get_commands_status(struct client *client)
@@ -484,22 +472,7 @@
 	T_BEGIN {
 		string_t *str = t_str_new(256);
 		str_printfa(str, "%s %s", tag, data);
-<<<<<<< HEAD
-		if (cmd->start_time.tv_sec != 0) {
-			if (str_data(str)[str_len(str)-1] == '.')
-				str_truncate(str, str_len(str)-1);
-			io_loop_time_refresh();
-			time_msecs = timeval_diff_msecs(&ioloop_timeval,
-							&cmd->start_time);
-			time_msecs -= cmd->usecs_in_ioloop/1000;
-			if (time_msecs >= 0) {
-				str_printfa(str, " (%d.%03d secs).",
-					    time_msecs/1000, time_msecs%1000);
-			}
-		}
-=======
 		client_cmd_append_timing_stats(cmd, str);
->>>>>>> 146ef570
 		str_append(str, "\r\n");
 		o_stream_nsend(client->output, str_data(str), str_len(str));
 	} T_END;
@@ -570,11 +543,8 @@
 		imap_write_args(str, *args_r);
 		cmd->args = p_strdup(cmd->pool, str_c(str));
 		cmd->start_time = ioloop_timeval;
-<<<<<<< HEAD
-=======
 		cmd->start_ioloop_wait_usecs =
 			io_loop_get_wait_usecs(current_ioloop);
->>>>>>> 146ef570
 
 		cmd->client->input_lock = NULL;
 		return TRUE;
