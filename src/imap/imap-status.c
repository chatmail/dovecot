--- conflicted
+++ resolved
@@ -111,18 +111,6 @@
 		box = mailbox_alloc(ns->list, mailbox, MAILBOX_FLAG_READONLY);
 		mailbox_set_reason(box, "STATUS");
 		(void)mailbox_enable(box, client_enabled_mailbox_features(client));
-<<<<<<< HEAD
-	}
-
-	if ((items->status & STATUS_HIGHESTMODSEQ) != 0)
-		client_enable(client, imap_feature_condstore);
-
-	ret = mailbox_get_status(box, items->status, &result_r->status);
-	if (items->metadata != 0 && ret == 0) {
-		ret = mailbox_get_metadata(box, items->metadata,
-					   &result_r->metadata);
-=======
->>>>>>> 387f6b0b
 	}
 
 	ret = imap_status_get_result(client, box, items, result_r);
