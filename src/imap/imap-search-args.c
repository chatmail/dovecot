--- conflicted
+++ resolved
@@ -310,16 +310,6 @@
 
 bool imap_search_seqset_iter_next(struct imap_search_seqset_iter *iter)
 {
-<<<<<<< HEAD
-	if (!array_is_created(&iter->seqset_left))
-		return FALSE;
-
-	/* remove the last batch of searched mails from seqset_left */
-	seq_range_array_invert(&iter->search_args->args->value.seqset,
-			       1, UINT32_MAX);
-	seq_range_array_intersect(&iter->seqset_left,
-				  &iter->search_args->args->value.seqset);
-=======
 	if (!array_is_created(&iter->seqset_left) ||
 	    array_count(&iter->seqset_left) == 0)
 		return FALSE;
@@ -328,7 +318,6 @@
 	if (seq_range_array_remove_seq_range(&iter->seqset_left,
 			&iter->search_args->args->value.seqset) == 0)
 		i_unreached();
->>>>>>> aa13c86b
 	imap_search_seqset_next_batch(iter);
 	return array_count(&iter->search_args->args->value.seqset) > 0;
 }