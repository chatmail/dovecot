--- conflicted
+++ resolved
@@ -123,7 +123,6 @@
 			mailbox_get_last_error(client->mailbox, &copy_ctx->mail_error);
 		ret = -1;
 	}
-<<<<<<< HEAD
 
 	if (ret <= 0)
 		mailbox_transaction_rollback(&t);
@@ -141,6 +140,11 @@
 		if (changes.no_read_perm)
 			copy_ctx->hide_saved_uids = TRUE;
 
+		if (seq_range_count(&changes.saved_uids) == 0) {
+			/* storage doesn't support returning UIDs */
+			copy_ctx->hide_saved_uids = TRUE;
+		}
+
 		if (copy_ctx->uid_validity == 0)
 			copy_ctx->uid_validity = changes.uid_validity;
 		else if (copy_ctx->uid_validity != changes.uid_validity) {
@@ -150,42 +154,8 @@
 		seq_range_array_merge(&copy_ctx->src_uids, &src_uids);
 		seq_range_array_merge(&copy_ctx->saved_uids, &changes.saved_uids);
 
-		i_assert(copy_ctx->copy_count == seq_range_count(&copy_ctx->saved_uids));
-=======
-
-	if (ret <= 0)
-		mailbox_transaction_rollback(&t);
-	else if (mailbox_transaction_commit_get_changes(&t, &changes) < 0) {
-		if (mailbox_get_last_mail_error(copy_ctx->destbox) == MAIL_ERROR_EXPUNGED) {
-			/* storage backend didn't notice the expunge until
-			   at commit time. */
-			ret = 0;
-		} else {
-			ret = -1;
-			copy_ctx->error_string =
-				mailbox_get_last_error(copy_ctx->destbox, &copy_ctx->mail_error);
-		}
-	} else {
-		if (changes.no_read_perm)
-			copy_ctx->hide_saved_uids = TRUE;
-
-		if (seq_range_count(&changes.saved_uids) == 0) {
-			/* storage doesn't support returning UIDs */
-			copy_ctx->hide_saved_uids = TRUE;
-		}
-
-		if (copy_ctx->uid_validity == 0)
-			copy_ctx->uid_validity = changes.uid_validity;
-		else if (copy_ctx->uid_validity != changes.uid_validity) {
-			/* UIDVALIDITY unexpectedly changed */
-			copy_ctx->hide_saved_uids = TRUE;
-		}
-		seq_range_array_merge(&copy_ctx->src_uids, &src_uids);
-		seq_range_array_merge(&copy_ctx->saved_uids, &changes.saved_uids);
-
 		i_assert(copy_ctx->copy_count == seq_range_count(&copy_ctx->saved_uids) ||
 			 copy_ctx->hide_saved_uids);
->>>>>>> aa13c86b
 		copy_update_trashed(client, copy_ctx->destbox, copy_ctx->copy_count);
 		pool_unref(&changes.pool);
 	}
