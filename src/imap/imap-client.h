#ifndef IMAP_CLIENT_H
#define IMAP_CLIENT_H

#include "imap-commands.h"
#include "message-size.h"

#define CLIENT_COMMAND_QUEUE_MAX_SIZE 4
/* Maximum number of CONTEXT=SEARCH UPDATEs. Clients probably won't need more
   than a few, so this is mainly to avoid more or less accidental pointless
   resource usage. */
#define CLIENT_MAX_SEARCH_UPDATES 10

struct client;
struct mail_storage;
struct mail_storage_service_ctx;
struct imap_parser;
struct imap_arg;
struct imap_urlauth_context;

struct mailbox_keywords {
	/* All keyword names. The array itself exists in mail_index.
	   Keywords are currently only appended, they're never removed. */
	const ARRAY_TYPE(keywords) *names;
	/* Number of keywords announced to client via FLAGS/PERMANENTFLAGS.
	   This relies on keywords not being removed while mailbox is
	   selected. */
	unsigned int announce_count;
};

struct imap_search_update {
	char *tag;
	struct mail_search_result *result;
	bool return_uids;

	pool_t fetch_pool;
	struct imap_fetch_context *fetch_ctx;
};

enum client_command_state {
	/* Waiting for more input */
	CLIENT_COMMAND_STATE_WAIT_INPUT,
	/* Waiting to be able to send more output */
	CLIENT_COMMAND_STATE_WAIT_OUTPUT,
	/* Waiting for external interaction */
	CLIENT_COMMAND_STATE_WAIT_EXTERNAL,
	/* Wait for other commands to finish execution */
	CLIENT_COMMAND_STATE_WAIT_UNAMBIGUITY,
	/* Waiting for other commands to finish so we can sync */
	CLIENT_COMMAND_STATE_WAIT_SYNC,
	/* Command is finished */
	CLIENT_COMMAND_STATE_DONE
};

struct client_command_context {
	struct client_command_context *prev, *next;
	struct client *client;

	pool_t pool;
	/* IMAP command tag */
	const char *tag;
	/* Name of this command */
	const char *name;
	/* Parameters for this command. These are generated from parsed IMAP
	   arguments, so they may not be exactly the same as how client sent
	   them. */
	const char *args;
	enum command_flags cmd_flags;

	command_func_t *func;
	void *context;

	/* Module-specific contexts. */
	ARRAY(union imap_module_context *) module_contexts;

	struct imap_parser *parser;
	enum client_command_state state;
	/* time when command handling was started - typically this is after
	   reading all the parameters. */
	struct timeval start_time;
<<<<<<< HEAD
	/* time when an unfinished command handling entered back to ioloop.
	   used for calculating usecs_in_ioloop */
	struct timeval last_ioloop_time;
	/* how much time was spent waiting for the client in ioloop */
	uint64_t usecs_in_ioloop;
=======
	/* io_loop_get_wait_usecs()'s value when the command was started */
	uint64_t start_ioloop_wait_usecs;
	/* how many usecs this command itself has spent running */
	uint64_t running_usecs;
	/* how many bytes of client input/output command has used */
	uint64_t bytes_in, bytes_out;
>>>>>>> 146ef570

	struct client_sync_context *sync;

	unsigned int uid:1; /* used UID command */
	unsigned int cancel:1; /* command is wanted to be cancelled */
	unsigned int param_error:1;
	unsigned int search_save_result:1; /* search result is being updated */
	unsigned int search_save_result_used:1; /* command uses search save */
	unsigned int temp_executed:1; /* temporary execution state tracking */
	unsigned int tagline_sent:1;
};

struct imap_client_vfuncs {
	/* Export client state into buffer. Returns 1 if ok, 0 if some state
	   couldn't be preserved, -1 if temporary internal error occurred. */
	int (*state_export)(struct client *client, bool internal,
			    buffer_t *dest, const char **error_r);
	/* Import a single block of client state from the given data. Returns
	   number of bytes successfully imported from the block, or 0 if state
	   is corrupted or contains unknown data (e.g. some plugin is no longer
	   loaded), -1 if temporary internal error occurred. */
	ssize_t (*state_import)(struct client *client, bool internal,
				const unsigned char *data, size_t size,
				const char **error_r);
	void (*destroy)(struct client *client, const char *reason);
};

struct client {
	struct client *prev, *next;

	struct imap_client_vfuncs v;
	const char *session_id;
	const char *const *userdb_fields; /* for internal session saving/restoring */

	int fd_in, fd_out;
	struct io *io;
	struct istream *input;
	struct ostream *output;
	struct timeout *to_idle, *to_idle_output, *to_delayed_input;

	pool_t pool;
	struct mail_storage_service_user *service_user;
        const struct imap_settings *set;
	string_t *capability_string;

        struct mail_user *user;
	struct mailbox *mailbox;
        struct mailbox_keywords keywords;
	unsigned int sync_counter;
	uint32_t messages_count, recent_count, uidvalidity;
	enum mailbox_feature enabled_features;

	time_t last_input, last_output;
	unsigned int bad_counter;

	/* one parser is kept here to be used for new commands */
	struct imap_parser *free_parser;
	/* command_pool is cleared when the command queue gets empty */
	pool_t command_pool;
	/* New commands are always prepended to the queue */
	struct client_command_context *command_queue;
	unsigned int command_queue_size;

	uint64_t sync_last_full_modseq;
	uint64_t highest_fetch_modseq;

	/* For imap_logout_format statistics: */
	unsigned int fetch_hdr_count, fetch_body_count;
	uint64_t fetch_hdr_bytes, fetch_body_bytes;
	unsigned int deleted_count, expunged_count, trashed_count;

	/* SEARCHRES extension: Last saved SEARCH result */
	ARRAY_TYPE(seq_range) search_saved_uidset;
	/* SEARCH=CONTEXT extension: Searches that get updated */
	ARRAY(struct imap_search_update) search_updates;
	/* NOTIFY extension */
	struct imap_notify_context *notify_ctx;
	uint32_t notify_uidnext;

	/* client input/output is locked by this command */
	struct client_command_context *input_lock;
	struct client_command_context *output_cmd_lock;
	/* command changing the mailbox */
	struct client_command_context *mailbox_change_lock;

	/* IMAP URLAUTH context (RFC4467) */
	struct imap_urlauth_context *urlauth_ctx;	

	/* Module-specific contexts. */
	ARRAY(union imap_module_context *) module_contexts;

	/* syncing marks this TRUE when it sees \Deleted flags. this is by
	   EXPUNGE for Outlook-workaround. */
	unsigned int sync_seen_deletes:1;
	unsigned int disconnected:1;
	unsigned int destroyed:1;
	unsigned int handling_input:1;
	unsigned int syncing:1;
	unsigned int id_logged:1;
	unsigned int mailbox_examined:1;
	unsigned int anvil_sent:1;
	unsigned int tls_compression:1;
	unsigned int input_skip_line:1; /* skip all the data until we've
					   found a new line */
	unsigned int modseqs_sent_since_sync:1;
	unsigned int notify_immediate_expunges:1;
	unsigned int notify_count_changes:1;
	unsigned int notify_flag_changes:1;
	unsigned int imap_metadata_enabled:1;
	unsigned int nonpermanent_modseqs:1;
	unsigned int state_import_bad_idle_done:1;
	unsigned int state_import_idle_continue:1;
};

struct imap_module_register {
	unsigned int id;
};

union imap_module_context {
	struct imap_client_vfuncs super;
	struct imap_module_register *reg;
};
extern struct imap_module_register imap_module_register;

extern struct client *imap_clients;
extern unsigned int imap_client_count;

/* Create new client with specified input/output handles. socket specifies
   if the handle is a socket. */
struct client *client_create(int fd_in, int fd_out, const char *session_id,
			     struct mail_user *user,
			     struct mail_storage_service_user *service_user,
			     const struct imap_settings *set);
void client_destroy(struct client *client, const char *reason) ATTR_NULL(2);

/* Disconnect client connection */
void client_disconnect(struct client *client, const char *reason);
void client_disconnect_with_error(struct client *client, const char *msg);

/* Send a line of data to client. */
void client_send_line(struct client *client, const char *data);
/* Send a line of data to client. Returns 1 if ok, 0 if buffer is getting full,
   -1 if error. This should be used when you're (potentially) sending a lot of
   lines to client. */
int client_send_line_next(struct client *client, const char *data);
/* Send line of data to client, prefixed with client->tag. You need to prefix
   the data with "OK ", "NO " or "BAD ". */
void client_send_tagline(struct client_command_context *cmd, const char *data);

/* Send a BAD command reply to client via client_send_tagline(). If there have
   been too many command errors, the client is disconnected. msg may be NULL,
   in which case the error is looked up from imap_parser. */
void client_send_command_error(struct client_command_context *cmd,
			       const char *msg);

/* Send a NO command reply with the default internal error message to client
   via client_send_tagline(). */
void client_send_internal_error(struct client_command_context *cmd);

/* Read a number of arguments. Returns TRUE if everything was read or
   FALSE if either needs more data or error occurred. */
bool client_read_args(struct client_command_context *cmd, unsigned int count,
		      unsigned int flags, const struct imap_arg **args_r);
/* Reads a number of string arguments. ... is a list of pointers where to
   store the arguments. */
bool client_read_string_args(struct client_command_context *cmd,
			     unsigned int count, ...);

/* SEARCHRES extension: Call if $ is being used/updated, returns TRUE if we
   have to wait for an existing SEARCH SAVE to finish. */
bool client_handle_search_save_ambiguity(struct client_command_context *cmd);

int client_enable(struct client *client, enum mailbox_feature features);
/* Send client processing to imap-idle process. If successful, returns TRUE
   and destroys the client. */
bool imap_client_hibernate(struct client **client);

struct imap_search_update *
client_search_update_lookup(struct client *client, const char *tag,
			    unsigned int *idx_r);
void client_search_updates_free(struct client *client);

struct client_command_context *client_command_alloc(struct client *client);
void client_command_cancel(struct client_command_context **cmd);
void client_command_free(struct client_command_context **cmd);

bool client_handle_unfinished_cmd(struct client_command_context *cmd);
void client_continue_pending_input(struct client *client);
void client_add_missing_io(struct client *client);
const char *client_stats(struct client *client);

void client_input(struct client *client);
bool client_handle_input(struct client *client);
int client_output(struct client *client);

void clients_destroy_all(struct mail_storage_service_ctx *storage_service);

#endif<|MERGE_RESOLUTION|>--- conflicted
+++ resolved
@@ -77,20 +77,12 @@
 	/* time when command handling was started - typically this is after
 	   reading all the parameters. */
 	struct timeval start_time;
-<<<<<<< HEAD
-	/* time when an unfinished command handling entered back to ioloop.
-	   used for calculating usecs_in_ioloop */
-	struct timeval last_ioloop_time;
-	/* how much time was spent waiting for the client in ioloop */
-	uint64_t usecs_in_ioloop;
-=======
 	/* io_loop_get_wait_usecs()'s value when the command was started */
 	uint64_t start_ioloop_wait_usecs;
 	/* how many usecs this command itself has spent running */
 	uint64_t running_usecs;
 	/* how many bytes of client input/output command has used */
 	uint64_t bytes_in, bytes_out;
->>>>>>> 146ef570
 
 	struct client_sync_context *sync;
 
