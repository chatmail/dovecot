/* Copyright (c) 2017-2018 Dovecot authors, see the included COPYING file */

#include "lib.h"
#include "ioloop.h"
#include "str.h"
#include "dlua-script-private.h"

#include <libgen.h>

#define LUA_SCRIPT_DOVECOT "dovecot"
#define DLUA_EVENT_PASSTHROUGH "struct event_passthrough"
#define DLUA_EVENT "struct event"

static void dlua_event_log(lua_State *L, struct event *event,
			   enum log_type log_type, const char *str);

static void dlua_get_file_line(lua_State *L, int arg, const char **file_r,
			       unsigned int *line_r)
{
	const char *ptr;
	lua_Debug ar;
	lua_getstack(L, arg, &ar);
	lua_getinfo(L, "Sl", &ar);
	/* basename would be better, but basename needs memory
	   allocation, since it might modify the buffer contents,
	   so we use this which is good enough */
	if (ar.source[0] != '@')
		ptr = "<non-file location>";
	else if ((ptr = strrchr(ar.source, '/')) == NULL)
		ptr = ar.source;
	else
		ptr++;
	*file_r = ptr;
	*line_r = ar.currentline;
}

static struct event_passthrough *
dlua_check_event_passthrough(lua_State *L, int arg)
{
	if (!lua_istable(L, arg)) {
		(void)luaL_error(L, "Bad argument #%d, expected %s got %s",
				 arg, DLUA_EVENT,
				 lua_typename(L, lua_type(L, arg)));
	}
	lua_pushliteral(L, "item");
	lua_rawget(L, arg);
	void *bp = (void*)lua_touserdata(L, -1);
	lua_pop(L, 1);
	return (struct event_passthrough*)bp;
}

static void dlua_push_event_passthrough(lua_State *L,
					struct event_passthrough *event)
{
	luaL_checkstack(L, 3, "out of memory");
	lua_createtable(L, 0, 1);
	luaL_setmetatable(L, DLUA_EVENT_PASSTHROUGH);

	lua_pushlightuserdata(L, event);
	lua_setfield(L, -2, "item");
}

static int dlua_event_pt_append_log_prefix(lua_State *L)
{
	DLUA_REQUIRE_ARGS(L, 2);
	struct event_passthrough *event = dlua_check_event_passthrough(L, 1);
	const char *prefix = luaL_checkstring(L, 2);

	event->append_log_prefix(prefix);

	lua_pushvalue(L, 1);

	return 1;
}

static int dlua_event_pt_replace_log_prefix(lua_State *L)
{
	DLUA_REQUIRE_ARGS(L, 2);
	struct event_passthrough *event = dlua_check_event_passthrough(L, 1);
	const char *prefix = luaL_checkstring(L, 2);

	event->replace_log_prefix(prefix);

	lua_pushvalue(L, 1);

	return 1;
}

static int dlua_event_pt_set_name(lua_State *L)
{
	DLUA_REQUIRE_ARGS(L, 2);
	struct event_passthrough *event = dlua_check_event_passthrough(L, 1);
	const char *name = luaL_checkstring(L, 2);

	event->set_name(name);

	lua_pushvalue(L, 1);

	return 1;
}


static int dlua_event_pt_set_always_log_source(lua_State *L)
{
	DLUA_REQUIRE_ARGS(L, 1);
	struct event_passthrough *event = dlua_check_event_passthrough(L, 1);

	event->set_always_log_source();

	lua_pushvalue(L, 1);

	return 1;
}

static int dlua_event_pt_add_str(lua_State *L)
{
	DLUA_REQUIRE_ARGS(L, 3);
	struct event_passthrough *event = dlua_check_event_passthrough(L, 1);
	const char *name = luaL_checkstring(L, 2);
	const char *value = luaL_checkstring(L, 3);

	event->add_str(name, value);

	lua_pushvalue(L, 1);

	return 1;
}

static int dlua_event_pt_add_int(lua_State *L)
{
	DLUA_REQUIRE_ARGS(L, 3);
	struct event_passthrough *event = dlua_check_event_passthrough(L, 1);
	const char *name = luaL_checkstring(L, 2);
	lua_Integer value = luaL_checkinteger(L, 3);

	event->add_int(name, value);

	lua_pushvalue(L, 1);

	return 1;
}

static int dlua_event_pt_add_timeval(lua_State *L)
{
	DLUA_REQUIRE_ARGS(L, 3);
	struct event_passthrough *event = dlua_check_event_passthrough(L, 1);
	const char *name = luaL_checkstring(L, 2);
	/* this is time in seconds */
	lua_Integer value = luaL_checkinteger(L, 3);
	struct timeval tv = {
		.tv_sec = value,
	};

	event->add_timeval(name, &tv);

	lua_pushvalue(L, 1);

	return 1;
}

static int dlua_event_pt_inc_int(lua_State *L)
{
	DLUA_REQUIRE_ARGS(L, 3);
	struct event_passthrough *event = dlua_check_event_passthrough(L, 1);
	const char *name = luaL_checkstring(L, 2);
	lua_Integer value = luaL_checkinteger(L, 3);

	event->inc_int(name, value);

	lua_pushvalue(L, 1);

	return 1;
}

static int dlua_event_pt_log_debug(lua_State *L)
{
	DLUA_REQUIRE_ARGS(L, 2);
	struct event_passthrough *event = dlua_check_event_passthrough(L, 1);
	const char *str = luaL_checkstring(L, 2);

	dlua_event_log(L, event->event(), LOG_TYPE_DEBUG, str);

	lua_pushvalue(L, 1);

	return 1;
}

static int dlua_event_pt_log_info(lua_State *L)
{
	DLUA_REQUIRE_ARGS(L, 2);
	struct event_passthrough *event = dlua_check_event_passthrough(L, 1);
	const char *str = luaL_checkstring(L, 2);

	dlua_event_log(L, event->event(), LOG_TYPE_INFO, str);

	lua_pushvalue(L, 1);

	return 1;
}

static int dlua_event_pt_log_warning(lua_State *L)
{
	DLUA_REQUIRE_ARGS(L, 2);
	struct event_passthrough *event = dlua_check_event_passthrough(L, 1);
	const char *str = luaL_checkstring(L, 2);

	dlua_event_log(L, event->event(), LOG_TYPE_WARNING, str);

	lua_pushvalue(L, 1);

	return 1;
}

static int dlua_event_pt_log_error(lua_State *L)
{
	DLUA_REQUIRE_ARGS(L, 2);
	struct event_passthrough *event = dlua_check_event_passthrough(L, 1);
	const char *str = luaL_checkstring(L, 2);

	dlua_event_log(L, event->event(), LOG_TYPE_ERROR, str);

	lua_pushvalue(L, 1);

	return 1;
}

static const luaL_Reg event_passthrough_methods[] ={
	{ "append_log_prefix", dlua_event_pt_append_log_prefix },
	{ "replace_log_prefix", dlua_event_pt_replace_log_prefix },
	{ "set_always_log_source", dlua_event_pt_set_always_log_source },
	{ "set_name", dlua_event_pt_set_name },
	{ "add_str", dlua_event_pt_add_str },
	{ "add_int", dlua_event_pt_add_int },
	{ "add_timeval", dlua_event_pt_add_timeval },
	{ "inc_int", dlua_event_pt_inc_int },
	{ "log_debug", dlua_event_pt_log_debug },
	{ "log_info", dlua_event_pt_log_info },
	{ "log_warning", dlua_event_pt_log_warning },
	{ "log_error", dlua_event_pt_log_error },
	{ NULL, NULL }
};

static int dlua_event_gc(lua_State *L)
{
	struct event **event = lua_touserdata(L, 1);
	event_unref(event);
	return 0;
}

struct event *dlua_check_event(lua_State *L, int arg)
{
	if (!lua_istable(L, arg)) {
		(void)luaL_error(L, "Bad argument #%d, expected %s got %s",
				 arg, DLUA_EVENT,
				 lua_typename(L, lua_type(L, arg)));
	}
	lua_pushliteral(L, "item");
	lua_rawget(L, arg);
	struct event **bp = (void*)lua_touserdata(L, -1);
	lua_pop(L, 1);
	return *bp;
}

void dlua_push_event(lua_State *L, struct event *event)
{
	luaL_checkstack(L, 3, "out of memory");
	lua_createtable(L, 0, 1);
	luaL_setmetatable(L, DLUA_EVENT);

	/* we need to attach gc to userdata to support older lua*/
	struct event **ptr = lua_newuserdata(L, sizeof(struct event*));
	*ptr = event;
	event_ref(event);
	lua_createtable(L, 0, 1);
	lua_pushcfunction(L, dlua_event_gc);
	lua_setfield(L, -2, "__gc");
	lua_setmetatable(L, -2);
	lua_setfield(L, -2, "item");
}

static int dlua_event_append_log_prefix(lua_State *L)
{
	DLUA_REQUIRE_ARGS(L, 2);
	struct event *event = dlua_check_event(L, 1);
	const char *prefix = luaL_checkstring(L, 2);

	event_set_append_log_prefix(event, prefix);

	lua_pushvalue(L, 1);

	return 1;
}

static int dlua_event_replace_log_prefix(lua_State *L)
{
	DLUA_REQUIRE_ARGS(L, 2);
	struct event *event = dlua_check_event(L, 1);
	const char *prefix = luaL_checkstring(L, 2);

	event_replace_log_prefix(event, prefix);

	lua_pushvalue(L, 1);

	return 1;
}

static int dlua_event_set_name(lua_State *L)
{
	DLUA_REQUIRE_ARGS(L, 2);
	struct event *event = dlua_check_event(L, 1);
	const char *name = luaL_checkstring(L, 2);

	event_set_name(event, name);

	lua_pushvalue(L, 1);

	return 1;
}


static int dlua_event_set_always_log_source(lua_State *L)
{
	DLUA_REQUIRE_ARGS(L, 1);
	struct event *event = dlua_check_event(L, 1);

	event_set_always_log_source(event);

	lua_pushvalue(L, 1);

	return 1;
}

static int dlua_event_add_str(lua_State *L)
{
	DLUA_REQUIRE_ARGS(L, 3);
	struct event *event = dlua_check_event(L, 1);
	const char *name = luaL_checkstring(L, 2);
	const char *value = luaL_checkstring(L, 3);

	event_add_str(event, name, value);

	lua_pushvalue(L, 1);

	return 1;
}

static int dlua_event_add_int(lua_State *L)
{
	DLUA_REQUIRE_ARGS(L, 3);
	struct event *event = dlua_check_event(L, 1);
	const char *name = luaL_checkstring(L, 2);
	lua_Integer value = luaL_checkinteger(L, 3);

	event_add_int(event, name, value);

	lua_pushvalue(L, 1);

	return 1;
}

static int dlua_event_add_timeval(lua_State *L)
{
	DLUA_REQUIRE_ARGS(L, 3);
	struct event *event = dlua_check_event(L, 1);
	const char *name = luaL_checkstring(L, 2);
	/* this is time in seconds */
	lua_Integer value = luaL_checkinteger(L, 3);
	struct timeval tv = {
		.tv_sec = value,
	};

	event_add_timeval(event, name, &tv);

	lua_pushvalue(L, 1);

	return 1;
}

static int dlua_event_inc_int(lua_State *L)
{
	DLUA_REQUIRE_ARGS(L, 3);
	struct event *event = dlua_check_event(L, 1);
	const char *name = luaL_checkstring(L, 2);
	lua_Integer value = luaL_checkinteger(L, 3);

	event_inc_int(event, name, value);

	lua_pushvalue(L, 1);

	return 1;
}

static int dlua_event_log_debug(lua_State *L)
{
	DLUA_REQUIRE_ARGS(L, 2);
	struct event *event = dlua_check_event(L, 1);
	const char *str = luaL_checkstring(L, 2);

	dlua_event_log(L, event, LOG_TYPE_DEBUG, str);

	lua_pushvalue(L, 1);

	return 1;
}

static int dlua_event_log_info(lua_State *L)
{
	DLUA_REQUIRE_ARGS(L, 2);
	struct event *event = dlua_check_event(L, 1);
	const char *str = luaL_checkstring(L, 2);

	dlua_event_log(L, event, LOG_TYPE_INFO, str);

	lua_pushvalue(L, 1);

	return 1;
}

static int dlua_event_log_warning(lua_State *L)
{
	DLUA_REQUIRE_ARGS(L, 2);
	struct event *event = dlua_check_event(L, 1);
	const char *str = luaL_checkstring(L, 2);

	dlua_event_log(L, event, LOG_TYPE_WARNING, str);

	lua_pushvalue(L, 1);

	return 1;
}

static int dlua_event_log_error(lua_State *L)
{
	DLUA_REQUIRE_ARGS(L, 2);
	struct event *event = dlua_check_event(L, 1);
	const char *str = luaL_checkstring(L, 2);

	dlua_event_log(L, event, LOG_TYPE_ERROR, str);

	lua_pushvalue(L, 1);

	return 1;
}

#undef event_create_passthrough
#undef event_create
static int dlua_event_passthrough_event(lua_State *L)
{
	DLUA_REQUIRE_ARGS(L, 1);
	struct event *event = dlua_check_event(L, 1);
	const char *file;
	unsigned int line;

	dlua_get_file_line(L, 1, &file, &line);
	struct event_passthrough *e =
		event_create_passthrough(event, file, line);
	dlua_push_event_passthrough(L, e);

	return 1;
}

static int dlua_event_new(lua_State *L)
{
	struct dlua_script *script = dlua_script_from_state(L);
	DLUA_REQUIRE_ARGS_IN(L, 0, 1);
	struct event *event, *parent = script->event;
	const char *file;
	unsigned int line;

	if (lua_gettop(L) == 1)
		parent = dlua_check_event(L, 1);
	dlua_get_file_line(L, 1, &file, &line);
	event = event_create(parent, file, line);
	dlua_push_event(L, event);
	event_unref(&event);
	return 1;
}

static const luaL_Reg event_methods[] ={
	{ "append_log_prefix", dlua_event_append_log_prefix },
	{ "replace_log_prefix", dlua_event_replace_log_prefix },
	{ "set_always_log_source", dlua_event_set_always_log_source },
	{ "set_name", dlua_event_set_name },
	{ "add_str", dlua_event_add_str },
	{ "add_int", dlua_event_add_int },
	{ "add_timeval", dlua_event_add_timeval },
	{ "inc_int", dlua_event_inc_int },
	{ "log_debug", dlua_event_log_debug },
	{ "log_info", dlua_event_log_info },
	{ "log_warning", dlua_event_log_warning },
	{ "log_error", dlua_event_log_error },
	{ "passthrough_event", dlua_event_passthrough_event },
	{ NULL, NULL }
};

static void dlua_event_register(struct dlua_script *script){
	i_assert(script != NULL);

	luaL_newmetatable(script->L, DLUA_EVENT_PASSTHROUGH);
	lua_pushvalue(script->L, -1);
	lua_setfield(script->L, -2, "__index");
	luaL_setfuncs(script->L, event_passthrough_methods, 0);
	lua_pop(script->L, 1);

	luaL_newmetatable(script->L, DLUA_EVENT);
	lua_pushvalue(script->L, -1);
	lua_setfield(script->L, -2, "__index");
	luaL_setfuncs(script->L, event_methods, 0);
	lua_pop(script->L, 1);
}

static int dlua_i_debug(lua_State *L)
{
	DLUA_REQUIRE_ARGS(L, 1);
	const char *msg = luaL_checkstring(L, 1);
	i_debug("%s", msg);
	return 0;
}

static int dlua_i_info(lua_State *L)
{
	DLUA_REQUIRE_ARGS(L, 1);
	const char *msg = luaL_checkstring(L, 1);
	i_info("%s", msg);
	return 0;
}

static int dlua_i_warning(lua_State *L)
{
	DLUA_REQUIRE_ARGS(L, 1);
	const char *msg = luaL_checkstring(L, 1);
	i_warning("%s", msg);
	return 0;
}

static int dlua_i_error(lua_State *L)
{
	DLUA_REQUIRE_ARGS(L, 1);
	const char *msg = luaL_checkstring(L, 1);
	i_error("%s", msg);
	return 0;
}

static int dlua_has_flag(lua_State *L)
{
	DLUA_REQUIRE_ARGS(L, 2);
	/* we rather deal with unsigned value here */
	lua_Integer value = luaL_checkinteger(L, 1);
	lua_Integer flag = luaL_checkinteger(L, 2);

	lua_pushboolean(L, (value & flag) == flag);
	return 1;
}

static int dlua_set_flag(lua_State *L)
{
	DLUA_REQUIRE_ARGS(L, 2);
	lua_Integer value = luaL_checkinteger(L, 1);
	lua_Integer flag = luaL_checkinteger(L, 2);

	lua_pushinteger(L, value | flag);
	return 1;
}

static int dlua_clear_flag(lua_State *L)
{
	DLUA_REQUIRE_ARGS(L, 2);
	lua_Integer value = luaL_checkinteger(L, 1);
	lua_Integer flag = luaL_checkinteger(L, 2);

<<<<<<< HEAD
	lua_pushinteger(script->L, value & (lua_Integer)~flag);
=======
	lua_pushinteger(L, value & (lua_Integer)~flag);
>>>>>>> 850e1d67
	return 1;
}


static luaL_Reg lua_dovecot_methods[] = {
	{ "i_debug", dlua_i_debug },
	{ "i_info", dlua_i_info },
	{ "i_warning", dlua_i_warning },
	{ "i_error", dlua_i_error },
	{ "event", dlua_event_new },
	{ "has_flag", dlua_has_flag },
	{ "set_flag", dlua_set_flag },
	{ "clear_flag", dlua_clear_flag },
	{ NULL, NULL }
};

void dlua_getdovecot(lua_State *L)
{
	lua_getglobal(L, LUA_SCRIPT_DOVECOT);
}

void dlua_dovecot_register(struct dlua_script *script)
{
	i_assert(script != NULL);

	dlua_event_register(script);

	/* Create table for holding values */
	lua_newtable(script->L);

	/* push new metatable to stack */
	luaL_newmetatable(script->L, LUA_SCRIPT_DOVECOT);
	/* this will register functions to the metatable itself */
	luaL_setfuncs(script->L, lua_dovecot_methods, 0);
	/* point __index to self */
	lua_pushvalue(script->L, -1);
	lua_setfield(script->L, -1, "__index");
	/* set table's metatable, pops stack */
	lua_setmetatable(script->L, -2);

	/* register table as global */
	lua_setglobal(script->L, LUA_SCRIPT_DOVECOT);
}

#undef event_want_level
static void dlua_event_log(lua_State *L, struct event *event,
			   enum log_type log_type, const char *str)
{
	struct event_log_params parms;
	i_zero(&parms);
	parms.log_type = log_type;
	dlua_get_file_line(L, 1, &parms.source_filename, &parms.source_linenum);
	if (log_type != LOG_TYPE_DEBUG ||
	    event_want_level(event, LOG_TYPE_DEBUG, parms.source_filename,
			     parms.source_linenum)) {
		event_log(event, &parms, "%s", str);
	} else {
		event_send_abort(event);
	}
}<|MERGE_RESOLUTION|>--- conflicted
+++ resolved
@@ -568,11 +568,7 @@
 	lua_Integer value = luaL_checkinteger(L, 1);
 	lua_Integer flag = luaL_checkinteger(L, 2);
 
-<<<<<<< HEAD
-	lua_pushinteger(script->L, value & (lua_Integer)~flag);
-=======
 	lua_pushinteger(L, value & (lua_Integer)~flag);
->>>>>>> 850e1d67
 	return 1;
 }
 
