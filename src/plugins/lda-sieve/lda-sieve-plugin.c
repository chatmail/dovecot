/* Copyright (c) 2002-2012 Pigeonhole authors, see the included COPYING file
 */

#include "lib.h"
#include "array.h"
#include "home-expand.h"
#include "eacces-error.h"
#include "mail-storage.h"
#include "mail-deliver.h"
#include "mail-user.h"
#include "duplicate.h"
#include "smtp-client.h"
#include "mail-send.h"
#include "lda-settings.h"

#include "sieve.h"
#include "sieve-script.h"
#include "sieve-script-file.h"

#include "lda-sieve-plugin.h"

#include <stdlib.h>
#include <sys/stat.h>
#include <dirent.h>

/*
 * Configuration
 */

#define LDA_SIEVE_DEFAULT_LOCATION "~/.dovecot.sieve"

#define LDA_SIEVE_MAX_USER_ERRORS 30

/*
 * Global variables
 */

static deliver_mail_func_t *next_deliver_mail;

/*
 * Settings handling
 */

static const char *lda_sieve_get_setting
(void *context, const char *identifier)
{
	struct mail_deliver_context *mdctx = (struct mail_deliver_context *)context;
	const char *value = NULL;

	if ( mdctx == NULL )
		return NULL;

	if ( mdctx->dest_user == NULL ||
		(value=mail_user_plugin_getenv(mdctx->dest_user, identifier)) == NULL ) {
		if ( strcmp(identifier, "recipient_delimiter") == 0 )
			value = mdctx->set->recipient_delimiter;
	}

	return value;
}

static const struct sieve_callbacks lda_sieve_callbacks = {
	NULL,
	lda_sieve_get_setting
};

/*
 * Mail transmission
 */

static void *lda_sieve_smtp_open
(const struct sieve_script_env *senv, const char *destination,
	const char *return_path, struct ostream **output_r)
{
	struct mail_deliver_context *dctx =
		(struct mail_deliver_context *) senv->script_context;

	return (void *)smtp_client_open
		(dctx->set, destination, return_path, output_r);
}

static bool lda_sieve_smtp_close
(const struct sieve_script_env *senv ATTR_UNUSED, void *handle)
{
	struct smtp_client *smtp_client = (struct smtp_client *) handle;

	return ( smtp_client_close(smtp_client) == 0 );
}

static int lda_sieve_reject_mail
(const struct sieve_script_env *senv, const char *recipient,
	const char *reason)
{
	struct mail_deliver_context *dctx =
		(struct mail_deliver_context *) senv->script_context;

	return mail_send_rejection(dctx, recipient, reason);
}

/*
 * Duplicate checking
 */

static int lda_sieve_duplicate_check
(const struct sieve_script_env *senv, const void *id, size_t id_size)
{
	struct mail_deliver_context *dctx =
		(struct mail_deliver_context *) senv->script_context;

	return duplicate_check(dctx->dup_ctx, id, id_size, senv->user->username);
}

static void lda_sieve_duplicate_mark
(const struct sieve_script_env *senv, const void *id, size_t id_size,
	time_t time)
{
	struct mail_deliver_context *dctx =
		(struct mail_deliver_context *) senv->script_context;

	duplicate_mark(dctx->dup_ctx, id, id_size, senv->user->username, time);
}

/*
 * Plugin implementation
 */

struct lda_sieve_run_context {
	struct sieve_instance *svinst;

	struct mail_deliver_context *mdctx;

	struct sieve_script **scripts;
	unsigned int script_count;

	struct sieve_script *user_script;
	struct sieve_script *main_script;

	const struct sieve_message_data *msgdata;
	const struct sieve_script_env *scriptenv;

	struct sieve_error_handler *user_ehandler;
	struct sieve_error_handler *master_ehandler;
	const char *userlog;
};

static const char *lda_sieve_get_personal_location
(struct sieve_instance *svinst, struct mail_user *user)
{
	const char *script_location;

	script_location = mail_user_plugin_getenv(user, "sieve");

	/* userdb may specify Sieve location */
	if (script_location != NULL) {

		if (*script_location == '\0') {
			/* disabled */
			if ( user->mail_debug )
				sieve_sys_debug(svinst, "empty script location, disabled");
			return NULL;
		}
	} else {
		script_location = LDA_SIEVE_DEFAULT_LOCATION;
	}

	return script_location;
}

static const char *lda_sieve_get_default_location
(struct mail_user *user)
{
	const char *script_location;

	/* Use default script location, if one exists */
	script_location = mail_user_plugin_getenv(user, "sieve_default");
	if ( script_location == NULL ) {
		/* For backwards compatibility */
		script_location = mail_user_plugin_getenv(user, "sieve_global_path");
	}

	return script_location;
}

static int lda_sieve_multiscript_get_scripts
(struct sieve_instance *svinst, const char *label, const char *location,
	struct sieve_error_handler *ehandler, ARRAY_TYPE(sieve_scripts) *scripts)
{
	struct sieve_directory *sdir;
	enum sieve_error error;
	ARRAY_TYPE(const_string) script_files;
	const char *const *files;
	unsigned int count, i;
	const char *file;

	// FIXME: make this a generic iteration API
	if ( (sdir=sieve_directory_open(svinst, location, &error)) == NULL )
		return ( error == SIEVE_ERROR_NOT_FOUND ? 0 : -1 );

	t_array_init(&script_files, 16);

	while ( (file=sieve_directory_get_scriptfile(sdir)) != NULL ) {
		/* Insert into sorted array */

		files = array_get(&script_files, &count);
		for ( i = 0; i < count; i++ ) {
			if ( strcmp(file, files[i]) < 0 )
				break;
		}

		if ( i == count )
			array_append(&script_files, &file, 1);
		else
			array_insert(&script_files, i, &file, 1);
	}

	sieve_directory_close(&sdir);

	files = array_get(&script_files, &count);
	for ( i = 0; i < count; i++ ) {
		struct sieve_script *script = sieve_script_create_open
			(svinst, files[i], NULL, ehandler, &error);

		if ( script == NULL ) {
			switch ( error ) {
			case SIEVE_ERROR_NOT_FOUND:
				/* Shouldn't normally happen, but the script could have disappeared */
				sieve_sys_warning
					(svinst, "%s script %s doesn't exist", label, files[i]);
				break;

			default:
				sieve_sys_error
					(svinst, "failed to access %s script %s", label, files[i]);
				break;
			}

			continue;
		}

		array_append(scripts, &script, 1);
	}

	return 1;
}

static void lda_sieve_binary_save
(struct lda_sieve_run_context *srctx, struct sieve_binary *sbin,
	struct sieve_script *script)
{
	enum sieve_error error;

	/* Save binary when compiled */
	if ( sieve_save(sbin, FALSE, &error) < 0 &&
		error == SIEVE_ERROR_NO_PERM && script != srctx->user_script ) {

		/* Cannot save binary for global script */
		sieve_sys_error(srctx->svinst,
			"the lda sieve plugin does not have permission "
			"to save global sieve script binaries; "
			"global sieve scripts like %s need to be "
			"pre-compiled using the sievec tool", sieve_script_location(script));
	}
}

static struct sieve_binary *lda_sieve_open
(struct lda_sieve_run_context *srctx, struct sieve_script *script,
	enum sieve_compile_flags cpflags, enum sieve_error *error_r)
{
	struct sieve_instance *svinst = srctx->svinst;
	struct sieve_error_handler *ehandler;
	struct sieve_binary *sbin;
	bool debug = srctx->mdctx->dest_user->mail_debug;

	if ( script == srctx->user_script )
		ehandler = srctx->user_ehandler;
	else
		ehandler = srctx->master_ehandler;

	if ( debug )
		sieve_sys_debug(svinst, "loading script %s", sieve_script_location(script));

	sieve_error_handler_reset(ehandler);

	/* Load or compile the sieve script */
	if ( (sbin=sieve_open_script(script, ehandler, cpflags, error_r)) == NULL ) {
		switch ( *error_r ) {
		/* Script not found */
		case SIEVE_ERROR_NOT_FOUND:
			if ( debug ) {
				sieve_sys_debug(svinst, "script file %s is missing",
					sieve_script_location(script));
			}
			break;
		/* Compile failed */
		case SIEVE_ERROR_NOT_VALID:
			if (script == srctx->user_script && srctx->userlog != NULL ) {
				sieve_sys_info(svinst, "failed to compile script %s "
					"(view user logfile %s for more information)",
					sieve_script_location(script), srctx->userlog);
				break;
			}
			/* Fall through */
		/* Something else */
		default:
			sieve_sys_error(svinst,	"failed to open script %s",
				sieve_script_location(script));
			break;
		}

		return NULL;
	}

	lda_sieve_binary_save(srctx, sbin, script);
	return sbin;
}

static struct sieve_binary *lda_sieve_recompile
(struct lda_sieve_run_context *srctx, struct sieve_script *script,
	enum sieve_compile_flags cpflags, enum sieve_error *error_r)
{
	struct sieve_instance *svinst = srctx->svinst;
	struct sieve_error_handler *ehandler;
	struct sieve_binary *sbin;
	bool debug = srctx->mdctx->dest_user->mail_debug;

	/* Warn */

	sieve_sys_warning(svinst,
		"encountered corrupt binary: re-compiling script %s",
		sieve_script_location(script));

	/* Recompile */

	if ( script == srctx->user_script )
		ehandler = srctx->user_ehandler;
	else
		ehandler = srctx->master_ehandler;

	if ( (sbin=sieve_compile_script(script, ehandler,	cpflags, error_r))
		== NULL ) {

		switch ( *error_r ) {
		case SIEVE_ERROR_NOT_FOUND:
			if ( debug ) {
				sieve_sys_debug(svinst, "script file %s is missing for re-compile",
					sieve_script_location(script));
			}
			break;
		case SIEVE_ERROR_NOT_VALID:
			if ( script == srctx->user_script && srctx->userlog != NULL ) {
				sieve_sys_info(svinst,
					"failed to re-compile script %s "
					"(view user logfile %s for more information)",
					sieve_script_location(script), srctx->userlog);
				break;
			}
			/* Fall through */
		default:
			sieve_sys_error(svinst,	"failed to open script %s for re-compile",
				sieve_script_location(script));
		}

		return NULL;
	}

	return sbin;
}

static int lda_sieve_handle_exec_status
(struct lda_sieve_run_context *srctx, struct sieve_script *script, int status)
{
	struct sieve_instance *svinst = srctx->svinst;
	struct sieve_exec_status *estatus = srctx->scriptenv->exec_status;
	const char *userlog_notice = "";
	sieve_sys_error_func_t error_func, user_error_func; 
	int ret;

	error_func = user_error_func = sieve_sys_error;

	if ( estatus != NULL && estatus->last_storage != NULL ) {
		enum mail_error mail_error;

		mail_storage_get_last_error(estatus->last_storage, &mail_error);

		/* Don't bother administrator too much with benign errors */
		if ( mail_error == MAIL_ERROR_NOSPACE ) {
			error_func = sieve_sys_info;
			user_error_func = sieve_sys_info;
		}
	}

	if ( script == srctx->user_script && srctx->userlog != NULL ) {
		userlog_notice = t_strdup_printf
			(" (user logfile %s should reveal additional details)", srctx->userlog);
		user_error_func = sieve_sys_info;
	}

	switch ( status ) {
	case SIEVE_EXEC_FAILURE:
		user_error_func(svinst,
			"execution of script %s failed, but implicit keep was successful%s",
			sieve_script_location(script), userlog_notice);
		ret = 1;
		break;
	case SIEVE_EXEC_BIN_CORRUPT:
		sieve_sys_error(svinst,
			"!!BUG!!: binary compiled from %s is still corrupt; "
			"bailing out and reverting to default delivery",
			sieve_script_location(script));
		ret = -1;
		break;
	case SIEVE_EXEC_KEEP_FAILED:
		error_func(svinst,
			"script %s failed with unsuccessful implicit keep%s",
			sieve_script_location(script), userlog_notice);
		ret = -1;
		break;
	default:
		ret = status > 0 ? 1 : -1;
		break;
	}

	return ret;
}

static int lda_sieve_singlescript_execute
(struct lda_sieve_run_context *srctx)
{
	struct sieve_instance *svinst = srctx->svinst;
	struct sieve_script *script = srctx->scripts[0];
	bool user_script = ( script == srctx->user_script );
	struct sieve_error_handler *ehandler;
	struct sieve_binary *sbin;
	bool debug = srctx->mdctx->dest_user->mail_debug;
	enum sieve_compile_flags cpflags = 0;
	enum sieve_runtime_flags rtflags = 0;
	enum sieve_error error;
	int ret;

	if ( user_script ) {
		cpflags |= SIEVE_COMPILE_FLAG_NOGLOBAL;
		rtflags |= SIEVE_RUNTIME_FLAG_NOGLOBAL;
		ehandler = srctx->user_ehandler;
	} else {
		ehandler = srctx->master_ehandler;
	}

	/* Open the script */

	if ( (sbin=lda_sieve_open(srctx, script, cpflags, &error)) == NULL )
		return ( error == SIEVE_ERROR_NOT_FOUND ? 0 : -1 );

	/* Execute */

	if ( debug )
		sieve_sys_debug(svinst, "executing script from %s", sieve_get_source(sbin));

	ret = sieve_execute
		(sbin, srctx->msgdata, srctx->scriptenv, ehandler, rtflags, NULL);

	/* Recompile if corrupt binary */

	if ( ret == SIEVE_EXEC_BIN_CORRUPT && sieve_is_loaded(sbin) ) {
		/* Close corrupt script */

		sieve_close(&sbin);

		/* Recompile */

		if ( (sbin=lda_sieve_recompile(srctx, script, cpflags, &error)) == NULL )
			return ( error == SIEVE_ERROR_NOT_FOUND ? 0 : -1 );

		/* Execute again */

		if ( debug )
			sieve_sys_debug
				(svinst, "executing script from %s", sieve_get_source(sbin));

		ret = sieve_execute
			(sbin, srctx->msgdata, srctx->scriptenv, ehandler, rtflags, NULL);

		/* Save new version */

		if ( ret != SIEVE_EXEC_BIN_CORRUPT )
			lda_sieve_binary_save(srctx, sbin, script);
	}

	sieve_close(&sbin);

	/* Report status */
	return lda_sieve_handle_exec_status(srctx, script, ret);
}

static int lda_sieve_multiscript_execute
(struct lda_sieve_run_context *srctx)
{
	struct sieve_instance *svinst = srctx->svinst;
	struct sieve_script *const *scripts = srctx->scripts;
	unsigned int count = srctx->script_count;
	struct sieve_multiscript *mscript;
	struct sieve_error_handler *ehandler = srctx->master_ehandler;
	bool debug = srctx->mdctx->dest_user->mail_debug;
	struct sieve_script *last_script = NULL;
	bool user_script = FALSE, more = TRUE, compile_error = FALSE;
	unsigned int i;
	int ret = 1;
	enum sieve_error error;

	/* Start execution */

	mscript = sieve_multiscript_start_execute
		(svinst, srctx->msgdata, srctx->scriptenv);

	/* Execute scripts */

	for ( i = 0; i < count && more; i++ ) {
		struct sieve_binary *sbin = NULL;
		struct sieve_script *script = scripts[i];
		enum sieve_compile_flags cpflags = 0;
		enum sieve_runtime_flags rtflags = 0;
		bool final = ( i == count - 1 );

		user_script = ( script == srctx->user_script );
		last_script = script;

		if ( user_script ) {
			cpflags |= SIEVE_COMPILE_FLAG_NOGLOBAL;
			rtflags |= SIEVE_RUNTIME_FLAG_NOGLOBAL;
			ehandler = srctx->user_ehandler;
		} else {
			ehandler = srctx->master_ehandler;
		}

		/* Open */

<<<<<<< HEAD
		if ( debug ) {
			sieve_sys_debug
				(svinst, "opening script %d of %d from %s", i+1, count,
					sieve_script_location(script));
		}

		if ( (sbin=lda_sieve_open(srctx, script, cpflags, &error)) == NULL )
=======
		if ( (sbin=lda_sieve_open(srctx, script, cpflags, &error)) == NULL ) {
			compile_error = TRUE;
>>>>>>> e6a1b593
			break;
		}

		/* Execute */

		if ( debug ) {
			sieve_sys_debug
				(svinst, "executing script from %s", sieve_get_source(sbin));
		}

		more = sieve_multiscript_run(mscript, sbin, ehandler, rtflags, final);

		if ( !more ) {
			if ( sieve_multiscript_status(mscript) == SIEVE_EXEC_BIN_CORRUPT &&
				sieve_is_loaded(sbin) ) {
				/* Close corrupt script */

				sieve_close(&sbin);

				/* Recompile */

				sbin=lda_sieve_recompile(srctx, script, cpflags, &error);
				if ( sbin == NULL )
					break;

				/* Execute again */

				more = sieve_multiscript_run(mscript, sbin, ehandler, rtflags, final);

				/* Save new version */

				if ( more &&
					sieve_multiscript_status(mscript) != SIEVE_EXEC_BIN_CORRUPT ) {
					lda_sieve_binary_save(srctx, sbin, script);
				}
			}
		}

		sieve_close(&sbin);
	}

	/* Finish execution */

	ret = sieve_multiscript_finish(&mscript, ehandler, NULL);

	/* Don't log additional messages about compile failure */
	if ( compile_error && ret == SIEVE_EXEC_FAILURE ) {
		sieve_sys_info(svinst,
                        "aborted script execution sequence with successful implicit keep");
		return 1;
	}

	return lda_sieve_handle_exec_status(srctx, last_script, ret);
}

static int lda_sieve_deliver_mail
(struct mail_deliver_context *mdctx, struct mail_storage **storage_r)
{
	struct lda_sieve_run_context srctx;
	struct sieve_environment svenv;
	struct sieve_instance *svinst;
	struct sieve_message_data msgdata;
	struct sieve_script_env scriptenv;
	struct sieve_exec_status estatus;
	struct sieve_error_handler *master_ehandler;
	const char *user_location, *default_location, *sieve_before, *sieve_after;
	const char *setting_name;
	ARRAY_TYPE(sieve_scripts) script_sequence;
	unsigned int after_index;
	bool debug = mdctx->dest_user->mail_debug;
	enum sieve_error error;
	int ret = 0;

	/* Initialize Sieve engine */

	memset((void*)&svenv, 0, sizeof(svenv));
	svenv.username = mdctx->dest_user->username;
	(void)mail_user_get_home(mdctx->dest_user, &svenv.home_dir);
	svenv.hostname = mdctx->set->hostname;
	svenv.base_dir = mdctx->dest_user->set->base_dir;
	svenv.flags = SIEVE_FLAG_HOME_RELATIVE;

	svinst = sieve_init(&svenv, &lda_sieve_callbacks, mdctx, debug);

	/* Initialize master error handler */

	master_ehandler = sieve_master_ehandler_create(svinst, mdctx->session_id, 0);
	sieve_system_ehandler_set(master_ehandler);

	sieve_error_handler_accept_infolog(master_ehandler, TRUE);
	sieve_error_handler_accept_debuglog(master_ehandler, debug);

	*storage_r = NULL;

	/* Find scripts and run them */

	T_BEGIN {
		struct sieve_script *const *scripts;
		unsigned int count, i;

		/* Initialize run context */

		memset(&srctx, 0, sizeof(srctx));
		srctx.svinst = svinst;
		srctx.mdctx = mdctx;
		srctx.master_ehandler = master_ehandler;

		/* Find the personal script to execute */

		user_location = lda_sieve_get_personal_location(svinst, mdctx->dest_user);
		if ( user_location != NULL ) {
			srctx.user_script = sieve_script_create_open_as
				(svinst, user_location, "main script", master_ehandler, &error);

			if ( srctx.user_script == NULL ) {
				switch ( error ) {
				case SIEVE_ERROR_NOT_FOUND:
					if ( debug )
						sieve_sys_debug(svinst, "user's script %s doesn't exist "
							"(using default script location instead)", user_location);
					break;
				default:
					sieve_sys_error(svinst, "failed to access user's sieve script %s "
						"(using default script location instead)",
						user_location);
					break;
				}
			} else {
				srctx.main_script = srctx.user_script;
			}
		}

		if ( srctx.user_script == NULL ) {
			default_location = lda_sieve_get_default_location(mdctx->dest_user);
			if ( default_location != NULL ) {
				srctx.main_script = sieve_script_create_open_as
					(svinst, default_location, "main script", master_ehandler, &error);

				if ( srctx.main_script == NULL && error == SIEVE_ERROR_NOT_FOUND &&
					debug ) {
					sieve_sys_debug(svinst, "default user script %s doesn't exist",
						default_location);
				}
			} else {
				sieve_sys_debug(svinst, "no default script configured for user");
			}
		}

		if ( debug && srctx.main_script == NULL ) {
			sieve_sys_debug(svinst,
				"user has no valid location for a personal script");
		}

		/* Compose script array */

		t_array_init(&script_sequence, 16);

		i = 2;
		setting_name = "sieve_before";
		sieve_before = mail_user_plugin_getenv(mdctx->dest_user, setting_name);
		while ( sieve_before != NULL && *sieve_before != '\0' ) {
			if ( lda_sieve_multiscript_get_scripts
				(svinst, setting_name, sieve_before, master_ehandler,
					&script_sequence) == 0 && debug ) {
				sieve_sys_debug(svinst, "%s location not found: %s",
					setting_name, sieve_before);
			}
			setting_name = t_strdup_printf("sieve_before%u", i++);
			sieve_before = mail_user_plugin_getenv(mdctx->dest_user, setting_name);
		}

		if ( debug ) {
			scripts = array_get(&script_sequence, &count);
			for ( i = 0; i < count; i ++ ) {
				sieve_sys_debug(svinst,
					"executed before user's personal Sieve script(%d): %s",
					i+1, sieve_script_location(scripts[i]));
			}
		}

		if ( srctx.main_script != NULL ) {
			array_append(&script_sequence, &srctx.main_script, 1);

			if ( debug ) {
				sieve_sys_debug(svinst,
					"using the following location for user's Sieve script: %s",
					sieve_script_location(srctx.main_script));
			}
		}

		after_index = array_count(&script_sequence);

		i = 2;
		setting_name = "sieve_after";
		sieve_after = mail_user_plugin_getenv(mdctx->dest_user, setting_name);
		while ( sieve_after != NULL && *sieve_after != '\0' ) {
			if ( lda_sieve_multiscript_get_scripts(svinst, setting_name,
				sieve_after, master_ehandler, &script_sequence) == 0 && debug ) {
				sieve_sys_debug(svinst, "%s location not found: %s",
					setting_name, sieve_after);
			}
			setting_name = t_strdup_printf("sieve_after%u", i++);
			sieve_after = mail_user_plugin_getenv(mdctx->dest_user, setting_name);
		}

		if ( debug ) {
			scripts = array_get(&script_sequence, &count);
			for ( i = after_index; i < count; i ++ ) {
				sieve_sys_debug(svinst, "executed after user's Sieve script(%d): %s",
					i+1, sieve_script_location(scripts[i]));
			}
		}

		srctx.scripts =
			array_get_modifiable(&script_sequence, &srctx.script_count);

		/* Check whether there are any scripts to execute at all */

		if ( srctx.script_count == 0 ) {
			if ( debug ) {
				sieve_sys_debug(svinst,
					"no scripts to execute: reverting to default delivery.");
			}

			/* No error, but no delivery by this plugin either. A return value of <= 0
			 * for a deliver plugin is is considered a failure. In deliver itself,
			 * saved_mail and tried_default_save remain unset, meaning that deliver
			 * will then attempt the default delivery. We return 0 to signify the lack
			 * of a real error.
			 */
			ret = 0;
		} else {
			/* Initialize user error handler */

			if ( srctx.user_script != NULL ) {
				const char *log_path = NULL;

				/* Determine user log file path */
				if ( (log_path=mail_user_plugin_getenv
					(mdctx->dest_user, "sieve_user_log")) == NULL ) {
					const char *path;

					if ( (path=sieve_file_script_get_path(srctx.user_script)) == NULL ) {
						/* Default */
						if ( svenv.home_dir != NULL ) {
							log_path = t_strconcat
								(svenv.home_dir, "/.dovecot.sieve.log", NULL);
						}
					} else {
						/* Use script file as a basic (legacy behavior) */
						log_path = t_strconcat(path, ".log", NULL);
					}
				} else if ( svenv.home_dir != NULL ) {
					/* Expand home dir if necessary */
					if ( log_path[0] == '~' ) {
						log_path = home_expand_tilde(log_path, svenv.home_dir);
					} else if ( log_path[0] != '/' ) {
						log_path = t_strconcat(svenv.home_dir, "/", log_path, NULL);
					}
				}

				if ( log_path != NULL ) {
					srctx.userlog = log_path;
					srctx.user_ehandler = sieve_logfile_ehandler_create
						(svinst, srctx.userlog, LDA_SIEVE_MAX_USER_ERRORS);
				}
			}

			/* Collect necessary message data */

			memset(&msgdata, 0, sizeof(msgdata));

			msgdata.mail = mdctx->src_mail;
			msgdata.return_path = mail_deliver_get_return_address(mdctx);
			msgdata.orig_envelope_to = mdctx->dest_addr;
			msgdata.final_envelope_to = mdctx->final_dest_addr;
			msgdata.auth_user = mdctx->dest_user->username;
			(void)mail_get_first_header(msgdata.mail, "Message-ID", &msgdata.id);

			srctx.msgdata = &msgdata;

			/* Compose script execution environment */

			memset(&scriptenv, 0, sizeof(scriptenv));
			memset(&estatus, 0, sizeof(estatus));

			scriptenv.action_log_format = mdctx->set->deliver_log_format;
			scriptenv.default_mailbox = mdctx->dest_mailbox_name;
			scriptenv.mailbox_autocreate = mdctx->set->lda_mailbox_autocreate;
			scriptenv.mailbox_autosubscribe = mdctx->set->lda_mailbox_autosubscribe;
			scriptenv.user = mdctx->dest_user;
			scriptenv.postmaster_address = mdctx->set->postmaster_address;
			scriptenv.smtp_open = lda_sieve_smtp_open;
			scriptenv.smtp_close = lda_sieve_smtp_close;
			scriptenv.duplicate_mark = lda_sieve_duplicate_mark;
			scriptenv.duplicate_check = lda_sieve_duplicate_check;
			scriptenv.reject_mail = lda_sieve_reject_mail;
			scriptenv.script_context = (void *) mdctx;
			scriptenv.exec_status = &estatus;

			srctx.scriptenv = &scriptenv;

			/* Execute script(s) */

			if ( srctx.script_count == 1 )
				ret = lda_sieve_singlescript_execute(&srctx);
			else
				ret = lda_sieve_multiscript_execute(&srctx);

			/* Record status */

			mdctx->tried_default_save = estatus.tried_default_save;
			*storage_r = estatus.last_storage;

			/* Clean up user error handlers */

			if ( srctx.user_ehandler != NULL )
				sieve_error_handler_unref(&srctx.user_ehandler);
		}

		/* Cleanup scripts */
		for ( i = 0; i < srctx.script_count; i++ ) {
			sieve_script_unref(&srctx.scripts[i]);
		}

	} T_END;

	sieve_deinit(&svinst);
	sieve_error_handler_unref(&master_ehandler);
	return ret;
}

/*
 * Plugin interface
 */

const char *sieve_plugin_version = DOVECOT_ABI_VERSION;
const char sieve_plugin_binary_dependency[] = "lda lmtp";

void sieve_plugin_init(void)
{
	/* Hook into the delivery process */
	next_deliver_mail = mail_deliver_hook_set(lda_sieve_deliver_mail);
}

void sieve_plugin_deinit(void)
{
	/* Remove hook */
	mail_deliver_hook_set(next_deliver_mail);
}<|MERGE_RESOLUTION|>--- conflicted
+++ resolved
@@ -533,18 +533,14 @@
 
 		/* Open */
 
-<<<<<<< HEAD
 		if ( debug ) {
 			sieve_sys_debug
 				(svinst, "opening script %d of %d from %s", i+1, count,
 					sieve_script_location(script));
 		}
 
-		if ( (sbin=lda_sieve_open(srctx, script, cpflags, &error)) == NULL )
-=======
 		if ( (sbin=lda_sieve_open(srctx, script, cpflags, &error)) == NULL ) {
 			compile_error = TRUE;
->>>>>>> e6a1b593
 			break;
 		}
 
