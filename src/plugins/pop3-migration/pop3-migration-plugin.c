/* Copyright (c) 2007-2015 Dovecot authors, see the included COPYING file */

#include "lib.h"
#include "array.h"
#include "istream.h"
#include "istream-header-filter.h"
#include "sha1.h"
#include "message-size.h"
#include "message-header-parser.h"
#include "mail-namespace.h"
#include "mail-search-build.h"
#include "mail-storage-private.h"
#include "pop3-migration-plugin.h"

#define POP3_MIGRATION_CONTEXT(obj) \
	MODULE_CONTEXT(obj, pop3_migration_storage_module)
#define POP3_MIGRATION_MAIL_CONTEXT(obj) \
	MODULE_CONTEXT(obj, pop3_migration_mail_module)

struct pop3_uidl_map {
	uint32_t pop3_seq;
	uint32_t imap_uid;

	/* UIDL */
	const char *pop3_uidl;
	/* LIST size */
	uoff_t size;
	/* sha1(TOP 0) - set only when needed */
	unsigned char hdr_sha1[SHA1_RESULTLEN];
	unsigned int hdr_sha1_set:1;
};

struct imap_msg_map {
	uint32_t uid, pop3_seq;
	uoff_t psize;
	const char *pop3_uidl;

	/* sha1(header) - set only when needed */
	unsigned char hdr_sha1[SHA1_RESULTLEN];
	unsigned int hdr_sha1_set:1;
};

struct pop3_migration_mail_storage {
	union mail_storage_module_context module_ctx;

	const char *pop3_box_vname;
	ARRAY(struct pop3_uidl_map) pop3_uidl_map;

	unsigned int all_mailboxes:1;
	unsigned int pop3_all_hdr_sha1_set:1;
	unsigned int ignore_missing_uidls:1;
};

struct pop3_migration_mailbox {
	union mailbox_module_context module_ctx;

	ARRAY(struct imap_msg_map) imap_msg_map;
	unsigned int first_unfound_idx;

	unsigned int uidl_synced:1;
	unsigned int uidl_sync_failed:1;
	unsigned int uidl_ordered:1;
};

static const char *hdr_hash_skip_headers[] = {
	"Content-Length",
	"Status",
	"X-IMAP",
	"X-IMAPbase",
	"X-Keywords",
	"X-Message-Flag",
	"X-Status",
	"X-UID",
	"X-UIDL"
};
const char *pop3_migration_plugin_version = DOVECOT_ABI_VERSION;

static MODULE_CONTEXT_DEFINE_INIT(pop3_migration_storage_module,
				  &mail_storage_module_register);
static MODULE_CONTEXT_DEFINE_INIT(pop3_migration_mail_module,
				  &mail_module_register);

static int imap_msg_map_uid_cmp(const struct imap_msg_map *map1,
				const struct imap_msg_map *map2)
{
	if (map1->uid < map2->uid)
		return -1;
	if (map1->uid > map2->uid)
		return 1;
	return 0;
}

static int pop3_uidl_map_pop3_seq_cmp(const struct pop3_uidl_map *map1,
				      const struct pop3_uidl_map *map2)
{
	if (map1->pop3_seq < map2->pop3_seq)
		return -1;
	if (map1->pop3_seq > map2->pop3_seq)
		return 1;
	return 0;
}

static int pop3_uidl_map_hdr_cmp(const struct pop3_uidl_map *map1,
				 const struct pop3_uidl_map *map2)
{
	return memcmp(map1->hdr_sha1, map2->hdr_sha1, sizeof(map1->hdr_sha1));
}

static int imap_msg_map_hdr_cmp(const struct imap_msg_map *map1,
				const struct imap_msg_map *map2)
{
	return memcmp(map1->hdr_sha1, map2->hdr_sha1, sizeof(map1->hdr_sha1));
}

struct pop3_hdr_context {
	bool have_eoh;
	bool stop;
};

static void
pop3_header_filter_callback(struct header_filter_istream *input ATTR_UNUSED,
			    struct message_header_line *hdr,
			    bool *matched, struct pop3_hdr_context *ctx)
{
	if (hdr == NULL)
		return;
	if (hdr->eoh) {
		ctx->have_eoh = TRUE;
		if (ctx->stop) {
			/* matched is handled differently for eoh by
			 istream-header-filter. a design bug I guess.. */
			*matched = FALSE;
		}
	} else {
		if (strspn(hdr->name, "\r") == hdr->name_len) {
			/* CR+CR+LF - some servers stop the header processing
			 here while others don't. To make sure they can be
			 matched correctly we want to stop here entirely. */
			ctx->stop = TRUE;
		}
		if (ctx->stop)
			*matched = TRUE;
	}
}

int pop3_migration_get_hdr_sha1(uint32_t mail_seq, struct istream *input,
				uoff_t hdr_size,
				unsigned char sha1_r[SHA1_RESULTLEN],
				bool *have_eoh_r)
{
	struct istream *input2;
	const unsigned char *data, *p;
	size_t size, idx;
	struct sha1_ctxt sha1_ctx;
	struct pop3_hdr_context hdr_ctx;

	memset(&hdr_ctx, 0, sizeof(hdr_ctx));
	input2 = i_stream_create_limit(input, hdr_size);
	/* hide headers that might change or be different in IMAP vs. POP3 */
	input = i_stream_create_header_filter(input2,
				HEADER_FILTER_EXCLUDE | HEADER_FILTER_NO_CR,
				hdr_hash_skip_headers,
				N_ELEMENTS(hdr_hash_skip_headers),
				pop3_header_filter_callback, &hdr_ctx);
	i_stream_unref(&input2);

	sha1_init(&sha1_ctx);
	while (i_stream_read_data(input, &data, &size, 0) > 0) {
		/* if there are NULs in header, replace them with 0x80
		   character. This is done by at least Dovecot IMAP and also
		   POP3 with outlook-no-nuls workaround. */
		while ((p = memchr(data, '\0', size)) != NULL) {
			idx = p - data;
			sha1_loop(&sha1_ctx, data, idx);
			sha1_loop(&sha1_ctx, "\x80", 1);
			i_assert(size > idx);
			data += idx + 1;
			size -= idx + 1;
		}
		sha1_loop(&sha1_ctx, data, size);
		i_stream_skip(input, size);
	}
	if (input->stream_errno != 0) {
		i_error("pop3_migration: Failed to read header for msg %u: %s",
			mail_seq, i_stream_get_error(input));
		i_stream_unref(&input);
		return -1;
	}
	sha1_result(&sha1_ctx, sha1_r);
	i_stream_unref(&input);

	*have_eoh_r = hdr_ctx.have_eoh;
	return 0;
}

static int
get_hdr_sha1(struct mail *mail, unsigned char sha1_r[SHA1_RESULTLEN])
{
	struct istream *input;
	struct message_size hdr_size;
	bool have_eoh;

	if (mail_get_hdr_stream(mail, &hdr_size, &input) < 0) {
		i_error("pop3_migration: Failed to get header for msg %u: %s",
			mail->seq, mailbox_get_last_error(mail->box, NULL));
		return -1;
	}
	if (pop3_migration_get_hdr_sha1(mail->seq, input,
					hdr_size.physical_size,
					sha1_r, &have_eoh) < 0)
		return -1;
	if (have_eoh)
		return 0;

	/* The empty "end of headers" line is missing. Either this means that
	   the headers ended unexpectedly (which is ok) or that the remote
	   server is buggy. Some servers have problems with

	   1) header line continuations that contain only whitespace and
	   2) headers that have no ":". The header gets truncated when such
	   line is reached.

	   At least Oracle IMS IMAP FETCH BODY[HEADER] handles 1) by not
	   returning the whitespace line and 2) by returning the line but
	   truncating the rest. POP3 TOP instead returns the entire header.
	   This causes the IMAP and POP3 hashes not to match.

	   If there's LF+CR+CR+LF in the middle of headers, Courier IMAP's
	   FETCH BODY[HEADER] stops after that, but Courier POP3's TOP doesn't.

	   So we'll try to avoid this by falling back to full FETCH BODY[]
	   (and/or RETR) and we'll parse the header ourself from it. This
	   should work around any similar bugs in all IMAP/POP3 servers. */
	if (mail_get_stream(mail, &hdr_size, NULL, &input) < 0) {
		i_error("pop3_migration: Failed to get body for msg %u: %s",
			mail->seq, mailbox_get_last_error(mail->box, NULL));
		return -1;
	}
	return pop3_migration_get_hdr_sha1(mail->seq, input,
					   hdr_size.physical_size,
					   sha1_r, &have_eoh);

}

static struct mailbox *pop3_mailbox_alloc(struct mail_storage *storage)
{
	struct pop3_migration_mail_storage *mstorage =
		POP3_MIGRATION_CONTEXT(storage);
	struct mail_namespace *ns;

	ns = mail_namespace_find(storage->user->namespaces,
				 mstorage->pop3_box_vname);
	i_assert(ns != NULL);
	return mailbox_alloc(ns->list, mstorage->pop3_box_vname,
			     MAILBOX_FLAG_READONLY | MAILBOX_FLAG_POP3_SESSION);
}

static int pop3_map_read(struct mail_storage *storage, struct mailbox *pop3_box)
{
	struct pop3_migration_mail_storage *mstorage =
		POP3_MIGRATION_CONTEXT(storage);
	struct mailbox_transaction_context *t;
	struct mail_search_args *search_args;
	struct mail_search_context *ctx;
	struct mail *mail;
	struct pop3_uidl_map *map;
	const char *uidl;
	uoff_t size;
	int ret = 0;

	if (array_is_created(&mstorage->pop3_uidl_map)) {
		/* already read these, just reset the imap_uids */
		array_foreach_modifiable(&mstorage->pop3_uidl_map, map)
			map->imap_uid = 0;
		return 0;
	}
	i_array_init(&mstorage->pop3_uidl_map, 128);

	if (mailbox_sync(pop3_box, 0) < 0) {
		i_error("pop3_migration: Couldn't sync mailbox %s: %s",
			pop3_box->vname, mailbox_get_last_error(pop3_box, NULL));
		return -1;
	}

	t = mailbox_transaction_begin(pop3_box, 0);
	search_args = mail_search_build_init();
	mail_search_build_add_all(search_args);
	ctx = mailbox_search_init(t, search_args, NULL,
				  MAIL_FETCH_PHYSICAL_SIZE, NULL);
	mail_search_args_unref(&search_args);

	while (mailbox_search_next(ctx, &mail)) {
		/* get the size with LIST instead of RETR */
		mail->lookup_abort = MAIL_LOOKUP_ABORT_READ_MAIL;

		if (mail_get_physical_size(mail, &size) < 0) {
			i_error("pop3_migration: Failed to get size for msg %u: %s",
				mail->seq,
				mailbox_get_last_error(pop3_box, NULL));
			ret = -1;
			break;
		}
		if (mail_get_special(mail, MAIL_FETCH_UIDL_BACKEND, &uidl) < 0) {
			i_error("pop3_migration: Failed to get UIDL for msg %u: %s",
				mail->seq,
				mailbox_get_last_error(pop3_box, NULL));
			ret = -1;
			break;
		}
		if (*uidl == '\0') {
			i_warning("pop3_migration: UIDL for msg %u is empty",
				  mail->seq);
			continue;
		}

		map = array_append_space(&mstorage->pop3_uidl_map);
		map->pop3_seq = mail->seq;
		map->pop3_uidl = p_strdup(storage->pool, uidl);
		map->size = size;
	}

	if (mailbox_search_deinit(&ctx) < 0) {
		i_error("pop3_migration: Failed to search all POP3 mails: %s",
			mailbox_get_last_error(pop3_box, NULL));
		ret = -1;
	}
	(void)mailbox_transaction_commit(&t);
	return ret;
}

static int
pop3_map_read_hdr_hashes(struct mail_storage *storage, struct mailbox *pop3_box,
			 unsigned first_seq)
{
	struct pop3_migration_mail_storage *mstorage =
		POP3_MIGRATION_CONTEXT(storage);
        struct mailbox_transaction_context *t;
	struct mail_search_args *search_args;
	struct mail_search_context *ctx;
	struct mail *mail;
	struct pop3_uidl_map *map;
	int ret = 0;

	if (mstorage->pop3_all_hdr_sha1_set)
		return 0;
	if (mstorage->all_mailboxes) {
		/* we may be matching against multiple mailboxes.
		   read all the hashes only once. */
		first_seq = 1;
	}

	t = mailbox_transaction_begin(pop3_box, 0);
	search_args = mail_search_build_init();
	mail_search_build_add_seqset(search_args, first_seq,
				     array_count(&mstorage->pop3_uidl_map)+1);
	ctx = mailbox_search_init(t, search_args, NULL,
				  MAIL_FETCH_STREAM_HEADER, NULL);
	mail_search_args_unref(&search_args);

	while (mailbox_search_next(ctx, &mail)) {
		map = array_idx_modifiable(&mstorage->pop3_uidl_map,
					   mail->seq-1);

		if (get_hdr_sha1(mail, map->hdr_sha1) < 0)
			ret = -1;
		else
			map->hdr_sha1_set = TRUE;
	}

	if (mailbox_search_deinit(&ctx) < 0) {
		i_error("pop3_migration: Failed to search all POP3 mail hashes: %s",
			mailbox_get_last_error(pop3_box, NULL));
		ret = -1;
	}
	(void)mailbox_transaction_commit(&t);
	if (ret == 0 && first_seq == 1)
		mstorage->pop3_all_hdr_sha1_set = TRUE;
	return ret;
}

static int imap_map_read(struct mailbox *box)
{
	struct pop3_migration_mailbox *mbox = POP3_MIGRATION_CONTEXT(box);
	struct mailbox_status status;
        struct mailbox_transaction_context *t;
	struct mail_search_args *search_args;
	struct mail_search_context *ctx;
	struct mail *mail;
	struct imap_msg_map *map;
	uoff_t psize;
	int ret = 0;

	mailbox_get_open_status(box, STATUS_MESSAGES, &status);

	i_assert(!array_is_created(&mbox->imap_msg_map));
	p_array_init(&mbox->imap_msg_map, box->pool, status.messages);

	t = mailbox_transaction_begin(box, 0);
	search_args = mail_search_build_init();
	mail_search_build_add_all(search_args);
	ctx = mailbox_search_init(t, search_args, NULL,
				  MAIL_FETCH_PHYSICAL_SIZE, NULL);
	mail_search_args_unref(&search_args);

	while (mailbox_search_next(ctx, &mail)) {
		if (mail_get_physical_size(mail, &psize) < 0) {
			i_error("pop3_migration: Failed to get psize for imap uid %u: %s",
				mail->uid,
				mailbox_get_last_error(box, NULL));
			ret = -1;
			break;
		}

		map = array_append_space(&mbox->imap_msg_map);
		map->uid = mail->uid;
		map->psize = psize;
	}

	if (mailbox_search_deinit(&ctx) < 0) {
		i_error("pop3_migration: Failed to search all IMAP mails: %s",
			mailbox_get_last_error(box, NULL));
		ret = -1;
	}
	(void)mailbox_transaction_commit(&t);
	return ret;
}

static int imap_map_read_hdr_hashes(struct mailbox *box)
{
	struct pop3_migration_mailbox *mbox = POP3_MIGRATION_CONTEXT(box);
        struct mailbox_transaction_context *t;
	struct mail_search_args *search_args;
	struct mail_search_context *ctx;
	struct mail *mail;
	struct imap_msg_map *map;
	int ret = 0;

	t = mailbox_transaction_begin(box, 0);
	search_args = mail_search_build_init();
	mail_search_build_add_seqset(search_args, mbox->first_unfound_idx+1,
				     array_count(&mbox->imap_msg_map)+1);
	ctx = mailbox_search_init(t, search_args, NULL,
				  MAIL_FETCH_STREAM_HEADER, NULL);
	mail_search_args_unref(&search_args);

	while (mailbox_search_next(ctx, &mail)) {
		map = array_idx_modifiable(&mbox->imap_msg_map, mail->seq-1);

		if (get_hdr_sha1(mail, map->hdr_sha1) < 0)
			ret = -1;
		else
			map->hdr_sha1_set = TRUE;
	}

	if (mailbox_search_deinit(&ctx) < 0) {
		i_error("pop3_migration: Failed to search all IMAP mail hashes: %s",
			mailbox_get_last_error(box, NULL));
		ret = -1;
	}
	(void)mailbox_transaction_commit(&t);
	return ret;
}

static bool pop3_uidl_assign_by_size(struct mailbox *box)
{
	struct pop3_migration_mailbox *mbox = POP3_MIGRATION_CONTEXT(box);
	struct pop3_migration_mail_storage *mstorage =
		POP3_MIGRATION_CONTEXT(box->storage);
	struct pop3_uidl_map *pop3_map;
	struct imap_msg_map *imap_map;
	unsigned int i, pop3_count, imap_count, count;

	pop3_map = array_get_modifiable(&mstorage->pop3_uidl_map, &pop3_count);
	imap_map = array_get_modifiable(&mbox->imap_msg_map, &imap_count);
	count = I_MIN(pop3_count, imap_count);

	/* see if we can match the messages using sizes */
	for (i = 0; i < count; i++) {
		if (pop3_map[i].size != imap_map[i].psize)
			break;
		if (i+1 < count && pop3_map[i].size == pop3_map[i+1].size) {
			/* two messages with same size, don't trust them */
			break;
		}

		pop3_map[i].imap_uid = imap_map[i].uid;
		imap_map[i].pop3_uidl = pop3_map[i].pop3_uidl;
		imap_map[i].pop3_seq = pop3_map[i].pop3_seq;
	}
	mbox->first_unfound_idx = i;
	if (box->storage->user->mail_debug)
		i_debug("pop3_migration: %u/%u mails matched by size", i, count);
	return i == count;
}

static int
pop3_uidl_assign_by_hdr_hash(struct mailbox *box, struct mailbox *pop3_box)
{
	struct pop3_migration_mail_storage *mstorage =
		POP3_MIGRATION_CONTEXT(box->storage);
	struct pop3_migration_mailbox *mbox = POP3_MIGRATION_CONTEXT(box);
	struct pop3_uidl_map *pop3_map;
	struct imap_msg_map *imap_map;
	unsigned int pop3_idx, imap_idx, pop3_count, imap_count;
	unsigned int first_seq, missing_uids_count;
	uint32_t first_missing_idx = (uint32_t)-1;
	int ret;

	first_seq = mbox->first_unfound_idx+1;
	if (pop3_map_read_hdr_hashes(box->storage, pop3_box, first_seq) < 0 ||
	    imap_map_read_hdr_hashes(box) < 0)
		return -1;

	array_sort(&mstorage->pop3_uidl_map, pop3_uidl_map_hdr_cmp);
	array_sort(&mbox->imap_msg_map, imap_msg_map_hdr_cmp);

	pop3_map = array_get_modifiable(&mstorage->pop3_uidl_map, &pop3_count);
	imap_map = array_get_modifiable(&mbox->imap_msg_map, &imap_count);

	pop3_idx = imap_idx = 0;
	while (pop3_idx < pop3_count && imap_idx < imap_count) {
		if (!pop3_map[pop3_idx].hdr_sha1_set ||
		    pop3_map[pop3_idx].imap_uid != 0) {
			pop3_idx++;
			continue;
		}
		if (!imap_map[imap_idx].hdr_sha1_set ||
		    imap_map[imap_idx].pop3_uidl != NULL) {
			imap_idx++;
			continue;
		}
		ret = memcmp(pop3_map[pop3_idx].hdr_sha1,
			     imap_map[imap_idx].hdr_sha1,
			     sizeof(pop3_map[pop3_idx].hdr_sha1));
		if (ret < 0)
			pop3_idx++;
		else if (ret > 0)
			imap_idx++;
		else {
			pop3_map[pop3_idx].imap_uid = imap_map[imap_idx].uid;
			imap_map[imap_idx].pop3_uidl =
				pop3_map[pop3_idx].pop3_uidl;
			imap_map[imap_idx].pop3_seq =
				pop3_map[pop3_idx].pop3_seq;
		}
	}
	missing_uids_count = 0;
	for (pop3_idx = 0; pop3_idx < pop3_count; pop3_idx++) {
		if (pop3_map[pop3_idx].imap_uid == 0) {
			if (first_missing_idx == (uint32_t)-1)
				first_missing_idx = pop3_map[pop3_idx].pop3_seq;
			missing_uids_count++;
		}
	}
	if (missing_uids_count > 0 && !mstorage->all_mailboxes) {
		if (!mstorage->ignore_missing_uidls) {
			i_error("pop3_migration: %u POP3 messages have no "
				"matching IMAP messages (set "
				"pop3_migration_ignore_missing_uidls=yes "
				"to continue anyway)", missing_uids_count);
			return -1;
		}
		i_warning("pop3_migration: %u POP3 messages have no "
<<<<<<< HEAD
			  "matching IMAP messages", missing_uids_count);
=======
			  "matching IMAP messages (first POP3 msg %u UIDL %s)",
			  missing_uids_count,
			  pop3_map[first_missing_idx].pop3_seq,
			  pop3_map[first_missing_idx].pop3_uidl);
>>>>>>> 146ef570
	} else if (box->storage->user->mail_debug) {
		i_debug("pop3_migration: %u mails matched by headers", pop3_count);
	}
	array_sort(&mstorage->pop3_uidl_map, pop3_uidl_map_pop3_seq_cmp);
	array_sort(&mbox->imap_msg_map, imap_msg_map_uid_cmp);
	return 0;
}

static int pop3_migration_uidl_sync(struct mailbox *box)
{
	struct pop3_migration_mailbox *mbox = POP3_MIGRATION_CONTEXT(box);
	struct pop3_migration_mail_storage *mstorage =
		POP3_MIGRATION_CONTEXT(box->storage);
	struct mailbox *pop3_box;
	const struct pop3_uidl_map *pop3_map;
	unsigned int i, count;
	uint32_t prev_uid;

	if (mbox->uidl_synced)
		return 0;

	pop3_box = pop3_mailbox_alloc(box->storage);
	/* the POP3 server isn't connected to yet. handle all IMAP traffic
	   first before connecting, so POP3 server won't disconnect us due to
	   idling. */
	if (imap_map_read(box) < 0 ||
	    pop3_map_read(box->storage, pop3_box) < 0) {
		mailbox_free(&pop3_box);
		return -1;
	}

	if (!pop3_uidl_assign_by_size(box)) {
		/* everything wasn't assigned, figure out the rest with
		   header hashes */
		if (pop3_uidl_assign_by_hdr_hash(box, pop3_box) < 0) {
			mailbox_free(&pop3_box);
			return -1;
		}
	}

	/* see if the POP3 UIDL order is the same as IMAP UID order */
	mbox->uidl_ordered = TRUE;
	pop3_map = array_get(&mstorage->pop3_uidl_map, &count);
	prev_uid = 0;
	for (i = 0; i < count; i++) {
		if (pop3_map[i].imap_uid == 0)
			continue;

		if (prev_uid > pop3_map[i].imap_uid) {
			mbox->uidl_ordered = FALSE;
			break;
		}
		prev_uid = pop3_map[i].imap_uid;
	}

	mbox->uidl_synced = TRUE;
	mailbox_free(&pop3_box);
	return 0;
}

static int
pop3_migration_get_special(struct mail *_mail, enum mail_fetch_field field,
			   const char **value_r)
{
	struct mail_private *mail = (struct mail_private *)_mail;
	union mail_module_context *mmail = POP3_MIGRATION_MAIL_CONTEXT(mail);
	struct pop3_migration_mailbox *mbox = POP3_MIGRATION_CONTEXT(_mail->box);
	struct imap_msg_map map_key, *map;

	if (field == MAIL_FETCH_UIDL_BACKEND ||
	    field == MAIL_FETCH_POP3_ORDER) {
		if (mbox->uidl_sync_failed ||
		    pop3_migration_uidl_sync(_mail->box) < 0) {
			mbox->uidl_sync_failed = TRUE;
			mail_storage_set_error(_mail->box->storage,
					       MAIL_ERROR_TEMP,
					       "POP3 UIDLs couldn't be synced");
			return -1;
		}

		memset(&map_key, 0, sizeof(map_key));
		map_key.uid = _mail->uid;
		map = array_bsearch(&mbox->imap_msg_map, &map_key,
				    imap_msg_map_uid_cmp);
		if (map != NULL && map->pop3_uidl != NULL) {
			if (field == MAIL_FETCH_UIDL_BACKEND)
				*value_r = map->pop3_uidl;
			else
				*value_r = t_strdup_printf("%u", map->pop3_seq);
			return 0;
		}
		/* not found from POP3 server, fallback to default */
	}
	return mmail->super.get_special(_mail, field, value_r);
}

static void pop3_migration_mail_allocated(struct mail *_mail)
{
	struct pop3_migration_mail_storage *mstorage =
		POP3_MIGRATION_CONTEXT(_mail->box->storage);
	struct mail_private *mail = (struct mail_private *)_mail;
	struct mail_vfuncs *v = mail->vlast;
	union mail_module_context *mmail;
	struct mail_namespace *ns;

	if (mstorage == NULL ||
	    (!mstorage->all_mailboxes && !_mail->box->inbox_user)) {
		/* assigns UIDLs only for INBOX */
		return;
	}

	ns = mail_namespace_find(_mail->box->storage->user->namespaces,
				 mstorage->pop3_box_vname);
	if (ns == mailbox_get_namespace(_mail->box)) {
		/* we're accessing the pop3-migration namespace itself */
		return;
	}

	mmail = p_new(mail->pool, union mail_module_context, 1);
	mmail->super = *v;
	mail->vlast = &mmail->super;

	v->get_special = pop3_migration_get_special;
	MODULE_CONTEXT_SET_SELF(mail, pop3_migration_mail_module, mmail);
}

static void pop3_migration_mailbox_allocated(struct mailbox *box)
{
	struct mailbox_vfuncs *v = box->vlast;
	struct pop3_migration_mailbox *mbox;

	mbox = p_new(box->pool, struct pop3_migration_mailbox, 1);
	mbox->module_ctx.super = *v;
	box->vlast = &mbox->module_ctx.super;

	MODULE_CONTEXT_SET(box, pop3_migration_storage_module, mbox);
}

static void pop3_migration_mail_storage_destroy(struct mail_storage *storage)
{
	struct pop3_migration_mail_storage *mstorage =
		POP3_MIGRATION_CONTEXT(storage);

	if (array_is_created(&mstorage->pop3_uidl_map))
		array_free(&mstorage->pop3_uidl_map);

	mstorage->module_ctx.super.destroy(storage);
}

static void pop3_migration_mail_storage_created(struct mail_storage *storage)
{
	struct pop3_migration_mail_storage *mstorage;
	struct mail_storage_vfuncs *v = storage->vlast;
	const char *pop3_box_vname;

	pop3_box_vname = mail_user_plugin_getenv(storage->user,
						 "pop3_migration_mailbox");
	if (pop3_box_vname == NULL) {
		if (storage->user->mail_debug)
			i_debug("pop3_migration: No pop3_migration_mailbox setting - disabled");
		return;
	}

	mstorage = p_new(storage->pool, struct pop3_migration_mail_storage, 1);
	mstorage->module_ctx.super = *v;
	storage->vlast = &mstorage->module_ctx.super;
	v->destroy = pop3_migration_mail_storage_destroy;

	mstorage->pop3_box_vname = p_strdup(storage->pool, pop3_box_vname);
	mstorage->all_mailboxes =
		mail_user_plugin_getenv(storage->user,
					"pop3_migration_all_mailboxes") != NULL;
	mstorage->ignore_missing_uidls =
		mail_user_plugin_getenv(storage->user,
			"pop3_migration_ignore_missing_uidls") != NULL;

	MODULE_CONTEXT_SET(storage, pop3_migration_storage_module, mstorage);
}

static struct mail_storage_hooks pop3_migration_mail_storage_hooks = {
	.mail_allocated = pop3_migration_mail_allocated,
	.mailbox_allocated = pop3_migration_mailbox_allocated,
	.mail_storage_created = pop3_migration_mail_storage_created
};

void pop3_migration_plugin_init(struct module *module)
{
	mail_storage_hooks_add(module, &pop3_migration_mail_storage_hooks);
}

void pop3_migration_plugin_deinit(void)
{
	mail_storage_hooks_remove(&pop3_migration_mail_storage_hooks);
}<|MERGE_RESOLUTION|>--- conflicted
+++ resolved
@@ -561,14 +561,10 @@
 			return -1;
 		}
 		i_warning("pop3_migration: %u POP3 messages have no "
-<<<<<<< HEAD
-			  "matching IMAP messages", missing_uids_count);
-=======
 			  "matching IMAP messages (first POP3 msg %u UIDL %s)",
 			  missing_uids_count,
 			  pop3_map[first_missing_idx].pop3_seq,
 			  pop3_map[first_missing_idx].pop3_uidl);
->>>>>>> 146ef570
 	} else if (box->storage->user->mail_debug) {
 		i_debug("pop3_migration: %u mails matched by headers", pop3_count);
 	}
