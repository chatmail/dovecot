--- conflicted
+++ resolved
@@ -6,16 +6,6 @@
 struct solr_connection;
 struct fts_solr_settings;
 
-<<<<<<< HEAD
-struct solr_result {
-	const char *box_id;
-
-	ARRAY_TYPE(seq_range) uids;
-	ARRAY_TYPE(fts_score_map) scores;
-};
-
-=======
->>>>>>> 387f6b0b
 int solr_connection_init(const struct fts_solr_settings *solr_set,
 			 const struct ssl_iostream_settings *ssl_client_set,
 			 struct solr_connection **conn_r,
