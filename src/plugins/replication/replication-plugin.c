--- conflicted
+++ resolved
@@ -259,11 +259,7 @@
 		priority = !ctx->new_messages ? REPLICATION_PRIORITY_LOW :
 			ruser->sync_secs == 0 ? REPLICATION_PRIORITY_HIGH :
 			REPLICATION_PRIORITY_SYNC;
-<<<<<<< HEAD
-		replication_notify(ctx->ns, priority, "transction commit");
-=======
 		replication_notify(ctx->ns, priority, "transaction commit");
->>>>>>> 146ef570
 	}
 	i_free(ctx);
 }
