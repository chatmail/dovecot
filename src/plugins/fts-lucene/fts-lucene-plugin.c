--- conflicted
+++ resolved
@@ -96,12 +96,8 @@
 {
 	struct fts_lucene_user *fuser = FTS_LUCENE_USER_CONTEXT(user);
 
-<<<<<<< HEAD
-	fts_mail_user_deinit(user);
-=======
 	if (fuser->set.use_libfts)
 		fts_mail_user_deinit(user);
->>>>>>> 146ef570
 	fuser->module_ctx.super.deinit(user);
 }
 
