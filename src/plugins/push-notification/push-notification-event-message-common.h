/* Copyright (c) 2015-2018 Dovecot authors, see the included COPYING file */

#ifndef PUSH_NOTIFICATION_EVENT_MESSAGE_COMMON_H
#define PUSH_NOTIFICATION_EVENT_MESSAGE_COMMON_H

enum push_notification_event_message_flags {
<<<<<<< HEAD
    /* Header: From */
    PUSH_NOTIFICATION_MESSAGE_HDR_FROM = 0x01,
    /* Header: To */
    PUSH_NOTIFICATION_MESSAGE_HDR_TO = 0x02,
    /* Header: Subject */
    PUSH_NOTIFICATION_MESSAGE_HDR_SUBJECT = 0x04,
    /* Header: Date */
    PUSH_NOTIFICATION_MESSAGE_HDR_DATE = 0x08,
    /* Body: Snippet */
    PUSH_NOTIFICATION_MESSAGE_BODY_SNIPPET = 0x10,
    /* Meta: Flags */
    PUSH_NOTIFICATION_MESSAGE_FLAGS = 0x20,
    /* Meta: Keywords */
    PUSH_NOTIFICATION_MESSAGE_KEYWORDS = 0x40,
=======
	/* Header: From */
	PUSH_NOTIFICATION_MESSAGE_HDR_FROM = 0x01,
	/* Header: To */
	PUSH_NOTIFICATION_MESSAGE_HDR_TO = 0x02,
	/* Header: Subject */
	PUSH_NOTIFICATION_MESSAGE_HDR_SUBJECT = 0x04,
	/* Header: Date */
	PUSH_NOTIFICATION_MESSAGE_HDR_DATE = 0x08,
	/* Body: Snippet */
	PUSH_NOTIFICATION_MESSAGE_BODY_SNIPPET = 0x10,
	/* Meta: Flags */
	PUSH_NOTIFICATION_MESSAGE_FLAGS = 0x20,
	/* Meta: Keywords */
	PUSH_NOTIFICATION_MESSAGE_KEYWORDS = 0x40,
	/* Header: Message-ID */
	PUSH_NOTIFICATION_MESSAGE_HDR_MESSAGE_ID = 0x80,
};

struct push_notification_message_ext {
	const char *from_address, *from_display_name_utf8;
	const char *to_address, *to_display_name_utf8;
	const char *subject_utf8;
>>>>>>> 387f6b0b
};

void push_notification_message_fill(
	struct mail *mail, pool_t pool,
	enum push_notification_event_message_flags event_flags,
	const char **from, const char **to, const char **subject, time_t *date,
	int *date_tz, const char **message_id, enum mail_flags *flags,
	bool *flags_set, const char *const **keywords, const char **snippet,
	struct push_notification_message_ext *ext);

#endif
<|MERGE_RESOLUTION|>--- conflicted
+++ resolved
@@ -4,22 +4,6 @@
 #define PUSH_NOTIFICATION_EVENT_MESSAGE_COMMON_H
 
 enum push_notification_event_message_flags {
-<<<<<<< HEAD
-    /* Header: From */
-    PUSH_NOTIFICATION_MESSAGE_HDR_FROM = 0x01,
-    /* Header: To */
-    PUSH_NOTIFICATION_MESSAGE_HDR_TO = 0x02,
-    /* Header: Subject */
-    PUSH_NOTIFICATION_MESSAGE_HDR_SUBJECT = 0x04,
-    /* Header: Date */
-    PUSH_NOTIFICATION_MESSAGE_HDR_DATE = 0x08,
-    /* Body: Snippet */
-    PUSH_NOTIFICATION_MESSAGE_BODY_SNIPPET = 0x10,
-    /* Meta: Flags */
-    PUSH_NOTIFICATION_MESSAGE_FLAGS = 0x20,
-    /* Meta: Keywords */
-    PUSH_NOTIFICATION_MESSAGE_KEYWORDS = 0x40,
-=======
 	/* Header: From */
 	PUSH_NOTIFICATION_MESSAGE_HDR_FROM = 0x01,
 	/* Header: To */
@@ -42,7 +26,6 @@
 	const char *from_address, *from_display_name_utf8;
 	const char *to_address, *to_display_name_utf8;
 	const char *subject_utf8;
->>>>>>> 387f6b0b
 };
 
 void push_notification_message_fill(
