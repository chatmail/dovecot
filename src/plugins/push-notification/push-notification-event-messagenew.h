--- conflicted
+++ resolved
@@ -10,24 +10,6 @@
 };
 
 struct push_notification_event_messagenew_data {
-<<<<<<< HEAD
-    /* PUSH_NOTIFICATION_MESSAGE_HDR_FROM */
-    const char *from;
-    /* PUSH_NOTIFICATION_MESSAGE_HDR_TO */
-    const char *to;
-    /* PUSH_NOTIFICATION_MESSAGE_HDR_SUBJECT */
-    const char *subject;
-    /* PUSH_NOTIFICATION_MESSAGE_HDR_DATE */
-    time_t date;
-    int date_tz;
-    /* PUSH_NOTIFICATION_MESSAGE_BODY_SNIPPET */
-    const char *snippet;
-    /* PUSH_NOTIFICATION_MESSAGE_FLAGS */
-    bool flags_set;
-    enum mail_flags flags;
-    /* PUSH_NOTIFICATION_MESSAGE_KEYWORDS */
-    const char *const *keywords;
-=======
 	/* PUSH_NOTIFICATION_MESSAGE_HDR_FROM */
 	const char *from;
 	/* PUSH_NOTIFICATION_MESSAGE_HDR_TO */
@@ -48,7 +30,6 @@
 	const char *message_id;
 
 	struct push_notification_message_ext ext;
->>>>>>> 387f6b0b
 };
 
 #endif
