--- conflicted
+++ resolved
@@ -70,11 +70,7 @@
 	mevent->data = data;
 	mevent->event = event;
 
-<<<<<<< HEAD
-    array_push_back(&mbox->eventdata, &mevent);
-=======
 	array_push_back(&mbox->eventdata, &mevent);
->>>>>>> 387f6b0b
 }
 
 void push_notification_txn_mbox_deinit_eventdata(
