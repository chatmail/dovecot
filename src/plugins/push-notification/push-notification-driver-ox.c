--- conflicted
+++ resolved
@@ -61,25 +61,6 @@
 	struct mail_user *user,
 	struct push_notification_driver_ox_config *config)
 {
-<<<<<<< HEAD
-    struct http_client_settings http_set;
-    struct ssl_iostream_settings ssl_set;
-
-    if (ox_global->http_client == NULL) {
-        /* this is going to use the first user's settings, but these are
-           unlikely to change between users so it shouldn't matter much. */
-        i_zero(&http_set);
-        http_set.debug = user->mail_debug;
-        http_set.max_attempts = config->http_max_retries+1;
-        http_set.request_timeout_msecs = config->http_timeout_msecs;
-        http_set.event_parent = user->event;
-        i_zero(&ssl_set);
-        mail_user_init_ssl_client_settings(user, &ssl_set);
-        http_set.ssl = &ssl_set;
-
-        ox_global->http_client = http_client_init(&http_set);
-    }
-=======
 	struct http_client_settings http_set;
 	struct ssl_iostream_settings ssl_set;
 
@@ -98,7 +79,6 @@
 
 		ox_global->http_client = http_client_init(&http_set);
 	}
->>>>>>> 387f6b0b
 }
 
 static int
