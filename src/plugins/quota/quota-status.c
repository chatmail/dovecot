/* Copyright (c) 2013-2018 Dovecot authors, see the included COPYING file */

#include "lib.h"
#include "str.h"
#include "str-sanitize.h"
#include "ostream.h"
#include "connection.h"
#include "restrict-access.h"
#include "settings-parser.h"
#include "master-service.h"
#include "master-service-settings.h"
#include "mail-namespace.h"
#include "mail-storage.h"
#include "mail-storage-settings.h"
#include "mail-storage-service.h"
#include "smtp-address.h"
#include "quota-private.h"
#include "quota-plugin.h"
#include "quota-status-settings.h"

enum quota_protocol {
	QUOTA_PROTOCOL_UNKNOWN = 0,
	QUOTA_PROTOCOL_POSTFIX
};

struct quota_client {
	struct connection conn;

	struct event *event;

	char *state;
	char *recipient;
	uoff_t size;

	bool warned_bad_state:1;
};

static struct event_category event_category_quota_status = {
	.name = "quota-status"
};

static struct quota_status_settings *quota_status_settings;
static pool_t quota_status_pool;
static enum quota_protocol protocol;
static struct mail_storage_service_ctx *storage_service;
static struct connection_list *clients;
static char *nouser_reply;

static void client_connected(struct master_service_connection *conn)
{
	struct quota_client *client;

	client = i_new(struct quota_client, 1);

	client->event = event_create(NULL);
	client->conn.event_parent = client->event;
	event_add_category(client->event, &event_category_quota_status);
	connection_init_server(clients, &client->conn,
			       "quota-client", conn->fd, conn->fd);
	master_service_client_connection_accept(conn);

	e_debug(client->event, "Client connected");
}

static void client_reset(struct quota_client *client)
{
	i_free(client->state);
	i_free(client->recipient);
}

static enum quota_alloc_result
quota_check(struct mail_user *user, uoff_t mail_size, const char **error_r)
{
	struct quota_user *quser = QUOTA_USER_CONTEXT(user);
	struct mail_namespace *ns;
	struct mailbox *box;
	struct quota_transaction_context *ctx;
	enum quota_alloc_result ret;

	if (quser == NULL) {
		/* no quota for user */
		e_debug(user->event, "User has no quota");
		return QUOTA_ALLOC_RESULT_OK;
	}

	ns = mail_namespace_find_inbox(user->namespaces);
	box = mailbox_alloc(ns->list, "INBOX", MAILBOX_FLAG_POST_SESSION);
	mailbox_set_reason(box, "quota status");

	ctx = quota_transaction_begin(box);
	const char *internal_error;
	ret = quota_test_alloc(ctx, I_MAX(1, mail_size), &internal_error);
	if (ret == QUOTA_ALLOC_RESULT_TEMPFAIL)
		e_error(user->event, "quota check failed: %s", internal_error);
	*error_r = quota_alloc_result_errstr(ret, ctx);
	quota_transaction_rollback(&ctx);

	mailbox_free(&box);
	return ret;
}

static int client_check_mta_state(struct quota_client *client)
{
	if (client->state == NULL || strcasecmp(client->state, "RCPT") == 0)
		return 0;

	if (!client->warned_bad_state) {
		e_warning(client->event,
		          "Received policy query from MTA in unexpected state %s "
		          "(service can only be used for recipient restrictions)",
		          client->state);
	}
	client->warned_bad_state = TRUE;
	return -1;
}

static void client_handle_request(struct quota_client *client)
{
	struct mail_storage_service_input input;
	struct mail_storage_service_user *service_user;
	struct mail_user *user;
	struct smtp_address *rcpt;
	const char *value = NULL, *error;
	const char *detail ATTR_UNUSED;
	char delim ATTR_UNUSED;
	string_t *resp;
	int ret;

<<<<<<< HEAD
	if (client->recipient == NULL) {
=======
	if (client_check_mta_state(client) < 0 || client->recipient == NULL) {
		e_debug(client->event, "Response: action=DUNNO");
		o_stream_nsend_str(client->conn.output, "action=DUNNO\n\n");
		return;
	}

	if (smtp_address_parse_path(pool_datastack_create(), client->recipient,
				    SMTP_ADDRESS_PARSE_FLAG_ALLOW_LOCALPART |
				    SMTP_ADDRESS_PARSE_FLAG_BRACKETS_OPTIONAL |
				    SMTP_ADDRESS_PARSE_FLAG_ALLOW_BAD_LOCALPART,
				    &rcpt, &error) < 0) {
		e_error(client->event,
			"Client sent invalid recipient address `%s': "
			"%s", str_sanitize(client->recipient, 256), error);
		e_debug(client->event, "Response: action=DUNNO");
>>>>>>> 4653eb11
		o_stream_nsend_str(client->conn.output, "action=DUNNO\n\n");
		return;
	}

	i_zero(&input);
	input.parent_event = client->event;
	smtp_address_detail_parse_temp(quota_status_settings->recipient_delimiter,
				       rcpt, &input.username, &delim,
				       &detail);
	ret = mail_storage_service_lookup_next(storage_service, &input,
					       &service_user, &user, &error);
	restrict_access_allow_coredumps(TRUE);
	if (ret == 0) {
		e_debug(client->event, "User `%s' not found", input.username);
		value = nouser_reply;
	} else if (ret > 0) {
		enum quota_alloc_result qret = quota_check(user, client->size,
							   &error);
		if (qret == QUOTA_ALLOC_RESULT_OK) {
			e_debug(client->event,
				"Message is acceptable");
		} else {
			e_debug(client->event,
				"Quota check failed: %s", error);
		}

		switch (qret) {
		case QUOTA_ALLOC_RESULT_OK: /* under quota */
			value = mail_user_plugin_getenv(user,
						"quota_status_success");
			if (value == NULL)
				value = "OK";
			break;
		case QUOTA_ALLOC_RESULT_OVER_MAXSIZE:
		/* even over maximum quota */
		case QUOTA_ALLOC_RESULT_OVER_QUOTA_LIMIT:
			value = mail_user_plugin_getenv(user,
						"quota_status_toolarge");
			/* fall through */
		case QUOTA_ALLOC_RESULT_OVER_QUOTA:
			if (value == NULL)
				value = mail_user_plugin_getenv(user,
						"quota_status_overquota");
			if (value == NULL)
				value = t_strdup_printf("554 5.2.2 %s", error);
			break;
		case QUOTA_ALLOC_RESULT_TEMPFAIL:
		case QUOTA_ALLOC_RESULT_BACKGROUND_CALC:
			ret = -1;
			break;
		}
		value = t_strdup(value); /* user's pool is being freed */
		mail_user_deinit(&user);
		mail_storage_service_user_unref(&service_user);
	} else {
		e_error(client->event,
			"Failed to lookup user %s: %s", input.username, error);
		error = "Temporary internal error";
	}

	resp = t_str_new(256);
	if (ret < 0) {
		/* temporary failure */
<<<<<<< HEAD
		o_stream_nsend_str(client->conn.output, t_strdup_printf(
			"action=DEFER_IF_PERMIT %s\n\n", error));
	} else {
		o_stream_nsend_str(client->conn.output,
				   t_strdup_printf("action=%s\n\n", value));
=======
		str_append(resp, "action=DEFER_IF_PERMIT ");
		str_append(resp, error);
	} else {
		str_append(resp, "action=");
		str_append(resp, value);
>>>>>>> 4653eb11
	}

	e_debug(client->event, "Response: %s", str_c(resp));
	str_append(resp, "\n\n");
	o_stream_nsend_str(client->conn.output, str_c(resp));
}

static int client_input_line(struct connection *conn, const char *line)
{
	struct quota_client *client = (struct quota_client *)conn;

	e_debug(client->event, "Request: %s", str_sanitize(line, 1024));

	if (*line == '\0') {
		o_stream_cork(conn->output);
		client_handle_request(client);
		o_stream_uncork(conn->output);
		client_reset(client);
		return 1;
	}
	if (str_begins(line, "recipient=")) {
		if (client->recipient == NULL)
			client->recipient = i_strdup(line + 10);
	} else if (str_begins(line, "size=")) {
		if (str_to_uoff(line+5, &client->size) < 0)
			client->size = 0;
	} else if (str_begins(line, "protocol_state=")) {
		if (client->state == NULL)
			client->state = i_strdup(line + 15);
	}
	return 1;
}

static void client_destroy(struct connection *conn)
{
	struct quota_client *client = (struct quota_client *)conn;

	e_debug(client->event, "Client disconnected");

	connection_deinit(&client->conn);
	client_reset(client);
	event_unref(&client->event);
	i_free(client);

	master_service_client_connection_destroyed(master_service);
}

static struct connection_settings client_set = {
	.input_max_size = (size_t)-1,
	.output_max_size = (size_t)-1,
	.client = FALSE
};

static const struct connection_vfuncs client_vfuncs = {
	.destroy = client_destroy,
	.input_line = client_input_line
};

static void main_preinit(void)
{
	restrict_access_by_env(RESTRICT_ACCESS_FLAG_ALLOW_ROOT, NULL);
	restrict_access_allow_coredumps(TRUE);
}

static void main_init(void)
{
	static const struct setting_parser_info *set_roots[] = {
		&quota_status_setting_parser_info,
		NULL
	};
	struct mail_storage_service_input input;
	const struct setting_parser_info *user_info;
	const struct setting_parser_context *set_parser;
	const struct mail_user_settings *user_set;
	const struct quota_status_settings *set;
	const char *value, *error;
	pool_t pool;

	clients = connection_list_init(&client_set, &client_vfuncs);
	storage_service = mail_storage_service_init(master_service, set_roots,
		MAIL_STORAGE_SERVICE_FLAG_ALLOW_ROOT |
		MAIL_STORAGE_SERVICE_FLAG_USERDB_LOOKUP |
		MAIL_STORAGE_SERVICE_FLAG_TEMP_PRIV_DROP |
		MAIL_STORAGE_SERVICE_FLAG_ENABLE_CORE_DUMPS |
		MAIL_STORAGE_SERVICE_FLAG_NO_CHDIR);

	i_zero(&input);
	input.service = "quota-status";
	input.module = "mail";
	input.username = "";

	quota_status_pool = pool_alloconly_create("quota status settings", 512);
	pool = pool_alloconly_create("service all settings", 4096);
	if (mail_storage_service_read_settings(storage_service, &input, pool,
					       &user_info, &set_parser,
					       &error) < 0)
		i_fatal("%s", error);
	user_set = master_service_settings_parser_get_others(master_service,
							     set_parser)[0];
	set = master_service_settings_get_others(master_service)[1];

	quota_status_settings = settings_dup(&quota_status_setting_parser_info, set,
					     quota_status_pool);
	value = mail_user_set_plugin_getenv(user_set, "quota_status_nouser");
	nouser_reply = p_strdup(quota_status_pool,
				value != NULL ? value : "REJECT Unknown user");
	pool_unref(&pool);
}

static void main_deinit(void)
{
	pool_unref(&quota_status_pool);
	connection_list_deinit(&clients);
	mail_storage_service_deinit(&storage_service);
}

int main(int argc, char *argv[])
{
	enum master_service_flags service_flags =
		MASTER_SERVICE_FLAG_KEEP_CONFIG_OPEN;
	int c;

	protocol = QUOTA_PROTOCOL_UNKNOWN;
	master_service = master_service_init("quota-status", service_flags,
					     &argc, &argv, "p:");
	while ((c = master_getopt(master_service)) > 0) {
		switch (c) {
		case 'p':
			if (strcmp(optarg, "postfix") == 0)
				protocol = QUOTA_PROTOCOL_POSTFIX;
			else
				i_fatal("Unknown -p parameter: '%s'", optarg);
			break;
		default:
			return FATAL_DEFAULT;
		}
	}
	if (protocol == QUOTA_PROTOCOL_UNKNOWN)
		i_fatal("Missing -p parameter");

	master_service_init_log(master_service, "quota-status: ");
	main_preinit();

	main_init();
	master_service_init_finish(master_service);
	master_service_run(master_service, client_connected);
	main_deinit();
	master_service_deinit(&master_service);
	return 0;
}<|MERGE_RESOLUTION|>--- conflicted
+++ resolved
@@ -126,9 +126,6 @@
 	string_t *resp;
 	int ret;
 
-<<<<<<< HEAD
-	if (client->recipient == NULL) {
-=======
 	if (client_check_mta_state(client) < 0 || client->recipient == NULL) {
 		e_debug(client->event, "Response: action=DUNNO");
 		o_stream_nsend_str(client->conn.output, "action=DUNNO\n\n");
@@ -144,7 +141,6 @@
 			"Client sent invalid recipient address `%s': "
 			"%s", str_sanitize(client->recipient, 256), error);
 		e_debug(client->event, "Response: action=DUNNO");
->>>>>>> 4653eb11
 		o_stream_nsend_str(client->conn.output, "action=DUNNO\n\n");
 		return;
 	}
@@ -208,19 +204,11 @@
 	resp = t_str_new(256);
 	if (ret < 0) {
 		/* temporary failure */
-<<<<<<< HEAD
-		o_stream_nsend_str(client->conn.output, t_strdup_printf(
-			"action=DEFER_IF_PERMIT %s\n\n", error));
-	} else {
-		o_stream_nsend_str(client->conn.output,
-				   t_strdup_printf("action=%s\n\n", value));
-=======
 		str_append(resp, "action=DEFER_IF_PERMIT ");
 		str_append(resp, error);
 	} else {
 		str_append(resp, "action=");
 		str_append(resp, value);
->>>>>>> 4653eb11
 	}
 
 	e_debug(client->event, "Response: %s", str_c(resp));
