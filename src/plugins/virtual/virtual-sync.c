--- conflicted
+++ resolved
@@ -155,11 +155,8 @@
 	uint32_t prev_mailbox_id;
 	int ret = 1;
 
-<<<<<<< HEAD
-=======
 	*broken_r = FALSE;
 
->>>>>>> 146ef570
 	hdr = mail_index_get_header(view);
 	mail_index_get_header_ext(view, mbox->virtual_ext_id,
 				  &ext_data, &ext_size);
@@ -1134,18 +1131,9 @@
 			bbox->open_failed = FALSE;
 		}
 
-<<<<<<< HEAD
-		ret = mailbox_get_status(bbox->box, STATUS_UIDVALIDITY |
-					 STATUS_UIDNEXT | STATUS_HIGHESTMODSEQ,
-					 &status);
-		if (!bbox_index_opened && bbox->box->opened)
-			virtual_backend_box_opened(ctx->mbox, bbox);
-		if (ret < 0) {
-=======
 		if (mailbox_get_status(bbox->box, STATUS_UIDVALIDITY |
 				       STATUS_UIDNEXT | STATUS_HIGHESTMODSEQ,
 				       &status) < 0) {
->>>>>>> 146ef570
 			if (mailbox_get_last_mail_error(bbox->box) != MAIL_ERROR_NOTFOUND)
 				return -1;
 			/* mailbox was deleted */
@@ -1257,14 +1245,6 @@
 			add_rec.rec.mailbox_id = bbox->mailbox_id;
 			bbox->sync_seen = TRUE;
 		}
-<<<<<<< HEAD
-		if (bbox->search_result == NULL) {
-			/* mailbox is completely unchanged since last sync */
-			j = uidmap_count;
-			continue;
-		}
-=======
->>>>>>> 146ef570
 		mail_index_lookup_uid(ctx->sync_view, vseq, &vuid);
 
 		/* if virtual record doesn't exist in uidmap, it's expunged */
@@ -1601,8 +1581,6 @@
 		virtual_sync_new_backend_boxes(ctx);
 	}
 	ret = virtual_sync_backend_add_new(ctx);
-<<<<<<< HEAD
-=======
 #ifdef DEBUG
 	for (i = 0; i < count; i++) {
 		const struct virtual_backend_uidmap *uidmap;
@@ -1611,7 +1589,6 @@
 			i_assert(uidmap->virtual_uid > 0);
 	}
 #endif
->>>>>>> 146ef570
 	array_free(&ctx->all_adds);
 	if (array_is_created(&ctx->all_mails))
 		array_free(&ctx->all_mails);
