--- conflicted
+++ resolved
@@ -1864,10 +1864,7 @@
 	test_end();
 }
 
-<<<<<<< HEAD
-=======
 #ifdef HAVE_OPENSSL
->>>>>>> 387f6b0b
 static void test_echo_ssl(void)
 {
 	test_begin("http payload echo (ssl)");
@@ -1896,10 +1893,7 @@
 	test_run_parallel(test_client_echo);
 	test_end();
 }
-<<<<<<< HEAD
-=======
 #endif
->>>>>>> 387f6b0b
 
 static void (*const test_functions[])(void) = {
 	test_download_server_nonblocking,
@@ -1913,13 +1907,9 @@
 	test_download_client_partial,
 	test_download_client_nested_ioloop,
 	test_echo_client_shared,
-<<<<<<< HEAD
-	test_echo_ssl,
-=======
 #ifdef HAVE_OPENSSL
 	test_echo_ssl,
 #endif
->>>>>>> 387f6b0b
 	NULL
 };
 
