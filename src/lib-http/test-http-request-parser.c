--- conflicted
+++ resolved
@@ -55,13 +55,9 @@
 			},
 		},
 		.version_major = 1, .version_minor = 1,
-<<<<<<< HEAD
-	},{ .request =
-=======
-	},
-	{
-		.request =
->>>>>>> 4653eb11
+	},
+	{
+		.request =
 			"GET / HTTP/1.1\r\n"
 			"Host: \r\n"
 			"\r\n",
@@ -69,12 +65,6 @@
 		.target_raw = "/",
 		.target = {
 			.format = HTTP_REQUEST_TARGET_FORMAT_ORIGIN,
-<<<<<<< HEAD
-			.url = { .host = { .name = "example.org" } }
-		},
-		.version_major = 1, .version_minor = 1,
-	},{ .request =
-=======
 			.url = {
 				.host = { .name = "example.org" },
 				.path = "/",
@@ -84,31 +74,22 @@
 	},
 	{
 		.request =
->>>>>>> 4653eb11
 			"GET / HTTP/1.0\r\n"
 			"\r\n",
 		.method = "GET",
 		.target_raw = "/",
 		.target = {
 			.format = HTTP_REQUEST_TARGET_FORMAT_ORIGIN,
-<<<<<<< HEAD
-			.url = { .host = { .name = "example.org" } }
+			.url = {
+				.host = { .name = "example.org" },
+				.path = "/",
+			},
 		},
 		.version_major = 1, .version_minor = 0,
 		.connection_close = TRUE,
-	},{ .request =
-=======
-			.url = {
-				.host = { .name = "example.org" },
-				.path = "/",
-			},
-		},
-		.version_major = 1, .version_minor = 0,
-		.connection_close = TRUE,
-	},
-	{
-		.request =
->>>>>>> 4653eb11
+	},
+	{
+		.request =
 			"OPTIONS * HTTP/1.1\r\n"
 			"Host: example.com\r\n"
 			"Connection: Keep-Alive\r\n"
@@ -135,17 +116,6 @@
 			.url = {
 				.host = { .name = "example.org" },
 			},
-		},
-		.version_major = 1, .version_minor = 1,
-	},{ .request =
-			"OPTIONS * HTTP/1.0\r\n"
-			"Connection: Keep-Alive\r\n"
-			"\r\n",
-		.method = "OPTIONS",
-		.target_raw = "*",
-		.target = {
-			.format = HTTP_REQUEST_TARGET_FORMAT_ASTERISK,
-			.url = { .host = { .name = "example.org" } }
 		},
 		.version_major = 1, .version_minor = 0,
 	},
@@ -440,12 +410,8 @@
 		test = &valid_request_parse_tests[i];
 		request_text = test->request;
 		request_text_len = strlen(request_text);
-<<<<<<< HEAD
-		input = test_istream_create_data(request_text, request_text_len);
-=======
 		input = test_istream_create_data(request_text,
 						 request_text_len);
->>>>>>> 4653eb11
 		parser = http_request_parser_init(input, &default_base_url,
 						  NULL, test->flags);
 
@@ -643,12 +609,8 @@
 	for (i = 0; i < invalid_request_parse_test_count; i++) T_BEGIN {
 		test = &invalid_request_parse_tests[i];
 		request_text = test->request;
-<<<<<<< HEAD
-		input = i_stream_create_from_data(request_text, strlen(request_text));
-=======
 		input = i_stream_create_from_data(request_text,
 						  strlen(request_text));
->>>>>>> 4653eb11
 		parser = http_request_parser_init(input, &default_base_url,
 						  NULL, test->flags);
 		i_stream_unref(&input);
