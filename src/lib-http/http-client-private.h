#ifndef HTTP_CLIENT_PRIVATE_H
#define HTTP_CLIENT_PRIVATE_H

#include "connection.h"

#include "http-url.h"
#include "http-client.h"

#define HTTP_DEFAULT_PORT 80
#define HTTPS_DEFAULT_PORT 443

#define HTTP_CLIENT_DNS_LOOKUP_TIMEOUT_MSECS (1000*30)
#define HTTP_CLIENT_CONNECT_TIMEOUT_MSECS (1000*30)
#define HTTP_CLIENT_CONTINUE_TIMEOUT_MSECS (1000*2)
#define HTTP_CLIENT_DEFAULT_REQUEST_TIMEOUT_MSECS (1000*60*5)
#define HTTP_CLIENT_DEFAULT_BACKOFF_TIME_MSECS (100)
#define HTTP_CLIENT_DEFAULT_BACKOFF_MAX_TIME_MSECS (1000*60)

enum http_response_payload_type;

struct http_client_host;
struct http_client_queue;
struct http_client_peer;
struct http_client_connection;

ARRAY_DEFINE_TYPE(http_client_host, struct http_client_host *);
ARRAY_DEFINE_TYPE(http_client_queue, struct http_client_queue *);
ARRAY_DEFINE_TYPE(http_client_peer, struct http_client_peer *);
ARRAY_DEFINE_TYPE(http_client_connection, struct http_client_connection *);
ARRAY_DEFINE_TYPE(http_client_request, struct http_client_request *);

HASH_TABLE_DEFINE_TYPE(http_client_host, const char *,
	struct http_client_host *);
HASH_TABLE_DEFINE_TYPE(http_client_peer, const struct http_client_peer_addr *,
	struct http_client_peer *);

enum http_client_peer_addr_type {
	HTTP_CLIENT_PEER_ADDR_HTTP = 0,
	HTTP_CLIENT_PEER_ADDR_HTTPS,
	HTTP_CLIENT_PEER_ADDR_HTTPS_TUNNEL,
	HTTP_CLIENT_PEER_ADDR_RAW,
	HTTP_CLIENT_PEER_ADDR_UNIX,
};

struct http_client_peer_addr {
	enum http_client_peer_addr_type type;
	union {
		struct {
			const char *https_name; /* TLS SNI */
			struct ip_addr ip;
			in_port_t port;
		} tcp;
		struct {
			const char *path;
		} un;
	} a;
};

struct http_client_request {
	pool_t pool;
	unsigned int refcount;
	const char *label;

	struct http_client_request *prev, *next;

	const char *method, *target;
	struct http_url origin_url;
	const char *username, *password;

	const char *host_socket;
	const struct http_url *host_url;
	const char *authority;

	struct http_client *client;
	struct http_client_host *host;
	struct http_client_queue *queue;
	struct http_client_peer *peer;
	struct http_client_connection *conn;

	string_t *headers;
	time_t date;

	struct istream *payload_input;
	uoff_t payload_size, payload_offset;
	struct ostream *payload_output;

	struct timeval release_time;
	struct timeval submit_time;
	struct timeval sent_time;
	struct timeval response_time;
	struct timeval timeout_time;
	unsigned int timeout_msecs;

	unsigned int attempts;
	unsigned int redirects;

	unsigned int delayed_error_status;
	const char *delayed_error;

	http_client_request_callback_t *callback;
	void *context;

	void (*destroy_callback)(void *);
	void *destroy_context;

	enum http_request_state state;

	unsigned int have_hdr_authorization:1;
	unsigned int have_hdr_body_spec:1;
	unsigned int have_hdr_connection:1;
	unsigned int have_hdr_date:1;
	unsigned int have_hdr_expect:1;
	unsigned int have_hdr_host:1;
	unsigned int have_hdr_user_agent:1;

	unsigned int payload_sync:1;
	unsigned int payload_chunked:1;
	unsigned int payload_wait:1;
	unsigned int urgent:1;
	unsigned int submitted:1;
	unsigned int connect_tunnel:1;
	unsigned int connect_direct:1;
	unsigned int ssl_tunnel:1;
};

struct http_client_connection {
	struct connection conn;
	struct http_client_peer *peer;
	struct http_client *client;
	unsigned int refcount;

	const char *label;

	unsigned int id; // DEBUG: identify parallel connections
	int connect_errno;
	struct timeval connect_start_timestamp;
	struct timeval connected_timestamp;
	struct http_client_request *connect_request;

	struct ssl_iostream *ssl_iostream;
	struct http_response_parser *http_parser;
	struct timeout *to_connect, *to_input, *to_idle, *to_response;
	struct timeout *to_requests;

	struct http_client_request *pending_request;
	struct istream *incoming_payload;
	struct io *io_req_payload;
	struct ioloop *last_ioloop;

	/* requests that have been sent, waiting for response */
	ARRAY_TYPE(http_client_request) request_wait_list;

	unsigned int connected:1;           /* connection is connected */
	unsigned int tunneling:1;          /* last sent request turns this
	                                      connection into tunnel */
	unsigned int connect_initialized:1; /* connection was initialized */
	unsigned int connect_succeeded:1;
	unsigned int closing:1;
	unsigned int close_indicated:1;
	unsigned int output_locked:1;       /* output is locked; no pipelining */
	unsigned int output_broken:1;       /* output is broken; no more requests */
	unsigned int payload_continue:1;    /* received 100-continue for current
	                                        request */
	unsigned int in_req_callback:1;  /* performin request callback (busy) */
};

struct http_client_peer {
	struct http_client_peer_addr addr;
	char *addr_name;

	struct http_client *client;
	struct http_client_peer *prev, *next;

	/* queues using this peer */
	ARRAY_TYPE(http_client_queue) queues;

	/* active connections to this peer */
	ARRAY_TYPE(http_client_connection) conns;

	/* zero time-out for consolidating request handling */
	struct timeout *to_req_handling;

	/* connection retry */
	struct timeval last_failure;
	struct timeout *to_backoff;
	unsigned int backoff_time_msecs;

	unsigned int destroyed:1;        /* peer is being destroyed */
	unsigned int no_payload_sync:1;  /* expect: 100-continue failed before */
	unsigned int seen_100_response:1;/* expect: 100-continue succeeded before */
	unsigned int allows_pipelining:1;/* peer is known to allow persistent
	                                     connections */
};

struct http_client_queue {
	struct http_client *client;
	struct http_client_host *host;
	char *name;

	struct http_client_peer_addr addr;
	char *addr_name;

	/* current index in host->ips */
	unsigned int ips_connect_idx;
	/* the first IP that started the current round of connection attempts.
	   initially 0, and later set to the ip index of the last successful
	   connected IP */
	unsigned int ips_connect_start_idx;

	unsigned int connect_attempts;

	/* peers we are trying to connect to;
	   this can be more than one when soft connect timeouts are enabled */
	ARRAY_TYPE(http_client_peer) pending_peers;

	/* all requests associated to this queue
	   (ordered by earliest timeout first) */
	ARRAY_TYPE(http_client_request) requests; 

	/* delayed requests waiting to be released after delay */
	ARRAY_TYPE(http_client_request) delayed_requests;

	/* requests pending in queue to be picked up by connections */
	ARRAY_TYPE(http_client_request) queued_requests, queued_urgent_requests;

	struct timeout *to_connect, *to_request, *to_delayed;
};

struct http_client_host {
	struct http_client_host *prev, *next;

	struct http_client *client;
	char *name;

	/* the ip addresses DNS returned for this host */
	unsigned int ips_count;
	struct ip_addr *ips;

	/* requests are managed on a per-port basis */
	ARRAY_TYPE(http_client_queue) queues;

	/* active DNS lookup */
	struct dns_lookup *dns_lookup;

	unsigned int unix_local:1;
};

struct http_client {
	pool_t pool;

	struct http_client_settings set;

	struct ioloop *ioloop;
	struct ssl_iostream_context *ssl_ctx;

	/* list of failed requests that are waiting for ioloop */
	ARRAY(struct http_client_request *) delayed_failing_requests;
	struct timeout *to_failing_requests;

	struct connection_list *conn_list;

	HASH_TABLE_TYPE(http_client_host) hosts;
	struct http_client_host *unix_host;
	struct http_client_host *hosts_list;
	HASH_TABLE_TYPE(http_client_peer) peers;
	struct http_client_peer *peers_list;
	struct http_client_request *requests_list;
	unsigned int requests_count;
};

int http_client_init_ssl_ctx(struct http_client *client, const char **error_r);

void http_client_request_ref(struct http_client_request *req);
void http_client_request_unref(struct http_client_request **_req);
int http_client_request_delay_from_response(struct http_client_request *req,
	const struct http_response *response);
void http_client_request_get_peer_addr(const struct http_client_request *req,
	struct http_client_peer_addr *addr);
enum http_response_payload_type
http_client_request_get_payload_type(struct http_client_request *req);
int http_client_request_send(struct http_client_request *req,
			    const char **error_r);
int http_client_request_send_more(struct http_client_request *req,
				  const char **error_r);
bool http_client_request_callback(struct http_client_request *req,
	struct http_response *response);
void http_client_request_connect_callback(struct http_client_request *req,
			     const struct http_client_tunnel *tunnel,
			     struct http_response *response);
void http_client_request_resubmit(struct http_client_request *req);
void http_client_request_retry(struct http_client_request *req,
	unsigned int status, const char *error);
void http_client_request_error_delayed(struct http_client_request **_req);
void http_client_request_error(struct http_client_request *req,
	unsigned int status, const char *error);
void http_client_request_redirect(struct http_client_request *req,
	unsigned int status, const char *location);
void http_client_request_finish(struct http_client_request **_req);

struct connection_list *http_client_connection_list_init(void);

struct http_client_connection *
	http_client_connection_create(struct http_client_peer *peer);
void http_client_connection_ref(struct http_client_connection *conn);
void http_client_connection_unref(struct http_client_connection **_conn);
void http_client_connection_close(struct http_client_connection **_conn);
int http_client_connection_output(struct http_client_connection *conn);
void http_client_connection_start_request_timeout(
	struct http_client_connection *conn);
void http_client_connection_reset_request_timeout(
	struct http_client_connection *conn);
void http_client_connection_stop_request_timeout(
	struct http_client_connection *conn);
unsigned int
http_client_connection_count_pending(struct http_client_connection *conn);
bool http_client_connection_is_ready(struct http_client_connection *conn);
bool http_client_connection_is_idle(struct http_client_connection *conn);
int http_client_connection_next_request(struct http_client_connection *conn);
void http_client_connection_check_idle(struct http_client_connection *conn);
void http_client_connection_switch_ioloop(struct http_client_connection *conn);
void http_client_connection_start_tunnel(struct http_client_connection **_conn,
	struct http_client_tunnel *tunnel);


unsigned int http_client_peer_addr_hash
	(const struct http_client_peer_addr *peer) ATTR_PURE;
int http_client_peer_addr_cmp
	(const struct http_client_peer_addr *peer1,
		const struct http_client_peer_addr *peer2) ATTR_PURE;

struct http_client_peer *
	http_client_peer_get(struct http_client *client,
		const struct http_client_peer_addr *addr);
void http_client_peer_free(struct http_client_peer **_peer);
bool http_client_peer_have_queue(struct http_client_peer *peer,
				struct http_client_queue *queue);
void http_client_peer_link_queue(struct http_client_peer *peer,
	struct http_client_queue *queue);
void http_client_peer_unlink_queue(struct http_client_peer *peer,
				struct http_client_queue *queue);
struct http_client_request *
	http_client_peer_claim_request(struct http_client_peer *peer,
		bool no_urgent);
void http_client_peer_trigger_request_handler(struct http_client_peer *peer);
void http_client_peer_connection_success(struct http_client_peer *peer);
void http_client_peer_connection_failure(struct http_client_peer *peer,
					 const char *reason);
void http_client_peer_connection_lost(struct http_client_peer *peer);
bool http_client_peer_is_connected(struct http_client_peer *peer);
unsigned int
http_client_peer_idle_connections(struct http_client_peer *peer);
unsigned int
http_client_peer_pending_connections(struct http_client_peer *peer);
void http_client_peer_switch_ioloop(struct http_client_peer *peer);

struct http_client_queue *
http_client_queue_create(struct http_client_host *host,
	const struct http_client_peer_addr *addr);
void http_client_queue_free(struct http_client_queue *queue);
void http_client_queue_fail(struct http_client_queue *queue,
	unsigned int status, const char *error);
void http_client_queue_connection_setup(struct http_client_queue *queue);
void http_client_queue_submit_request(struct http_client_queue *queue,
	struct http_client_request *req);
void
http_client_queue_drop_request(struct http_client_queue *queue,
	struct http_client_request *req);
struct http_client_request *
http_client_queue_claim_request(struct http_client_queue *queue,
	const struct http_client_peer_addr *addr, bool no_urgent);
unsigned int
http_client_queue_requests_pending(struct http_client_queue *queue,
	unsigned int *num_urgent_r) ATTR_NULL(2);
void
http_client_queue_connection_success(struct http_client_queue *queue,
					 const struct http_client_peer_addr *addr);
void http_client_queue_connection_failure(struct http_client_queue *queue,
 	const struct http_client_peer_addr *addr, const char *reason);
void http_client_queue_switch_ioloop(struct http_client_queue *queue);

struct http_client_host *
http_client_host_get(struct http_client *client,
	const struct http_url *host_url);
void http_client_host_free(struct http_client_host **_host);
void http_client_host_submit_request(struct http_client_host *host,
	struct http_client_request *req);
void http_client_host_switch_ioloop(struct http_client_host *host);

void http_client_delay_request_error(struct http_client *client,
	struct http_client_request *req);
void http_client_remove_request_error(struct http_client *client,
	struct http_client_request *req);

<<<<<<< HEAD
=======

static inline bool
http_client_peer_addr_is_https(const struct http_client_peer_addr *addr)
{
	switch (addr->type) {
	case HTTP_CLIENT_PEER_ADDR_HTTPS:
	case HTTP_CLIENT_PEER_ADDR_HTTPS_TUNNEL:
		return TRUE;
	default:
		break;
	}
	return FALSE;
}

static inline const char *
http_client_peer_addr_get_https_name(const struct http_client_peer_addr *addr)
{
	switch (addr->type) {
	case HTTP_CLIENT_PEER_ADDR_HTTPS:
	case HTTP_CLIENT_PEER_ADDR_HTTPS_TUNNEL:
		return addr->a.tcp.https_name;
	default:
		break;
	}
	return NULL;
}
>>>>>>> 146ef570

static inline const char *
http_client_peer_addr2str(const struct http_client_peer_addr *addr)
{
	switch (addr->type) {
	case HTTP_CLIENT_PEER_ADDR_HTTP:
	case HTTP_CLIENT_PEER_ADDR_HTTPS:
	case HTTP_CLIENT_PEER_ADDR_HTTPS_TUNNEL:
	case HTTP_CLIENT_PEER_ADDR_RAW:
		if (addr->a.tcp.ip.family == AF_INET6) {
			return t_strdup_printf("[%s]:%u",
				net_ip2addr(&addr->a.tcp.ip), addr->a.tcp.port);
		}
		return t_strdup_printf("%s:%u",
			net_ip2addr(&addr->a.tcp.ip), addr->a.tcp.port);
	case HTTP_CLIENT_PEER_ADDR_UNIX:
		return t_strdup_printf("unix:%s", addr->a.un.path);
	default:
		break;
	}
	i_unreached();
	return "";
}

static inline const char *
http_client_request_label(struct http_client_request *req)
{
	if (req->label == NULL) {
		return t_strdup_printf("[%s %s%s]",
			req->method, http_url_create(&req->origin_url), req->target);
	}
	return req->label;
}

static inline bool
http_client_request_to_proxy(const struct http_client_request *req)
{
	return (req->host_url != &req->origin_url);
}

static inline const char *
http_client_connection_label(struct http_client_connection *conn)
{
	return t_strdup_printf("%s%s [%d]",
		http_client_peer_addr2str(&conn->peer->addr),
		(conn->peer->addr.type == HTTP_CLIENT_PEER_ADDR_HTTPS_TUNNEL ?
			" (tunnel)" : ""), conn->id);
}

static inline const char *
http_client_peer_label(struct http_client_peer *peer)
{
	if (peer->addr.type == HTTP_CLIENT_PEER_ADDR_HTTPS_TUNNEL) {
		return t_strconcat
			(http_client_peer_addr2str(&peer->addr), " (tunnel)", NULL);
	}
	return http_client_peer_addr2str(&peer->addr);
}

static inline unsigned int
http_client_host_get_ip_idx(struct http_client_host *host,
			    const struct ip_addr *ip)
{
	unsigned int i;

	for (i = 0; i < host->ips_count; i++) {
		if (net_ip_compare(&host->ips[i], ip))
			return i;
	}
	i_unreached();
}


#endif<|MERGE_RESOLUTION|>--- conflicted
+++ resolved
@@ -391,8 +391,6 @@
 void http_client_remove_request_error(struct http_client *client,
 	struct http_client_request *req);
 
-<<<<<<< HEAD
-=======
 
 static inline bool
 http_client_peer_addr_is_https(const struct http_client_peer_addr *addr)
@@ -419,7 +417,6 @@
 	}
 	return NULL;
 }
->>>>>>> 146ef570
 
 static inline const char *
 http_client_peer_addr2str(const struct http_client_peer_addr *addr)
