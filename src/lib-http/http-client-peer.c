/* Copyright (c) 2013-2015 Dovecot authors, see the included COPYING file */

#include "lib.h"
#include "net.h"
#include "time-util.h"
#include "str.h"
#include "hash.h"
#include "array.h"
#include "llist.h"
#include "istream.h"
#include "ostream.h"
#include "iostream-ssl.h"
#include "http-response-parser.h"

#include "http-client-private.h"

/*
 * Logging
 */

static inline void
http_client_peer_debug(struct http_client_peer *peer,
	const char *format, ...) ATTR_FORMAT(2, 3);

static inline void
http_client_peer_debug(struct http_client_peer *peer,
	const char *format, ...)
{
	va_list args;

	if (peer->client->set.debug) {
		va_start(args, format);	
		i_debug("http-client: peer %s: %s", 
			http_client_peer_label(peer), t_strdup_vprintf(format, args));
		va_end(args);
	}
}

/*
 * Peer address
 */

unsigned int http_client_peer_addr_hash
(const struct http_client_peer_addr *peer)
{
	unsigned int hash = (unsigned int)peer->type;

	switch (peer->type) {
	case HTTP_CLIENT_PEER_ADDR_HTTPS:
	case HTTP_CLIENT_PEER_ADDR_HTTPS_TUNNEL:
		if (peer->a.tcp.https_name != NULL)
			hash += str_hash(peer->a.tcp.https_name);
		/* fall through */
	case HTTP_CLIENT_PEER_ADDR_RAW:
	case HTTP_CLIENT_PEER_ADDR_HTTP:
		if (peer->a.tcp.ip.family != 0)
			hash += net_ip_hash(&peer->a.tcp.ip);
		hash += peer->a.tcp.port;
		break;
	case HTTP_CLIENT_PEER_ADDR_UNIX:
		hash += str_hash(peer->a.un.path);
		break;
	}

	return hash;
}

int http_client_peer_addr_cmp
(const struct http_client_peer_addr *peer1,
	const struct http_client_peer_addr *peer2)
{
	int ret;

	if (peer1->type != peer2->type)
		return (peer1->type > peer2->type ? 1 : -1);
	switch (peer1->type) {
	case HTTP_CLIENT_PEER_ADDR_RAW:
	case HTTP_CLIENT_PEER_ADDR_HTTP:
	case HTTP_CLIENT_PEER_ADDR_HTTPS:
	case HTTP_CLIENT_PEER_ADDR_HTTPS_TUNNEL:
		/* Queues are created with peer addresses that have an uninitialized
		   IP value, because that is assigned later when the host lookup completes.
		   In all other other contexts, the IP is always initialized, so we do not
		   compare IPs when one of them is unassigned. */
		if (peer1->a.tcp.ip.family != 0 &&
			peer2->a.tcp.ip.family != 0 &&
			(ret=net_ip_cmp(&peer1->a.tcp.ip, &peer2->a.tcp.ip)) != 0)
			return ret;
		if (peer1->a.tcp.port != peer2->a.tcp.port)
			return (peer1->a.tcp.port > peer2->a.tcp.port ? 1 : -1);
		if (peer1->type != HTTP_CLIENT_PEER_ADDR_HTTPS &&
			peer1->type != HTTP_CLIENT_PEER_ADDR_HTTPS_TUNNEL)
			return 0;
		return null_strcmp
			(peer1->a.tcp.https_name, peer2->a.tcp.https_name);
	case HTTP_CLIENT_PEER_ADDR_UNIX:
		return null_strcmp(peer1->a.un.path, peer2->a.un.path);
	}
	i_unreached();
	return 0;
}

/*
 * Peer
 */

static void
http_client_peer_do_connect(struct http_client_peer *peer,
	unsigned int count)
{
	unsigned int i;

	for (i = 0; i < count; i++) {
		http_client_peer_debug(peer,
			"Making new connection %u of %u", i+1, count);
		(void)http_client_connection_create(peer);
	}
}

static void
http_client_peer_connect_backoff(struct http_client_peer *peer)
{
	i_assert(peer->to_backoff != NULL);

	http_client_peer_debug(peer,
		"Backoff timer expired");

	timeout_remove(&peer->to_backoff);

	if (array_count(&peer->queues) == 0) {
		http_client_peer_free(&peer);
		return;
	}

	http_client_peer_do_connect(peer, 1);
}

static bool
http_client_peer_start_backoff_timer(struct http_client_peer *peer)
{
	if (peer->to_backoff != NULL)
		return TRUE;

	if (peer->last_failure.tv_sec > 0) {
		int backoff_time_spent =
			timeval_diff_msecs(&ioloop_timeval, &peer->last_failure);

		if (backoff_time_spent < (int)peer->backoff_time_msecs) {
			http_client_peer_debug(peer,
				"Starting backoff timer for %d msecs",
				peer->backoff_time_msecs - backoff_time_spent);
			peer->to_backoff = timeout_add
				((unsigned int)(peer->backoff_time_msecs - backoff_time_spent),
					http_client_peer_connect_backoff, peer);
			return TRUE;
		}

		http_client_peer_debug(peer,
			"Backoff time already exceeded by %d msecs",
			backoff_time_spent - peer->backoff_time_msecs);
	}
	return FALSE;
}

static void
http_client_peer_connect(struct http_client_peer *peer, unsigned int count)
{
	if (http_client_peer_start_backoff_timer(peer))
		return;

	http_client_peer_do_connect(peer, count);
}

bool http_client_peer_is_connected(struct http_client_peer *peer)
{
	struct http_client_connection *const *conn_idx;

	array_foreach(&peer->conns, conn_idx) {
		if ((*conn_idx)->connected)
			return TRUE;
	}

	return FALSE;
}

static void
http_client_peer_disconnect(struct http_client_peer *peer)
{
	struct http_client_connection **conn;
	ARRAY_TYPE(http_client_connection) conns;

	http_client_peer_debug(peer, "Peer disconnect");

	/* make a copy of the connection array; freed connections modify it */
	t_array_init(&conns, array_count(&peer->conns));
	array_copy(&conns.arr, 0, &peer->conns.arr, 0, array_count(&peer->conns));
	array_foreach_modifiable(&conns, conn) {
		http_client_connection_unref(conn);
	}
	i_assert(array_count(&peer->conns) == 0);
}

static void http_client_peer_check_idle(struct http_client_peer *peer)
{
	struct http_client_connection *const *conn_idx;

	array_foreach(&peer->conns, conn_idx) {
		http_client_connection_check_idle(*conn_idx);
	}
}

static unsigned int
http_client_peer_requests_pending(struct http_client_peer *peer,
				  unsigned int *num_urgent_r)
{
	struct http_client_queue *const *queue;
	unsigned int num_requests = 0, num_urgent = 0, requests, urgent;

	array_foreach(&peer->queues, queue) {
		requests = http_client_queue_requests_pending(*queue, &urgent);

		num_requests += requests;
		num_urgent += urgent;
	}
	*num_urgent_r = num_urgent;
	return num_requests;
}

static void
http_client_peer_handle_requests_real(struct http_client_peer *peer)
{
	struct _conn_available {
		struct http_client_connection *conn;
		unsigned int pending_requests;
	};
	struct http_client_connection *const *conn_idx;
	ARRAY(struct _conn_available) conns_avail;
	struct _conn_available *conn_avail_idx;
	unsigned int connecting, closing, idle;
	unsigned int num_pending, num_urgent, new_connections, 	working_conn_count;
	bool statistics_dirty = TRUE;

	/* FIXME: limit the number of requests handled in one run to prevent
	   I/O starvation. */

	/* disconnect if we're not linked to any queue anymore */
	if (array_count(&peer->queues) == 0) {
		i_assert(peer->to_backoff != NULL);
<<<<<<< HEAD
=======
		http_client_peer_debug(peer,
			"Peer no longer used; will now disconnect "
			"(%u connections exist)", array_count(&peer->conns));
>>>>>>> 146ef570
		http_client_peer_disconnect(peer);
		return;
	}

	/* don't do anything unless we have pending requests */
	num_pending = http_client_peer_requests_pending(peer, &num_urgent);
	if (num_pending == 0) {
		http_client_peer_debug(peer,
			"No requests to service for this peer "
			"(%u connections exist)", array_count(&peer->conns));
		http_client_peer_check_idle(peer);
		return;
	}

	t_array_init(&conns_avail, array_count(&peer->conns));
	do {
		array_clear(&conns_avail);
		connecting = closing = idle = 0;

		/* gather connection statistics */
		array_foreach(&peer->conns, conn_idx) {
			if (http_client_connection_is_ready(*conn_idx)) {			
				struct _conn_available *conn_avail;
				unsigned int insert_idx, pending_requests;

				/* compile sorted availability list */
				pending_requests = http_client_connection_count_pending(*conn_idx);
				if (array_count(&conns_avail) == 0) {
					insert_idx = 0;
				} else {
					insert_idx = array_count(&conns_avail);
					array_foreach_modifiable(&conns_avail, conn_avail_idx) {
						if (conn_avail_idx->pending_requests > pending_requests) {
							insert_idx = array_foreach_idx(&conns_avail, conn_avail_idx);
							break;
						}
					}
				}
				conn_avail = array_insert_space(&conns_avail, insert_idx);
				conn_avail->conn = *conn_idx;
				conn_avail->pending_requests = pending_requests;
				if (pending_requests == 0)
					idle++;
			}
			/* count the number of connecting and closing connections */
			if ((*conn_idx)->closing)
				closing++;
			else if (!(*conn_idx)->connected)
				connecting++;
		}

		working_conn_count = array_count(&peer->conns) - closing;
		statistics_dirty = FALSE;

		/* use idle connections right away */
		if (idle > 0) {
			http_client_peer_debug(peer,
				"Using %u idle connections to handle %u requests "
				"(%u total connections ready)",
				idle, num_pending > idle ? idle : num_pending,
				array_count(&conns_avail));

			array_foreach_modifiable(&conns_avail, conn_avail_idx) {
				if (num_pending == 0 || conn_avail_idx->pending_requests > 0)
					break;
				idle--;
				if (http_client_connection_next_request(conn_avail_idx->conn) <= 0) {
					/* no longer available (probably connection error/closed) */
					statistics_dirty = TRUE;
					conn_avail_idx->conn = NULL;
				} else {
					/* update statistics */
					conn_avail_idx->pending_requests++;
					if (num_urgent > 0)
						num_urgent--;
					num_pending--;
				}
			}
		}

		/* don't continue unless we have more pending requests */
		num_pending = http_client_peer_requests_pending(peer, &num_urgent);
		if (num_pending == 0) {
			http_client_peer_debug(peer,
				"No more requests to service for this peer "
				"(%u connections exist)", array_count(&peer->conns));
			http_client_peer_check_idle(peer);
			return;
		}
	} while (statistics_dirty);

	i_assert(idle == 0);

	/* determine how many new connections we can set up */
	if (peer->last_failure.tv_sec > 0 && working_conn_count > 0 &&
	    working_conn_count == connecting) {
		/* don't create new connections until the existing ones have
		   finished connecting successfully. */
		new_connections = 0;
	} else {
		if (working_conn_count - connecting + num_urgent >=
			peer->client->set.max_parallel_connections) {
			/* only create connections for urgent requests */
			new_connections = (num_urgent > connecting ? num_urgent - connecting : 0);
		} else if (num_pending <= connecting) {
			/* there are already enough connections being made */
			new_connections = 0;
		} else if (working_conn_count == connecting) {
			/* no connections succeeded so far, don't hammer the server with more
			   than one connection attempt unless its urgent */
			if (num_urgent > 0) {
				new_connections =
					(num_urgent > connecting ? num_urgent - connecting : 0);
			} else {
				new_connections = (connecting == 0 ? 1 : 0);
			}
		} else if (num_pending - connecting >
			peer->client->set.max_parallel_connections - working_conn_count) {
			/* create maximum allowed connections */
			new_connections =
				peer->client->set.max_parallel_connections - working_conn_count;
		} else {
			/* create as many connections as we need */
			new_connections = num_pending - connecting;
		}
	}

	/* create connections */
	if (new_connections > 0) {
		http_client_peer_debug(peer,
			"Creating %u new connections to handle requests "
			"(already %u usable, connecting to %u, closing %u)",
			new_connections, working_conn_count - connecting,
			connecting, closing);
		http_client_peer_connect(peer, new_connections);
		return;
	}

	/* cannot create new connections for normal request; attempt pipelining */
	if (working_conn_count - connecting >=
		peer->client->set.max_parallel_connections) {
		unsigned int pipeline_level = 0, total_handled = 0, handled;

		if (!peer->allows_pipelining) {
			http_client_peer_debug(peer,
				"Will not pipeline until peer has shown support");
			return;
		}

		/* fill pipelines */
		do {
			handled = 0;
			/* fill smallest pipelines first,
			   until all pipelines are filled to the same level */
			array_foreach_modifiable(&conns_avail, conn_avail_idx) {
				if (conn_avail_idx->conn == NULL)
					continue;
				if (pipeline_level == 0) {
					pipeline_level = conn_avail_idx->pending_requests;
				} else if (conn_avail_idx->pending_requests > pipeline_level) {
					pipeline_level = conn_avail_idx->pending_requests;
					break; /* restart from least busy connection */
				}
				/* pipeline it */
				if (http_client_connection_next_request(conn_avail_idx->conn) <= 0) {
					/* connection now unavailable */
					conn_avail_idx->conn = NULL;
				} else {
					/* successfully pipelined */
					conn_avail_idx->pending_requests++;
					num_pending--;
					handled++;
				}
			}
			
			total_handled += handled;
		} while (num_pending > num_urgent && handled > 0);

		http_client_peer_debug(peer,
			"Pipelined %u requests (filled pipelines up to %u requests)",
			total_handled, pipeline_level);
		return;
	}

	/* still waiting for connections to finish */
	http_client_peer_debug(peer,
		"No request handled; waiting for new connections");
	return;
}

static void http_client_peer_handle_requests(struct http_client_peer *peer)
{
	if (peer->to_req_handling != NULL)
		timeout_remove(&peer->to_req_handling);
	
	T_BEGIN {
		http_client_peer_handle_requests_real(peer);
	} T_END;
}

void http_client_peer_trigger_request_handler(struct http_client_peer *peer)
{
	/* trigger request handling through timeout */
	if (peer->to_req_handling == NULL) {
		peer->to_req_handling =
			timeout_add_short(0, http_client_peer_handle_requests, peer);
	}
}

static struct http_client_peer *
http_client_peer_create(struct http_client *client,
			      const struct http_client_peer_addr *addr)
{
	struct http_client_peer *peer;

	peer = i_new(struct http_client_peer, 1);
	peer->client = client;
	peer->addr = *addr;

	switch (addr->type) {
	case HTTP_CLIENT_PEER_ADDR_RAW:
	case HTTP_CLIENT_PEER_ADDR_HTTP:
		i_assert(peer->addr.a.tcp.ip.family != 0);
		break;
	case HTTP_CLIENT_PEER_ADDR_HTTPS:
	case HTTP_CLIENT_PEER_ADDR_HTTPS_TUNNEL:
		i_assert(peer->addr.a.tcp.ip.family != 0);
		i_assert(client->ssl_ctx != NULL);
		peer->addr_name = i_strdup(addr->a.tcp.https_name);
		peer->addr.a.tcp.https_name = peer->addr_name;
		break;
	case HTTP_CLIENT_PEER_ADDR_UNIX:
		peer->addr_name = i_strdup(addr->a.un.path);
		peer->addr.a.un.path = peer->addr_name;
		break;
	default:
		break;
	}

	i_array_init(&peer->queues, 16);
	i_array_init(&peer->conns, 16);

	hash_table_insert
		(client->peers, (const struct http_client_peer_addr *)&peer->addr, peer);
	DLLIST_PREPEND(&client->peers_list, peer);

	http_client_peer_debug(peer, "Peer created");
	return peer;
}

void http_client_peer_free(struct http_client_peer **_peer)
{
	struct http_client_peer *peer = *_peer;

	if (peer->destroyed)
		return;
	peer->destroyed = TRUE;

	http_client_peer_debug(peer, "Peer destroy");

	if (peer->to_req_handling != NULL)
		timeout_remove(&peer->to_req_handling);
	if (peer->to_backoff != NULL)
		timeout_remove(&peer->to_backoff);

	http_client_peer_disconnect(peer);
	array_free(&peer->conns);
	array_free(&peer->queues);

	hash_table_remove
		(peer->client->peers, (const struct http_client_peer_addr *)&peer->addr);
	DLLIST_REMOVE(&peer->client->peers_list, peer);

	i_free(peer->addr_name);
	i_free(peer);
	*_peer = NULL;
}

struct http_client_peer *
http_client_peer_get(struct http_client *client,
			   const struct http_client_peer_addr *addr)
{
	struct http_client_peer *peer;

	peer = hash_table_lookup(client->peers, addr);
	if (peer == NULL)
		peer = http_client_peer_create(client, addr);

	return peer;
}

bool http_client_peer_have_queue(struct http_client_peer *peer,
				struct http_client_queue *queue)
{
	struct http_client_queue *const *queue_idx;

	array_foreach(&peer->queues, queue_idx) {
		if (*queue_idx == queue)
			return TRUE;
	}
	return FALSE;
}

void http_client_peer_link_queue(struct http_client_peer *peer,
			       struct http_client_queue *queue)
{
	if (!http_client_peer_have_queue(peer, queue))
		array_append(&peer->queues, &queue, 1);
}

void http_client_peer_unlink_queue(struct http_client_peer *peer,
				struct http_client_queue *queue)
{
	struct http_client_queue *const *queue_idx;

	array_foreach(&peer->queues, queue_idx) {
		if (*queue_idx == queue) {
			array_delete(&peer->queues,
				array_foreach_idx(&peer->queues, queue_idx), 1);
			if (array_count(&peer->queues) == 0) {
				if (http_client_peer_start_backoff_timer(peer)) {
					/* will disconnect any pending connections */
					http_client_peer_trigger_request_handler(peer);
				} else {
					/* drop peer immediately */
					http_client_peer_free(&peer);
				}
			}
			return;
		}
	}
}

struct http_client_request *
http_client_peer_claim_request(struct http_client_peer *peer, bool no_urgent)
{
	struct http_client_queue *const *queue_idx;
	struct http_client_request *req;

	array_foreach(&peer->queues, queue_idx) {
		if ((req=http_client_queue_claim_request
			(*queue_idx, &peer->addr, no_urgent)) != NULL) {
			req->peer = peer;
			return req;
		}
	}

	return NULL;
}

void http_client_peer_connection_success(struct http_client_peer *peer)
{
	struct http_client_queue *const *queue;

	http_client_peer_debug(peer,
		"Successfully connected (connections=%u)",
		array_count(&peer->conns));

	peer->last_failure.tv_sec = peer->last_failure.tv_usec = 0;
	peer->backoff_time_msecs = 0;

	if (peer->to_backoff != NULL)
		timeout_remove(&peer->to_backoff);

	array_foreach(&peer->queues, queue) {
		http_client_queue_connection_success(*queue, &peer->addr);
	}

	http_client_peer_trigger_request_handler(peer);
}

void http_client_peer_connection_failure(struct http_client_peer *peer,
					 const char *reason)
{
	const struct http_client_settings *set = &peer->client->set;
	struct http_client_queue *const *queue;
	unsigned int pending;
<<<<<<< HEAD

	peer->last_failure = ioloop_timeval;

	/* count number of pending connections */
	pending = http_client_peer_pending_connections(peer);
	i_assert(pending > 0);

	http_client_peer_debug(peer,
		"Failed to make connection "
		"(connections=%u, connecting=%u)",
		array_count(&peer->conns), pending);

	/* manage backoff timer only when this was the only attempt */
	if (pending == 1) {
		if (peer->backoff_time_msecs == 0)
			peer->backoff_time_msecs = set->connect_backoff_time_msecs;
		else
			peer->backoff_time_msecs *= 2;
		if (peer->backoff_time_msecs > set->connect_backoff_max_time_msecs)
			peer->backoff_time_msecs = set->connect_backoff_max_time_msecs;
	}

=======

	peer->last_failure = ioloop_timeval;

	/* count number of pending connections */
	pending = http_client_peer_pending_connections(peer);
	i_assert(pending > 0);

	http_client_peer_debug(peer,
		"Failed to make connection "
		"(connections=%u, connecting=%u)",
		array_count(&peer->conns), pending);

	/* manage backoff timer only when this was the only attempt */
	if (pending == 1) {
		if (peer->backoff_time_msecs == 0)
			peer->backoff_time_msecs = set->connect_backoff_time_msecs;
		else
			peer->backoff_time_msecs *= 2;
		if (peer->backoff_time_msecs > set->connect_backoff_max_time_msecs)
			peer->backoff_time_msecs = set->connect_backoff_max_time_msecs;
	}

>>>>>>> 146ef570
	if (pending > 1) {
		/* if there are other connections attempting to connect, wait
		   for them before failing the requests. remember that we had
		   trouble with connecting so in future we don't try to create
		   more than one connection until connects work again. */
	} else {
		/* this was the only/last connection and connecting to it
		   failed. a second connect will probably also fail, so just
		   try another IP for the hosts(s) or abort all requests if this
		   was the only/last option. */
		array_foreach(&peer->queues, queue) {
			http_client_queue_connection_failure(*queue, &peer->addr, reason);
		}
	}
}

void http_client_peer_connection_lost(struct http_client_peer *peer)
{
	unsigned int num_urgent;

	/* we get here when an already connected connection fails. if the
	   connect itself fails, http_client_peer_connection_failure() is
	   called instead. */

	if (peer->destroyed)
		return;

	http_client_peer_debug(peer, "Lost a connection (%d connections left)",
		array_count(&peer->conns));

	/* if there are pending requests for this peer, create a new connection
	   for them. */
	http_client_peer_trigger_request_handler(peer);

	if (array_count(&peer->conns) == 0 &&
	    http_client_peer_requests_pending(peer, &num_urgent) == 0)
		http_client_peer_free(&peer);
}

unsigned int
http_client_peer_idle_connections(struct http_client_peer *peer)
{
	struct http_client_connection *const *conn_idx;
	unsigned int idle = 0;

	/* find idle connections */
	array_foreach(&peer->conns, conn_idx) {
		if (http_client_connection_is_idle(*conn_idx))
			idle++;
	}

	return idle;
}

unsigned int
http_client_peer_pending_connections(struct http_client_peer *peer)
{
	struct http_client_connection *const *conn_idx;
	unsigned int pending = 0;

	/* find idle connections */
	array_foreach(&peer->conns, conn_idx) {
		if (!(*conn_idx)->closing && !(*conn_idx)->connected)
			pending++;
	}

	return pending;
}

void http_client_peer_switch_ioloop(struct http_client_peer *peer)
{
	if (peer->to_req_handling != NULL) {
		peer->to_req_handling =
			io_loop_move_timeout(&peer->to_req_handling);
	}
	if (peer->to_backoff != NULL) {
		peer->to_backoff =
			io_loop_move_timeout(&peer->to_backoff);
	}
}
<|MERGE_RESOLUTION|>--- conflicted
+++ resolved
@@ -246,12 +246,9 @@
 	/* disconnect if we're not linked to any queue anymore */
 	if (array_count(&peer->queues) == 0) {
 		i_assert(peer->to_backoff != NULL);
-<<<<<<< HEAD
-=======
 		http_client_peer_debug(peer,
 			"Peer no longer used; will now disconnect "
 			"(%u connections exist)", array_count(&peer->conns));
->>>>>>> 146ef570
 		http_client_peer_disconnect(peer);
 		return;
 	}
@@ -629,7 +626,6 @@
 	const struct http_client_settings *set = &peer->client->set;
 	struct http_client_queue *const *queue;
 	unsigned int pending;
-<<<<<<< HEAD
 
 	peer->last_failure = ioloop_timeval;
 
@@ -652,30 +648,6 @@
 			peer->backoff_time_msecs = set->connect_backoff_max_time_msecs;
 	}
 
-=======
-
-	peer->last_failure = ioloop_timeval;
-
-	/* count number of pending connections */
-	pending = http_client_peer_pending_connections(peer);
-	i_assert(pending > 0);
-
-	http_client_peer_debug(peer,
-		"Failed to make connection "
-		"(connections=%u, connecting=%u)",
-		array_count(&peer->conns), pending);
-
-	/* manage backoff timer only when this was the only attempt */
-	if (pending == 1) {
-		if (peer->backoff_time_msecs == 0)
-			peer->backoff_time_msecs = set->connect_backoff_time_msecs;
-		else
-			peer->backoff_time_msecs *= 2;
-		if (peer->backoff_time_msecs > set->connect_backoff_max_time_msecs)
-			peer->backoff_time_msecs = set->connect_backoff_max_time_msecs;
-	}
-
->>>>>>> 146ef570
 	if (pending > 1) {
 		/* if there are other connections attempting to connect, wait
 		   for them before failing the requests. remember that we had
