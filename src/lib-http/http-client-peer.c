/* Copyright (c) 2013-2018 Dovecot authors, see the included COPYING file */

#include "lib.h"
#include "net.h"
#include "time-util.h"
#include "str.h"
#include "hash.h"
#include "array.h"
#include "llist.h"
#include "istream.h"
#include "ostream.h"
#include "iostream-ssl.h"
#include "http-response-parser.h"

#include "http-client-private.h"

static void
http_client_peer_connect_backoff(struct http_client_peer *peer);

static void
http_client_peer_shared_connection_success(
	struct http_client_peer_shared *pshared);
static void
http_client_peer_shared_connection_failure(
	struct http_client_peer_shared *pshared);
static void
http_client_peer_connection_succeeded_pool(struct http_client_peer *peer);
static void
http_client_peer_connection_failed_pool(struct http_client_peer *peer,
					const char *reason);

/*
 * Peer address
 */

unsigned int ATTR_NO_SANITIZE_INTEGER
http_client_peer_addr_hash(const struct http_client_peer_addr *peer)
{
	unsigned int hash = (unsigned int)peer->type;

	switch (peer->type) {
	case HTTP_CLIENT_PEER_ADDR_HTTPS:
	case HTTP_CLIENT_PEER_ADDR_HTTPS_TUNNEL:
		if (peer->a.tcp.https_name != NULL)
			hash += str_hash(peer->a.tcp.https_name);
		/* fall through */
	case HTTP_CLIENT_PEER_ADDR_RAW:
	case HTTP_CLIENT_PEER_ADDR_HTTP:
		if (peer->a.tcp.ip.family != 0)
			hash += net_ip_hash(&peer->a.tcp.ip);
		hash += peer->a.tcp.port;
		break;
	case HTTP_CLIENT_PEER_ADDR_UNIX:
		hash += str_hash(peer->a.un.path);
		break;
	}

	return hash;
}

int http_client_peer_addr_cmp(const struct http_client_peer_addr *peer1,
			      const struct http_client_peer_addr *peer2)
{
	int ret;

	if (peer1->type != peer2->type)
		return (peer1->type > peer2->type ? 1 : -1);
	switch (peer1->type) {
	case HTTP_CLIENT_PEER_ADDR_RAW:
	case HTTP_CLIENT_PEER_ADDR_HTTP:
	case HTTP_CLIENT_PEER_ADDR_HTTPS:
	case HTTP_CLIENT_PEER_ADDR_HTTPS_TUNNEL:
		/* Queues are created with peer addresses that have an
		   uninitialized IP value, because that is assigned later when
		   the host lookup completes. In all other other contexts, the
		   IP is always initialized, so we do not compare IPs when one
		   of them is unassigned. */
		if (peer1->a.tcp.ip.family != 0 &&
		    peer2->a.tcp.ip.family != 0 &&
		    (ret = net_ip_cmp(&peer1->a.tcp.ip, &peer2->a.tcp.ip)) != 0)
			return ret;
		if (peer1->a.tcp.port != peer2->a.tcp.port)
			return (peer1->a.tcp.port > peer2->a.tcp.port ? 1 : -1);
		if (peer1->type != HTTP_CLIENT_PEER_ADDR_HTTPS &&
			peer1->type != HTTP_CLIENT_PEER_ADDR_HTTPS_TUNNEL)
			return 0;
		return null_strcmp(peer1->a.tcp.https_name,
				   peer2->a.tcp.https_name);
	case HTTP_CLIENT_PEER_ADDR_UNIX:
		return null_strcmp(peer1->a.un.path, peer2->a.un.path);
	}
	i_unreached();
}

/*
 * Peer pool
 */

static struct http_client_peer_pool *
http_client_peer_pool_create(struct http_client_peer_shared *pshared,
			     struct ssl_iostream_context *ssl_ctx,
			     const char *rawlog_dir)
{
	struct http_client_peer_pool *ppool;

	ppool = i_new(struct http_client_peer_pool, 1);
	ppool->refcount = 1;
	ppool->peer = pshared;
	ppool->event = event_create(pshared->cctx->event);
	event_set_append_log_prefix(
		ppool->event,
		t_strdup_printf("peer %s: ",
				http_client_peer_shared_label(pshared)));

	http_client_peer_shared_ref(pshared);

	i_array_init(&ppool->conns, 16);
	i_array_init(&ppool->pending_conns, 16);
	i_array_init(&ppool->idle_conns, 16);

	DLLIST_PREPEND(&pshared->pools_list, ppool);

	ppool->ssl_ctx = ssl_ctx;
	ppool->rawlog_dir = i_strdup(rawlog_dir);

	e_debug(ppool->event, "Peer pool created");

	return ppool;
}

void http_client_peer_pool_ref(struct http_client_peer_pool *ppool)
{
	if (ppool->destroyed)
		return;
	ppool->refcount++;
}

void http_client_peer_pool_close(struct http_client_peer_pool **_ppool)
{
	struct http_client_peer_pool *ppool = *_ppool;
	struct http_client_connection *conn;
	ARRAY_TYPE(http_client_connection) conns;

	http_client_peer_pool_ref(ppool);

	/* Make a copy of the connection array; freed connections modify it */
	t_array_init(&conns, array_count(&ppool->conns));
	array_copy(&conns.arr, 0, &ppool->conns.arr, 0,
		   array_count(&ppool->conns));
<<<<<<< HEAD
	array_foreach_modifiable(&conns, conn)
		http_client_connection_unref(conn);
=======
	array_foreach_elem(&conns, conn)
		http_client_connection_unref(&conn);
>>>>>>> 850e1d67
	i_assert(array_count(&ppool->idle_conns) == 0);
	i_assert(array_count(&ppool->pending_conns) == 0);
	i_assert(array_count(&ppool->conns) == 0);

	http_client_peer_pool_unref(_ppool);
}

void http_client_peer_pool_unref(struct http_client_peer_pool **_ppool)
{
	struct http_client_peer_pool *ppool = *_ppool;
	struct http_client_peer_shared *pshared = ppool->peer;

	*_ppool = NULL;

	if (ppool->destroyed)
		return;

	i_assert(ppool->refcount > 0);
	if (--ppool->refcount > 0)
		return;

	e_debug(ppool->event, "Peer pool destroy");
	ppool->destroyed = TRUE;

	i_assert(array_count(&ppool->idle_conns) == 0);
	i_assert(array_count(&ppool->conns) == 0);
	array_free(&ppool->idle_conns);
	array_free(&ppool->pending_conns);
	array_free(&ppool->conns);

	DLLIST_REMOVE(&pshared->pools_list, ppool);

	event_unref(&ppool->event);
	i_free(ppool->rawlog_dir);
	i_free(ppool);
	http_client_peer_shared_unref(&pshared);
}

static struct http_client_peer_pool *
http_client_peer_pool_get(struct http_client_peer_shared *pshared,
			  struct http_client *client)
{
	struct http_client_peer_pool *ppool;
	struct ssl_iostream_context *ssl_ctx = client->ssl_ctx;
	const char *rawlog_dir = client->set.rawlog_dir;

	i_assert(!http_client_peer_addr_is_https(&pshared->addr) ||
		 ssl_ctx != NULL);

	ppool = pshared->pools_list;
	while (ppool != NULL) {
		if (ppool->ssl_ctx == ssl_ctx &&
		    null_strcmp(ppool->rawlog_dir, rawlog_dir) == 0)
			break;
		ppool = ppool->next;
	}

	if (ppool == NULL) {
		ppool = http_client_peer_pool_create(pshared, ssl_ctx,
						     rawlog_dir);
	} else {
		e_debug(ppool->event, "Peer pool reused");
		http_client_peer_pool_ref(ppool);
	}

	return ppool;
}

static void
http_client_peer_pool_connection_success(struct http_client_peer_pool *ppool)
{
	e_debug(ppool->event, "Successfully connected "
		"(%u connections exist, %u pending)",
		array_count(&ppool->conns), array_count(&ppool->pending_conns));

	http_client_peer_shared_connection_success(ppool->peer);

	if (array_count(&ppool->pending_conns) > 0) {
		/* If there are other connections attempting to connect, wait
		   for them before notifying other peer objects about the
		   success (which may be premature). */
	} else {
		struct http_client_peer *peer;

		/* This was the only/last connection and connecting to it
		   succeeded. notify all interested peers in this pool about the
		   success */
		peer = ppool->peer->peers_list;
		while (peer != NULL) {
			struct http_client_peer *peer_next = peer->shared_next;
			if (peer->ppool == ppool)
				http_client_peer_connection_succeeded_pool(peer);
			peer = peer_next;
		}
	}
}

static void
http_client_peer_pool_connection_failure(struct http_client_peer_pool *ppool,
					 const char *reason)
{
	e_debug(ppool->event,
		"Failed to make connection "
		"(%u connections exist, %u pending)",
		array_count(&ppool->conns), array_count(&ppool->pending_conns));

	http_client_peer_shared_connection_failure(ppool->peer);

	if (array_count(&ppool->pending_conns) > 0) {
		/* If there are other connections attempting to connect, wait
		   for them before failing the requests. remember that we had
		   trouble with connecting so in future we don't try to create
		   more than one connection until connects work again. */
	} else {
		struct http_client_peer *peer;

		/* This was the only/last connection and connecting to it
		   failed. notify all interested peers in this pool about the
		   failure */
		peer = ppool->peer->peers_list;
		while (peer != NULL) {
			struct http_client_peer *peer_next = peer->shared_next;
			if (peer->ppool == ppool)
				http_client_peer_connection_failed_pool(peer, reason);
			peer = peer_next;
		}
	}
}

/*
 * Peer (shared)
 */

static struct http_client_peer_shared *
http_client_peer_shared_create(struct http_client_context *cctx,
			       const struct http_client_peer_addr *addr)
{
	struct http_client_peer_shared *pshared;

	pshared = i_new(struct http_client_peer_shared, 1);
	pshared->refcount = 1;
	pshared->cctx = cctx;

	pshared->addr = *addr;
	switch (addr->type) {
	case HTTP_CLIENT_PEER_ADDR_RAW:
	case HTTP_CLIENT_PEER_ADDR_HTTP:
		i_assert(pshared->addr.a.tcp.ip.family != 0);
		break;
	case HTTP_CLIENT_PEER_ADDR_HTTPS:
	case HTTP_CLIENT_PEER_ADDR_HTTPS_TUNNEL:
		i_assert(pshared->addr.a.tcp.ip.family != 0);
		pshared->addr_name = i_strdup(addr->a.tcp.https_name);
		pshared->addr.a.tcp.https_name = pshared->addr_name;
		break;
	case HTTP_CLIENT_PEER_ADDR_UNIX:
		pshared->addr_name = i_strdup(addr->a.un.path);
		pshared->addr.a.un.path = pshared->addr_name;
		break;
	default:
		break;
	}
	pshared->event = event_create(cctx->event);
	event_set_append_log_prefix(
		pshared->event,
		t_strdup_printf("peer %s (shared): ",
				http_client_peer_shared_label(pshared)));

	hash_table_insert(cctx->peers,
			  (const struct http_client_peer_addr *)&pshared->addr,
			  pshared);
	DLLIST_PREPEND(&cctx->peers_list, pshared);

	pshared->backoff_initial_time_msecs =
		cctx->set.connect_backoff_time_msecs;
	pshared->backoff_max_time_msecs =
		cctx->set.connect_backoff_max_time_msecs;

	e_debug(pshared->event, "Peer created");
	return pshared;
}

void http_client_peer_shared_ref(struct http_client_peer_shared *pshared)
{
	pshared->refcount++;
}

void http_client_peer_shared_unref(struct http_client_peer_shared **_pshared)
{
	struct http_client_peer_shared *pshared = *_pshared;

	*_pshared = NULL;

	i_assert(pshared->refcount > 0);
	if (--pshared->refcount > 0)
		return;

	e_debug(pshared->event, "Peer destroy");

	i_assert(pshared->pools_list == NULL);

	/* Unlist in client */
	hash_table_remove(pshared->cctx->peers,
			  (const struct http_client_peer_addr *)&pshared->addr);
	DLLIST_REMOVE(&pshared->cctx->peers_list, pshared);

	timeout_remove(&pshared->to_backoff);

	event_unref(&pshared->event);
	i_free(pshared->addr_name);
	i_free(pshared->label);
	i_free(pshared);
}

static struct http_client_peer_shared *
http_client_peer_shared_get(struct http_client_context *cctx,
			    const struct http_client_peer_addr *addr)
{
	struct http_client_peer_shared *pshared;

	pshared = hash_table_lookup(cctx->peers, addr);
	if (pshared == NULL) {
		pshared = http_client_peer_shared_create(cctx, addr);
	} else {
		e_debug(pshared->event, "Peer reused");
		http_client_peer_shared_ref(pshared);
	}

	return pshared;
}

void http_client_peer_shared_close(struct http_client_peer_shared **_pshared)
{
	struct http_client_peer_shared *pshared = *_pshared;
	struct http_client_peer_pool *pool, *next;

	http_client_peer_shared_ref(pshared);
	pool = pshared->pools_list;
	while (pool != NULL) {
		next = pool->next;
		http_client_peer_pool_close(&pool);
		pool = next;
	}
	http_client_peer_shared_unref(_pshared);
}

const char *
http_client_peer_shared_label(struct http_client_peer_shared *pshared)
{
	if (pshared->label == NULL) {
		switch (pshared->addr.type) {
		case HTTP_CLIENT_PEER_ADDR_HTTPS_TUNNEL:
			pshared->label = i_strconcat(
				http_client_peer_addr2str(&pshared->addr),
				" (tunnel)", NULL);
			break;
		default:
			pshared->label = i_strdup(
				http_client_peer_addr2str(&pshared->addr));
		}
	}
	return pshared->label;
}

static void
http_client_peer_shared_connect_backoff(struct http_client_peer_shared *pshared)
{
	struct http_client_peer *peer;

	i_assert(pshared->to_backoff != NULL);

	e_debug(pshared->event, "Backoff timer expired");

	timeout_remove(&pshared->to_backoff);

	peer = pshared->peers_list;
	while (peer != NULL) {
		struct http_client_peer *peer_next = peer->shared_next;
		
		http_client_peer_connect_backoff(peer);
		peer = peer_next;
	}
}

static bool
http_client_peer_shared_start_backoff_timer(
	struct http_client_peer_shared *pshared)
{
	if (pshared->to_backoff != NULL)
		return TRUE;

	if (pshared->last_failure.tv_sec > 0) {
		int backoff_time_spent =
			timeval_diff_msecs(&ioloop_timeval,
					   &pshared->last_failure);

		if (backoff_time_spent < (int)pshared->backoff_current_time_msecs) {
			unsigned int new_time = (unsigned int)
				(pshared->backoff_current_time_msecs -
				 backoff_time_spent);
			e_debug(pshared->event,
				"Starting backoff timer for %d msecs", new_time);
			pshared->to_backoff = timeout_add_to(
				pshared->cctx->ioloop, new_time,
				http_client_peer_shared_connect_backoff, pshared);
			return TRUE;
		}

		e_debug(pshared->event,
			"Backoff time already exceeded by %d msecs",
			(backoff_time_spent -
			 pshared->backoff_current_time_msecs));
	}
	return FALSE;
}

static void
http_client_peer_shared_increase_backoff_timer(
	struct http_client_peer_shared *pshared)
{
	if (pshared->backoff_current_time_msecs == 0) {
		pshared->backoff_current_time_msecs =
			pshared->backoff_initial_time_msecs;
	} else {
		pshared->backoff_current_time_msecs *= 2;
	}
	if (pshared->backoff_current_time_msecs >
	    pshared->backoff_max_time_msecs) {
		pshared->backoff_current_time_msecs =
			pshared->backoff_max_time_msecs;
	}
}

static void
http_client_peer_shared_reset_backoff_timer(
	struct http_client_peer_shared *pshared)
{
	pshared->backoff_current_time_msecs = 0;

	timeout_remove(&pshared->to_backoff);
}

static void
http_client_peer_shared_connection_success(
	struct http_client_peer_shared *pshared)
{
	pshared->last_failure.tv_sec = pshared->last_failure.tv_usec = 0;
	http_client_peer_shared_reset_backoff_timer(pshared);
}

static void
http_client_peer_shared_connection_failure(
	struct http_client_peer_shared *pshared)
{
	struct http_client_peer_pool *ppool;
	unsigned int pending = 0;

	/* Determine the number of connections still pending */
	ppool = pshared->pools_list;
	while (ppool != NULL) {
		pending += array_count(&ppool->pending_conns);
		ppool = ppool->next;
	}

	pshared->last_failure = ioloop_timeval;

	/* Manage backoff timer only when this was the only attempt */
	if (pending == 0)
		http_client_peer_shared_increase_backoff_timer(pshared);
}

static void
http_client_peer_shared_connection_lost(struct http_client_peer_shared *pshared,
					bool premature)
{
	/* Update backoff timer if the connection was lost prematurely. this
	   prevents reconnecting immediately to a server that is misbehaving by
	   disconnecting before sending a response.
	 */
	if (premature) {
		pshared->last_failure = ioloop_timeval;
		http_client_peer_shared_increase_backoff_timer(pshared);
	}
}

void http_client_peer_shared_switch_ioloop(
	struct http_client_peer_shared *pshared)
{
	if (pshared->to_backoff != NULL) {
		pshared->to_backoff =
			io_loop_move_timeout(&pshared->to_backoff);
	}
}

unsigned int
http_client_peer_shared_max_connections(struct http_client_peer_shared *pshared)
{
	struct http_client_peer *peer;
	unsigned int max_conns = 0;

	peer = pshared->peers_list;
	while (peer != NULL) {
		const struct http_client_settings *set = &peer->client->set;
		unsigned int client_max_conns = set->max_parallel_connections;

		if ((UINT_MAX - max_conns) <= client_max_conns)
			return UINT_MAX;
		max_conns += client_max_conns;
		peer = peer->shared_next;
	}

	return max_conns;
}

/*
 * Peer
 */

static void http_client_peer_drop(struct http_client_peer **_peer);

static struct http_client_peer *
http_client_peer_create(struct http_client *client,
			struct http_client_peer_shared *pshared)
{
	struct http_client_peer *peer;

	peer = i_new(struct http_client_peer, 1);
	peer->refcount = 1;
	peer->client = client;
	peer->shared = pshared;

	peer->event = event_create(client->event);
	event_set_append_log_prefix(peer->event, t_strdup_printf(
		"peer %s: ", http_client_peer_shared_label(pshared)));

	i_array_init(&peer->queues, 16);
	i_array_init(&peer->conns, 16);
	i_array_init(&peer->pending_conns, 16);

	DLLIST_PREPEND_FULL(&client->peers_list, peer,
			    client_prev, client_next);
	DLLIST_PREPEND_FULL(&pshared->peers_list, peer,
			    shared_prev, shared_next);
	pshared->peers_count++;

	http_client_peer_shared_ref(pshared);
	peer->ppool = http_client_peer_pool_get(pshared, client);

	/* Choose backoff times */
	if (pshared->peers_list == NULL ||
	    (client->set.connect_backoff_time_msecs <
	     pshared->backoff_initial_time_msecs)) {
		pshared->backoff_initial_time_msecs =
			client->set.connect_backoff_time_msecs;
	}
	if (pshared->peers_list == NULL ||
	    (client->set.connect_backoff_max_time_msecs >
	     pshared->backoff_max_time_msecs)) {
		pshared->backoff_max_time_msecs =
			client->set.connect_backoff_max_time_msecs;
	}

	e_debug(peer->event, "Peer created");
	return peer;
}

void http_client_peer_ref(struct http_client_peer *peer)
{
	peer->refcount++;
}

static void http_client_peer_disconnect(struct http_client_peer *peer)
{
	struct http_client_queue *queue;
	struct http_client *client = peer->client;
	struct http_client_peer_shared *pshared = peer->shared;
	struct http_client_connection *conn;
	ARRAY_TYPE(http_client_connection) conns;

	if (peer->disconnected)
		return;
	peer->disconnected = TRUE;

	e_debug(peer->event, "Peer disconnect");

	/* Make a copy of the connection array; freed connections modify it */
	t_array_init(&conns, array_count(&peer->conns));
	array_copy(&conns.arr, 0, &peer->conns.arr, 0,
		   array_count(&peer->conns));
<<<<<<< HEAD
	array_foreach_modifiable(&conns, conn)
		http_client_connection_lost_peer(*conn);
=======
	array_foreach_elem(&conns, conn)
		http_client_connection_lost_peer(conn);
>>>>>>> 850e1d67
	i_assert(array_count(&peer->conns) == 0);
	array_clear(&peer->pending_conns);

	timeout_remove(&peer->to_req_handling);

	/* Unlist in client */
	DLLIST_REMOVE_FULL(&client->peers_list, peer,
			   client_prev, client_next);
	/* Unlist in peer */
	DLLIST_REMOVE_FULL(&pshared->peers_list, peer,
			   shared_prev, shared_next);
	pshared->peers_count--;

	/* Unlink all queues */
<<<<<<< HEAD
	array_foreach(&peer->queues, queue)
		http_client_queue_peer_disconnected(*queue, peer);
=======
	array_foreach_elem(&peer->queues, queue)
		http_client_queue_peer_disconnected(queue, peer);
>>>>>>> 850e1d67
	array_clear(&peer->queues);
}

bool http_client_peer_unref(struct http_client_peer **_peer)
{
	struct http_client_peer *peer = *_peer;
	struct http_client_peer_pool *ppool = peer->ppool;
	struct http_client_peer_shared *pshared = peer->shared;

	*_peer = NULL;

	i_assert(peer->refcount > 0);
	if (--peer->refcount > 0)
		return TRUE;

	e_debug(peer->event, "Peer destroy");

	http_client_peer_disconnect(peer);

	i_assert(array_count(&peer->queues) == 0);

	event_unref(&peer->event);
	array_free(&peer->conns);
	array_free(&peer->pending_conns);
	array_free(&peer->queues);
	i_free(peer);

	/* Choose new backoff times */
	peer = pshared->peers_list;
	while (peer != NULL) {
		struct http_client *client = peer->client;

		if (client->set.connect_backoff_time_msecs <
		    pshared->backoff_initial_time_msecs) {
			pshared->backoff_initial_time_msecs =
				client->set.connect_backoff_time_msecs;
		}
		if (client->set.connect_backoff_max_time_msecs >
		    pshared->backoff_max_time_msecs) {
			pshared->backoff_max_time_msecs =
				client->set.connect_backoff_max_time_msecs;
		}
		peer = peer->shared_next;
	}

	http_client_peer_pool_unref(&ppool);
	http_client_peer_shared_unref(&pshared);
	return FALSE;
}

void http_client_peer_close(struct http_client_peer **_peer)
{
	struct http_client_peer *peer = *_peer;

	e_debug(peer->event, "Peer close");

	http_client_peer_disconnect(peer);

	(void)http_client_peer_unref(_peer);
}

static void http_client_peer_drop(struct http_client_peer **_peer)
{
	struct http_client_peer *peer = *_peer;
	struct http_client_peer_shared *pshared = peer->shared;
	unsigned int conns_active =
		http_client_peer_active_connections(peer);

	if (conns_active > 0) {
		e_debug(peer->event,
			"Not dropping peer (%d connections active)",
			conns_active);
		return;
	}

	if (pshared->to_backoff != NULL)
		return;

	if (http_client_peer_shared_start_backoff_timer(pshared)) {
		e_debug(peer->event,
			"Dropping peer (waiting for backof timeout)");

		/* Will disconnect any pending connections */
		http_client_peer_trigger_request_handler(peer);
	} else {
		e_debug(peer->event, "Dropping peer now");
		/* Drop peer immediately */
		http_client_peer_close(_peer);
	}
}

struct http_client_peer *
http_client_peer_get(struct http_client *client,
		     const struct http_client_peer_addr *addr)
{
	struct http_client_peer *peer;
	struct http_client_peer_shared *pshared;

	pshared = http_client_peer_shared_get(client->cctx, addr);

	peer = pshared->peers_list;
	while (peer != NULL) {
		if (peer->client == client)
			break;
		peer = peer->shared_next;
	}

	if (peer == NULL)
		peer = http_client_peer_create(client, pshared);

	http_client_peer_shared_unref(&pshared);
	return peer;
}

static void
http_client_peer_do_connect(struct http_client_peer *peer, unsigned int count)
{
	struct http_client_peer_pool *ppool = peer->ppool;
	struct http_client_connection *const *idle_conns;
	unsigned int i, idle_count;
	bool claimed_existing = FALSE;

	if (count == 0)
		return;

	idle_conns = array_get(&ppool->idle_conns, &idle_count);
	for (i = 0; i < count && i < idle_count; i++) {
		http_client_connection_claim_idle(idle_conns[i], peer);
		claimed_existing = TRUE;

		e_debug(peer->event,
			"Claimed idle connection "
			"(%u connections exist, %u pending)",
			array_count(&peer->conns),
			array_count(&peer->pending_conns));
	}

	for (; i < count; i++) {
		e_debug(peer->event,
			"Making new connection %u of %u "
			"(%u connections exist, %u pending)",
			i+1, count, array_count(&peer->conns),
			array_count(&peer->pending_conns));

		(void)http_client_connection_create(peer);
	}

	if (claimed_existing)
		http_client_peer_connection_success(peer);
}

static void http_client_peer_connect_backoff(struct http_client_peer *peer)
{
	if (peer->connect_backoff && array_count(&peer->queues) == 0) {
		http_client_peer_close(&peer);
		return;
	}

	http_client_peer_do_connect(peer, 1);
	peer->connect_backoff = FALSE;
}

static void
http_client_peer_connect(struct http_client_peer *peer, unsigned int count)
{
	if (http_client_peer_shared_start_backoff_timer(peer->shared)) {
		peer->connect_backoff = TRUE;
		return;
	}

	http_client_peer_do_connect(peer, count);
}

bool http_client_peer_is_connected(struct http_client_peer *peer)
{
	struct http_client_connection *conn;

	if (array_count(&peer->ppool->idle_conns) > 0)
		return TRUE;

	array_foreach_elem(&peer->conns, conn) {
		if (conn->connected)
			return TRUE;
	}

	return FALSE;
}

static void
http_client_peer_cancel(struct http_client_peer *peer)
{
	struct http_client_connection *conn;
	ARRAY_TYPE(http_client_connection) conns;

	e_debug(peer->event, "Peer cancel");

	/* Make a copy of the connection array; freed connections modify it */
	t_array_init(&conns, array_count(&peer->conns));
	array_copy(&conns.arr, 0, &peer->conns.arr, 0,
		   array_count(&peer->conns));
<<<<<<< HEAD
	array_foreach_modifiable(&conns, conn) {
		if (!http_client_connection_is_active(*conn))
			http_client_connection_close(conn);
=======
	array_foreach_elem(&conns, conn) {
		if (!http_client_connection_is_active(conn))
			http_client_connection_close(&conn);
>>>>>>> 850e1d67
	}
	i_assert(array_count(&peer->pending_conns) == 0);
}

static unsigned int
http_client_peer_requests_pending(struct http_client_peer *peer,
				  unsigned int *num_urgent_r)
{
	struct http_client_queue *queue;
	unsigned int num_requests = 0, num_urgent = 0, requests, urgent;

	array_foreach_elem(&peer->queues, queue) {
		requests = http_client_queue_requests_pending(queue, &urgent);

		num_requests += requests;
		num_urgent += urgent;
	}
	*num_urgent_r = num_urgent;
	return num_requests;
}

static void http_client_peer_check_idle(struct http_client_peer *peer)
{
	struct http_client_connection *conn;
	unsigned int num_urgent = 0;

	if (array_count(&peer->conns) == 0 &&
	    http_client_peer_requests_pending(peer, &num_urgent) == 0) {
		/* No connections or pending requests; disconnect immediately */
		http_client_peer_drop(&peer);
		return;
	}

	/* Check all connections for idle status */
<<<<<<< HEAD
	array_foreach(&peer->conns, conn_idx)
		http_client_connection_check_idle(*conn_idx);
=======
	array_foreach_elem(&peer->conns, conn)
		http_client_connection_check_idle(conn);
>>>>>>> 850e1d67
}

static void
http_client_peer_handle_requests_real(struct http_client_peer *peer)
{
	struct _conn_available {
		struct http_client_connection *conn;
		unsigned int pending_requests;
	};
	struct http_client_connection *const *conn_idx;
	ARRAY(struct _conn_available) conns_avail;
	struct _conn_available *conn_avail_idx;
	struct http_client_peer_shared *pshared = peer->shared;
	unsigned int connecting, closing, idle;
	unsigned int num_pending, num_urgent, new_connections;
	unsigned int working_conn_count;
	struct http_client_peer *tmp_peer;
	bool statistics_dirty = TRUE;

	/* FIXME: limit the number of requests handled in one run to prevent
	   I/O starvation. */

	/* Disconnect pending connections if we're not linked to any queue
	   anymore */
	if (array_count(&peer->queues) == 0) {
		if (array_count(&peer->conns) == 0 &&
		    pshared->to_backoff == NULL) {
			/* Peer is completely unused and inactive; drop it
			   immediately */
			http_client_peer_drop(&peer);
			return;
		}
		e_debug(peer->event,
			"Peer no longer used; will now cancel pending connections "
			"(%u connections exist, %u pending)",
			array_count(&peer->conns),
			array_count(&peer->pending_conns));

		http_client_peer_cancel(peer);
		return;
	}

	/* Don't do anything unless we have pending requests */
	num_pending = http_client_peer_requests_pending(peer, &num_urgent);
	if (num_pending == 0) {
		e_debug(peer->event,
			"No requests to service for this peer "
			"(%u connections exist, %u pending)",
			array_count(&peer->conns),
			array_count(&peer->pending_conns));
		http_client_peer_check_idle(peer);
		return;
	}

	http_client_peer_ref(peer);
	peer->handling_requests = TRUE;
	t_array_init(&conns_avail, array_count(&peer->conns));
	do {
		bool conn_lost = FALSE;

		array_clear(&conns_avail);
		closing = idle = 0;

		/* Gather connection statistics */
		array_foreach(&peer->conns, conn_idx) {
			struct http_client_connection *conn = *conn_idx;
			int ret;

			ret = http_client_connection_check_ready(conn);
			if (ret < 0) {
				conn_lost = TRUE;
				break;
			} else if (ret > 0) {
				struct _conn_available *conn_avail;
				unsigned int insert_idx, pending_requests;

				/* Compile sorted availability list */
				pending_requests = http_client_connection_count_pending(conn);
				if (array_count(&conns_avail) == 0) {
					insert_idx = 0;
				} else {
					insert_idx = array_count(&conns_avail);
					array_foreach_modifiable(&conns_avail, conn_avail_idx) {
						if (conn_avail_idx->pending_requests > pending_requests) {
							insert_idx = array_foreach_idx(&conns_avail, conn_avail_idx);
							break;
						}
					}
				}
				conn_avail = array_insert_space(&conns_avail, insert_idx);
				conn_avail->conn = conn;
				conn_avail->pending_requests = pending_requests;
				if (pending_requests == 0)
					idle++;
			}
			/* Count the number of connecting and closing connections */
			if (conn->closing)
				closing++;
		}

		if (conn_lost) {
			/* Connection array changed while iterating; retry */
			continue;
		}

		working_conn_count = array_count(&peer->conns) - closing;
		statistics_dirty = FALSE;

		/* Use idle connections right away */
		if (idle > 0) {
			e_debug(peer->event,
				"Using %u idle connections to handle %u requests "
				"(%u total connections ready)",
				idle, num_pending > idle ? idle : num_pending,
				array_count(&conns_avail));

			array_foreach_modifiable(&conns_avail, conn_avail_idx) {
				if (num_pending == 0 ||
				    conn_avail_idx->pending_requests > 0)
					break;
				idle--;
				if (http_client_connection_next_request(conn_avail_idx->conn) <= 0) {
					/* No longer available (probably connection error/closed) */
					statistics_dirty = TRUE;
					conn_avail_idx->conn = NULL;
				} else {
					/* Update statistics */
					conn_avail_idx->pending_requests++;
					if (num_urgent > 0)
						num_urgent--;
					num_pending--;
				}
			}
		}

		/* Don't continue unless we have more pending requests */
		num_pending = http_client_peer_requests_pending(peer, &num_urgent);
		if (num_pending == 0) {
			e_debug(peer->event,
				"No more requests to service for this peer "
				"(%u connections exist, %u pending)",
				array_count(&peer->conns),
				array_count(&peer->pending_conns));
			http_client_peer_check_idle(peer);
			break;
		}
	} while (statistics_dirty);

	tmp_peer = peer;
	if (!http_client_peer_unref(&tmp_peer))
		return;
	peer->handling_requests = FALSE;

	if (num_pending == 0)
		return;

	i_assert(idle == 0);
	connecting = array_count(&peer->pending_conns);

	/* Determine how many new connections we can set up */
	if (pshared->last_failure.tv_sec > 0 && working_conn_count > 0 &&
	    working_conn_count == connecting) {
		/* Don't create new connections until the existing ones have
		   finished connecting successfully. */
		new_connections = 0;
	} else {
		if ((working_conn_count - connecting + num_urgent) >=
		    peer->client->set.max_parallel_connections) {
			/* Only create connections for urgent requests */
			new_connections = (num_urgent > connecting ?
					   num_urgent - connecting : 0);
		} else if (num_pending <= connecting) {
			/* There are already enough connections being made */
			new_connections = 0;
		} else if (working_conn_count == connecting) {
			/* No connections succeeded so far, don't hammer the
			   server with more than one connection attempt unless
			   its urgent */
			if (num_urgent > 0) {
				new_connections = (num_urgent > connecting ?
						   num_urgent - connecting : 0);
			} else {
				new_connections = (connecting == 0 ? 1 : 0);
			}
		} else if ((num_pending - connecting) >
			   (peer->client->set.max_parallel_connections -
			    working_conn_count)) {
			/* Create maximum allowed connections */
			new_connections =
				(peer->client->set.max_parallel_connections -
				 working_conn_count);
		} else {
			/* Create as many connections as we need */
			new_connections = num_pending - connecting;
		}
	}

	/* Create connections */
	if (new_connections > 0) {
		e_debug(peer->event,
			"Creating %u new connections to handle requests "
			"(already %u usable, connecting to %u, closing %u)",
			new_connections, working_conn_count - connecting,
			connecting, closing);
		http_client_peer_connect(peer, new_connections);
		return;
	}

	/* Cannot create new connections for normal request; attempt pipelining
	 */
	if ((working_conn_count - connecting) >=
	    peer->client->set.max_parallel_connections) {
		unsigned int pipeline_level = 0, total_handled = 0, handled;

		if (!pshared->allows_pipelining) {
			e_debug(peer->event,
				"Will not pipeline until peer has shown support");
			return;
		}

		/* Fill pipelines */
		do {
			handled = 0;
			/* Fill smallest pipelines first,
			   until all pipelines are filled to the same level */
			array_foreach_modifiable(&conns_avail, conn_avail_idx) {
				if (conn_avail_idx->conn == NULL)
					continue;
				if (pipeline_level == 0) {
					pipeline_level = conn_avail_idx->pending_requests;
				} else if (conn_avail_idx->pending_requests > pipeline_level) {
					pipeline_level = conn_avail_idx->pending_requests;
					break; /* restart from least busy connection */
				}
				/* Pipeline it */
				if (http_client_connection_next_request(conn_avail_idx->conn) <= 0) {
					/* connection now unavailable */
					conn_avail_idx->conn = NULL;
				} else {
					/* Successfully pipelined */
					conn_avail_idx->pending_requests++;
					num_pending--;
					handled++;
				}
			}

			total_handled += handled;
		} while (num_pending > num_urgent && handled > 0);

		e_debug(peer->event,
			"Pipelined %u requests "
			"(filled pipelines up to %u requests)",
			total_handled, pipeline_level);
		return;
	}

	/* Still waiting for connections to finish */
	e_debug(peer->event, "No request handled; "
		"waiting for pending connections "
		"(%u connections exist, %u pending)",
		array_count(&peer->conns), connecting);
	return;
}

static void http_client_peer_handle_requests(struct http_client_peer *peer)
{
	timeout_remove(&peer->to_req_handling);

	T_BEGIN {
		http_client_peer_handle_requests_real(peer);
	} T_END;
}

void http_client_peer_trigger_request_handler(struct http_client_peer *peer)
{
	/* Trigger request handling through timeout */
	if (peer->to_req_handling == NULL) {
		peer->to_req_handling =	timeout_add_short_to(
			peer->client->ioloop, 0,
			http_client_peer_handle_requests, peer);
	}
}

bool http_client_peer_have_queue(struct http_client_peer *peer,
				 struct http_client_queue *queue)
{
	struct http_client_queue *const *queue_idx;

	array_foreach(&peer->queues, queue_idx) {
		if (*queue_idx == queue)
			return TRUE;
	}
	return FALSE;
}

void http_client_peer_link_queue(struct http_client_peer *peer,
				 struct http_client_queue *queue)
{
	if (!http_client_peer_have_queue(peer, queue)) {
		array_push_back(&peer->queues, &queue);

		e_debug(peer->event, "Linked queue %s (%d queues linked)",
			queue->name, array_count(&peer->queues));
	}
}

void http_client_peer_unlink_queue(struct http_client_peer *peer,
				   struct http_client_queue *queue)
{
	struct http_client_queue *const *queue_idx;

	array_foreach(&peer->queues, queue_idx) {
		if (*queue_idx == queue) {
			array_delete(&peer->queues,
				array_foreach_idx(&peer->queues, queue_idx), 1);

			e_debug(peer->event,
				"Unlinked queue %s (%d queues linked)",
				queue->name, array_count(&peer->queues));

			if (array_count(&peer->queues) == 0)
				http_client_peer_check_idle(peer);
			return;
		}
	}
}

struct http_client_request *
http_client_peer_claim_request(struct http_client_peer *peer, bool no_urgent)
{
	struct http_client_queue *queue;
	struct http_client_request *req;

<<<<<<< HEAD
	array_foreach(&peer->queues, queue_idx) {
		req = http_client_queue_claim_request(
			*queue_idx, &peer->shared->addr, no_urgent);
=======
	array_foreach_elem(&peer->queues, queue) {
		req = http_client_queue_claim_request(
			queue, &peer->shared->addr, no_urgent);
>>>>>>> 850e1d67
		if (req != NULL) {
			req->peer = peer;
			return req;
		}
	}

	return NULL;
}

void http_client_peer_connection_success(struct http_client_peer *peer)
{
	struct http_client_peer_pool *ppool = peer->ppool;
	struct http_client_queue *queue;

	e_debug(peer->event, "Successfully connected "
		"(%u connections exist, %u pending)",
		array_count(&peer->conns), array_count(&peer->pending_conns));

	http_client_peer_pool_connection_success(ppool);

	array_foreach_elem(&peer->queues, queue)
		http_client_queue_connection_success(queue, peer);

	http_client_peer_trigger_request_handler(peer);
}

void http_client_peer_connection_failure(struct http_client_peer *peer,
					 const char *reason)
{
	struct http_client_peer_pool *ppool = peer->ppool;

	e_debug(peer->event, "Connection failed "
		"(%u connections exist, %u pending)",
		array_count(&peer->conns), array_count(&peer->pending_conns));

	http_client_peer_pool_connection_failure(ppool, reason);

	peer->connect_failed = TRUE;
}

static void
http_client_peer_connection_succeeded_pool(struct http_client_peer *peer)
{
	if (!peer->connect_failed)
		return;
	peer->connect_failed = FALSE;

	e_debug(peer->event,
		"A connection succeeded within our peer pool, "
		"so this peer can retry connecting as well if needed "
		"(%u connections exist, %u pending)",
		array_count(&peer->conns), array_count(&peer->pending_conns));

	/* If there are pending requests for this peer, try creating a new
	   connection for them. if not, this peer will wind itself down. */
	http_client_peer_trigger_request_handler(peer);
}

static void
http_client_peer_connection_failed_pool(struct http_client_peer *peer,
					const char *reason)
{
	struct http_client_queue *queue;
	ARRAY_TYPE(http_client_queue) queues;

	e_debug(peer->event,
		"Failed to establish any connection within our peer pool: %s "
		"(%u connections exist, %u pending)", reason,
		array_count(&peer->conns), array_count(&peer->pending_conns));

	peer->connect_failed = TRUE;

	/* Make a copy of the queue array; queues get linked/unlinged while the
	   connection failure is handled */
	t_array_init(&queues, array_count(&peer->queues));
	array_copy(&queues.arr, 0, &peer->queues.arr, 0,
		   array_count(&peer->queues));

	/* Failed to make any connection. a second connect will probably also
	   fail, so just try another IP for the hosts(s) or abort all requests
	   if this was the only/last option. */
	array_foreach_elem(&queues, queue)
		http_client_queue_connection_failure(queue, peer, reason);
}

void http_client_peer_connection_lost(struct http_client_peer *peer,
				      bool premature)
{
	unsigned int num_pending, num_urgent;

	/* We get here when an already connected connection fails. if the
	   connect itself fails, http_client_peer_shared_connection_failure() is
	   called instead. */

	if (peer->disconnected)
		return;

	http_client_peer_shared_connection_lost(peer->shared, premature);

	num_pending = http_client_peer_requests_pending(peer, &num_urgent);

	e_debug(peer->event,
		"Lost a connection%s "
		"(%u queues linked, %u connections left, "
		 "%u connections pending, %u requests pending, "
		 "%u requests urgent)",
		(premature ? " prematurely" : ""),
		array_count(&peer->queues), array_count(&peer->conns),
		array_count(&peer->pending_conns), num_pending, num_urgent);

	if (peer->handling_requests) {
		/* We got here from the request handler loop */
		e_debug(peer->event,
			"Lost a connection while handling requests");
		return;
	}

	/* If there are pending requests for this peer, create a new connection
	   for them. if not, this peer will wind itself down. */
	http_client_peer_trigger_request_handler(peer);
}

unsigned int
http_client_peer_active_connections(struct http_client_peer *peer)
{
	struct http_client_connection *conn;
	unsigned int active = 0;

	/* Find idle connections */
<<<<<<< HEAD
	array_foreach(&peer->conns, conn_idx) {
		if (http_client_connection_is_active(*conn_idx))
=======
	array_foreach_elem(&peer->conns, conn) {
		if (http_client_connection_is_active(conn))
>>>>>>> 850e1d67
			active++;
	}

	return active;
}

unsigned int
http_client_peer_pending_connections(struct http_client_peer *peer)
{
	return array_count(&peer->pending_conns);
}

void http_client_peer_switch_ioloop(struct http_client_peer *peer)
{
	if (peer->to_req_handling != NULL) {
		peer->to_req_handling =
			io_loop_move_timeout(&peer->to_req_handling);
	}
}<|MERGE_RESOLUTION|>--- conflicted
+++ resolved
@@ -147,13 +147,8 @@
 	t_array_init(&conns, array_count(&ppool->conns));
 	array_copy(&conns.arr, 0, &ppool->conns.arr, 0,
 		   array_count(&ppool->conns));
-<<<<<<< HEAD
-	array_foreach_modifiable(&conns, conn)
-		http_client_connection_unref(conn);
-=======
 	array_foreach_elem(&conns, conn)
 		http_client_connection_unref(&conn);
->>>>>>> 850e1d67
 	i_assert(array_count(&ppool->idle_conns) == 0);
 	i_assert(array_count(&ppool->pending_conns) == 0);
 	i_assert(array_count(&ppool->conns) == 0);
@@ -643,13 +638,8 @@
 	t_array_init(&conns, array_count(&peer->conns));
 	array_copy(&conns.arr, 0, &peer->conns.arr, 0,
 		   array_count(&peer->conns));
-<<<<<<< HEAD
-	array_foreach_modifiable(&conns, conn)
-		http_client_connection_lost_peer(*conn);
-=======
 	array_foreach_elem(&conns, conn)
 		http_client_connection_lost_peer(conn);
->>>>>>> 850e1d67
 	i_assert(array_count(&peer->conns) == 0);
 	array_clear(&peer->pending_conns);
 
@@ -664,13 +654,8 @@
 	pshared->peers_count--;
 
 	/* Unlink all queues */
-<<<<<<< HEAD
-	array_foreach(&peer->queues, queue)
-		http_client_queue_peer_disconnected(*queue, peer);
-=======
 	array_foreach_elem(&peer->queues, queue)
 		http_client_queue_peer_disconnected(queue, peer);
->>>>>>> 850e1d67
 	array_clear(&peer->queues);
 }
 
@@ -871,15 +856,9 @@
 	t_array_init(&conns, array_count(&peer->conns));
 	array_copy(&conns.arr, 0, &peer->conns.arr, 0,
 		   array_count(&peer->conns));
-<<<<<<< HEAD
-	array_foreach_modifiable(&conns, conn) {
-		if (!http_client_connection_is_active(*conn))
-			http_client_connection_close(conn);
-=======
 	array_foreach_elem(&conns, conn) {
 		if (!http_client_connection_is_active(conn))
 			http_client_connection_close(&conn);
->>>>>>> 850e1d67
 	}
 	i_assert(array_count(&peer->pending_conns) == 0);
 }
@@ -914,13 +893,8 @@
 	}
 
 	/* Check all connections for idle status */
-<<<<<<< HEAD
-	array_foreach(&peer->conns, conn_idx)
-		http_client_connection_check_idle(*conn_idx);
-=======
 	array_foreach_elem(&peer->conns, conn)
 		http_client_connection_check_idle(conn);
->>>>>>> 850e1d67
 }
 
 static void
@@ -1254,15 +1228,9 @@
 	struct http_client_queue *queue;
 	struct http_client_request *req;
 
-<<<<<<< HEAD
-	array_foreach(&peer->queues, queue_idx) {
-		req = http_client_queue_claim_request(
-			*queue_idx, &peer->shared->addr, no_urgent);
-=======
 	array_foreach_elem(&peer->queues, queue) {
 		req = http_client_queue_claim_request(
 			queue, &peer->shared->addr, no_urgent);
->>>>>>> 850e1d67
 		if (req != NULL) {
 			req->peer = peer;
 			return req;
@@ -1392,13 +1360,8 @@
 	unsigned int active = 0;
 
 	/* Find idle connections */
-<<<<<<< HEAD
-	array_foreach(&peer->conns, conn_idx) {
-		if (http_client_connection_is_active(*conn_idx))
-=======
 	array_foreach_elem(&peer->conns, conn) {
 		if (http_client_connection_is_active(conn))
->>>>>>> 850e1d67
 			active++;
 	}
 
