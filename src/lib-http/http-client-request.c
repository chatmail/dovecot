/* Copyright (c) 2013-2015 Dovecot authors, see the included COPYING file */

#include "lib.h"
#include "net.h"
#include "str.h"
#include "hash.h"
#include "array.h"
#include "llist.h"
#include "time-util.h"
#include "istream.h"
#include "ostream.h"
#include "dns-lookup.h"
#include "http-url.h"
#include "http-date.h"
#include "http-auth.h"
#include "http-response-parser.h"
#include "http-transfer.h"

#include "http-client-private.h"

const char *http_request_state_names[] = {
	"new",
	"queued",
	"payload_out",
	"waiting",
	"got_response",
	"payload_in",
	"finished",
	"aborted"
};

/*
 * Logging
 */

static inline void
http_client_request_debug(struct http_client_request *req,
	const char *format, ...) ATTR_FORMAT(2, 3);

static inline void
http_client_request_debug(struct http_client_request *req,
	const char *format, ...)
{
	va_list args;

	if (req->client->set.debug) {
		va_start(args, format);	
		i_debug("http-client: request %s: %s",
			http_client_request_label(req), t_strdup_vprintf(format, args));
		va_end(args);
	}
}

/*
 * Request
 */

static void
http_client_request_send_error(struct http_client_request *req,
			       unsigned int status, const char *error);

static struct http_client_request *
http_client_request_new(struct http_client *client, const char *method, 
		    http_client_request_callback_t *callback, void *context)
{
	pool_t pool;
	struct http_client_request *req;

	pool = pool_alloconly_create("http client request", 2048);
	req = p_new(pool, struct http_client_request, 1);
	req->pool = pool;
	req->refcount = 1;
	req->client = client;
	req->method = p_strdup(pool, method);
	req->callback = callback;
	req->context = context;
	req->date = (time_t)-1;

	req->state = HTTP_REQUEST_STATE_NEW;
	return req;
}

#undef http_client_request
struct http_client_request *
http_client_request(struct http_client *client,
		    const char *method, const char *host, const char *target,
		    http_client_request_callback_t *callback, void *context)
{
	struct http_client_request *req;

	req = http_client_request_new(client, method, callback, context);
	req->origin_url.host_name = p_strdup(req->pool, host);
	req->target = (target == NULL ? "/" : p_strdup(req->pool, target));
	return req;
}

#undef http_client_request_url
struct http_client_request *
http_client_request_url(struct http_client *client,
		    const char *method, const struct http_url *target_url,
		    http_client_request_callback_t *callback, void *context)
{
	struct http_client_request *req;

	req = http_client_request_new(client, method, callback, context);
	http_url_copy_authority(req->pool, &req->origin_url, target_url);
	req->target = p_strdup(req->pool, http_url_create_target(target_url));
	if (target_url->user != NULL && *target_url->user != '\0' &&
		target_url->password != NULL) {
		req->username = p_strdup(req->pool, target_url->user);
		req->password = p_strdup(req->pool, target_url->password);
	}
	return req;
}

#undef http_client_request_connect
struct http_client_request *
http_client_request_connect(struct http_client *client,
		    const char *host, in_port_t port,
		    http_client_request_callback_t *callback,
				void *context)
{
	struct http_client_request *req;

	req = http_client_request_new(client, "CONNECT", callback, context);
	req->origin_url.host_name = p_strdup(req->pool, host);
	req->origin_url.port = port;
	req->origin_url.have_port = TRUE;
	req->connect_tunnel = TRUE;
	req->target = req->origin_url.host_name;
	return req;
}

#undef http_client_request_connect_ip
struct http_client_request *
http_client_request_connect_ip(struct http_client *client,
		    const struct ip_addr *ip, in_port_t port,
		    http_client_request_callback_t *callback,
				void *context)
{
	struct http_client_request *req;
	const char *hostname = net_ip2addr(ip);

	req = http_client_request_connect
		(client, hostname, port, callback, context);
	req->origin_url.host_ip = *ip;
	req->origin_url.have_host_ip = TRUE;
	return req;
}

void http_client_request_ref(struct http_client_request *req)
{
	i_assert(req->refcount > 0);
	req->refcount++;
}

void http_client_request_unref(struct http_client_request **_req)
{
	struct http_client_request *req = *_req;
	struct http_client *client = req->client;

	i_assert(req->refcount > 0);

	if (--req->refcount > 0)
		return;

	/* cannot be destroyed while it is still pending */
	i_assert(req->conn == NULL || req->conn->pending_request == NULL);

	if (req->queue != NULL)
		http_client_queue_drop_request(req->queue, req);

	if (req->destroy_callback != NULL) {
		req->destroy_callback(req->destroy_context);
		req->destroy_callback = NULL;
	}

	/* only decrease pending request counter if this request was submitted */
	if (req->submitted) {
		DLLIST_REMOVE(&client->requests_list, req);
		client->requests_count--;
	}

	http_client_request_debug(req, "Destroy (requests left=%d)",
		client->requests_count);

	if (req->queue != NULL)
		http_client_queue_drop_request(req->queue, req);

	if (client->requests_count == 0 && client->ioloop != NULL)
		io_loop_stop(client->ioloop);

	if (req->delayed_error != NULL)
		http_client_remove_request_error(req->client, req);
	if (req->payload_input != NULL)
		i_stream_unref(&req->payload_input);
	if (req->payload_output != NULL)
		o_stream_unref(&req->payload_output);
	if (req->headers != NULL)
		str_free(&req->headers);
	pool_unref(&req->pool);
	*_req = NULL;
}

void http_client_request_set_port(struct http_client_request *req,
	in_port_t port)
{
	i_assert(req->state == HTTP_REQUEST_STATE_NEW);
	req->origin_url.port = port;
	req->origin_url.have_port = TRUE;
}

void http_client_request_set_ssl(struct http_client_request *req,
	bool ssl)
{
	i_assert(req->state == HTTP_REQUEST_STATE_NEW);
	req->origin_url.have_ssl = ssl;
}

void http_client_request_set_urgent(struct http_client_request *req)
{
	i_assert(req->state == HTTP_REQUEST_STATE_NEW);
	req->urgent = TRUE;
}

void http_client_request_add_header(struct http_client_request *req,
				    const char *key, const char *value)
{
	i_assert(req->state == HTTP_REQUEST_STATE_NEW ||
		 /* allow calling for retries */
		 req->state == HTTP_REQUEST_STATE_GOT_RESPONSE ||
		 req->state == HTTP_REQUEST_STATE_ABORTED);

	/* mark presence of special headers */
	switch (key[0]) {
	case 'a': case 'A':
		if (strcasecmp(key, "Authorization") == 0)
			req->have_hdr_authorization = TRUE;
		break;
	case 'c': case 'C':
		if (strcasecmp(key, "Connection") == 0)
			req->have_hdr_connection = TRUE;
		else 	if (strcasecmp(key, "Content-Length") == 0)
			req->have_hdr_body_spec = TRUE;
		break;
	case 'd': case 'D':
		if (strcasecmp(key, "Date") == 0)
			req->have_hdr_date = TRUE;
		break;
	case 'e': case 'E':
		if (strcasecmp(key, "Expect") == 0)
			req->have_hdr_expect = TRUE;
		break;
	case 'h': case 'H':
		if (strcasecmp(key, "Host") == 0)
			req->have_hdr_host = TRUE;
		break;
	case 'p': case 'P':
		i_assert(strcasecmp(key, "Proxy-Authorization") != 0);
		break;
	case 't': case 'T':
		if (strcasecmp(key, "Transfer-Encoding") == 0)
			req->have_hdr_body_spec = TRUE;
		break;
	case 'u': case 'U':
		if (strcasecmp(key, "User-Agent") == 0)
			req->have_hdr_user_agent = TRUE;
		break;
	}
	if (req->headers == NULL)
		req->headers = str_new(default_pool, 256);
	str_printfa(req->headers, "%s: %s\r\n", key, value);
}

void http_client_request_remove_header(struct http_client_request *req,
				       const char *key)
{
	const unsigned char *data, *p;
	size_t size, line_len, line_start_pos;
	unsigned int key_len = strlen(key);

	i_assert(req->state == HTTP_REQUEST_STATE_NEW ||
		 /* allow calling for retries */
		 req->state == HTTP_REQUEST_STATE_GOT_RESPONSE ||
		 req->state == HTTP_REQUEST_STATE_ABORTED);

	data = str_data(req->headers);
	size = str_len(req->headers);
	while ((p = memchr(data, '\n', size)) != NULL) {
		line_len = (p+1) - data;
		if (size > key_len && i_memcasecmp(data, key, key_len) == 0 &&
		    data[key_len] == ':' && data[key_len+1] == ' ') {
			/* key was found from header, replace its value */
			line_start_pos = str_len(req->headers) - size;
			str_delete(req->headers, line_start_pos, line_len);
			break;
		}
		size -= line_len;
		data += line_len;
	}
}

void http_client_request_set_date(struct http_client_request *req,
				    time_t date)
{
	i_assert(req->state == HTTP_REQUEST_STATE_NEW);
	req->date = date;
}

void http_client_request_set_payload(struct http_client_request *req,
				     struct istream *input, bool sync)
{
	int ret;

	i_assert(req->state == HTTP_REQUEST_STATE_NEW);
	i_assert(req->payload_input == NULL);

	i_stream_ref(input);
	req->payload_input = input;
	if ((ret = i_stream_get_size(input, TRUE, &req->payload_size)) <= 0) {
		if (ret < 0) {
			i_error("i_stream_get_size(%s) failed: %s",
				i_stream_get_name(input),
				i_stream_get_error(input));
		}
		req->payload_size = 0;
		req->payload_chunked = TRUE;
	}
	req->payload_offset = input->v_offset;

	/* prepare request payload sync using 100 Continue response from server */
	if ((req->payload_chunked || req->payload_size > 0) && sync)
		req->payload_sync = TRUE;
}

void http_client_request_set_timeout_msecs(struct http_client_request *req,
	unsigned int msecs)
{
	i_assert(req->state == HTTP_REQUEST_STATE_NEW ||
		req->state == HTTP_REQUEST_STATE_GOT_RESPONSE);

	req->timeout_msecs = msecs;
}

void http_client_request_set_timeout(struct http_client_request *req,
	const struct timeval *time)
{
	i_assert(req->state == HTTP_REQUEST_STATE_NEW ||
		req->state == HTTP_REQUEST_STATE_GOT_RESPONSE);

	req->timeout_time = *time;
	req->timeout_msecs = 0;
}

<<<<<<< HEAD
=======
void http_client_request_set_auth_simple(struct http_client_request *req,
	const char *username, const char *password)
{
	req->username = p_strdup(req->pool, username);
	req->password = p_strdup(req->pool, password);
}

>>>>>>> 146ef570
void http_client_request_delay_until(struct http_client_request *req,
	time_t time)
{
	req->release_time.tv_sec = time;
	req->release_time.tv_usec = 0;
}

void http_client_request_delay(struct http_client_request *req,
	time_t seconds)
{
	req->release_time = ioloop_timeval;
	req->release_time.tv_sec += seconds;
}

void http_client_request_delay_msecs(struct http_client_request *req,
	unsigned int msecs)
{
	req->release_time = ioloop_timeval;
	timeval_add_msecs(&req->release_time, msecs);
}

int http_client_request_delay_from_response(struct http_client_request *req,
	const struct http_response *response)
{
	time_t retry_after = response->retry_after;
	unsigned int max;

	if (retry_after == (time_t)-1)
		return 0;  /* no delay */
	if (retry_after < ioloop_time)
		return 0;  /* delay already expired */
	max = (req->client->set.max_auto_retry_delay == 0 ?
		req->client->set.request_timeout_msecs / 1000 :
		req->client->set.max_auto_retry_delay);
	if ((unsigned int)(retry_after - ioloop_time) > max)
		return -1; /* delay too long */
	req->release_time.tv_sec = retry_after;
	req->release_time.tv_usec = 0;
	return 1;    /* valid delay */
}

const char *http_client_request_get_method(struct http_client_request *req)
{
	return req->method;
}

const char *http_client_request_get_target(struct http_client_request *req)
{
	return req->target;
}

enum http_request_state
http_client_request_get_state(struct http_client_request *req)
{
	return req->state;
}

enum http_response_payload_type
http_client_request_get_payload_type(struct http_client_request *req)
{
	/* RFC 7230, Section 3.3:

		 The presence of a message body in a response depends on both the
		 request method to which it is responding and the response status code
		 (Section 3.1.2 of [RFC7230]). Responses to the HEAD request method
	   (Section 4.3.2 of [RFC7231]) never include a message body because the
	   associated response header fields (e.g., Transfer-Encoding,
	   Content-Length, etc.), if present, indicate only what their values
	   would have been if the request method had been GET (Section 4.3.1 of
	   [RFC7231]). 2xx (Successful) responses to a CONNECT request method
	   (Section 4.3.6 of [RFC7231]) switch to tunnel mode instead of having a
	   message body.
	 */
	if (strcmp(req->method, "HEAD") == 0)
		return HTTP_RESPONSE_PAYLOAD_TYPE_NOT_PRESENT;
	if (strcmp(req->method, "CONNECT") == 0)
		return HTTP_RESPONSE_PAYLOAD_TYPE_ONLY_UNSUCCESSFUL;
	return HTTP_RESPONSE_PAYLOAD_TYPE_ALLOWED;
}

static void http_client_request_do_submit(struct http_client_request *req)
{
	struct http_client *client = req->client;
	struct http_client_host *host;
	const char *proxy_socket_path = client->set.proxy_socket_path;
	const struct http_url *proxy_url = client->set.proxy_url;
	bool have_proxy = (proxy_socket_path != NULL) || (proxy_url != NULL);
	const char *authority, *target;

	i_assert(req->state == HTTP_REQUEST_STATE_NEW);

	authority = http_url_create_authority(&req->origin_url);
	if (req->connect_tunnel) {
		/* connect requests require authority form for request target */
		target = authority;
	} else {
		/* absolute target url */
		target = t_strconcat
			(http_url_create_host(&req->origin_url), req->target, NULL);
	}

	/* determine what host to contact to submit this request */
	if (have_proxy) {
		if (req->origin_url.have_ssl && !client->set.no_ssl_tunnel &&
			!req->connect_tunnel) {
			req->host_url = &req->origin_url;           /* tunnel to origin server */
			req->ssl_tunnel = TRUE;
		} else if (proxy_socket_path != NULL) {
			req->host_socket = proxy_socket_path;       /* proxy on unix socket */
			req->host_url = NULL;
		} else {
			req->host_url = proxy_url;                  /* normal proxy server */
			req->host_socket = NULL;
		}
	} else {
		req->host_url = &req->origin_url;             /* origin server */
	}

	/* use submission date if no date is set explicitly */
	if (req->date == (time_t)-1)
		req->date = ioloop_time;
	
	/* prepare value for Host header */
	req->authority = p_strdup(req->pool, authority);

	/* debug label */
	req->label = p_strdup_printf(req->pool, "[%s %s]", req->method, target);

	/* update request target */
	if (req->connect_tunnel || have_proxy)
		req->target = p_strdup(req->pool, target);

	if (!have_proxy) {
		/* if we don't have a proxy, CONNECT requests are handled by creating
		   the requested connection directly */
		req->connect_direct = req->connect_tunnel;
		if (req->connect_direct)
			req->urgent = TRUE;
	}

	if (req->timeout_time.tv_sec == 0) {
		if (req->timeout_msecs > 0) {
			req->timeout_time = ioloop_timeval;
			timeval_add_msecs(&req->timeout_time, req->timeout_msecs);
		} else if (	client->set.request_absolute_timeout_msecs > 0) {
			req->timeout_time = ioloop_timeval;
			timeval_add_msecs(&req->timeout_time, client->set.request_absolute_timeout_msecs);
		}
	}

	host = http_client_host_get(req->client, req->host_url);
	req->state = HTTP_REQUEST_STATE_QUEUED;

	http_client_host_submit_request(host, req);
}

void http_client_request_submit(struct http_client_request *req)
{
	struct http_client *client = req->client;

	req->submit_time = ioloop_timeval;

	http_client_request_do_submit(req);
	http_client_request_debug(req, "Submitted");

	req->submitted = TRUE;
	DLLIST_PREPEND(&client->requests_list, req);
	client->requests_count++;
<<<<<<< HEAD
=======
}

void
http_client_request_get_peer_addr(const struct http_client_request *req,
	struct http_client_peer_addr *addr)
{
	const char *host_socket = req->host_socket;
	const struct http_url *host_url = req->host_url;
	
	/* the IP address may be unassigned in the returned peer address, since
	   that is only available at this stage when the target URL has an
	   explicit IP address. */
	memset(addr, 0, sizeof(*addr));
	if (host_socket != NULL) {
		addr->type = HTTP_CLIENT_PEER_ADDR_UNIX;
		addr->a.un.path = host_socket;		
	} else if (req->connect_direct) {
		addr->type = HTTP_CLIENT_PEER_ADDR_RAW;
		if (host_url->have_host_ip)
			addr->a.tcp.ip = host_url->host_ip;
		addr->a.tcp.port =
			(host_url->have_port ? host_url->port : HTTPS_DEFAULT_PORT);
	} else if (host_url->have_ssl) {
		if (req->ssl_tunnel)
			addr->type = HTTP_CLIENT_PEER_ADDR_HTTPS_TUNNEL;
		else
			addr->type = HTTP_CLIENT_PEER_ADDR_HTTPS;
		if (host_url->have_host_ip)
			addr->a.tcp.ip = host_url->host_ip;
		addr->a.tcp.https_name = host_url->host_name;
 		addr->a.tcp.port =
			(host_url->have_port ? host_url->port : HTTPS_DEFAULT_PORT);
	} else {
		addr->type = HTTP_CLIENT_PEER_ADDR_HTTP;
		if (host_url->have_host_ip)
			addr->a.tcp.ip = host_url->host_ip;
		addr->a.tcp.port =
			(host_url->have_port ? host_url->port : HTTP_DEFAULT_PORT);
	}
>>>>>>> 146ef570
}

static void
http_client_request_finish_payload_out(struct http_client_request *req)
{
	i_assert(req->conn != NULL);

	/* drop payload output stream */
	if (req->payload_output != NULL) {
		o_stream_unref(&req->payload_output);
		req->payload_output = NULL;
	}

	/* advance state only when request didn't get aborted in the mean time */
	if (req->state != HTTP_REQUEST_STATE_ABORTED) {
		i_assert(req->state == HTTP_REQUEST_STATE_PAYLOAD_OUT);
<<<<<<< HEAD
		req->state = HTTP_REQUEST_STATE_WAITING;
=======

		/* we're now waiting for a response from the server */
		req->state = HTTP_REQUEST_STATE_WAITING;
		http_client_connection_start_request_timeout(req->conn);
>>>>>>> 146ef570
	}

	/* release connection */
	req->conn->output_locked = FALSE;

	http_client_request_debug(req, "Finished sending%s payload",
		(req->state == HTTP_REQUEST_STATE_ABORTED ? " aborted" : ""));
}

static int
http_client_request_continue_payload(struct http_client_request **_req,
	const unsigned char *data, size_t size)
{
	struct ioloop *prev_ioloop = current_ioloop;
	struct http_client_request *req = *_req;
	struct http_client_connection *conn = req->conn;
	struct http_client *client = req->client;
	int ret;

	i_assert(req->state == HTTP_REQUEST_STATE_NEW ||
		req->state == HTTP_REQUEST_STATE_PAYLOAD_OUT);
	i_assert(req->payload_input == NULL);

	if (conn != NULL)
		http_client_connection_ref(conn);
	http_client_request_ref(req);
	req->payload_wait = TRUE;

	if (data == NULL) {
		req->payload_input = NULL;
		if (req->state == HTTP_REQUEST_STATE_PAYLOAD_OUT)
			http_client_request_finish_payload_out(req);
	} else { 
		req->payload_input = i_stream_create_from_data(data, size);
		i_stream_set_name(req->payload_input, "<HTTP request payload>");
	}
	req->payload_size = 0;
	req->payload_chunked = TRUE;

	if (req->state == HTTP_REQUEST_STATE_NEW)
		http_client_request_submit(req);

	/* Wait for payload data to be written */

	i_assert(client->ioloop == NULL);
	client->ioloop = io_loop_create();
	http_client_switch_ioloop(client);
	if (client->set.dns_client != NULL)
		dns_client_switch_ioloop(client->set.dns_client);

	while (req->state < HTTP_REQUEST_STATE_PAYLOAD_IN) {
		http_client_request_debug(req, "Waiting for request to finish");
		
		if (req->state == HTTP_REQUEST_STATE_PAYLOAD_OUT)
			o_stream_set_flush_pending(req->payload_output, TRUE);
		io_loop_run(client->ioloop);

		if (req->state == HTTP_REQUEST_STATE_PAYLOAD_OUT &&
			req->payload_input->eof) {
			i_stream_unref(&req->payload_input);
			req->payload_input = NULL;
			break;
		}
	}

	io_loop_set_current(prev_ioloop);
	http_client_switch_ioloop(client);
	if (client->set.dns_client != NULL)
		dns_client_switch_ioloop(client->set.dns_client);
	io_loop_set_current(client->ioloop);
	io_loop_destroy(&client->ioloop);

	switch (req->state) {
	case HTTP_REQUEST_STATE_PAYLOAD_IN:
	case HTTP_REQUEST_STATE_FINISHED:
		ret = 1;
		break;
	case HTTP_REQUEST_STATE_ABORTED:
		ret = -1;
		break;
	default:
		ret = 0;
		break;
	}

	req->payload_wait = FALSE;

	/* callback may have messed with our pointer,
	   so unref using local variable */	
	http_client_request_unref(&req);
	if (req == NULL)
		*_req = NULL;

	if (conn != NULL)
		http_client_connection_unref(&conn);

	/* Return status */
	return ret;
}

int http_client_request_send_payload(struct http_client_request **_req,
	const unsigned char *data, size_t size)
{
	i_assert(data != NULL);

	return http_client_request_continue_payload(_req, data, size);
}

int http_client_request_finish_payload(struct http_client_request **_req)
{
	return http_client_request_continue_payload(_req, NULL, 0);
}

static void http_client_request_payload_input(struct http_client_request *req)
{	
	struct http_client_connection *conn = req->conn;

	if (conn->io_req_payload != NULL)
		io_remove(&conn->io_req_payload);

	(void)http_client_connection_output(conn);
}

int http_client_request_send_more(struct http_client_request *req,
				  const char **error_r)
{
	struct http_client_connection *conn = req->conn;
	struct ostream *output = req->payload_output;
	off_t ret;

	i_assert(req->payload_input != NULL);
	i_assert(req->payload_output != NULL);

	if (conn->io_req_payload != NULL)
		io_remove(&conn->io_req_payload);

	/* chunked ostream needs to write to the parent stream's buffer */
	o_stream_set_max_buffer_size(output, IO_BLOCK_SIZE);
	ret = o_stream_send_istream(output, req->payload_input);
	o_stream_set_max_buffer_size(output, (size_t)-1);

	if (req->payload_input->stream_errno != 0) {
		/* the payload stream assigned to this request is broken,
		   fail this the request immediately */
		http_client_request_send_error(req,
			HTTP_CLIENT_REQUEST_ERROR_BROKEN_PAYLOAD,
			"Broken payload stream");

		/* we're in the middle of sending a request, so the connection
		   will also have to be aborted */
		errno = req->payload_input->stream_errno;
		*error_r = t_strdup_printf("read(%s) failed: %s",
					   i_stream_get_name(req->payload_input),
					   i_stream_get_error(req->payload_input));
		return -1;
	} else if (output->stream_errno != 0) {
		/* failed to send request */
		errno = output->stream_errno;
		*error_r = t_strdup_printf("write(%s) failed: %s",
					   o_stream_get_name(output),
					   o_stream_get_error(output));
		return -1;
	}
	i_assert(ret >= 0);

	if (i_stream_is_eof(req->payload_input)) {
		/* finished sending */
		if (!req->payload_chunked &&
		    req->payload_input->v_offset - req->payload_offset != req->payload_size) {
			*error_r = t_strdup_printf("BUG: stream '%s' input size changed: "
				"%"PRIuUOFF_T"-%"PRIuUOFF_T" != %"PRIuUOFF_T,
				i_stream_get_name(req->payload_input),
				req->payload_input->v_offset, req->payload_offset, req->payload_size);
			i_error("%s", *error_r); //FIXME: remove?
			return -1;
		}

		if (req->payload_wait) {
			/* this chunk of input is finished
			   (client needs to act; disable timeout) */
			conn->output_locked = TRUE;
			http_client_connection_stop_request_timeout(conn);
			if (req->client->ioloop != NULL)
				io_loop_stop(req->client->ioloop);
		} else {
			/* finished sending payload */
			http_client_request_finish_payload_out(req);
		}
	} else if (i_stream_get_data_size(req->payload_input) > 0) {
		/* output is blocking (server needs to act; enable timeout) */
		conn->output_locked = TRUE;
		http_client_connection_start_request_timeout(conn);
		o_stream_set_flush_pending(output, TRUE);
		http_client_request_debug(req, "Partially sent payload");
	} else {
		/* input is blocking (client needs to act; disable timeout) */
		conn->output_locked = TRUE;	
		http_client_connection_stop_request_timeout(conn);
		conn->io_req_payload = io_add_istream(req->payload_input,
			http_client_request_payload_input, req);
	}
	return 0;
}

static int http_client_request_send_real(struct http_client_request *req,
					 const char **error_r)
{
	const struct http_client_settings *set = &req->client->set;
	struct http_client_connection *conn = req->conn;
	struct ostream *output = conn->conn.output;
	string_t *rtext = t_str_new(256);
	struct const_iovec iov[3];
	int ret = 0;

	i_assert(!req->conn->output_locked);
	i_assert(req->payload_output == NULL);

	/* create request line */
	str_append(rtext, req->method);
	str_append(rtext, " ");
	str_append(rtext, req->target);
	str_append(rtext, " HTTP/1.1\r\n");

	/* create special headers implicitly if not set explicitly using
	   http_client_request_add_header() */
	if (!req->have_hdr_host) {
		str_append(rtext, "Host: ");
		str_append(rtext, req->authority);
		str_append(rtext, "\r\n");
	}
	if (!req->have_hdr_date) {
		str_append(rtext, "Date: ");
		str_append(rtext, http_date_create(req->date));
		str_append(rtext, "\r\n");
	}
	if (!req->have_hdr_authorization &&
		req->username != NULL && req->password != NULL) {
		struct http_auth_credentials auth_creds;

		http_auth_basic_credentials_init(&auth_creds,
			req->username, req->password);

		str_append(rtext, "Authorization: ");
		http_auth_create_credentials(rtext, &auth_creds);
		str_append(rtext, "\r\n");
	}
	if (http_client_request_to_proxy(req) &&
		set->proxy_username != NULL && set->proxy_password != NULL) {
		struct http_auth_credentials auth_creds;

		http_auth_basic_credentials_init(&auth_creds,
			set->proxy_username, set->proxy_password);

		str_append(rtext, "Proxy-Authorization: ");
		http_auth_create_credentials(rtext, &auth_creds);
		str_append(rtext, "\r\n");
	}
	if (!req->have_hdr_user_agent && req->client->set.user_agent != NULL) {
		str_printfa(rtext, "User-Agent: %s\r\n",
			    req->client->set.user_agent);
	}
	if (!req->have_hdr_expect && req->payload_sync) {
		str_append(rtext, "Expect: 100-continue\r\n");
	}
	if (req->payload_input != NULL) {
		if (req->payload_chunked) {
			// FIXME: can't do this for a HTTP/1.0 server
			if (!req->have_hdr_body_spec)
				str_append(rtext, "Transfer-Encoding: chunked\r\n");
			req->payload_output =
				http_transfer_chunked_ostream_create(output);
		} else {
			/* send Content-Length if we have specified a payload,
				 even if it's 0 bytes. */
			if (!req->have_hdr_body_spec) {
				str_printfa(rtext, "Content-Length: %"PRIuUOFF_T"\r\n",
					req->payload_size);
			}
			req->payload_output = output;
			o_stream_ref(output);
		}
	}
	if (!req->have_hdr_connection &&
		!http_client_request_to_proxy(req)) {
		/* https://tools.ietf.org/html/rfc2068
		     Section 19.7.1:

		   A client MUST NOT send the Keep-Alive connection token to a proxy
		   server as HTTP/1.0 proxy servers do not obey the rules of HTTP/1.1
		   for parsing the Connection header field.
		 */
		str_append(rtext, "Connection: Keep-Alive\r\n");
	}

	/* request line + implicit headers */
	iov[0].iov_base = str_data(rtext);
	iov[0].iov_len = str_len(rtext);	
	/* explicit headers */
	if (req->headers != NULL) {
		iov[1].iov_base = str_data(req->headers);
		iov[1].iov_len = str_len(req->headers);
	} else {
		iov[1].iov_base = "";
		iov[1].iov_len = 0;
	}
	/* end of header */
	iov[2].iov_base = "\r\n";
	iov[2].iov_len = 2;

	req->state = HTTP_REQUEST_STATE_PAYLOAD_OUT;
	req->sent_time = ioloop_timeval;
	o_stream_cork(output);
	if (o_stream_sendv(output, iov, N_ELEMENTS(iov)) < 0) {
		*error_r = t_strdup_printf("write(%s) failed: %s",
					   o_stream_get_name(output),
					   o_stream_get_error(output));
		ret = -1;
	} else {
		http_client_request_debug(req, "Sent header");

		if (req->payload_output != NULL) {
			if (!req->payload_sync) {
				if (http_client_request_send_more(req, error_r) < 0)
					ret = -1;
			} else {
				http_client_request_debug(req, "Waiting for 100-continue");
				conn->output_locked = TRUE;
			}
		} else {
			req->state = HTTP_REQUEST_STATE_WAITING;
			conn->output_locked = FALSE;
		}
		if (ret >= 0 && o_stream_flush(output) < 0) {
			*error_r = t_strdup_printf("flush(%s) failed: %s",
   	                   o_stream_get_name(output),
           	           o_stream_get_error(output));
			ret = -1;
		}
	}
	o_stream_uncork(output);
	return ret;
}

int http_client_request_send(struct http_client_request *req,
			     const char **error_r)
{
	char *errstr = NULL;
	int ret;

	T_BEGIN {
		ret = http_client_request_send_real(req, error_r);
		if (ret < 0)
			errstr = i_strdup(*error_r);
	} T_END;
	*error_r = t_strdup(errstr);
	i_free(errstr);
	return ret;
}

bool http_client_request_callback(struct http_client_request *req,
			     struct http_response *response)
{
	http_client_request_callback_t *callback = req->callback;
	unsigned int orig_attempts = req->attempts;

	req->state = HTTP_REQUEST_STATE_GOT_RESPONSE;

	req->callback = NULL;
	if (callback != NULL) {
		callback(response, req->context);
		if (req->attempts != orig_attempts) {
			/* retrying */
			req->callback = callback;
			http_client_request_resubmit(req);
			return FALSE;
		} else {
			/* release payload early (prevents server/client deadlock in proxy) */
			if (req->payload_input != NULL)
				i_stream_unref(&req->payload_input);
		}
	}
	return TRUE;
}

static void
http_client_request_send_error(struct http_client_request *req,
			       unsigned int status, const char *error)
{
	http_client_request_callback_t *callback;
	bool sending = (req->state == HTTP_REQUEST_STATE_PAYLOAD_OUT);

	req->state = HTTP_REQUEST_STATE_ABORTED;

	callback = req->callback;
	req->callback = NULL;
	if (callback != NULL) {
		struct http_response response;

		http_response_init(&response, status, error);
		(void)callback(&response, req->context);

		/* release payload early (prevents server/client deadlock in proxy) */
		if (!sending && req->payload_input != NULL)
			i_stream_unref(&req->payload_input);
	}
	if (req->payload_wait && req->client->ioloop != NULL)
		io_loop_stop(req->client->ioloop);
}

void http_client_request_error_delayed(struct http_client_request **_req)
{
	struct http_client_request *req = *_req;

	i_assert(req->state == HTTP_REQUEST_STATE_ABORTED);

	i_assert(req->delayed_error != NULL && req->delayed_error_status != 0);
	http_client_request_send_error(req, req->delayed_error_status,
				       req->delayed_error);
	if (req->queue != NULL)
		http_client_queue_drop_request(req->queue, req);
	http_client_request_unref(_req);
}

void http_client_request_error(struct http_client_request *req,
	unsigned int status, const char *error)
{
	if (req->state >= HTTP_REQUEST_STATE_FINISHED)
		return;
	req->state = HTTP_REQUEST_STATE_ABORTED;

	if (req->queue != NULL)
		http_client_queue_drop_request(req->queue, req);

	if (!req->submitted ||
		req->state == HTTP_REQUEST_STATE_GOT_RESPONSE) {
		/* we're still in http_client_request_submit() or in the callback
		   during a retry attempt. delay reporting the error, so the caller
		   doesn't have to handle immediate or nested callbacks. */
		i_assert(req->delayed_error == NULL);
		req->delayed_error = p_strdup(req->pool, error);
		req->delayed_error_status = status;
		http_client_delay_request_error(req->client, req);
	} else {
		http_client_request_send_error(req, status, error);
		http_client_request_unref(&req);
	}
}

void http_client_request_abort(struct http_client_request **_req)
{
	struct http_client_request *req = *_req;
	bool sending = (req->state == HTTP_REQUEST_STATE_PAYLOAD_OUT);

	if (req->state >= HTTP_REQUEST_STATE_FINISHED)
		return;

	req->callback = NULL;
	req->state = HTTP_REQUEST_STATE_ABORTED;

	/* release payload early (prevents server/client deadlock in proxy) */
	if (!sending && req->payload_input != NULL)
		i_stream_unref(&req->payload_input);

	if (req->queue != NULL)
		http_client_queue_drop_request(req->queue, req);
	if (req->payload_wait && req->client->ioloop != NULL)
		io_loop_stop(req->client->ioloop);
	http_client_request_unref(_req);
}

void http_client_request_finish(struct http_client_request **_req)
{
	struct http_client_request *req = *_req;

	if (req->state >= HTTP_REQUEST_STATE_FINISHED)
		return;

	http_client_request_debug(req, "Finished");

	req->callback = NULL;
	req->state = HTTP_REQUEST_STATE_FINISHED;

	if (req->queue != NULL)
		http_client_queue_drop_request(req->queue, req);
	if (req->payload_wait && req->client->ioloop != NULL)
		io_loop_stop(req->client->ioloop);
	http_client_request_unref(_req);
}

void http_client_request_redirect(struct http_client_request *req,
	unsigned int status, const char *location)
{
	struct http_url *url;
	const char *error, *target, *origin_url;

	i_assert(!req->payload_wait);

	/* parse URL */
	if (http_url_parse(location, NULL, 0,
			   pool_datastack_create(), &url, &error) < 0) {
		http_client_request_error(req, HTTP_CLIENT_REQUEST_ERROR_INVALID_REDIRECT,
			t_strdup_printf("Invalid redirect location: %s", error));
		return;
	}

	if (++req->redirects > req->client->set.max_redirects) {
		if (req->client->set.max_redirects > 0) {
			http_client_request_error(req,
				HTTP_CLIENT_REQUEST_ERROR_INVALID_REDIRECT,
				t_strdup_printf("Redirected more than %d times",
					req->client->set.max_redirects));
		} else {
			http_client_request_error(req,
				HTTP_CLIENT_REQUEST_ERROR_INVALID_REDIRECT,
					"Redirect refused");
		}
		return;
	}

	/* rewind payload stream */
	if (req->payload_input != NULL && req->payload_size > 0 && status != 303) {
		if (req->payload_input->v_offset != req->payload_offset &&
			!req->payload_input->seekable) {
			http_client_request_error(req,
				HTTP_CLIENT_REQUEST_ERROR_ABORTED,
				"Redirect failed: Cannot resend payload; stream is not seekable");
			return;
		} else {
			i_stream_seek(req->payload_input, req->payload_offset);
		}
	}

	/* drop payload output stream from previous attempt */
	if (req->payload_output != NULL)
		o_stream_unref(&req->payload_output);

	target = http_url_create_target(url);

	http_url_copy(req->pool, &req->origin_url, url);
	req->target = p_strdup(req->pool, target);
	
	req->host = NULL;
	req->conn = NULL;

	origin_url = http_url_create(&req->origin_url);

	http_client_request_debug(req, "Redirecting to %s%s",
		origin_url, target);

	req->label = p_strdup_printf(req->pool, "[%s %s%s]",
		req->method, origin_url, req->target);

	/* RFC 7231, Section 6.4.4:
	
	   -> A 303 `See Other' redirect status response is handled a bit differently.
	   Basically, the response content is located elsewhere, but the original
	   (POST) request is handled already.
	 */
	if (status == 303 && strcasecmp(req->method, "HEAD") != 0 &&
		strcasecmp(req->method, "GET") != 0) {
		// FIXME: should we provide the means to skip this step? The original
		// request was already handled at this point.
		req->method = p_strdup(req->pool, "GET");

		/* drop payload */
		if (req->payload_input != NULL)
			i_stream_unref(&req->payload_input);
		req->payload_size = 0;
		req->payload_offset = 0;
	}

	/* resubmit */
	req->state = HTTP_REQUEST_STATE_NEW;
	http_client_request_do_submit(req);
}

void http_client_request_resubmit(struct http_client_request *req)
{
	i_assert(!req->payload_wait);

	http_client_request_debug(req, "Resubmitting request");

	/* rewind payload stream */
	if (req->payload_input != NULL && req->payload_size > 0) {
		if (req->payload_input->v_offset != req->payload_offset &&
			!req->payload_input->seekable) {
			http_client_request_error(req,
				HTTP_CLIENT_REQUEST_ERROR_ABORTED,
				"Resubmission failed: Cannot resend payload; stream is not seekable");
			return;
		} else {
			i_stream_seek(req->payload_input, req->payload_offset);
		}
	}

	/* rewind payload stream */
	if (req->payload_input != NULL && req->payload_size > 0) {
		if (req->payload_input->v_offset != req->payload_offset &&
			!req->payload_input->seekable) {
			http_client_request_error(req,
				HTTP_CLIENT_REQUEST_ERROR_ABORTED,
				"Resubmission failed: Cannot resend payload; stream is not seekable");
			return;
		} else {
			i_stream_seek(req->payload_input, req->payload_offset);
		}
	}

	/* drop payload output stream from previous attempt */
	if (req->payload_output != NULL)
		o_stream_unref(&req->payload_output);

	req->conn = NULL;
	req->peer = NULL;
	req->state = HTTP_REQUEST_STATE_QUEUED;
	http_client_host_submit_request(req->host, req);
}

void http_client_request_retry(struct http_client_request *req,
	unsigned int status, const char *error)
{
	if (!http_client_request_try_retry(req))
		http_client_request_error(req, status, error);
}

bool http_client_request_try_retry(struct http_client_request *req)
{
	/* don't ever retry if we're sending data in small blocks via
	   http_client_request_send_payload() and we're not waiting for a
	   100 continue (there's no way to rewind the payload for a retry)
	 */
	if (req->payload_wait &&
		(!req->payload_sync || req->conn->payload_continue))
		return FALSE;
	/* limit the number of attempts for each request */
	if (req->attempts+1 >= req->client->set.max_attempts)
		return FALSE;
	req->attempts++;

	http_client_request_debug(req, "Retrying (attempts=%d)", req->attempts);
	if (req->callback != NULL)
		http_client_request_resubmit(req);
	return TRUE;
}

void http_client_request_set_destroy_callback(struct http_client_request *req,
					      void (*callback)(void *),
					      void *context)
{
	req->destroy_callback = callback;
	req->destroy_context = context;
}

void http_client_request_start_tunnel(struct http_client_request *req,
	struct http_client_tunnel *tunnel)
{
	i_assert(req->state == HTTP_REQUEST_STATE_GOT_RESPONSE);

	http_client_connection_start_tunnel(&req->conn, tunnel);
}<|MERGE_RESOLUTION|>--- conflicted
+++ resolved
@@ -352,8 +352,6 @@
 	req->timeout_msecs = 0;
 }
 
-<<<<<<< HEAD
-=======
 void http_client_request_set_auth_simple(struct http_client_request *req,
 	const char *username, const char *password)
 {
@@ -361,7 +359,6 @@
 	req->password = p_strdup(req->pool, password);
 }
 
->>>>>>> 146ef570
 void http_client_request_delay_until(struct http_client_request *req,
 	time_t time)
 {
@@ -530,8 +527,6 @@
 	req->submitted = TRUE;
 	DLLIST_PREPEND(&client->requests_list, req);
 	client->requests_count++;
-<<<<<<< HEAD
-=======
 }
 
 void
@@ -571,7 +566,6 @@
 		addr->a.tcp.port =
 			(host_url->have_port ? host_url->port : HTTP_DEFAULT_PORT);
 	}
->>>>>>> 146ef570
 }
 
 static void
@@ -588,14 +582,10 @@
 	/* advance state only when request didn't get aborted in the mean time */
 	if (req->state != HTTP_REQUEST_STATE_ABORTED) {
 		i_assert(req->state == HTTP_REQUEST_STATE_PAYLOAD_OUT);
-<<<<<<< HEAD
-		req->state = HTTP_REQUEST_STATE_WAITING;
-=======
 
 		/* we're now waiting for a response from the server */
 		req->state = HTTP_REQUEST_STATE_WAITING;
 		http_client_connection_start_request_timeout(req->conn);
->>>>>>> 146ef570
 	}
 
 	/* release connection */
