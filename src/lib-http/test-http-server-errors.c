/* Copyright (c) 2016-2018 Dovecot authors, see the included COPYING file */

#include "lib.h"
#include "str.h"
#include "hostpid.h"
#include "ioloop.h"
#include "istream.h"
#include "ostream.h"
#include "time-util.h"
#include "sleep.h"
#include "connection.h"
#include "test-common.h"
#include "http-url.h"
#include "http-request.h"
#include "http-server.h"

#include <sys/types.h>
#include <sys/wait.h>
#include <signal.h>
#include <unistd.h>

#define SERVER_MAX_TIMEOUT_MSECS 10*1000

/*
 * Types
 */

struct client_connection {
	struct connection conn;

	pool_t pool;
};

typedef void
(*test_server_init_t)(const struct http_server_settings *server_set);
typedef void (*test_client_init_t)(unsigned int index);

/*
 * State
 */

/* common */
static struct ip_addr bind_ip;
static in_port_t bind_port = 0;
static struct ioloop *ioloop;
static bool debug = FALSE;

/* server */
static struct http_server *http_server = NULL;
static struct io *io_listen;
static int fd_listen = -1;
static void (*test_server_request)(struct http_server_request *req);

/* client */
static pid_t *client_pids = NULL;
static struct connection_list *client_conn_list;
static unsigned int client_pids_count = 0;
static unsigned int client_index;
static void (*test_client_connected)(struct client_connection *conn);
static void (*test_client_input)(struct client_connection *conn);

/*
 * Forward declarations
 */

/* server */
static void test_server_defaults(struct http_server_settings *http_set);
static void test_server_run(const struct http_server_settings *http_set);

/* client */
static void client_connection_deinit(struct client_connection **_conn);
static void test_client_run(unsigned int index);

/* test*/
static void
test_run_client_server(const struct http_server_settings *server_set,
		       test_server_init_t server_test,
		       test_client_init_t client_test,
		       unsigned int client_tests_count) ATTR_NULL(3);

/*
 * Slow request
 */

/* client */

static void
test_slow_request_input(struct client_connection *conn ATTR_UNUSED)
{
	/* do nothing */
}

static void test_slow_request_connected(struct client_connection *conn)
{
	o_stream_nsend_str(conn->conn.output,
			   "GET / HTTP/1.1\r\n"
			   "Host: example.com\r\n"
			   "\r\n");
}

static void test_client_slow_request(unsigned int index)
{
	test_client_input = test_slow_request_input;
	test_client_connected = test_slow_request_connected;
	test_client_run(index);
}

/* server */

struct _slow_request {
	struct http_server_request *req;
	struct timeout *to_delay;
	bool serviced:1;
};

static void test_server_slow_request_destroyed(struct _slow_request *ctx)
{
	test_assert(ctx->serviced);
	timeout_remove(&ctx->to_delay);
	i_free(ctx);
	io_loop_stop(ioloop);
}

static void test_server_slow_request_delayed(struct _slow_request *ctx)
{
	struct http_server_response *resp;
	struct http_server_request *req = ctx->req;

	resp = http_server_response_create(req, 200, "OK");
	http_server_response_submit(resp);
	ctx->serviced = TRUE;

	http_server_request_unref(&req);
}

static void test_server_slow_request_request(struct http_server_request *req)
{
	const struct http_request *hreq = http_server_request_get(req);
	struct _slow_request *ctx;

	if (debug) {
		i_debug("REQUEST: %s %s HTTP/%u.%u",
			hreq->method, hreq->target_raw,
			hreq->version_major, hreq->version_minor);
	}

	ctx = i_new(struct _slow_request, 1);
	ctx->req = req;

	http_server_request_set_destroy_callback(
		req, test_server_slow_request_destroyed, ctx);

	http_server_request_ref(req);
	ctx->to_delay =
		timeout_add(4000, test_server_slow_request_delayed, ctx);
}

static void
test_server_slow_request(const struct http_server_settings *server_set)
{
	test_server_request = test_server_slow_request_request;
	test_server_run(server_set);
}

/* test */

static void test_slow_request(void)
{
	struct http_server_settings http_server_set;

	test_server_defaults(&http_server_set);
	http_server_set.max_client_idle_time_msecs = 1000;

	test_begin("slow request");
	test_run_client_server(&http_server_set, test_server_slow_request,
			       test_client_slow_request, 1);
	test_end();
}

/*
 * Hanging request payload
 */

/* client */

static void
test_hanging_request_payload_connected(struct client_connection *conn)
{
	o_stream_nsend_str(conn->conn.output,
			   "GET / HTTP/1.1\r\n"
			   "Host: example.com\r\n"
			   "Content-Length: 1000\r\n"
			   "\r\n"
			   "To be continued... or not");
}

static void test_client_hanging_request_payload(unsigned int index)
{
	test_client_connected = test_hanging_request_payload_connected;
	test_client_run(index);
}

/* server */

struct _hanging_request_payload {
	struct http_server_request *req;
	struct istream *payload_input;
	struct io *io;
	bool serviced:1;
};

static void
test_server_hanging_request_payload_destroyed(
	struct _hanging_request_payload *ctx)
{
	test_assert(!ctx->serviced);
	io_remove(&ctx->io);
	i_free(ctx);
	io_loop_stop(ioloop);
}

static void
test_server_hanging_request_payload_input(struct _hanging_request_payload *ctx)
{
	struct http_server_response *resp;
	struct http_server_request *req = ctx->req;
	const unsigned char *data;
	size_t size;
	int ret;

	if (debug)
		i_debug("test server: got more payload");

	while ((ret = i_stream_read_data(ctx->payload_input,
					 &data, &size, 0)) > 0)
		i_stream_skip(ctx->payload_input, size);

	if (ret == 0)
		return;
	if (ctx->payload_input->stream_errno != 0) {
		if (debug) {
			i_debug("test server: failed to read payload: %s",
				i_stream_get_error(ctx->payload_input));
		}
		i_stream_unref(&ctx->payload_input);
		io_remove(&ctx->io);
		http_server_request_fail_close(req, 400, "Bad request");
		http_server_request_unref(&req);
		return;
	}

	i_assert(ctx->payload_input->eof);
		
	resp = http_server_response_create(req, 200, "OK");
	http_server_response_submit(resp);
	ctx->serviced = TRUE;

	i_stream_unref(&ctx->payload_input);
	http_server_request_unref(&req);
}

static void
test_server_hanging_request_payload_request(struct http_server_request *req)
{
	const struct http_request *hreq = http_server_request_get(req);
	struct _hanging_request_payload *ctx;

	if (debug) {
		i_debug("REQUEST: %s %s HTTP/%u.%u",
			hreq->method, hreq->target_raw,
			hreq->version_major, hreq->version_minor);
	}

	ctx = i_new(struct _hanging_request_payload, 1);
	ctx->req = req;

	http_server_request_set_destroy_callback(
		req, test_server_hanging_request_payload_destroyed, ctx);

	ctx->payload_input = http_server_request_get_payload_input(req, FALSE);

	http_server_request_ref(req);
	ctx->io = io_add_istream(ctx->payload_input,
				 test_server_hanging_request_payload_input,
				 ctx);
	test_server_hanging_request_payload_input(ctx);
}

static void
test_server_hanging_request_payload(
	const struct http_server_settings *server_set)
{
	test_server_request = test_server_hanging_request_payload_request;
	test_server_run(server_set);
}

/* test */

static void test_hanging_request_payload(void)
{
	struct http_server_settings http_server_set;

	test_server_defaults(&http_server_set);
	http_server_set.max_client_idle_time_msecs = 1000;

	test_begin("hanging request payload");
	test_run_client_server(&http_server_set,
			       test_server_hanging_request_payload,
			       test_client_hanging_request_payload, 1);
	test_end();
}

/*
 * Hanging response payload
 */

/* client */

static void
test_hanging_response_payload_connected(struct client_connection *conn)
{
	o_stream_nsend_str(conn->conn.output,
			   "GET / HTTP/1.1\r\n"
			   "Host: example.com\r\n"
			   "Content-Length: 18\r\n"
			   "\r\n"
			   "Complete payload\r\n");
}

static void test_client_hanging_response_payload(unsigned int index)
{
	test_client_connected = test_hanging_response_payload_connected;
	test_client_run(index);
}

/* server */

struct _hanging_response_payload {
	struct http_server_request *req;
	struct istream *payload_input;
	struct io *io;
	bool serviced:1;
};

static void
test_server_hanging_response_payload_destroyed(
	struct _hanging_response_payload *ctx)
{
	test_assert(!ctx->serviced);
	io_remove(&ctx->io);
	i_free(ctx);
	io_loop_stop(ioloop);
}

static void
test_server_hanging_response_payload_request(struct http_server_request *req)
{
	const struct http_request *hreq =
		http_server_request_get(req);
	struct http_server_response *resp;
	struct _hanging_response_payload *ctx;
	string_t *payload;
	unsigned int i;

	if (debug) {
		i_debug("REQUEST: %s %s HTTP/%u.%u",
			hreq->method, hreq->target_raw,
			hreq->version_major, hreq->version_minor);
	}

	ctx = i_new(struct _hanging_response_payload, 1);
	ctx->req = req;

	http_server_request_set_destroy_callback(
		req, test_server_hanging_response_payload_destroyed, ctx);

	resp = http_server_response_create(req, 200, "OK");
	T_BEGIN {
		payload = t_str_new(204800);
		for (i = 0; i < 3200; i++) {
			str_append(payload,
				   "aaaaaaaaaaaaaaaaaaaaaaaaaaaaaa\r\n"
				   "aaaaaaaaaaaaaaaaaaaaaaaaaaaaaa\r\n");
		}

		http_server_response_set_payload_data(resp, str_data(payload),
						      str_len(payload));
	} T_END;
	http_server_response_submit(resp);
}

static void
test_server_hanging_response_payload(
	const struct http_server_settings *server_set)
{
	test_server_request = test_server_hanging_response_payload_request;
	test_server_run(server_set);
}

/* test */

static void test_hanging_response_payload(void)
{
	struct http_server_settings http_server_set;

	test_server_defaults(&http_server_set);
	http_server_set.socket_send_buffer_size = 4096;
	http_server_set.max_client_idle_time_msecs = 1000;

	test_begin("hanging response payload");
	test_run_client_server(&http_server_set,
			       test_server_hanging_response_payload,
			       test_client_hanging_response_payload, 1);
	test_end();
}

/*
 * Excessive payload length
 */

/* client */

static void
test_excessive_payload_length_connected1(struct client_connection *conn)
{
	o_stream_nsend_str(
		conn->conn.output,
		"GET / HTTP/1.1\r\n"
		"Host: example.com\r\n"
		"Content-Length: 150\r\n"
		"\r\n"
		"Too long\r\nToo long\r\nToo long\r\nToo long\r\nToo long\r\n"
		"Too long\r\nToo long\r\nToo long\r\nToo long\r\nToo long\r\n"
		"Too long\r\nToo long\r\nToo long\r\nToo long\r\nToo long\r\n");
}

static void test_client_excessive_payload_length1(unsigned int index)
{
	test_client_connected = test_excessive_payload_length_connected1;
	test_client_run(index);
}

static void
test_excessive_payload_length_connected2(struct client_connection *conn)
{
	o_stream_nsend_str(
		conn->conn.output,
		"GET / HTTP/1.1\r\n"
		"Host: example.com\r\n"
		"Transfer-Encoding: chunked\r\n"
		"\r\n"
		"32\r\n"
		"Too long\r\nToo long\r\nToo long\r\nToo long\r\nToo long\r\n"
		"\r\n"
		"32\r\n"
		"Too long\r\nToo long\r\nToo long\r\nToo long\r\nToo long\r\n"
		"\r\n"
		"32\r\n"
		"Too long\r\nToo long\r\nToo long\r\nToo long\r\nToo long\r\n"
		"\r\n"
		"0\r\n"
		"\r\n");
}

static void test_client_excessive_payload_length2(unsigned int index)
{
	test_client_connected = test_excessive_payload_length_connected2;
	test_client_run(index);
}

/* server */

struct _excessive_payload_length {
	struct http_server_request *req;
	buffer_t *buffer;
	bool serviced:1;
};

static void
test_server_excessive_payload_length_destroyed(
	struct _excessive_payload_length *ctx)
{
	struct http_server_response *resp;
	const char *reason;
	int status;

	resp = http_server_request_get_response(ctx->req);
	test_assert(resp != NULL);
	if (resp != NULL) {
		http_server_response_get_status(resp, &status, &reason);
		test_assert(status == 413);
	}

	test_assert(!ctx->serviced);
	buffer_free(&ctx->buffer);
	i_free(ctx);
	io_loop_stop(ioloop);
}

static void
test_server_excessive_payload_length_finished(
	struct _excessive_payload_length *ctx)
{
	struct http_server_response *resp;

	resp = http_server_response_create(ctx->req, 200, "OK");
	http_server_response_submit(resp);
	ctx->serviced = TRUE;
}

static void
test_server_excessive_payload_length_request(struct http_server_request *req)
{
	const struct http_request *hreq = http_server_request_get(req);
	struct _excessive_payload_length *ctx;

	if (debug) {
		i_debug("REQUEST: %s %s HTTP/%u.%u",
			hreq->method, hreq->target_raw,
			hreq->version_major, hreq->version_minor);
	}

	ctx = i_new(struct _excessive_payload_length, 1);
	ctx->req = req;
	ctx->buffer = buffer_create_dynamic(default_pool, 128);

	http_server_request_set_destroy_callback(
		req, test_server_excessive_payload_length_destroyed, ctx);
	http_server_request_buffer_payload(
		req, ctx->buffer, 128,
		test_server_excessive_payload_length_finished, ctx);
}

static void
test_server_excessive_payload_length(
	const struct http_server_settings *server_set)
{
	test_server_request = test_server_excessive_payload_length_request;
	test_server_run(server_set);
}

/* test */

static void test_excessive_payload_length(void)
{
	struct http_server_settings http_server_set;

	test_server_defaults(&http_server_set);
	http_server_set.max_client_idle_time_msecs = 1000;

	test_begin("excessive payload length (length)");
	test_run_client_server(&http_server_set,
			       test_server_excessive_payload_length,
			       test_client_excessive_payload_length1, 1);
	test_end();

	test_begin("excessive payload length (chunked)");
	test_run_client_server(&http_server_set,
			       test_server_excessive_payload_length,
			       test_client_excessive_payload_length2, 1);
	test_end();
}

/*
 * Response ostream disconnect
 */

/* client */

static void
test_response_ostream_disconnect_connected(struct client_connection *conn)
{
	o_stream_nsend_str(conn->conn.output,
			   "GET / HTTP/1.1\r\n"
			   "Host: example.com\r\n"
			   "Content-Length: 18\r\n"
			   "\r\n"
			   "Complete payload\r\n");
	i_sleep_intr_msecs(10);
	client_connection_deinit(&conn);
	io_loop_stop(ioloop);
}

static void test_client_response_ostream_disconnect(unsigned int index)
{
	test_client_connected = test_response_ostream_disconnect_connected;
	test_client_run(index);
}

/* server */

struct _response_ostream_disconnect {
	struct http_server_request *req;
	struct istream *payload_input;
	struct ostream *payload_output;
	struct io *io;
	bool finished:1;
	bool seen_stream_error:1;
};

static void
test_server_response_ostream_disconnect_destroyed(
	struct _response_ostream_disconnect *ctx)
{
	test_assert(ctx->seen_stream_error);
	io_remove(&ctx->io);
	i_stream_unref(&ctx->payload_input);
	i_free(ctx);
	io_loop_stop(ioloop);
}

static int
test_server_response_ostream_disconnect_output(
	struct _response_ostream_disconnect *ctx)
{
	struct ostream *output = ctx->payload_output;
	enum ostream_send_istream_result res;
	int ret;

	if (ctx->finished) {
		ret = o_stream_finish(output);
		if (ret == 0)
			return ret;
		if (ret < 0) {
			if (debug) {
				i_debug("OUTPUT ERROR: %s",
					o_stream_get_error(output));
			}
			test_assert(output->stream_errno == ECONNRESET ||
				    output->stream_errno == EPIPE);

			ctx->seen_stream_error = TRUE;
			o_stream_destroy(&ctx->payload_output);
			return -1;
		}
		return 1;
	}

	o_stream_set_max_buffer_size(output, IO_BLOCK_SIZE);
	res = o_stream_send_istream(output, ctx->payload_input);
	o_stream_set_max_buffer_size(output, (size_t)-1);

	switch (res) {
	case OSTREAM_SEND_ISTREAM_RESULT_FINISHED:
		ctx->finished = TRUE;
		return test_server_response_ostream_disconnect_output(ctx);
	case OSTREAM_SEND_ISTREAM_RESULT_WAIT_INPUT:
		i_unreached();
	case OSTREAM_SEND_ISTREAM_RESULT_WAIT_OUTPUT:
		if (debug)
			i_debug("WAIT OUTPUT");
		return 1;
	case OSTREAM_SEND_ISTREAM_RESULT_ERROR_INPUT:
		i_unreached();
	case OSTREAM_SEND_ISTREAM_RESULT_ERROR_OUTPUT:
		if (debug) {
			i_debug("OUTPUT ERROR: %s",
				o_stream_get_error(output));
		}
		test_assert(output->stream_errno == ECONNRESET ||
			    output->stream_errno == EPIPE);

		ctx->seen_stream_error = TRUE;
		o_stream_destroy(&ctx->payload_output);
		return -1;
	}
	i_unreached();
}

static void
test_server_response_ostream_disconnect_request(struct http_server_request *req)
{
	const struct http_request *hreq = http_server_request_get(req);
	struct http_server_response *resp;
	struct _response_ostream_disconnect *ctx;
	string_t *data;
	unsigned int i;

	if (debug) {
		i_debug("REQUEST: %s %s HTTP/%u.%u",
			hreq->method, hreq->target_raw,
			hreq->version_major, hreq->version_minor);
	}

	ctx = i_new(struct _response_ostream_disconnect, 1);
	ctx->req = req;

	data = str_new(default_pool, 2048000);
	for (i = 0; i < 32000; i++) {
		str_append(data, "aaaaaaaaaaaaaaaaaaaaaaaaaaaaaa\r\n"
				 "aaaaaaaaaaaaaaaaaaaaaaaaaaaaaa\r\n");
	}
	ctx->payload_input = i_stream_create_copy_from_data(
		str_data(data), str_len(data));
	str_free(&data);

	resp = http_server_response_create(req, 200, "OK");
	ctx->payload_output = http_server_response_get_payload_output(
		resp, IO_BLOCK_SIZE, FALSE);

	o_stream_add_destroy_callback(
		ctx->payload_output,
		test_server_response_ostream_disconnect_destroyed, ctx);

	o_stream_set_flush_callback(
		ctx->payload_output,
		test_server_response_ostream_disconnect_output, ctx);
	o_stream_set_flush_pending(ctx->payload_output, TRUE);
}

static void
test_server_response_ostream_disconnect(
	const struct http_server_settings *server_set)
{
	test_server_request = test_server_response_ostream_disconnect_request;
	test_server_run(server_set);
}

/* test */

static void test_response_ostream_disconnect(void)
{
	struct http_server_settings http_server_set;

	test_server_defaults(&http_server_set);
	http_server_set.socket_send_buffer_size = 4096;
	http_server_set.max_client_idle_time_msecs = 10000;

	test_begin("response ostream disconnect");
	test_run_client_server(&http_server_set,
			       test_server_response_ostream_disconnect,
			       test_client_response_ostream_disconnect, 1);
	test_end();
}

/*
 * All tests
 */

static void (*const test_functions[])(void) = {
	test_slow_request,
	test_hanging_request_payload,
	test_hanging_response_payload,
	test_excessive_payload_length,
	test_response_ostream_disconnect,
	NULL
};

/*
 * Test client
 */

/* client connection */

static void client_connection_input(struct connection *_conn)
{
	struct client_connection *conn = (struct client_connection *)_conn;
	
	if (test_client_input != NULL)
		test_client_input(conn);
}

static void client_connection_connected(struct connection *_conn, bool success)
{
	struct client_connection *conn = (struct client_connection *)_conn;

	if (success && test_client_connected != NULL)
		test_client_connected(conn);
}

static void client_connection_init(const struct ip_addr *ip, in_port_t port)
{
	struct client_connection *conn;
	pool_t pool;

	pool = pool_alloconly_create("client connection", 512);
	conn = p_new(pool, struct client_connection, 1);
	conn->pool = pool;

	connection_init_client_ip(client_conn_list, &conn->conn, NULL,
				  ip, port);
	(void)connection_client_connect(&conn->conn);
}

static void client_connection_deinit(struct client_connection **_conn)
{
	struct client_connection *conn = *_conn;

	*_conn = NULL;

	connection_deinit(&conn->conn);
	pool_unref(&conn->pool);
}

static void client_connection_destroy(struct connection *_conn)
{
	struct client_connection *conn = (struct client_connection *)_conn;

	client_connection_deinit(&conn);
}

/* */

static struct connection_settings client_connection_set = {
	.input_max_size = (size_t)-1,
	.output_max_size = (size_t)-1,
	.client = TRUE
};

static const struct connection_vfuncs client_connection_vfuncs = {
	.destroy = client_connection_destroy,
	.client_connected = client_connection_connected,
	.input = client_connection_input
};

static void test_client_run(unsigned int index)
{
	client_index = index;

	if (debug)
		i_debug("client connecting to %u", bind_port);

	client_conn_list = connection_list_init(&client_connection_set,
						&client_connection_vfuncs);

	client_connection_init(&bind_ip, bind_port);

	io_loop_run(ioloop);

	/* close server socket */
	io_remove(&io_listen);

	connection_list_deinit(&client_conn_list);
}

/*
 * Test server
 */

static void test_server_defaults(struct http_server_settings *http_set)
{
	/* server settings */
	i_zero(http_set);
	http_set->max_client_idle_time_msecs = 5*1000;
	http_set->max_pipelined_requests = 1;
	http_set->debug = debug;
}

/* client connection */

static void
server_handle_request(void *context ATTR_UNUSED,
		      struct http_server_request *req)
{
	test_server_request(req);
}

struct http_server_callbacks http_server_callbacks = {
	.handle_request = server_handle_request
};

static void server_connection_accept(void *context ATTR_UNUSED)
{
	int fd;

	/* accept new client */
	fd = net_accept(fd_listen, NULL, NULL);
	if (fd == -1)
		return;
	if (fd == -2) {
		i_fatal("test server: accept() failed: %m");
	}

	(void)http_server_connection_create(http_server, fd, fd, FALSE,
					    &http_server_callbacks, NULL);
}

/* */

static void test_server_timeout(void *context ATTR_UNUSED)
{
	i_fatal("Server timed out");
}

static void test_server_run(const struct http_server_settings *http_set)
{
	struct timeout *to;

	to = timeout_add(SERVER_MAX_TIMEOUT_MSECS, test_server_timeout, NULL);

	/* open server socket */
<<<<<<< HEAD
	io_listen = io_add(fd_listen,
		IO_READ, server_connection_accept, NULL);
=======
	io_listen = io_add(fd_listen, IO_READ, server_connection_accept, NULL);
>>>>>>> aa13c86b

	http_server = http_server_init(http_set);

	io_loop_run(ioloop);

	/* close server socket */
	io_remove(&io_listen);
	timeout_remove(&to);

	http_server_deinit(&http_server);
}

/*
 * Tests
 */

static int test_open_server_fd(void)
{
	int fd = net_listen(&bind_ip, &bind_port, 128);
	if (debug)
		i_debug("server listening on %u", bind_port);
	if (fd == -1) {
		i_fatal("listen(%s:%u) failed: %m",
			net_ip2addr(&bind_ip), bind_port);
	}
	return fd;
}

static void test_clients_kill_all(void)
{
	unsigned int i;

	if (client_pids_count > 0) {
		for (i = 0; i < client_pids_count; i++) {
			if (client_pids[i] != (pid_t)-1) {
				(void)kill(client_pids[i], SIGKILL);
				(void)waitpid(client_pids[i], NULL, 0);
				client_pids[i] = -1;
			}
		}
	}
	client_pids_count = 0;
}

static void
test_run_client_server(const struct http_server_settings *server_set,
		       test_server_init_t server_test,
		       test_client_init_t client_test,
		       unsigned int client_tests_count)
{
	unsigned int i;

	client_pids = NULL;
	client_pids_count = 0;

	fd_listen = test_open_server_fd();

	if (client_tests_count > 0) {
		client_pids = i_new(pid_t, client_tests_count);
		for (i = 0; i < client_tests_count; i++)
			client_pids[i] = (pid_t)-1;
		client_pids_count = client_tests_count;

		for (i = 0; i < client_tests_count; i++) {
			if ((client_pids[i] = fork()) == (pid_t)-1)
				i_fatal("fork() failed: %m");
			if (client_pids[i] == 0) {
				client_pids[i] = (pid_t)-1;
				client_pids_count = 0;
				hostpid_init();
<<<<<<< HEAD
				if (debug)
					i_debug("client[%d]: PID=%s", i+1, my_pid);
				/* child: client */
				/* wait a little for server setup */
=======
				if (debug) {
					i_debug("client[%d]: PID=%s",
						i+1, my_pid);
				}
				i_set_failure_prefix("CLIENT[%u]: ", i + 1);
				/* Child: client */
				/* Wait a little for server setup */
>>>>>>> aa13c86b
				i_sleep_msecs(100);
				i_close_fd(&fd_listen);
				ioloop = io_loop_create();
				client_test(i);
				io_loop_destroy(&ioloop);
				i_free(client_pids);
				/* Wait for it to be killed; this way, valgrind
				   will not object to this process going away
				   inelegantly. */
				sleep(60);
				exit(1);
			}
		}
		if (debug)
			i_debug("server: PID=%s", my_pid);
		i_set_failure_prefix("SERVER: ");
	}

	/* Parent: server */

	ioloop = io_loop_create();
	server_test(server_set);
	io_loop_destroy(&ioloop);

	i_close_fd(&fd_listen);

	test_clients_kill_all();
	i_free(client_pids);
}

/*
 * Main
 */

volatile sig_atomic_t terminating = 0;

static void test_signal_handler(int signo)
{
	if (terminating != 0)
		raise(signo);
	terminating = 1;

	/* make sure we don't leave any pesky children alive */
	test_clients_kill_all();

	(void)signal(signo, SIG_DFL);
	raise(signo);
}

static void test_atexit(void)
{
	test_clients_kill_all();
}

int main(int argc, char *argv[])
{
	int c;

	atexit(test_atexit);
	(void)signal(SIGCHLD, SIG_IGN);
	(void)signal(SIGPIPE, SIG_IGN);
	(void)signal(SIGTERM, test_signal_handler);
	(void)signal(SIGQUIT, test_signal_handler);
	(void)signal(SIGINT, test_signal_handler);
	(void)signal(SIGSEGV, test_signal_handler);
	(void)signal(SIGABRT, test_signal_handler);

	while ((c = getopt(argc, argv, "D")) > 0) {
		switch (c) {
		case 'D':
			debug = TRUE;
			break;
		default:
			i_fatal("Usage: %s [-D]", argv[0]);
		}
	}

	/* listen on localhost */
	i_zero(&bind_ip);
	bind_ip.family = AF_INET;
	bind_ip.u.ip4.s_addr = htonl(INADDR_LOOPBACK);	

	return test_run(test_functions);
}<|MERGE_RESOLUTION|>--- conflicted
+++ resolved
@@ -889,12 +889,7 @@
 	to = timeout_add(SERVER_MAX_TIMEOUT_MSECS, test_server_timeout, NULL);
 
 	/* open server socket */
-<<<<<<< HEAD
-	io_listen = io_add(fd_listen,
-		IO_READ, server_connection_accept, NULL);
-=======
 	io_listen = io_add(fd_listen, IO_READ, server_connection_accept, NULL);
->>>>>>> aa13c86b
 
 	http_server = http_server_init(http_set);
 
@@ -965,12 +960,6 @@
 				client_pids[i] = (pid_t)-1;
 				client_pids_count = 0;
 				hostpid_init();
-<<<<<<< HEAD
-				if (debug)
-					i_debug("client[%d]: PID=%s", i+1, my_pid);
-				/* child: client */
-				/* wait a little for server setup */
-=======
 				if (debug) {
 					i_debug("client[%d]: PID=%s",
 						i+1, my_pid);
@@ -978,7 +967,6 @@
 				i_set_failure_prefix("CLIENT[%u]: ", i + 1);
 				/* Child: client */
 				/* Wait a little for server setup */
->>>>>>> aa13c86b
 				i_sleep_msecs(100);
 				i_close_fd(&fd_listen);
 				ioloop = io_loop_create();
