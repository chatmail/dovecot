/* Copyright (c) 2013-2018 Dovecot authors, see the included COPYING file */

#include "lib.h"
#include "net.h"
#include "str.h"
#include "hash.h"
#include "llist.h"
#include "array.h"
#include "ioloop.h"
#include "istream.h"
#include "istream-timeout.h"
#include "ostream.h"
#include "time-util.h"
#include "file-lock.h"
#include "iostream-rawlog.h"
#include "iostream-ssl.h"
#include "http-response-parser.h"

#include "http-client-private.h"

/*
 * Connection
 */

static void http_client_connection_ready(struct http_client_connection *conn);
static void http_client_connection_input(struct connection *_conn);
static void
http_client_connection_disconnect(struct http_client_connection *conn);

static inline const struct http_client_settings *
http_client_connection_get_settings(struct http_client_connection *conn)
{
	if (conn->peer != NULL)
		return &conn->peer->client->set;
	return &conn->ppool->peer->cctx->set;
}

static inline void
http_client_connection_ref_request(struct http_client_connection *conn,
				   struct http_client_request *req)
{
	i_assert(req->conn == NULL);
	req->conn = conn;
	http_client_request_ref(req);
}

static inline bool
http_client_connection_unref_request(struct http_client_connection *conn,
				     struct http_client_request **_req)
{
	struct http_client_request *req = *_req;

	i_assert(req->conn == conn);
	req->conn = NULL;
	return http_client_request_unref(_req);
}

static void
http_client_connection_unlist_pending(struct http_client_connection *conn)
{
	struct http_client_peer *peer = conn->peer;
	struct http_client_peer_pool *ppool = conn->ppool;
	ARRAY_TYPE(http_client_connection) *conn_arr;
	struct http_client_connection *const *conn_idx;

	/* remove from pending lists */

	conn_arr = &ppool->pending_conns;
	array_foreach(conn_arr, conn_idx) {
		if (*conn_idx == conn) {
			array_delete(conn_arr,
				     array_foreach_idx(conn_arr, conn_idx), 1);
			break;
		}
	}

	if (peer == NULL)
		return;

	conn_arr = &peer->pending_conns;
	array_foreach(conn_arr, conn_idx) {
		if (*conn_idx == conn) {
			array_delete(conn_arr,
				     array_foreach_idx(conn_arr, conn_idx), 1);
			break;
		}
	}
}

static inline void
http_client_connection_failure(struct http_client_connection *conn,
			       const char *reason)
{
	struct http_client_peer *peer = conn->peer;

	conn->connect_failed = TRUE;
	http_client_connection_unlist_pending(conn);
	http_client_peer_connection_failure(peer, reason);
}

unsigned int
http_client_connection_count_pending(struct http_client_connection *conn)
{
	unsigned int pending_count = array_count(&conn->request_wait_list);

	if (conn->in_req_callback || conn->pending_request != NULL)
		pending_count++;
	return pending_count;
}

bool http_client_connection_is_idle(struct http_client_connection *conn)
{
	return (conn->to_idle != NULL);
}

bool http_client_connection_is_active(struct http_client_connection *conn)
{
	if (!conn->connected)
		return FALSE;

	if (conn->in_req_callback || conn->pending_request != NULL)
		return TRUE;

	return (array_is_created(&conn->request_wait_list) &&
		array_count(&conn->request_wait_list) > 0);
}

static void
http_client_connection_retry_requests(struct http_client_connection *conn,
				      unsigned int status, const char *error)
{
	struct http_client_request *req, **req_idx;

	if (!array_is_created(&conn->request_wait_list))
		return;

	e_debug(conn->event, "Retrying pending requests");

	array_foreach_modifiable(&conn->request_wait_list, req_idx) {
		req = *req_idx;
		/* drop reference from connection */
		if (!http_client_connection_unref_request(conn, req_idx))
			continue;
		/* retry the request, which may drop it */
		if (req->state < HTTP_REQUEST_STATE_FINISHED)
			http_client_request_retry(req, status, error);
	}	
	array_clear(&conn->request_wait_list);
}

static void
http_client_connection_server_close(struct http_client_connection **_conn)
{
	struct http_client_connection *conn = *_conn;
	struct http_client_peer *peer = conn->peer;
	struct http_client *client = peer->client;
	struct http_client_request *req, **req_idx;

	e_debug(conn->event, "Server explicitly closed connection");

	array_foreach_modifiable(&conn->request_wait_list, req_idx) {
		req = *req_idx;
		/* drop reference from connection */
		if (!http_client_connection_unref_request(conn, req_idx))
			continue;
		/* resubmit the request, which may drop it */
		if (req->state < HTTP_REQUEST_STATE_FINISHED)
			http_client_request_resubmit(req);
	}
	array_clear(&conn->request_wait_list);

	if (client != NULL && client->waiting)
		io_loop_stop(client->ioloop);

	http_client_connection_close(_conn);
}

static void
http_client_connection_abort_error(struct http_client_connection **_conn,
				   unsigned int status, const char *error)
{
	struct http_client_connection *conn = *_conn;
	struct http_client_request *req, **req_idx;

	e_debug(conn->event, "Aborting connection: %s", error);

	array_foreach_modifiable(&conn->request_wait_list, req_idx) {
		req = *req_idx;
		i_assert(req->submitted);
		/* drop reference from connection */
		if (!http_client_connection_unref_request(conn, req_idx))
			continue;
		/* drop request if not already aborted */
		http_client_request_error(&req, status, error);
	}
	array_clear(&conn->request_wait_list);
	http_client_connection_close(_conn);
}

static void
http_client_connection_abort_any_requests(struct http_client_connection *conn)
{
	struct http_client_request *req, **req_idx;

	if (array_is_created(&conn->request_wait_list)) {
		array_foreach_modifiable(&conn->request_wait_list, req_idx) {
			req = *req_idx;
			i_assert(req->submitted);
			/* drop reference from connection */
			if (!http_client_connection_unref_request(conn, req_idx))
				continue;
			/* drop request if not already aborted */
			http_client_request_error(&req,
				HTTP_CLIENT_REQUEST_ERROR_ABORTED,
				"Aborting");
		}
		array_clear(&conn->request_wait_list);
	}
	if (conn->pending_request != NULL) {
		req = conn->pending_request;
		/* drop reference from connection */
		if (http_client_connection_unref_request(conn, &conn->pending_request)) {
			/* drop request if not already aborted */
			http_client_request_error(&req,
				HTTP_CLIENT_REQUEST_ERROR_ABORTED,
				"Aborting");
		}
	}
}

static const char *
http_client_connection_get_timing_info(struct http_client_connection *conn)
{
	struct http_client_request *const *requestp;
	unsigned int connected_msecs;
	string_t *str = t_str_new(64);

	if (array_count(&conn->request_wait_list) > 0) {
		requestp = array_front(&conn->request_wait_list);

		str_append(str, "Request ");
		http_client_request_append_stats_text(*requestp, str);
	} else {
		str_append(str, "No requests");
		if (conn->conn.last_input != 0) {
			str_printfa(str, ", last input %d secs ago",
				    (int)(ioloop_time - conn->conn.last_input));
		}
	}
	connected_msecs = timeval_diff_msecs(&ioloop_timeval,
					     &conn->connected_timestamp);
	str_printfa(str, ", connected %u.%03u secs ago",
		    connected_msecs/1000, connected_msecs%1000);
	return str_c(str);
}

static void
http_client_connection_abort_temp_error(struct http_client_connection **_conn,
					unsigned int status, const char *error)
{
	struct http_client_connection *conn = *_conn;

	error = t_strdup_printf("%s (%s)", error,
				http_client_connection_get_timing_info(conn));

	e_debug(conn->event,
		"Aborting connection with temporary error: %s", error);

	http_client_connection_disconnect(conn);
	http_client_connection_retry_requests(conn, status, error);
	http_client_connection_close(_conn);
}

void http_client_connection_lost(struct http_client_connection **_conn,
				 const char *error)
{
	struct http_client_connection *conn = *_conn;
	const char *sslerr;

	if (error == NULL)
		error = "Connection lost";
	else
		error = t_strdup_printf("Connection lost: %s", error);

	if (conn->ssl_iostream != NULL) {
		sslerr = ssl_iostream_get_last_error(conn->ssl_iostream);
		if (sslerr != NULL) {
			error = t_strdup_printf("%s (last SSL error: %s)",
						error, sslerr);
		}
		if (ssl_iostream_has_handshake_failed(conn->ssl_iostream)) {
			/* this isn't really a "connection lost", but that we
			   don't trust the remote's SSL certificate. don't
			   retry. */
			http_client_connection_abort_error(_conn,
				HTTP_CLIENT_REQUEST_ERROR_BAD_RESPONSE, error);
			return;
		}
	}

	conn->lost_prematurely = (conn->conn.input != NULL &&
		conn->conn.input->v_offset == 0 &&
		i_stream_get_data_size(conn->conn.input) == 0);
	http_client_connection_abort_temp_error(_conn,
		HTTP_CLIENT_REQUEST_ERROR_CONNECTION_LOST, error);
}

void http_client_connection_handle_output_error(
	struct http_client_connection *conn)
{
	struct ostream *output = conn->conn.output;

	if (output->stream_errno != EPIPE &&
	    output->stream_errno != ECONNRESET) {
		http_client_connection_lost(&conn,
			t_strdup_printf("write(%s) failed: %s",
					o_stream_get_name(output),
					o_stream_get_error(output)));
	} else {
		http_client_connection_lost(&conn,
			"Remote disconnected");
	}
}

int http_client_connection_check_ready(struct http_client_connection *conn)
{
	const struct http_client_settings *set =
		http_client_connection_get_settings(conn);

	if (conn->in_req_callback) {
		/* this can happen when a nested ioloop is created inside
		   request callback. we currently don't reuse connections that
		   are occupied this way, but theoretically we could, although
		   that would add quite a bit of complexity.
		 */
		return 0;
	}

	if (!conn->connected || conn->output_locked || conn->output_broken ||
		conn->close_indicated || conn->tunneling ||
		http_client_connection_count_pending(conn) >=
			set->max_pipelined_requests)
		return 0;

	if (conn->last_ioloop != NULL && conn->last_ioloop != current_ioloop) {
		conn->last_ioloop = current_ioloop;
		/* Active ioloop is different from what we saw earlier;
		   we may have missed a disconnection event on this connection.
		   Verify status by reading from connection. */
		if (i_stream_read(conn->conn.input) == -1) {
			int stream_errno = conn->conn.input->stream_errno;

			i_assert(conn->conn.input->stream_errno != 0 ||
				 conn->conn.input->eof);
			http_client_connection_lost(&conn,
				t_strdup_printf("read(%s) failed: %s",
						i_stream_get_name(conn->conn.input),
						stream_errno != 0 ?
						i_stream_get_error(conn->conn.input) :
						"EOF"));
			return -1;
		}

		/* we may have read some data */
		if (i_stream_get_data_size(conn->conn.input) > 0)
			i_stream_set_input_pending(conn->conn.input, TRUE);
	}
	return 1;
}

static void
http_client_connection_detach_peer(struct http_client_connection *conn)
{
	struct http_client_peer *peer = conn->peer;
	struct http_client_connection *const *conn_idx;
	ARRAY_TYPE(http_client_connection) *conn_arr;
	bool found = FALSE;

	if (peer == NULL)
		return;

	http_client_peer_ref(peer);
	conn_arr = &peer->conns;
	array_foreach(conn_arr, conn_idx) {
		if (*conn_idx == conn) {
			array_delete(conn_arr,
				     array_foreach_idx(conn_arr, conn_idx), 1);
			found = TRUE;
			break;
		}
	}
	i_assert(found);

	conn_arr = &peer->pending_conns;
	array_foreach(conn_arr, conn_idx) {
		if (*conn_idx == conn) {
			array_delete(conn_arr, array_foreach_idx(conn_arr, conn_idx), 1);
			break;
		}
	}

	conn->peer = NULL;
	e_debug(conn->event, "Detached peer");

	if (conn->connect_succeeded)
		http_client_peer_connection_lost(peer, conn->lost_prematurely);
	http_client_peer_unref(&peer);
}

static void
http_client_connection_idle_timeout(struct http_client_connection *conn)
{
	e_debug(conn->event, "Idle connection timed out");

	/* cannot get here unless connection was established at some point */
	i_assert(conn->connect_succeeded);

	http_client_connection_close(&conn);
}

void http_client_connection_lost_peer(struct http_client_connection *conn)
{
	const struct http_client_settings *set =
		http_client_connection_get_settings(conn);
	struct http_client_peer_pool *ppool = conn->ppool;
	struct http_client_peer_shared *pshared = ppool->peer;
	unsigned int timeout, count;

	if (!conn->connected) {
		http_client_connection_unref(&conn);
		return;
	}

	i_assert(!conn->in_req_callback);

	if (conn->to_idle == NULL) {
		count = array_count(&ppool->conns);
		i_assert(count > 0);

		/* set timeout for this connection */
		if (count > http_client_peer_shared_max_connections(pshared)) {
			/* instant death for (urgent) connections above limit */
			timeout = 0;
		} else {
			unsigned int idle_count = array_count(&ppool->idle_conns);

			/* kill duplicate connections quicker;
				 linearly based on the number of connections */
			i_assert(count >= idle_count + 1);
			timeout = (set->max_parallel_connections - idle_count) *
				(set->max_idle_time_msecs / set->max_parallel_connections);
		}

		e_debug(conn->event,
			"Lost peer; going idle (timeout = %u msecs)",
			timeout);

		conn->to_idle = timeout_add_to(conn->conn.ioloop, timeout,
			http_client_connection_idle_timeout, conn);
		array_push_back(&ppool->idle_conns, &conn);
	} else {
		e_debug(conn->event, "Lost peer; already idle");
	}

	http_client_connection_detach_peer(conn);
}

void http_client_connection_check_idle(struct http_client_connection *conn)
{
	struct http_client_peer *peer;
	struct http_client_peer_pool *ppool = conn->ppool;
	struct http_client *client;
	const struct http_client_settings *set;
	unsigned int timeout, count;

	peer = conn->peer;
	if (peer == NULL) {
		i_assert(conn->to_idle != NULL);
		return;
	}

	if (conn->to_idle != NULL) {
		/* timeout already set */
		return;
	}

	client = peer->client;
	set = &client->set;

	if (conn->connected &&
		array_is_created(&conn->request_wait_list) &&
		array_count(&conn->request_wait_list) == 0 &&
		!conn->in_req_callback &&
		conn->incoming_payload == NULL &&
		set->max_idle_time_msecs > 0) {

		i_assert(peer != NULL);
		client = peer->client;

		i_assert(conn->to_requests == NULL);

		if (client->waiting)
			io_loop_stop(client->ioloop);

		count = array_count(&peer->conns);
		i_assert(count > 0);

		/* set timeout for this connection */
		if (count > set->max_parallel_connections) {
			/* instant death for (urgent) connections above limit */
			timeout = 0;
		} else {
			unsigned int idle_count = array_count(&ppool->idle_conns);

			/* kill duplicate connections quicker;
				 linearly based on the number of connections */
			i_assert(array_count(&ppool->conns) >= idle_count + 1);
			timeout = (set->max_parallel_connections - idle_count) *
				(set->max_idle_time_msecs / set->max_parallel_connections);
		}

		e_debug(conn->event,
			"No more requests queued; going idle (timeout = %u msecs)",
			timeout);

		conn->to_idle = timeout_add_to(conn->conn.ioloop, timeout,
			http_client_connection_idle_timeout, conn);

		array_push_back(&ppool->idle_conns, &conn);
	}
}

static void
http_client_connection_stop_idle(struct http_client_connection *conn)
{
	struct http_client_connection *const *conn_idx;
	ARRAY_TYPE(http_client_connection) *conn_arr;

	if (conn->to_idle != NULL)
		timeout_remove(&conn->to_idle);

	conn_arr = &conn->ppool->idle_conns;
	array_foreach(conn_arr, conn_idx) {
		if (*conn_idx == conn) {
			array_delete(conn_arr,
				     array_foreach_idx(conn_arr, conn_idx), 1);
			break;
		}
	}
}

void http_client_connection_claim_idle(struct http_client_connection *conn,
	struct http_client_peer *peer)
{
	e_debug(conn->event, "Claimed as idle");

	i_assert(peer->ppool == conn->ppool);
	http_client_connection_stop_idle(conn);

	if (conn->peer == NULL || conn->peer != peer) {
		http_client_connection_detach_peer(conn);

		conn->peer = peer;
		conn->debug = peer->client->set.debug;
		array_push_back(&peer->conns, &conn);
	}
}

static void
http_client_connection_request_timeout(struct http_client_connection *conn)
{
	conn->conn.input->stream_errno = ETIMEDOUT;
	http_client_connection_abort_temp_error(&conn,
		HTTP_CLIENT_REQUEST_ERROR_TIMED_OUT, "Request timed out");
}

void http_client_connection_start_request_timeout(
	struct http_client_connection *conn)
{
	struct http_client_request *const *requestp;
	unsigned int timeout_msecs;

	if (conn->pending_request != NULL)
		return;

	i_assert(array_is_created(&conn->request_wait_list));
	i_assert(array_count(&conn->request_wait_list) > 0);
	requestp = array_front(&conn->request_wait_list);
	timeout_msecs = (*requestp)->attempt_timeout_msecs;

	if (timeout_msecs == 0)
		;
	else if (conn->to_requests != NULL)
		timeout_reset(conn->to_requests);
	else {
		conn->to_requests = timeout_add_to(
			conn->conn.ioloop, timeout_msecs,
			http_client_connection_request_timeout, conn);
	}
}

void http_client_connection_reset_request_timeout(
	struct http_client_connection *conn)
{
	if (conn->to_requests != NULL)
		timeout_reset(conn->to_requests);
}

void http_client_connection_stop_request_timeout(
	struct http_client_connection *conn)
{
	timeout_remove(&conn->to_requests);
}

static void
http_client_connection_continue_timeout(struct http_client_connection *conn)
{
	struct http_client_peer_shared *pshared = conn->ppool->peer;
	struct http_client_request *const *wait_reqs;
	struct http_client_request *req;
	unsigned int wait_count;

	i_assert(conn->pending_request == NULL);

	timeout_remove(&conn->to_response);
	pshared->no_payload_sync = TRUE;

	e_debug(conn->event,
		"Expected 100-continue response timed out; "
		"sending payload anyway");

	wait_reqs = array_get(&conn->request_wait_list, &wait_count);
	i_assert(wait_count == 1);
	req = wait_reqs[wait_count-1];

	req->payload_sync_continue = TRUE;
	if (conn->conn.output != NULL)
		o_stream_set_flush_pending(conn->conn.output, TRUE);
}

int http_client_connection_next_request(struct http_client_connection *conn)
{
	struct http_client_connection *tmp_conn;
	struct http_client_peer *peer = conn->peer;
	struct http_client_peer_shared *pshared = conn->ppool->peer;
	struct http_client_request *req = NULL;
	bool pipelined;
	int ret;

	if ((ret=http_client_connection_check_ready(conn)) <= 0) {
		if (ret == 0)
			e_debug(conn->event, "Not ready for next request");
		return ret;
	}

	/* claim request, but no urgent request can be second in line */
	pipelined = array_count(&conn->request_wait_list) > 0 ||
		conn->pending_request != NULL;
	req = http_client_peer_claim_request(peer, pipelined);
	if (req == NULL)
		return 0;

	i_assert(req->state == HTTP_REQUEST_STATE_QUEUED);

	http_client_connection_stop_idle(conn);

	req->payload_sync_continue = FALSE;
	if (pshared->no_payload_sync)
		req->payload_sync = FALSE;

	/* add request to wait list and add a reference */
	array_push_back(&conn->request_wait_list, &req);
	http_client_connection_ref_request(conn, req);

	e_debug(conn->event, "Claimed request %s",
		http_client_request_label(req));

	tmp_conn = conn;
	http_client_connection_ref(tmp_conn);
	ret = http_client_request_send(req, pipelined);
	if (ret == 0 && conn->conn.output != NULL)
		o_stream_set_flush_pending(conn->conn.output, TRUE);
	if (!http_client_connection_unref(&tmp_conn) || ret < 0)
		return -1;

	if (req->connect_tunnel)
		conn->tunneling = TRUE;

	/* RFC 7231, Section 5.1.1: Expect

	    o  A client that sends a 100-continue expectation is not required to
	       wait for any specific length of time; such a client MAY proceed
	       to send the message body even if it has not yet received a
	       response. Furthermore, since 100 (Continue) responses cannot be
	       sent through an HTTP/1.0 intermediary, such a client SHOULD NOT
	       wait for an indefinite period before sending the message body.
	 */
	if (req->payload_sync && !pshared->seen_100_response) {
		i_assert(!pipelined);
		i_assert(req->payload_chunked || req->payload_size > 0);
		i_assert(conn->to_response == NULL);
		conn->to_response = timeout_add_to(conn->conn.ioloop,
			HTTP_CLIENT_CONTINUE_TIMEOUT_MSECS,
			http_client_connection_continue_timeout, conn);
	}

	return 1;
}

static void http_client_connection_destroy(struct connection *_conn)
{
	struct http_client_connection *conn =
		(struct http_client_connection *)_conn;
	const char *error;
	unsigned int msecs;

	switch (_conn->disconnect_reason) {
	case CONNECTION_DISCONNECT_CONNECT_TIMEOUT:
		if (conn->connected_timestamp.tv_sec == 0) {
			msecs = timeval_diff_msecs(&ioloop_timeval,
						   &conn->connect_start_timestamp);
			error = t_strdup_printf(
				"connect(%s) failed: "
				"Connection timed out in %u.%03u secs",
				_conn->name, msecs/1000, msecs%1000);
		} else {
			msecs = timeval_diff_msecs(&ioloop_timeval,
						   &conn->connected_timestamp);
			error = t_strdup_printf(
				"SSL handshaking with %s failed: "
				"Connection timed out in %u.%03u secs",
				_conn->name, msecs/1000, msecs%1000);
		}
		e_debug(conn->event, "%s", error);
		http_client_connection_failure(conn, error);
		break;
	case CONNECTION_DISCONNECT_CONN_CLOSED:
		if (conn->connect_failed) {
			i_assert(!array_is_created(&conn->request_wait_list) ||
				array_count(&conn->request_wait_list) == 0);
			break;
		}
		http_client_connection_lost(&conn,
			(_conn->input == NULL ? NULL :
				i_stream_get_error(_conn->input)));
		return;
	default:
		break;
	}

	http_client_connection_close(&conn);
}

static void http_client_payload_finished(struct http_client_connection *conn)
{
	timeout_remove(&conn->to_input);
	connection_input_resume(&conn->conn);
	if (array_count(&conn->request_wait_list) > 0)
		http_client_connection_start_request_timeout(conn);
	else
		http_client_connection_stop_request_timeout(conn);
}

static void
http_client_payload_destroyed_timeout(struct http_client_connection *conn)
{
	if (conn->close_indicated) {
		http_client_connection_server_close(&conn);
		return;
	}
	http_client_connection_input(&conn->conn);
}

static void http_client_payload_destroyed(struct http_client_request *req)
{
	struct http_client_connection *conn = req->conn;

	i_assert(conn != NULL);
	i_assert(conn->pending_request == req);
	i_assert(conn->incoming_payload != NULL);
	i_assert(conn->conn.io == NULL);

	e_debug(conn->event,
		"Response payload stream destroyed "
		"(%u ms after initial response)",
		timeval_diff_msecs(&ioloop_timeval, &req->response_time));

	/* caller is allowed to change the socket fd to blocking while reading
	   the payload. make sure here that it's switched back. */
	net_set_nonblock(conn->conn.fd_in, TRUE);

	i_assert(req->response_offset < conn->conn.input->v_offset);
	req->bytes_in = conn->conn.input->v_offset - req->response_offset;

	/* drop reference from connection */
	if (http_client_connection_unref_request(conn, &conn->pending_request)) {
		/* finish request if not already aborted */
		http_client_request_finish(req);
	}

	conn->incoming_payload = NULL;

	/* input stream may have pending input. make sure input handler
	   gets called (but don't do it directly, since we get get here
	   somewhere from the API user's code, which we can't really know what
	   state it is in). this call also triggers sending a new request if
	   necessary. */
	if (!conn->disconnected) {
		conn->to_input = timeout_add_short_to(
			conn->conn.ioloop, 0,
			http_client_payload_destroyed_timeout, conn);
	}

	/* room for new requests */
	if (http_client_connection_check_ready(conn) > 0)
		http_client_peer_trigger_request_handler(conn->peer);
}

void http_client_connection_request_destroyed(
	struct http_client_connection *conn, struct http_client_request *req)
{
	struct istream *payload;

	i_assert(req->conn == conn);
	if (conn->pending_request != req)
		return;

	e_debug(conn->event, "Pending request destroyed prematurely");

	payload = conn->incoming_payload;
	if (payload == NULL) {
		/* payload already gone */
		return;
	}

	/* destroy the payload, so that the timeout istream is closed */
	i_stream_ref(payload);
	i_stream_destroy(&payload);

	payload = conn->incoming_payload;
	if (payload == NULL) {
		/* not going to happen, but check for it anyway */
		return;
	}

	/* the application still holds a reference to the payload stream, but it
	   is closed and we don't care about it anymore, so act as though it is
	   destroyed. */
	i_stream_remove_destroy_callback(payload,
					 http_client_payload_destroyed);
	http_client_payload_destroyed(req);
}

static bool
http_client_connection_return_response(struct http_client_connection *conn,
				       struct http_client_request *req,
				       struct http_response *response)
{
	struct http_client_peer_shared *pshared = conn->ppool->peer;
	struct istream *payload;
	bool retrying;

	i_assert(!conn->in_req_callback);
	i_assert(conn->incoming_payload == NULL);
	i_assert(conn->pending_request == NULL);

	http_client_connection_ref(conn);
	http_client_connection_ref_request(conn, req);
	req->state = HTTP_REQUEST_STATE_GOT_RESPONSE;

	if (response->payload != NULL) {
		/* wrap the stream to capture the destroy event without
		   destroying the actual payload stream. we are already expected
		   to be on the correct ioloop, so there should be no need to
		   switch the stream's ioloop here. */
		conn->incoming_payload = response->payload =
			i_stream_create_timeout(response->payload,
				req->attempt_timeout_msecs);
		i_stream_add_destroy_callback(response->payload,
					      http_client_payload_destroyed,
					      req);
		/* the callback may add its own I/O, so we need to remove
		   our one before calling it */
		connection_input_halt(&conn->conn);
		/* we've received the request itself, and we can't reset the
		   timeout during the payload reading. */
		http_client_connection_stop_request_timeout(conn);
	}

	conn->in_req_callback = TRUE;
	retrying = !http_client_request_callback(req, response);
	if (conn->disconnected) {
		/* the callback managed to get this connection disconnected */
		if (!retrying)
			http_client_request_finish(req);
		http_client_connection_unref_request(conn, &req);
		http_client_connection_unref(&conn);
		return FALSE;
	}
	conn->in_req_callback = FALSE;

	if (retrying) {
		/* retrying, don't destroy the request */
		if (response->payload != NULL) {
			i_stream_remove_destroy_callback(conn->incoming_payload,
							 http_client_payload_destroyed);
			i_stream_unref(&conn->incoming_payload);
			connection_input_resume(&conn->conn);
		}
		http_client_connection_unref_request(conn, &req);
		return http_client_connection_unref(&conn);
	}

	if (response->payload != NULL) {
		req->state = HTTP_REQUEST_STATE_PAYLOAD_IN;
		payload = response->payload;
		response->payload = NULL;

		/* maintain request reference while payload is pending */
		conn->pending_request = req;

		/* request is dereferenced in payload destroy callback */
		i_stream_unref(&payload);

		if (conn->to_input != NULL && conn->conn.input != NULL) {
			/* already finished reading the payload */
			http_client_payload_finished(conn);
		}
	} else {
		http_client_request_finish(req);
		http_client_connection_unref_request(conn, &req);
	}

	if (conn->incoming_payload == NULL && conn->conn.input != NULL) {
		i_assert(conn->conn.io != NULL ||
			pshared->addr.type == HTTP_CLIENT_PEER_ADDR_RAW);
		return http_client_connection_unref(&conn);
	}
	http_client_connection_unref(&conn);
	return FALSE;
}

static const char *
http_client_request_add_event_headers(struct http_client_request *req,
				      const struct http_response *response)
{
	if (req->event_headers == NULL)
		return "";

	string_t *str = t_str_new(128);
	for (unsigned int i = 0; req->event_headers[i] != NULL; i++) {
		const char *hdr_name = req->event_headers[i];
		const char *value = http_response_header_get(response, hdr_name);

		if (value == NULL)
			continue;

		str_append(str, str_len(str) == 0 ? " (" : ", ");
		event_add_str(req->event,
			      t_strconcat("http_hdr_", hdr_name, NULL), value);
		str_printfa(str, "%s:%s", hdr_name, value);
	}
	if (str_len(str) > 0)
		str_append_c(str, ')');
	return str_c(str);
}

static void http_client_connection_input(struct connection *_conn)
{
	struct http_client_connection *conn =
		(struct http_client_connection *)_conn;
	struct http_client_peer *peer = conn->peer;
	struct http_client_peer_shared *pshared = conn->ppool->peer;
	struct http_response response;
	struct http_client_request *const *reqs;
	struct http_client_request *req = NULL, *req_ref;
	enum http_response_payload_type payload_type;
	unsigned int count;
	int finished = 0, ret;
	const char *error;

	i_assert(conn->incoming_payload == NULL);

	_conn->last_input = ioloop_time;

	if (conn->ssl_iostream != NULL &&
		!ssl_iostream_is_handshaked(conn->ssl_iostream)) {
		/* finish SSL negotiation by reading from input stream */
		while ((ret=i_stream_read(conn->conn.input)) > 0 || ret == -2) {
			if (ssl_iostream_is_handshaked(conn->ssl_iostream))
				break;
		}
		if (ret < 0) {
			int stream_errno = conn->conn.input->stream_errno;

			/* failed somehow */
			i_assert(ret != -2);
			error = t_strdup_printf(
				"SSL handshaking with %s failed: "
				"read(%s) failed: %s",
				_conn->name,
				i_stream_get_name(conn->conn.input),
				stream_errno != 0 ?
					i_stream_get_error(conn->conn.input) : "EOF");
			http_client_connection_failure(conn, error);
			e_debug(conn->event, "%s", error);
			http_client_connection_close(&conn);
			return;
		}

		if (!ssl_iostream_is_handshaked(conn->ssl_iostream)) {
			/* not finished */
			i_assert(ret == 0);
			return;
		}
	}

	if (!conn->connect_succeeded) {
		/* just got ready for first request */
		http_client_connection_ready(conn);
	}

	if (conn->to_input != NULL) {
		/* We came here from a timeout added by
		   http_client_payload_destroyed(). The IO couldn't be added
		   back immediately in there, because the HTTP API user may
		   still have had its own IO pointed to the same fd. It should
		   be removed by now, so we can add it back. */
		http_client_payload_finished(conn);
		finished++;
	}

	/* we've seen activity from the server; reset request timeout */
	http_client_connection_reset_request_timeout(conn);

	/* get first waiting request */
	reqs = array_get(&conn->request_wait_list, &count);
	if (count > 0) {
		req = reqs[0];

		/* determine whether to expect a response payload */
		payload_type = http_client_request_get_payload_type(req);
	} else {
		req = NULL;
		payload_type = HTTP_RESPONSE_PAYLOAD_TYPE_ALLOWED;
		i_assert(conn->to_requests == NULL);
	}

	/* drop connection with broken output if last possible input was
	   received */
	if (conn->output_broken && (count == 0 ||
		(count == 1 && req->state == HTTP_REQUEST_STATE_ABORTED))) {
		http_client_connection_server_close(&conn);
		return;
	}

	while ((ret=http_response_parse_next
		(conn->http_parser, payload_type, &response, &error)) > 0) {
		bool aborted, early = FALSE;

		if (req == NULL) {
			/* server sent response without any requests in the wait
			   list */
			if (response.status == 408) {
				e_debug(conn->event,
					"Server explicitly closed connection: "
					"408 %s", response.reason);
			} else {
				e_debug(conn->event,
					"Got unexpected input from server: "
					"%u %s", response.status,
					response.reason);
			}
			http_client_connection_close(&conn);
			return;
		}

		req->response_time = ioloop_timeval;
		req->response_offset =
			http_response_parser_get_last_offset(conn->http_parser);
		i_assert(req->response_offset != (uoff_t)-1);
		i_assert(req->response_offset < conn->conn.input->v_offset);
		req->bytes_in = conn->conn.input->v_offset - req->response_offset;

		/* Got some response; cancel response timeout */
		timeout_remove(&conn->to_response);

		/* RFC 7231, Section 6.2:

		   A client MUST be able to parse one or more 1xx responses
		   received prior to a final response, even if the client does
		   not expect one. A user agent MAY ignore unexpected 1xx
		   responses.
		 */
		if (req->payload_sync && response.status == 100) {
			if (req->payload_sync_continue) {
				e_debug(conn->event,
					"Got 100-continue response after timeout");
				continue;
			}

			pshared->no_payload_sync = FALSE;
			pshared->seen_100_response = TRUE;
			req->payload_sync_continue = TRUE;

			e_debug(conn->event,
				"Got expected 100-continue response");

			if (req->state == HTTP_REQUEST_STATE_ABORTED) {
				e_debug(conn->event,
					"Request aborted before sending payload was complete.");
				http_client_connection_close(&conn);
				return;
			}

			if (conn->conn.output != NULL)
				o_stream_set_flush_pending(conn->conn.output, TRUE);
			return;
		} else if (response.status / 100 == 1) {
			/* ignore other 1xx for now */
			e_debug(conn->event,
				"Got unexpected %u response; ignoring",
				response.status);
			continue;
		} else if (!req->payload_sync && !req->payload_finished &&
			   req->state == HTTP_REQUEST_STATE_PAYLOAD_OUT) {
			/* got early response from server while we're still
			   sending request payload. we cannot recover from this
			   reliably, so we stop sending payload and close the
			   connection once the response is processed */
			e_debug(conn->event,
				"Got early input from server; "
				"request payload not completely sent "
				"(will close connection)");
			o_stream_unset_flush_callback(conn->conn.output);
			conn->output_broken = early = TRUE;
		}

		const char *suffix =
			http_client_request_add_event_headers(req, &response);
		e_debug(conn->event,
<<<<<<< HEAD
			"Got %u response for request %s: %s%s (took %u ms + %u ms in queue)",
=======
			"Got %u response for request %s: %s%s "
			"(took %u ms + %u ms in queue)",
>>>>>>> aa13c86b
			response.status, http_client_request_label(req),
			response.reason, suffix,
			timeval_diff_msecs(&req->response_time, &req->sent_time),
			timeval_diff_msecs(&req->sent_time, &req->submit_time));

		/* make sure connection output is unlocked if 100-continue
		   failed */
		if (req->payload_sync && !req->payload_sync_continue) {
			e_debug(conn->event, "Unlocked output");
			conn->output_locked = FALSE;
		}

		/* remove request from queue */
		array_pop_front(&conn->request_wait_list);
		aborted = (req->state == HTTP_REQUEST_STATE_ABORTED);
		req_ref = req;
		if (!http_client_connection_unref_request(conn, &req_ref)) {
			i_assert(aborted);
			req = NULL;
		}

		conn->close_indicated = response.connection_close;

		if (!aborted) {
			bool handled = FALSE;

			/* response cannot be 2xx if request payload was not
			   completely sent */
			if (early && response.status / 100 == 2) {
				http_client_request_error(&req,
					HTTP_CLIENT_REQUEST_ERROR_BAD_RESPONSE,
					"Server responded with success response "
					"before all payload was sent");
				http_client_connection_close(&conn);
				return;
			}

			/* don't redirect/retry if we're sending data in small
			   blocks via http_client_request_send_payload()
			   and we're not waiting for 100 continue */
			if (!req->payload_wait ||
			    (req->payload_sync && !req->payload_sync_continue)) {
				/* failed Expect: */
				if (response.status == 417 && req->payload_sync) {
					/* drop Expect: continue */
					req->payload_sync = FALSE;
					conn->output_locked = FALSE;
					pshared->no_payload_sync = TRUE;
					if (http_client_request_try_retry(req))
						handled = TRUE;
				/* redirection */
				} else if (!req->client->set.no_auto_redirect &&
					response.status / 100 == 3 && response.status != 304 &&
					response.location != NULL) {
					/* redirect (possibly after delay) */
					if (http_client_request_delay_from_response(req, &response) >= 0) {
						http_client_request_redirect
							(req, response.status, response.location);
						handled = TRUE;
					}
				/* service unavailable */
				} else if (response.status == 503) {
					/* automatically retry after delay if indicated */
					if ( response.retry_after != (time_t)-1 &&
						http_client_request_delay_from_response(req, &response) > 0 &&
						http_client_request_try_retry(req))
						handled = TRUE;
				/* request timeout (by server) */
				} else if (response.status == 408) {
					/* automatically retry */
					if (http_client_request_try_retry(req))
						handled = TRUE;
					/* connection close is implicit, although server should indicate
					   that explicitly */
					conn->close_indicated = TRUE;
				}
			}

			if (!handled) {
				/* response for application */
				if (!http_client_connection_return_response
					(conn, req, &response))
					return;
			}
		}

		finished++;

		/* server closing connection? */
		if (conn->close_indicated) {
			http_client_connection_server_close(&conn);
			return;
		}

		/* get next waiting request */
		reqs = array_get(&conn->request_wait_list, &count);
		if (count > 0) {
			req = reqs[0];

			/* determine whether to expect a response payload */
			payload_type = http_client_request_get_payload_type(req);
		} else {
			/* no more requests waiting for the connection */
			req = NULL;
			payload_type = HTTP_RESPONSE_PAYLOAD_TYPE_ALLOWED;
			http_client_connection_stop_request_timeout(conn);
		}

		/* drop connection with broken output if last possible input was
		   received */
		if (conn->output_broken && (count == 0 ||
		    (count == 1 && req->state == HTTP_REQUEST_STATE_ABORTED))) {
			http_client_connection_server_close(&conn);
			return;
		}
	}

	if (ret <= 0 &&
	    (conn->conn.input->eof || conn->conn.input->stream_errno != 0)) {
		int stream_errno = conn->conn.input->stream_errno;
		http_client_connection_lost(&conn,
			t_strdup_printf("read(%s) failed: %s",
					i_stream_get_name(conn->conn.input),
					stream_errno != 0 ?
					i_stream_get_error(conn->conn.input) :
					"EOF"));
		return;
	}

	if (ret < 0) {
		http_client_connection_abort_error(&conn,
			HTTP_CLIENT_REQUEST_ERROR_BAD_RESPONSE, error);
		return;
	}

	if (finished > 0) {
		/* connection still alive after (at least one) request;
		   we can pipeline -> mark for subsequent connections */
		pshared->allows_pipelining = TRUE;

		/* room for new requests */
		if (peer != NULL &&
			http_client_connection_check_ready(conn) > 0)
			http_client_peer_trigger_request_handler(peer);
	}
}

static int
http_client_connection_continue_request(struct http_client_connection *conn)
{
	struct http_client_connection *tmp_conn;
	struct http_client_request *const *reqs;
	unsigned int count;
	struct http_client_request *req;
	bool pipelined;
	int ret;

	reqs = array_get(&conn->request_wait_list, &count);
	i_assert(count > 0 || conn->to_requests == NULL);
	if (count == 0 || !conn->output_locked)
		return 1;

	req = reqs[count-1];
	pipelined = (count > 1 || conn->pending_request != NULL);

	if (req->state == HTTP_REQUEST_STATE_ABORTED) {
		e_debug(conn->event,
			"Request aborted before sending payload was complete.");
		if (count == 1) {
			http_client_connection_close(&conn);
			return -1;
		}
		o_stream_unset_flush_callback(conn->conn.output);
		conn->output_broken = TRUE;
		return -1;
	}

	if (req->payload_sync && !req->payload_sync_continue)
		return 1;

	tmp_conn = conn;
	http_client_connection_ref(tmp_conn);
	ret = http_client_request_send_more(req, pipelined);
	if (!http_client_connection_unref(&tmp_conn) || ret < 0)
		return -1;

	if (!conn->output_locked) {
		/* room for new requests */
		if (http_client_connection_check_ready(conn) > 0)
			http_client_peer_trigger_request_handler(conn->peer);
	}
	return ret;
}

int http_client_connection_output(struct http_client_connection *conn)
{
	struct ostream *output = conn->conn.output;
	int ret;

	/* we've seen activity from the server; reset request timeout */
	http_client_connection_reset_request_timeout(conn);

	if ((ret = o_stream_flush(output)) <= 0) {
		if (ret < 0)
			http_client_connection_handle_output_error(conn);
		return ret;
	}

	i_assert(!conn->output_broken);

	if (conn->ssl_iostream != NULL &&
		!ssl_iostream_is_handshaked(conn->ssl_iostream))
		return 1;

	return http_client_connection_continue_request(conn);
}

void http_client_connection_start_tunnel(struct http_client_connection **_conn,
					 struct http_client_tunnel *tunnel)
{
	struct http_client_connection *conn = *_conn;

	i_assert(conn->tunneling);

	/* claim connection streams */
	i_zero(tunnel);
	tunnel->input = conn->conn.input;
	tunnel->output = conn->conn.output;
	tunnel->fd_in = conn->conn.fd_in;
	tunnel->fd_out = conn->conn.fd_out;

	/* detach from connection */
	conn->conn.input = NULL;
	conn->conn.output = NULL;
	conn->conn.fd_in = -1;
	conn->conn.fd_out = -1;
	conn->closing = TRUE;
	conn->connected = FALSE;
	connection_disconnect(&conn->conn);

	http_client_connection_unref(_conn);
}

static void
http_client_connection_ready(struct http_client_connection *conn)
{
	struct http_client_peer *peer = conn->peer;
	struct http_client_peer_pool *ppool = conn->ppool;
	struct http_client_peer_shared *pshared = ppool->peer;
	const struct http_client_settings *set =
		http_client_connection_get_settings(conn);

	e_debug(conn->event, "Ready for requests");
	i_assert(!conn->connect_succeeded);

	/* connected */
	conn->connected = TRUE;
	conn->last_ioloop = current_ioloop;
	timeout_remove(&conn->to_connect);

	/* indicate connection success */
	conn->connect_succeeded = TRUE;
	http_client_connection_unlist_pending(conn);
	http_client_peer_connection_success(peer);

	/* start raw log */
	if (ppool->rawlog_dir != NULL) {
		iostream_rawlog_create(ppool->rawlog_dir,
				       &conn->conn.input, &conn->conn.output);
	}

	/* direct tunneling connections handle connect requests just by
	   providing a raw connection */
	if (pshared->addr.type == HTTP_CLIENT_PEER_ADDR_RAW) {
		struct http_client_request *req;

		req = http_client_peer_claim_request(conn->peer, FALSE);
		if (req != NULL) {
			struct http_response response;

			conn->tunneling = TRUE;

			i_zero(&response);
			response.status = 200;
			response.reason = "OK";

			(void)http_client_connection_return_response(conn, req,
								     &response);
			return;
		}

		e_debug(conn->event,
			"No raw connect requests pending; "
			"closing useless connection");
		http_client_connection_close(&conn);
		return;
	}

	/* start protocol I/O */
	conn->http_parser = http_response_parser_init
		(conn->conn.input, &set->response_hdr_limits, 0);
	o_stream_set_finish_via_child(conn->conn.output, FALSE);
	o_stream_set_flush_callback(conn->conn.output,
				    http_client_connection_output, conn);
}

static int
http_client_connection_ssl_handshaked(const char **error_r, void *context)
{
	struct http_client_connection *conn = context;
	struct http_client_peer_shared *pshared = conn->ppool->peer;
	const struct http_client_settings *set =
		http_client_connection_get_settings(conn);
	const char *error, *host = pshared->addr.a.tcp.https_name;

	if (ssl_iostream_check_cert_validity(conn->ssl_iostream,
					     host, &error) == 0)
		e_debug(conn->event, "SSL handshake successful");
	else if (set->ssl->allow_invalid_cert) {
		e_debug(conn->event, "SSL handshake successful, "
			"ignoring invalid certificate: %s", error);
	} else {
		*error_r = error;
		return -1;
	}
	return 0;
}

static int 
http_client_connection_ssl_init(struct http_client_connection *conn,
				const char **error_r)
{
	struct http_client_peer_pool *ppool = conn->ppool;
	struct http_client_peer_shared *pshared = ppool->peer;
	const struct http_client_settings *set =
		http_client_connection_get_settings(conn);
	struct ssl_iostream_settings ssl_set;
	struct ssl_iostream_context *ssl_ctx = ppool->ssl_ctx;
	const char *error;

	i_assert(ssl_ctx != NULL);

	ssl_set = *set->ssl;
	if (!set->ssl->allow_invalid_cert) {
		ssl_set.verbose_invalid_cert = TRUE;
	}

	e_debug(conn->event, "Starting SSL handshake");

	connection_input_halt(&conn->conn);
	if (io_stream_create_ssl_client(ssl_ctx,
					pshared->addr.a.tcp.https_name, &ssl_set,
					&conn->conn.input, &conn->conn.output,
					&conn->ssl_iostream, &error) < 0) {
		*error_r = t_strdup_printf(
			"Couldn't initialize SSL client for %s: %s",
			conn->conn.name, error);
		return -1;
	}
	connection_input_resume(&conn->conn);
	ssl_iostream_set_handshake_callback(conn->ssl_iostream,
					    http_client_connection_ssl_handshaked, conn);
	if (ssl_iostream_handshake(conn->ssl_iostream) < 0) {
		*error_r = t_strdup_printf("SSL handshake to %s failed: %s",
			conn->conn.name,
			ssl_iostream_get_last_error(conn->ssl_iostream));
		return -1;
	}

	if (ssl_iostream_is_handshaked(conn->ssl_iostream)) {
		http_client_connection_ready(conn);
	} else {
		/* wait for handshake to complete; connection input handler does
		   the rest by reading from the input stream */
		o_stream_set_flush_callback(conn->conn.output,
			http_client_connection_output, conn);
	}
	return 0;
}

static void 
http_client_connection_connected(struct connection *_conn, bool success)
{
	struct http_client_connection *conn =
		(struct http_client_connection *)_conn;
	struct http_client_peer_shared *pshared = conn->ppool->peer;
	const struct http_client_settings *set =
		http_client_connection_get_settings(conn);
	const char *error;

	if (!success) {
		http_client_connection_failure(conn, t_strdup_printf(
			"connect(%s) failed: %m", _conn->name));
	} else {
		conn->connected_timestamp = ioloop_timeval;
		e_debug(conn->event, "Connected");

		(void)net_set_tcp_nodelay(_conn->fd_out, TRUE);
		if (set->socket_send_buffer_size > 0) {
			if (net_set_send_buffer_size(_conn->fd_out,
				set->socket_send_buffer_size) < 0)
				i_error("net_set_send_buffer_size(%zu) failed: %m",
					set->socket_send_buffer_size);
		}
		if (set->socket_recv_buffer_size > 0) {
			if (net_set_recv_buffer_size(_conn->fd_in,
				set->socket_recv_buffer_size) < 0)
				i_error("net_set_recv_buffer_size(%zu) failed: %m",
					set->socket_recv_buffer_size);
		}

		if (http_client_peer_addr_is_https(&pshared->addr)) {
			if (http_client_connection_ssl_init(conn, &error) < 0) {
				e_debug(conn->event, "%s", error);
				http_client_connection_failure(conn, error);
				http_client_connection_close(&conn);
			}
			return;
		}
		http_client_connection_ready(conn);
	}
}

static const struct connection_settings http_client_connection_set = {
	.input_max_size = (size_t)-1,
	.output_max_size = (size_t)-1,
	.client = TRUE,
	.delayed_unix_client_connected_callback = TRUE,
	.log_connection_id = TRUE,
};

static const struct connection_vfuncs http_client_connection_vfuncs = {
	.destroy = http_client_connection_destroy,
	.input = http_client_connection_input,
	.client_connected = http_client_connection_connected
};

struct connection_list *
http_client_connection_list_init(void)
{
	return connection_list_init
		(&http_client_connection_set, &http_client_connection_vfuncs);
}

static void
http_client_connection_delayed_connect_error(
	struct http_client_connection *conn)
{
	timeout_remove(&conn->to_input);
	errno = conn->connect_errno;
	http_client_connection_connected(&conn->conn, FALSE);
	http_client_connection_close(&conn);
}

static void http_client_connect_timeout(struct http_client_connection *conn)
{
	conn->conn.disconnect_reason = CONNECTION_DISCONNECT_CONNECT_TIMEOUT;
	http_client_connection_destroy(&conn->conn);
}

static void
http_client_connection_connect(struct http_client_connection *conn,
			       unsigned int timeout_msecs)
{
	struct http_client_context *cctx = conn->ppool->peer->cctx;

	conn->connect_start_timestamp = ioloop_timeval;
	if (connection_client_connect(&conn->conn) < 0) {
		conn->connect_errno = errno;
		e_debug(conn->event, "Connect failed: %m");
		conn->to_input = timeout_add_short_to(conn->conn.ioloop, 0,
			http_client_connection_delayed_connect_error, conn);
		return;
	}

	/* don't use connection.h timeout because we want this timeout
	   to include also the SSL handshake */
	if (timeout_msecs > 0) {
		conn->to_connect = timeout_add_to(
			cctx->ioloop, timeout_msecs,
			http_client_connect_timeout, conn);
	}
}

static void
http_client_connect_tunnel_timeout(struct http_client_connection *conn)
{
	struct http_client_peer_shared *pshared = conn->ppool->peer;
	const char *error, *name = http_client_peer_addr2str(&pshared->addr);
	unsigned int msecs;

	msecs = timeval_diff_msecs(&ioloop_timeval,
				   &conn->connect_start_timestamp);
	error = t_strdup_printf(
		"Tunnel connect(%s) failed: "
		"Connection timed out in %u.%03u secs",
		name, msecs/1000, msecs%1000);

	e_debug(conn->event, "%s", error);
	http_client_connection_failure(conn, error);
	http_client_connection_close(&conn);
}

static void
http_client_connection_tunnel_response(const struct http_response *response,
				       struct http_client_connection *conn)
{
	struct http_client_peer_shared *pshared = conn->ppool->peer;
	struct http_client_context *cctx = pshared->cctx;
	struct http_client_tunnel tunnel;
	const char *name = http_client_peer_addr2str(&pshared->addr);
	struct http_client_request *req = conn->connect_request;

	conn->connect_request = NULL;

	if (response->status != 200) {
		http_client_connection_failure(conn, t_strdup_printf(
			"Tunnel connect(%s) failed: %s", name,
				http_response_get_message(response)));
		return;
	}

	http_client_request_start_tunnel(req, &tunnel);

	conn->conn.event_parent = conn->event;
	connection_init_from_streams(cctx->conn_list, &conn->conn,
				     name, tunnel.input, tunnel.output);
	connection_switch_ioloop_to(&conn->conn, cctx->ioloop);
	i_stream_unref(&tunnel.input);
	o_stream_unref(&tunnel.output);
}

static void
http_client_connection_connect_tunnel(struct http_client_connection *conn,
				      const struct ip_addr *ip, in_port_t port,
				      unsigned int timeout_msecs)
{
	struct http_client_context *cctx = conn->ppool->peer->cctx;
	struct http_client *client = conn->peer->client;

	conn->connect_start_timestamp = ioloop_timeval;

	conn->connect_request = http_client_request_connect_ip
		(client, ip, port, http_client_connection_tunnel_response, conn);
	http_client_request_set_urgent(conn->connect_request);
	http_client_request_submit(conn->connect_request);

	/* don't use connection.h timeout because we want this timeout
	   to include also the SSL handshake */
	if (timeout_msecs > 0) {
		conn->to_connect = timeout_add_to(
			cctx->ioloop, timeout_msecs,
			http_client_connect_tunnel_timeout, conn);
	}
}

struct http_client_connection *
http_client_connection_create(struct http_client_peer *peer)
{
	struct http_client_peer_shared *pshared = peer->shared;
	struct http_client_peer_pool *ppool = peer->ppool;
	struct http_client_context *cctx = pshared->cctx;
	struct http_client *client = peer->client;
	const struct http_client_settings *set = &client->set;
	struct http_client_connection *conn;
	const struct http_client_peer_addr *addr = &pshared->addr;
	const char *conn_type = "UNKNOWN";
	unsigned int timeout_msecs;

	switch (pshared->addr.type) {
	case HTTP_CLIENT_PEER_ADDR_HTTP:
		conn_type = "HTTP";
		break;
	case HTTP_CLIENT_PEER_ADDR_HTTPS:
		conn_type = "HTTPS";
		break;
	case HTTP_CLIENT_PEER_ADDR_HTTPS_TUNNEL:
		conn_type = "Tunneled HTTPS";
		break;
	case HTTP_CLIENT_PEER_ADDR_RAW:
		conn_type = "Raw";
		break;
	case HTTP_CLIENT_PEER_ADDR_UNIX:
		conn_type = "Unix";
		break;
	}

	timeout_msecs = set->connect_timeout_msecs;
	if (timeout_msecs == 0)
		timeout_msecs = set->request_timeout_msecs;

	conn = i_new(struct http_client_connection, 1);
	conn->refcount = 1;
	conn->ppool = ppool;
	conn->peer = peer;
	conn->debug = client->set.debug;
	if (pshared->addr.type != HTTP_CLIENT_PEER_ADDR_RAW)
		i_array_init(&conn->request_wait_list, 16);
	conn->io_wait_timer = io_wait_timer_add_to(cctx->ioloop);

	conn->conn.event_parent = ppool->peer->cctx->event;
	connection_init(cctx->conn_list, &conn->conn,
			http_client_peer_shared_label(pshared));
	conn->event = conn->conn.event;

	switch (pshared->addr.type) {
	case HTTP_CLIENT_PEER_ADDR_HTTPS_TUNNEL:
		http_client_connection_connect_tunnel
			(conn, &addr->a.tcp.ip, addr->a.tcp.port, timeout_msecs);
		break;
	case HTTP_CLIENT_PEER_ADDR_UNIX:
		connection_init_client_unix(cctx->conn_list, &conn->conn,
			addr->a.un.path);
		connection_switch_ioloop_to(&conn->conn, cctx->ioloop);
		http_client_connection_connect(conn, timeout_msecs);
		break;
	default:
		connection_init_client_ip(cctx->conn_list, &conn->conn, NULL,
					  &addr->a.tcp.ip, addr->a.tcp.port);
		connection_switch_ioloop_to(&conn->conn, cctx->ioloop);
		http_client_connection_connect(conn, timeout_msecs);
	}

	array_push_back(&ppool->pending_conns, &conn);
	array_push_back(&ppool->conns, &conn);
	array_push_back(&peer->pending_conns, &conn);
	array_push_back(&peer->conns, &conn);

	http_client_peer_pool_ref(ppool);

	e_debug(conn->event,
		"%s connection created (%d parallel connections exist)%s",
		conn_type, array_count(&ppool->conns),
		(conn->to_input == NULL ? "" : " [broken]"));
	return conn;
}

void http_client_connection_ref(struct http_client_connection *conn)
{
	i_assert(conn->refcount > 0);
	conn->refcount++;
}

static void
http_client_connection_disconnect(struct http_client_connection *conn)
{
	struct http_client_peer_pool *ppool = conn->ppool;
	ARRAY_TYPE(http_client_connection) *conn_arr;
	struct http_client_connection *const *conn_idx;

	if (conn->disconnected)
		return;
	conn->disconnected = TRUE;

	e_debug(conn->event, "Connection disconnect");

	conn->closing = TRUE;
	conn->connected = FALSE;

	http_client_request_abort(&conn->connect_request);

	if (conn->incoming_payload != NULL) {
		/* the stream is still accessed by lib-http caller. */
		i_stream_remove_destroy_callback(conn->incoming_payload,
						 http_client_payload_destroyed);
		conn->incoming_payload = NULL;
	}

	if (conn->http_parser != NULL)
		http_response_parser_deinit(&conn->http_parser);

	connection_disconnect(&conn->conn);

	io_remove(&conn->io_req_payload);
	timeout_remove(&conn->to_requests);
	timeout_remove(&conn->to_connect);
	timeout_remove(&conn->to_input);
	timeout_remove(&conn->to_response);

	/* remove this connection from the lists */
	conn_arr = &ppool->conns;
	array_foreach(conn_arr, conn_idx) {
		if (*conn_idx == conn) {
			array_delete(conn_arr, array_foreach_idx(conn_arr, conn_idx), 1);
			break;
		}
	}
	conn_arr = &ppool->pending_conns;
	array_foreach(conn_arr, conn_idx) {
		if (*conn_idx == conn) {
			array_delete(conn_arr, array_foreach_idx(conn_arr, conn_idx), 1);
			break;
		}
	}

	http_client_connection_detach_peer(conn);

	http_client_connection_stop_idle(conn); // FIXME: needed?
}

bool http_client_connection_unref(struct http_client_connection **_conn)
{
	struct http_client_connection *conn = *_conn;
	struct http_client_peer_pool *ppool = conn->ppool;

	i_assert(conn->refcount > 0);

	*_conn = NULL;

	if (--conn->refcount > 0)
		return TRUE;

	e_debug(conn->event, "Connection destroy");

	http_client_connection_disconnect(conn);
	http_client_connection_abort_any_requests(conn);

	i_assert(conn->io_req_payload == NULL);
	i_assert(conn->to_requests == NULL);
	i_assert(conn->to_connect == NULL);
	i_assert(conn->to_input == NULL);
	i_assert(conn->to_idle == NULL);
	i_assert(conn->to_response == NULL);

	if (array_is_created(&conn->request_wait_list))
		array_free(&conn->request_wait_list);

	ssl_iostream_destroy(&conn->ssl_iostream);
	connection_deinit(&conn->conn);
	io_wait_timer_remove(&conn->io_wait_timer);
	
	i_free(conn);

	http_client_peer_pool_unref(&ppool);
	return FALSE;
}

void http_client_connection_close(struct http_client_connection **_conn)
{
	struct http_client_connection *conn = *_conn;

	e_debug(conn->event, "Connection close");

	http_client_connection_disconnect(conn);
	http_client_connection_abort_any_requests(conn);
	http_client_connection_unref(_conn);
}

void http_client_connection_switch_ioloop(struct http_client_connection *conn)
{
	struct http_client_peer_shared *pshared = conn->ppool->peer;
	struct http_client_context *cctx = pshared->cctx;
	struct ioloop *ioloop = cctx->ioloop;

	connection_switch_ioloop_to(&conn->conn, ioloop);
	if (conn->io_req_payload != NULL) {
		conn->io_req_payload =
			io_loop_move_io_to(ioloop, &conn->io_req_payload);
	}
	if (conn->to_requests != NULL) {
		conn->to_requests =
			io_loop_move_timeout_to(ioloop, &conn->to_requests);
	}
	if (conn->to_connect != NULL) {
		conn->to_connect =
			io_loop_move_timeout_to(ioloop, &conn->to_connect);
	}
	if (conn->to_input != NULL) {
		conn->to_input =
			io_loop_move_timeout_to(ioloop, &conn->to_input);
	}
	if (conn->to_idle != NULL) {
		conn->to_idle =
			io_loop_move_timeout_to(ioloop, &conn->to_idle);
	}
	if (conn->to_response != NULL) {
		conn->to_response =
			io_loop_move_timeout_to(ioloop, &conn->to_response);
	}
	if (conn->incoming_payload != NULL)
		i_stream_switch_ioloop_to(conn->incoming_payload, ioloop);
	conn->io_wait_timer =
		io_wait_timer_move_to(&conn->io_wait_timer, ioloop);
}<|MERGE_RESOLUTION|>--- conflicted
+++ resolved
@@ -1139,12 +1139,8 @@
 		const char *suffix =
 			http_client_request_add_event_headers(req, &response);
 		e_debug(conn->event,
-<<<<<<< HEAD
-			"Got %u response for request %s: %s%s (took %u ms + %u ms in queue)",
-=======
 			"Got %u response for request %s: %s%s "
 			"(took %u ms + %u ms in queue)",
->>>>>>> aa13c86b
 			response.status, http_client_request_label(req),
 			response.reason, suffix,
 			timeval_diff_msecs(&req->response_time, &req->sent_time),
