/* Copyright (c) 2013-2018 Dovecot authors, see the included COPYING file */

#include "lib.h"
#include "str.h"
#include "strfuncs.h"
#include "net.h"
#include "uri-util.h"

#include "http-url.h"
#include "http-request.h"

/*
 * HTTP URL parser
 */

struct http_url_parser {
	struct uri_parser parser;

	enum http_url_parse_flags flags;

	struct http_url *url;
	struct http_url *base;

	enum http_request_target_format req_format;

 	bool relative:1;
	bool request_target:1;
};

static bool http_url_parse_authority_form(struct http_url_parser *url_parser);

static bool
http_url_parse_scheme(struct http_url_parser *url_parser, const char **scheme_r)
{
	struct uri_parser *parser = &url_parser->parser;
<<<<<<< HEAD
	int ret;
=======
>>>>>>> aa13c86b

	*scheme_r = NULL;
	if ((url_parser->flags & HTTP_URL_PARSE_SCHEME_EXTERNAL) != 0)
		return TRUE;

<<<<<<< HEAD
	if ((ret = uri_parse_scheme(parser, scheme_r)) <= 0) {
=======
	if (uri_parse_scheme(parser, scheme_r) <= 0) {
>>>>>>> aa13c86b
		parser->cur = parser->begin;
		return FALSE;
	}

	return TRUE;
}

static bool http_url_parse_unknown_scheme(struct http_url_parser *url_parser)
{
	struct uri_parser *parser = &url_parser->parser;

	if (url_parser->request_target) {
		/* Valid as non-HTTP scheme, but also try to parse as authority
		 */
		parser->cur = parser->begin;
		if (!http_url_parse_authority_form(url_parser)) {
			/* indicate non-http-url */
			url_parser->url = NULL;
			url_parser->req_format =
				HTTP_REQUEST_TARGET_FORMAT_ABSOLUTE;
		}
		return TRUE;
	}
	parser->error = "Not an HTTP URL";
	return FALSE;
}

static bool
http_url_parse_userinfo(struct http_url_parser *url_parser,
			struct uri_authority *auth,
			const char **user_r, const char **password_r)
{
	struct uri_parser *parser = &url_parser->parser;
	const char *p;

	*user_r = *password_r = NULL;

	if (auth->enc_userinfo == NULL)
		return TRUE;

	if ((url_parser->flags & HTTP_URL_ALLOW_USERINFO_PART) == 0) {
		/* RFC 7230, Section 2.7.1: http URI Scheme

		   A sender MUST NOT generate the userinfo subcomponent (and its
		   "@" delimiter) when an "http" URI reference is generated
		   within a message as a request target or header field value.
		   Before making use of an "http" URI reference received from an
		   untrusted source, a recipient SHOULD parse for userinfo and
		   treat its presence as an error; it is likely being used to
		   obscure the authority for the sake of phishing attacks.
		 */
		parser->error = "HTTP URL does not allow `userinfo@' part";
		return FALSE;
	}

	p = strchr(auth->enc_userinfo, ':');
	if (p == NULL) {
		if (!uri_data_decode(parser, auth->enc_userinfo, NULL, user_r))
			return FALSE;
	} else {
		if (!uri_data_decode(parser, auth->enc_userinfo, p, user_r))
			return FALSE;
		if (!uri_data_decode(parser, p + 1, NULL, password_r))
			return FALSE;
	}
	return TRUE;
}

static bool http_url_parse_authority(struct http_url_parser *url_parser)
{
	struct uri_parser *parser = &url_parser->parser;
	struct http_url *url = url_parser->url;
	struct uri_authority auth;
	const char *user = NULL, *password = NULL;
	int ret;

	if ((ret = uri_parse_host_authority(parser, &auth)) < 0)
		return FALSE;
	if (auth.host.name == NULL || *auth.host.name == '\0') {
		/* RFC 7230, Section 2.7.1: http URI Scheme

		   A sender MUST NOT generate an "http" URI with an empty host
		   identifier.  A recipient that processes such a URI reference
		   MUST reject it as invalid.
		 */
		parser->error = "HTTP URL does not allow empty host identifier";
		return FALSE;
	}
	if (ret > 0) {
		if (!http_url_parse_userinfo(url_parser, &auth,
					     &user, &password))
			return FALSE;
	}
	if (url != NULL) {
		uri_host_copy(parser->pool, &url->host, &auth.host);
		url->port = auth.port;
		url->user = p_strdup(parser->pool, user);
		url->password = p_strdup(parser->pool, password);
	}
	return TRUE;
}

static bool http_url_parse_authority_form(struct http_url_parser *url_parser)
{
	struct uri_parser *parser = &url_parser->parser;

	if (!http_url_parse_authority(url_parser))
		return FALSE;
	if (parser->cur != parser->end)
		return FALSE;
	url_parser->req_format = HTTP_REQUEST_TARGET_FORMAT_AUTHORITY;
	return TRUE;
}

static int
http_url_parse_path(struct http_url_parser *url_parser)
{
	struct uri_parser *parser = &url_parser->parser;
	struct http_url *url = url_parser->url, *base = url_parser->base;
	const char *const *path;
	int path_relative;
	string_t *fullpath = NULL;
	int ret;

	/* path-abempty / path-absolute / path-noscheme / path-empty */
	if ((ret = uri_parse_path(parser, &path_relative, &path)) < 0)
		return -1;

	/* Resolve path */
	if (ret == 0) {
		if (url_parser->relative && url != NULL)
			url->path = p_strdup(parser->pool, base->path);
		return 0;
	}

	if (url != NULL)
		fullpath = t_str_new(256);

	if (url_parser->relative && path_relative > 0 && base->path != NULL) {
		const char *pbegin = base->path;
		const char *pend = base->path + strlen(base->path);
		const char *p = pend - 1;

		i_assert(*pbegin == '/');

		/* Discard trailing segments of base path based on how many
		   effective leading '..' segments were found in the relative
		   path.
		 */
		while (path_relative > 0 && p > pbegin) {
			while (p > pbegin && *p != '/') p--;
			if (p >= pbegin) {
				pend = p;
				path_relative--;
			}
			if (p > pbegin) p--;
		}

		if (url != NULL && pend > pbegin)
			str_append_data(fullpath, pbegin, pend - pbegin);
	}

	/* Append relative path */
	while (*path != NULL) {
		const char *part;

		if (!uri_data_decode(parser, *path, NULL, &part))
			return -1;

		if (url != NULL) {
			str_append_c(fullpath, '/');
			str_append(fullpath, part);
		}
		path++;
	}

	if (url != NULL)
		url->path = p_strdup(parser->pool, str_c(fullpath));
	return 1;
}

static bool
http_url_parse_query(struct http_url_parser *url_parser, bool have_path)
{
	struct uri_parser *parser = &url_parser->parser;
	struct http_url *url = url_parser->url, *base = url_parser->base;
	const char *query;
	int ret;

	if ((ret = uri_parse_query(parser, &query)) < 0)
		return FALSE;
	if (url == NULL)
		return TRUE;

	if (ret > 0)
		url->enc_query = p_strdup(parser->pool, query);
	else if (url_parser->relative && !have_path)
		url->enc_query = p_strdup(parser->pool, base->enc_query);
	return TRUE;
}

static bool
http_url_parse_fragment(struct http_url_parser *url_parser, bool have_path)
{
	struct uri_parser *parser = &url_parser->parser;
	struct http_url *url = url_parser->url, *base = url_parser->base;
	const char *fragment;
	int ret;

	if ((ret = uri_parse_fragment(parser, &fragment)) < 0)
		return FALSE;
	if (ret > 0 &&
	    (url_parser->flags & HTTP_URL_ALLOW_FRAGMENT_PART) == 0) {
		parser->error =
			"URL fragment not allowed for HTTP URL in this context";
		return FALSE;
	}
	if (url == NULL)
		return TRUE;

	if (ret > 0)
		url->enc_fragment =  p_strdup(parser->pool, fragment);
	else if (url_parser->relative && !have_path)
		url->enc_fragment = p_strdup(parser->pool, base->enc_fragment);
	return TRUE;
}

static bool http_url_do_parse(struct http_url_parser *url_parser)
{
	struct uri_parser *parser = &url_parser->parser;
	struct http_url *url = url_parser->url, *base = url_parser->base;
	bool relative = TRUE, have_scheme = FALSE, have_authority = FALSE,
		have_path = FALSE;
	const char *scheme;
	int ret;

	/* RFC 7230, Appendix B:

	   http-URI       = "http://" authority path-abempty [ "?" query ]
	                    [ "#" fragment ]
	   https-URI      = "https://" authority path-abempty [ "?" query ]
	                    [ "#" fragment ]
	   partial-URI    = relative-part [ "?" query ]

	   request-target = origin-form / absolute-form / authority-form /
	                    asterisk-form

	   origin-form    = absolute-path [ "?" query ]
	   absolute-form  = absolute-URI
	   authority-form = authority
	   asterisk-form  = "*"
	                  ; Not parsed here

	   absolute-path  = 1*( "/" segment )

	   RFC 3986, Appendix A: (implemented in uri-util.h)

	   absolute-URI   = scheme ":" hier-part [ "?" query ]

	   hier-part      = "//" authority path-abempty
	                  / path-absolute
	                  / path-rootless
	                  / path-empty

	   relative-part  = "//" authority path-abempty
	                  / path-absolute
	                  / path-noscheme
	                  / path-empty

	   authority     = [ userinfo "@" ] host [ ":" port ]

	   path-abempty   = *( "/" segment )
	   path-absolute  = "/" [ segment-nz *( "/" segment ) ]
	   path-noscheme  = segment-nz-nc *( "/" segment )
	   path-rootless  = segment-nz *( "/" segment )
	   path-empty     = 0<pchar>

	   segment        = *pchar
	   segment-nz     = 1*pchar
	   segment-nz-nc  = 1*( unreserved / pct-encoded / sub-delims / "@" )
                    ; non-zero-length segment without any colon ":"

	   query          = *( pchar / "/" / "?" )
	   fragment       = *( pchar / "/" / "?" )
	 */

	/* "http:" / "https:" */
	if (http_url_parse_scheme(url_parser, &scheme)) {
		if (scheme == NULL) {
			/* Scheme externally parsed */
		} else if (strcasecmp(scheme, "https") == 0) {
			if (url != NULL)
				url->have_ssl = TRUE;
		} else if (strcasecmp(scheme, "http") != 0) {
			return http_url_parse_unknown_scheme(url_parser);
		}

		relative = FALSE;
		have_scheme = TRUE;
	}

	/* "//" authority   ; or
	 * ["//"] authority ; when parsing a request target
	 */
	if (parser->cur < parser->end && parser->cur[0] == '/') {
		if ((have_scheme || !url_parser->request_target) &&
		    (parser->cur + 1) < parser->end && parser->cur[1] == '/') {
			parser->cur += 2;
			relative = FALSE;
			have_authority = TRUE;
		} else {
			/* start of absolute-path */
		}
	} else if (url_parser->request_target && !have_scheme) {
		if (!http_url_parse_authority_form(url_parser)) {
			/* not non-HTTP scheme and invalid as authority-form */
			parser->error = "Request target is invalid";
			return FALSE;
		}
		return TRUE;
	}

	if (have_scheme && !have_authority) {
		parser->error = "Absolute HTTP URL requires `//' after `http:'";
 		return FALSE;
	}

	if (have_authority) {
		if (!http_url_parse_authority(url_parser))
			return FALSE;
	}

	/* Relative URLs are only valid when we have a base URL */
	if (relative) {
		if (base == NULL) {
			parser->error = "Relative HTTP URL not allowed";
			return FALSE;
		} else if (!have_authority && url != NULL) {
			uri_host_copy(parser->pool, &url->host, &base->host);
			url->port = base->port;
			url->have_ssl = base->have_ssl;
			url->user = p_strdup_empty(parser->pool, base->user);
			url->password = p_strdup_empty(parser->pool,
						       base->password);
		}

		url_parser->relative = TRUE;
	}

	/* path-abempty / path-absolute / path-noscheme / path-empty */
	ret = http_url_parse_path(url_parser);
	if (ret < 0)
		return FALSE;
	have_path = (ret > 0);

	/* [ "?" query ] */
	if (!http_url_parse_query(url_parser, have_path))
		return FALSE;

	/* [ "#" fragment ] */
	if (!http_url_parse_fragment(url_parser, have_path))
		return FALSE;

	/* must be at end of URL now */
	i_assert(parser->cur == parser->end);

	if (have_scheme)
		url_parser->req_format = HTTP_REQUEST_TARGET_FORMAT_ABSOLUTE;
	return TRUE;
}

/* Public API */

int http_url_parse(const char *url, struct http_url *base,
		   enum http_url_parse_flags flags, pool_t pool,
		   struct http_url **url_r, const char **error_r)
{
	struct http_url_parser url_parser;

	/* base != NULL indicates whether relative URLs are allowed. However,
	   certain flags may also dictate whether relative URLs are
	   allowed/required. */
	i_assert((flags & HTTP_URL_PARSE_SCHEME_EXTERNAL) == 0 || base == NULL);

	i_zero(&url_parser);
	uri_parser_init(&url_parser.parser, pool, url);
	url_parser.parser.allow_pct_nul = (flags & HTTP_URL_ALLOW_PCT_NUL) != 0;

	url_parser.url = p_new(pool, struct http_url, 1);
	url_parser.base = base;
	url_parser.flags = flags;

	if (!http_url_do_parse(&url_parser)) {
		*error_r = url_parser.parser.error;
		return -1;
	}
	*url_r = url_parser.url;
	return 0;
}

int http_url_request_target_parse(const char *request_target,
				  const char *host_header,
				  const struct http_url *default_base,
				  pool_t pool,
				  struct http_request_target *target,
				  const char **error_r)
{
	struct http_url_parser url_parser;
	struct uri_authority auth;
	struct http_url base;

	i_zero(&base);
	if (host_header != NULL && *host_header != '\0') {
		struct uri_parser *parser;
		
		i_zero(&url_parser);
		parser = &url_parser.parser;
		uri_parser_init(parser, pool, host_header);

		if (uri_parse_host_authority(parser, &auth) <= 0) {
			*error_r = t_strdup_printf("Invalid Host header: %s",
						   parser->error);
			return -1;
		}

		if (parser->cur != parser->end || auth.enc_userinfo != NULL) {
			*error_r = "Invalid Host header: "
				   "Contains invalid character";
			return -1;
		}

		base.host = auth.host;
		base.port = auth.port;
	} else if (default_base == NULL) {
		*error_r = "Empty Host header";
		return -1;
	} else {
		i_assert(default_base != NULL);
		base = *default_base;
	}

	if (request_target[0] == '*' && request_target[1] == '\0') {
		struct http_url *url = p_new(pool, struct http_url, 1);

		uri_host_copy(pool, &url->host, &base.host);
		url->port = base.port;
		target->url = url;
		target->format = HTTP_REQUEST_TARGET_FORMAT_ASTERISK;
		return 0;
	}

	i_zero(&url_parser);
	uri_parser_init(&url_parser.parser, pool, request_target);

	url_parser.url = p_new(pool, struct http_url, 1);
	url_parser.request_target = TRUE;
	url_parser.req_format = HTTP_REQUEST_TARGET_FORMAT_ORIGIN;
	url_parser.base = &base;
	url_parser.flags = 0;

	if (!http_url_do_parse(&url_parser)) {
		*error_r = url_parser.parser.error;
		return -1;
	}

	target->url = url_parser.url;
	target->format = url_parser.req_format;
	return 0;
}

/*
 * HTTP URL manipulation
 */

void http_url_init_authority_from(struct http_url *dest,
				  const struct http_url *src)
{
	i_zero(dest);
	dest->host = src->host;
	dest->port = src->port;
	dest->have_ssl = src->have_ssl;
}

void http_url_copy_authority(pool_t pool, struct http_url *dest,
			     const struct http_url *src)
{
	i_zero(dest);
	uri_host_copy(pool, &dest->host, &src->host);
	dest->port = src->port;
	dest->have_ssl = src->have_ssl;
}

struct http_url *
http_url_clone_authority(pool_t pool, const struct http_url *src)
{
	struct http_url *new_url;

	new_url = p_new(pool, struct http_url, 1);
	http_url_copy_authority(pool, new_url, src);

	return new_url;
}

void http_url_copy(pool_t pool, struct http_url *dest,
		   const struct http_url *src)
{
	http_url_copy_authority(pool, dest, src);
	dest->path = p_strdup(pool, src->path);
	dest->enc_query = p_strdup(pool, src->enc_query);
	dest->enc_fragment = p_strdup(pool, src->enc_fragment);
}

void http_url_copy_with_userinfo(pool_t pool, struct http_url *dest,
				 const struct http_url *src)
{
	http_url_copy(pool, dest, src);
	dest->user = p_strdup(pool, src->user);
	dest->password = p_strdup(pool, src->password);
}

struct http_url *http_url_clone(pool_t pool, const struct http_url *src)
{
	struct http_url *new_url;

	new_url = p_new(pool, struct http_url, 1);
	http_url_copy(pool, new_url, src);

	return new_url;
}

struct http_url *
http_url_clone_with_userinfo(pool_t pool, const struct http_url *src)
{
	struct http_url *new_url;

	new_url = p_new(pool, struct http_url, 1);
	http_url_copy_with_userinfo(pool, new_url, src);

	return new_url;
}

/*
 * HTTP URL construction
 */

static void
http_url_add_scheme(string_t *urlstr, const struct http_url *url)
{
	/* scheme */
	if (!url->have_ssl)
		uri_append_scheme(urlstr, "http");
	else
		uri_append_scheme(urlstr, "https");
	str_append(urlstr, "//");
}

static void
http_url_add_authority(string_t *urlstr, const struct http_url *url)
{
	/* host */
	uri_append_host(urlstr, &url->host);
	/* port */
	uri_append_port(urlstr, url->port);
}

static void
http_url_add_target(string_t *urlstr, const struct http_url *url)
{
	if (url->path == NULL || *url->path == '\0') {
		/* Older syntax of RFC 2616 requires this slash at all times for
		   an absolute URL. */
		str_append_c(urlstr, '/');
	} else {
		uri_append_path_data(urlstr, "", url->path);
	}

	/* query (pre-encoded) */
	if (url->enc_query != NULL) {
		str_append_c(urlstr, '?');
		str_append(urlstr, url->enc_query);
	}
}

const char *http_url_create(const struct http_url *url)
{
	string_t *urlstr = t_str_new(512);

	http_url_add_scheme(urlstr, url);
	http_url_add_authority(urlstr, url);
	http_url_add_target(urlstr, url);

	/* fragment */
	if (url->enc_fragment != NULL) {
		str_append_c(urlstr, '#');
		str_append(urlstr, url->enc_fragment);
	}

	return str_c(urlstr);
}

const char *http_url_create_host(const struct http_url *url)
{
	string_t *urlstr = t_str_new(512);

	http_url_add_scheme(urlstr, url);
	http_url_add_authority(urlstr, url);

	return str_c(urlstr);
}

const char *http_url_create_authority(const struct http_url *url)
{
	string_t *urlstr = t_str_new(256);

	http_url_add_authority(urlstr, url);

	return str_c(urlstr);
}

const char *http_url_create_target(const struct http_url *url)
{
	string_t *urlstr = t_str_new(256);

	http_url_add_target(urlstr, url);

	return str_c(urlstr);
}

void http_url_escape_path(string_t *out, const char *data)
{
	uri_append_query_data(out, "&;?=+", data);
}

void http_url_escape_param(string_t *out, const char *data)
{
	uri_append_query_data(out, "&;/?=+", data);
}<|MERGE_RESOLUTION|>--- conflicted
+++ resolved
@@ -33,20 +33,12 @@
 http_url_parse_scheme(struct http_url_parser *url_parser, const char **scheme_r)
 {
 	struct uri_parser *parser = &url_parser->parser;
-<<<<<<< HEAD
-	int ret;
-=======
->>>>>>> aa13c86b
 
 	*scheme_r = NULL;
 	if ((url_parser->flags & HTTP_URL_PARSE_SCHEME_EXTERNAL) != 0)
 		return TRUE;
 
-<<<<<<< HEAD
-	if ((ret = uri_parse_scheme(parser, scheme_r)) <= 0) {
-=======
 	if (uri_parse_scheme(parser, scheme_r) <= 0) {
->>>>>>> aa13c86b
 		parser->cur = parser->begin;
 		return FALSE;
 	}
