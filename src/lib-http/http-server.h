--- conflicted
+++ resolved
@@ -197,11 +197,7 @@
 #define http_server_request_forward_payload(req, \
 		output, max_size, callback, context) \
 	http_server_request_forward_payload(req, output, max_size, \
-<<<<<<< HEAD
-		(void(*)(void*))callback, context - \
-=======
 		(void(*)(void*))callback, TRUE ? context : \
->>>>>>> 4653eb11
 		CALLBACK_TYPECHECK(callback, void (*)(typeof(context))))
 /* Forward the incoming request payload to the provided buffer in the
    background. Behaves identical to http_server_request_forward_payload()
@@ -212,11 +208,7 @@
 #define http_server_request_buffer_payload(req, \
 		buffer, max_size, callback, context) \
 	http_server_request_buffer_payload(req, buffer, max_size, \
-<<<<<<< HEAD
-		(void(*)(void*))callback, context - \
-=======
 		(void(*)(void*))callback, TRUE ? context : \
->>>>>>> 4653eb11
 		CALLBACK_TYPECHECK(callback, void (*)(typeof(context))))
 /* Handle the incoming request payload by calling the callback each time
    more data is available. Payload reading automatically finishes when the
@@ -227,11 +219,7 @@
 	void (*callback)(void *context), void *context);
 #define http_server_request_handle_payload(req, callback, context) \
 	http_server_request_handle_payload(req,\
-<<<<<<< HEAD
-		(void(*)(void*))callback, context - \
-=======
 		(void(*)(void*))callback, TRUE ? context : \
->>>>>>> 4653eb11
 		CALLBACK_TYPECHECK(callback, void (*)(typeof(context))))
 
 /* Get the authentication credentials provided in this request. Returns 0 if
@@ -280,12 +268,8 @@
 					      void (*callback)(void *),
 					      void *context);
 #define http_server_request_set_destroy_callback(req, callback, context) \
-<<<<<<< HEAD
-	http_server_request_set_destroy_callback(req, (void(*)(void*))callback, context - \
-=======
 	http_server_request_set_destroy_callback(req, (void(*)(void*))callback, \
 		TRUE ? context : \
->>>>>>> 4653eb11
 		CALLBACK_TYPECHECK(callback, void (*)(typeof(context))))
 
 /*
