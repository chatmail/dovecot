--- conflicted
+++ resolved
@@ -52,11 +52,7 @@
 	uoff_t max_payload_size;
 	enum http_message_parse_flags msg_flags = 0;
 
-<<<<<<< HEAD
-	pool = pool_alloconly_create("http request parser", 512);
-=======
 	pool = pool_alloconly_create("http request parser", 1024);
->>>>>>> 387f6b0b
 	parser = p_new(pool, struct http_request_parser, 1);
 	parser->pool = pool;
 
