--- conflicted
+++ resolved
@@ -3351,12 +3351,7 @@
 	server_index = index;
 
 	/* open server socket */
-<<<<<<< HEAD
-	io_listen = io_add(fd_listen,
-		IO_READ, server_connection_accept, NULL);
-=======
 	io_listen = io_add(fd_listen, IO_READ, server_connection_accept, NULL);
->>>>>>> aa13c86b
 
 	server_conn_list = connection_list_init(&server_connection_set,
 						&server_connection_vfuncs);
