--- conflicted
+++ resolved
@@ -518,10 +518,6 @@
 		}
 	}
 	sk_GENERAL_NAME_pop_free(gnames, GENERAL_NAME_free);
-<<<<<<< HEAD
-	X509_free(cert);
-=======
->>>>>>> 9741bd86
 
 	/* verify against CommonName only when there wasn't any DNS
 	   SubjectAltNames */
