--- conflicted
+++ resolved
@@ -226,24 +226,6 @@
 static int
 lda_do_deliver(struct mail_deliver_context *ctx, bool stderr_rejection)
 {
-<<<<<<< HEAD
-	struct mail_storage *storage;
-	enum mail_error error;
-	const char *errstr;
-	int ret;
-
-	if (mail_deliver(ctx, &storage) >= 0)
-		return EX_OK;
-
-	if (ctx->tempfail_error != NULL) {
-		errstr = ctx->tempfail_error;
-		error = MAIL_ERROR_TEMP;
-	} else if (storage != NULL) {
-		errstr = mail_storage_get_last_error(storage, &error);
-	} else {
-		/* This shouldn't happen */
-		i_error("BUG: Saving failed to unknown storage");
-=======
 	enum mail_deliver_error error_code;
 	const char *error;
 	int ret;
@@ -253,26 +235,12 @@
 
 	if (error_code == MAIL_DELIVER_ERROR_INTERNAL) {
 		/* This shouldn't happen */
->>>>>>> aa13c86b
 		return EX_TEMPFAIL;
 	}
 
 	if (stderr_rejection) {
 		/* write to stderr also for tempfails so that MTA
 		   can log the reason if it wants to. */
-<<<<<<< HEAD
-		fprintf(stderr, "%s\n", errstr);
-	}
-
-	if (error != MAIL_ERROR_NOQUOTA ||
-	    ctx->set->quota_full_tempfail) {
-		/* Saving to INBOX should always work unless
-		   we're over quota. If it didn't, it's probably a
-		   configuration problem. */
-		return EX_TEMPFAIL;
-	}
-	ctx->mailbox_full = TRUE;
-=======
 		fprintf(stderr, "%s\n", error);
 	}
 
@@ -294,24 +262,15 @@
 
 	/* Rejected */
 
->>>>>>> aa13c86b
 	ctx->dsn = TRUE;
 
 	/* we'll have to reply with permanent failure */
 	mail_deliver_log(ctx, "rejected: %s",
-<<<<<<< HEAD
-			 str_sanitize(errstr, 512));
-
-	if (stderr_rejection)
-		return EX_NOPERM;
-	ret = mail_send_rejection(ctx, ctx->rcpt_to, errstr);
-=======
 			 str_sanitize(error, 512));
 
 	if (stderr_rejection)
 		return EX_NOPERM;
 	ret = mail_send_rejection(ctx, ctx->rcpt_to, error);
->>>>>>> aa13c86b
 	if (ret != 0)
 		return ret < 0 ? EX_TEMPFAIL : ret;
 	/* ok, rejection sent */
@@ -565,10 +524,7 @@
 	dinput.mail_from = mail_from;
 	dinput.rcpt_to = final_rcpt_to;
 
-<<<<<<< HEAD
-=======
 	event_add_str(event, "protocol", "lda");
->>>>>>> aa13c86b
 	event_add_str(event, "user", user);
 	if (mail_from != NULL) {
 		event_add_str(event, "mail_from",
