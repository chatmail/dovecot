--- conflicted
+++ resolved
@@ -476,12 +476,7 @@
 	pclient->fd_out = -1;
 
 	pclient->event = event_create(set->event);
-<<<<<<< HEAD
-	if ((set != NULL && set->debug))
-		event_set_forced_debug(pclient->event, TRUE);
-=======
 	event_set_forced_debug(pclient->event, set->debug);
->>>>>>> 387f6b0b
 	program_client_set_label(pclient, initial_label);
 
 	e_debug(pclient->event, "Created");
@@ -563,11 +558,7 @@
 		p_array_init(&pclient->envs, pclient->pool, 16);
 
 	env = p_strdup_printf(pclient->pool, "%s=%s", name, value);
-<<<<<<< HEAD
-	array_append(&pclient->envs, &env, 1);
-=======
 	array_push_back(&pclient->envs, &env);
->>>>>>> 387f6b0b
 
 	e_debug(pclient->event, "Pass environment: %s",
 		str_sanitize(env, 256));
