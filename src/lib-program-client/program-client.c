/* Copyright (c) 2002-2018 Dovecot authors, see the included COPYING file */

#include "lib.h"
#include "ioloop.h"
#include "array.h"
#include "str.h"
#include "str-sanitize.h"
#include "safe-mkstemp.h"
#include "istream-private.h"
#include "ostream-dot.h"
#include "istream-dot.h"
#include "ostream.h"
#include "iostream-pump.h"
#include "iostream-temp.h"
#include "lib-signals.h"

#include "program-client-private.h"

#include <unistd.h>

#define MAX_OUTPUT_BUFFER_SIZE 16384
#define MAX_OUTPUT_MEMORY_BUFFER (1024*128)

void program_client_set_label(struct program_client *pclient,
			      const char *label)
{
	event_set_append_log_prefix(pclient->event,
		t_strconcat("program ", label, ": ", NULL));
}

static void
program_client_callback(struct program_client *pclient, int result,
			void *context)
{
	program_client_callback_t *callback = pclient->callback;

	pclient->callback = NULL;
	if (pclient->destroying || callback == NULL)
		return;
	callback(result, context);
}

static void
program_client_timeout(struct program_client *pclient)
{
	e_error(pclient->event,
		"Execution timed out (> %u msecs)",
		pclient->set.input_idle_timeout_msecs);
	program_client_fail(pclient, PROGRAM_CLIENT_ERROR_RUN_TIMEOUT);
}

static void
program_client_connect_timeout(struct program_client *pclient)
{
	e_error(pclient->event,
		"Connection timed out (> %u msecs)",
		pclient->set.client_connect_timeout_msecs);
	program_client_fail(pclient, PROGRAM_CLIENT_ERROR_CONNECT_TIMEOUT);
}

static int
program_client_connect(struct program_client *pclient)
{
	e_debug(pclient->event, "Establishing connection");

	if (pclient->set.client_connect_timeout_msecs != 0) {
		pclient->to = timeout_add(
			pclient->set.client_connect_timeout_msecs,
			program_client_connect_timeout, pclient);
	}

	return pclient->connect(pclient);
}

static int
program_client_close_output(struct program_client *pclient)
{
	int ret;

	o_stream_destroy(&pclient->program_output);
	o_stream_destroy(&pclient->raw_program_output);
	if ((ret = pclient->close_output(pclient)) < 0)
		return -1;

	return ret;
}

static void
program_client_disconnect_extra_fds(struct program_client *pclient)
{
	struct program_client_extra_fd *efds;
	unsigned int i, count;

	if (!array_is_created(&pclient->extra_fds))
		return;

	efds = array_get_modifiable(&pclient->extra_fds, &count);
	for(i = 0; i < count; i++) {
		i_stream_unref(&efds[i].input);
		io_remove(&efds[i].io);
		if (efds[i].parent_fd != -1)
			i_close_fd(&efds[i].parent_fd);
	}

	array_clear(&pclient->extra_fds);
}

static void
program_client_do_disconnect(struct program_client *pclient)
{
	i_stream_destroy(&pclient->program_input);
	o_stream_destroy(&pclient->program_output);
	i_stream_destroy(&pclient->raw_program_input);
	o_stream_destroy(&pclient->raw_program_output);

	timeout_remove(&pclient->to);
	io_remove(&pclient->io);
	iostream_pump_destroy(&pclient->pump_in);
	iostream_pump_destroy(&pclient->pump_out);

	if (pclient->fd_out == pclient->fd_in)
		pclient->fd_in = -1;
	i_close_fd(&pclient->fd_in);
	i_close_fd(&pclient->fd_out);

	program_client_disconnect_extra_fds(pclient);

	if (!pclient->disconnected)
		e_debug(pclient->event, "Disconnected");
	pclient->disconnected = TRUE;
}

void program_client_disconnected(struct program_client *pclient)
{
	program_client_do_disconnect(pclient);

	if (pclient->other_error &&
	    pclient->error == PROGRAM_CLIENT_ERROR_NONE) {
		pclient->error = PROGRAM_CLIENT_ERROR_OTHER;
	}

	program_client_callback(pclient,
		(pclient->error != PROGRAM_CLIENT_ERROR_NONE ?
			-1 : (int)pclient->exit_code),
		pclient->context);
}

static void
program_client_disconnect(struct program_client *pclient, bool force)
{
	if (pclient->disconnected)
		return;

	program_client_do_disconnect(pclient);
	pclient->disconnect(pclient, force);
}

void program_client_fail(struct program_client *pclient,
			 enum program_client_error error)
{
	if (pclient->error != PROGRAM_CLIENT_ERROR_NONE)
		return;

	e_debug(pclient->event, "Failed to run program");

	pclient->error = error;
	program_client_disconnect(pclient, TRUE);
}

static bool
program_client_input_pending(struct program_client *pclient)
{
	struct program_client_extra_fd *efds = NULL;
	unsigned int count, i;

	if (pclient->pump_in != NULL || pclient->pump_out != NULL)
		return TRUE;

	if (pclient->program_output != NULL &&
	    !pclient->program_output->closed &&
	    o_stream_get_buffer_used_size(pclient->program_output) > 0) {
		return TRUE;
	}
	if (pclient->program_input != NULL &&
	    !pclient->program_input->closed &&
	    i_stream_have_bytes_left(pclient->program_input)) {
		return TRUE;
	}

	if (array_is_created(&pclient->extra_fds)) {
		efds = array_get_modifiable(&pclient->extra_fds, &count);
		for(i = 0; i < count; i++) {
			if (efds[i].input != NULL &&
			    !efds[i].input->closed &&
			    i_stream_have_bytes_left(efds[i].input)) {
				return TRUE;
			}
		}
	}

	return FALSE;
}

static void
program_client_output_finished(struct program_client *pclient)
{
	e_debug(pclient->event, "Finished input to program");

	/* check whether program i/o is finished */
	if (!program_client_input_pending(pclient)) {
		/* finished */
		program_client_disconnect(pclient, FALSE);
	/* close output towards program, so that it reads EOF */
	} else if (program_client_close_output(pclient) < 0) {
		program_client_fail(pclient,
				    PROGRAM_CLIENT_ERROR_OTHER);
	}
}

static int
program_client_output_finish(struct program_client *pclient)
{
        struct ostream *output = pclient->program_output;
	int ret = 0;

	/* flush the output */
	if ((ret=o_stream_finish(output)) < 0) {
		e_error(pclient->event,
			"write(%s) failed: %s",
			o_stream_get_name(output),
			o_stream_get_error(output));
		program_client_fail(pclient, PROGRAM_CLIENT_ERROR_IO);
		return -1;
	}
	if (ret > 0)
		program_client_output_finished(pclient);
	return ret;
}

static void
program_client_output_pump_finished(enum iostream_pump_status status,
				    struct program_client *pclient)
{
	struct istream *input = pclient->input;
	struct ostream *output = pclient->program_output;

	i_assert(input != NULL);
	i_assert(output != NULL);

	switch (status) {
	case IOSTREAM_PUMP_STATUS_INPUT_EOF:
		break;
	case IOSTREAM_PUMP_STATUS_INPUT_ERROR:
		e_error(pclient->event,
			"read(%s) failed: %s",
			i_stream_get_name(input),
			i_stream_get_error(input));
		program_client_fail(pclient, PROGRAM_CLIENT_ERROR_IO);
		return;
	case IOSTREAM_PUMP_STATUS_OUTPUT_ERROR:
		e_error(pclient->event,
			"write(%s) failed: %s",
			o_stream_get_name(output),
			o_stream_get_error(output));
		program_client_fail(pclient, PROGRAM_CLIENT_ERROR_IO);
		return;
	}

	iostream_pump_destroy(&pclient->pump_out);

	e_debug(pclient->event, "Finished streaming payload to program");

	o_stream_set_flush_callback(pclient->program_output,
		program_client_output_finish, pclient);
	o_stream_set_flush_pending(pclient->program_output, TRUE);
}

static void
program_client_input_finished(struct program_client *pclient)
{
	e_debug(pclient->event, "Finished output from program");

	/* check whether program i/o is finished */
	if (program_client_input_pending(pclient))
		return;

	/* finished */
	program_client_disconnect(pclient, FALSE);
}

static void
program_client_input_finish(struct program_client *pclient)
{
	struct istream *input = pclient->program_input;
	const unsigned char *data;
	size_t size;
	int ret;

	/* read (the remainder of) the raw program input */
	while ((ret=i_stream_read_more(input, &data, &size)) > 0)
		i_stream_skip(input, size);
	if (ret == 0)
		return;
	if (ret < 0) {
		if (input->stream_errno != 0) {
			e_error(pclient->event,
				"read(%s) failed: %s",
				i_stream_get_name(input),
				i_stream_get_error(input));
			program_client_fail(pclient,
					    PROGRAM_CLIENT_ERROR_IO);
			return;
		}
	}

	if (pclient->program_input != pclient->raw_program_input) {
		/* return to raw program input */
		i_stream_unref(&pclient->program_input);
		pclient->program_input = pclient->raw_program_input;
		i_stream_ref(pclient->program_input);

		io_remove(&pclient->io);
		pclient->io = io_add_istream(pclient->program_input,
					     program_client_input_finish,
					     pclient);
		io_set_pending(pclient->io);
	}

	program_client_input_finished(pclient);
}

static void
program_client_input_pump_finished(enum iostream_pump_status status,
				   struct program_client *pclient)
{
	struct istream *input = pclient->program_input;
	struct ostream *output = pclient->output;

	i_assert(input != NULL);
	i_assert(output != NULL);

	switch (status) {
	case IOSTREAM_PUMP_STATUS_INPUT_EOF:
		break;
	case IOSTREAM_PUMP_STATUS_INPUT_ERROR:
		e_error(pclient->event,
			"read(%s) failed: %s",
			i_stream_get_name(input),
			i_stream_get_error(input));
		program_client_fail(pclient, PROGRAM_CLIENT_ERROR_IO);
		return;
	case IOSTREAM_PUMP_STATUS_OUTPUT_ERROR:
		e_error(pclient->event,
			"write(%s) failed: %s",
			o_stream_get_name(output),
			o_stream_get_error(output));
		program_client_fail(pclient, PROGRAM_CLIENT_ERROR_IO);
		return;
	}

	iostream_pump_destroy(&pclient->pump_in);

	e_debug(pclient->event, "Finished streaming payload from program");

	if (pclient->program_input != pclient->raw_program_input) {
		/* return to raw program input */
		i_stream_unref(&pclient->program_input);
		pclient->program_input = pclient->raw_program_input;
		i_stream_ref(pclient->program_input);
	}

	i_assert(pclient->io == NULL);
	pclient->io = io_add_istream(pclient->program_input,
				     program_client_input_finish, pclient);
	io_set_pending(pclient->io);
}

static void
program_client_extra_fd_input(struct program_client_extra_fd *efd)
{
	struct program_client *pclient = efd->pclient;

	i_assert(efd->callback != NULL);
	efd->callback(efd->context, efd->input);

	if (efd->input->closed || !i_stream_have_bytes_left(efd->input)) {
		if (!program_client_input_pending(pclient))
			program_client_disconnect(pclient, FALSE);
	}
}

void program_client_connected(struct program_client *pclient)
{
	e_debug(pclient->event, "Connected to program");

	/* finish creating program input */
	if (pclient->raw_program_input != NULL) {
		struct istream *input = pclient->raw_program_input;

		/* initialize dot input stream if required */
		if (pclient->set.use_dotstream)
			input = i_stream_create_dot(input, FALSE);
		else
			i_stream_ref(input);
		pclient->program_input = input;
	}
	/* finish creating program output */
	if (pclient->raw_program_output != NULL) {
		struct ostream *output = pclient->raw_program_output;

		/* initialize dot output stream if required */
		if (pclient->set.use_dotstream)
			output = o_stream_create_dot(output, FALSE);
		else
			o_stream_ref(output);
		pclient->program_output = output;
	}

	pclient->start_time = ioloop_timeval;
	timeout_remove(&pclient->to);
	if (pclient->set.input_idle_timeout_msecs != 0) {
		pclient->to =
			timeout_add(pclient->set.input_idle_timeout_msecs,
				    program_client_timeout, pclient);
	}

	/* run program input */
	if (pclient->program_input == NULL) {
		/* nothing */
	} else if (pclient->output == NULL) {
		i_assert(pclient->io == NULL);
		pclient->io = io_add_istream(pclient->program_input,
					     program_client_input_finish,
					     pclient);
		io_set_pending(pclient->io);
	} else {
		pclient->pump_in =
			iostream_pump_create(pclient->program_input,
					     pclient->output);
		iostream_pump_set_completion_callback(pclient->pump_in,
			program_client_input_pump_finished, pclient);
		iostream_pump_start(pclient->pump_in);
	}

	/* run program output */
	if (pclient->program_output == NULL) {
		/* nothing */
	} else if (pclient->input == NULL) {
		o_stream_set_flush_callback(pclient->program_output,
			program_client_output_finish, pclient);
		o_stream_set_flush_pending(pclient->program_output, TRUE);
	} else {
		pclient->pump_out =
			iostream_pump_create(pclient->input,
					     pclient->program_output);
		iostream_pump_set_completion_callback(pclient->pump_out,
			program_client_output_pump_finished, pclient);
		iostream_pump_start(pclient->pump_out);
	}
}

void program_client_init(struct program_client *pclient, pool_t pool,
			 const char *initial_label, const char *const *args,
			 const struct program_client_settings *set)
{
	i_assert(set != NULL);
	pclient->pool = pool;
	if (args != NULL)
		pclient->args = p_strarray_dup(pool, args);
<<<<<<< HEAD
	pclient->set = *set;
	pclient->set.dns_client_socket_path =
		p_strdup(pool, set->dns_client_socket_path);
	pclient->set.home = p_strdup(pool, set->home);
	pclient->debug = set->debug;
	pclient->fd_in = -1;
	pclient->fd_out = -1;

	pclient->event = event_create(set->event);
	event_set_forced_debug(pclient->event, set->debug);
=======
	pclient->fd_in = -1;
	pclient->fd_out = -1;

	if (set == NULL)
		pclient->event = event_create(NULL);
	else {
		pclient->set = *set;
		pclient->debug = set->debug;
		pclient->set.dns_client_socket_path =
			p_strdup(pool, set->dns_client_socket_path);
		pclient->set.home = p_strdup(pool, set->home);

		pclient->event = event_create(set->event);
		event_set_forced_debug(pclient->event, set->debug);
	}

>>>>>>> aa13c86b
	program_client_set_label(pclient, initial_label);

	e_debug(pclient->event, "Created");
}

void program_client_set_input(struct program_client *pclient,
			      struct istream *input)
{
	i_stream_unref(&pclient->input);
	if (input != NULL)
		i_stream_ref(input);
	pclient->input = input;
}

void program_client_set_output(struct program_client *pclient,
			       struct ostream *output)
{
	o_stream_unref(&pclient->output);
	if (output != NULL)
		o_stream_ref(output);
	pclient->output = output;
	pclient->output_seekable = FALSE;
}

void program_client_set_output_seekable(struct program_client *pclient,
					const char *temp_prefix)
{
	o_stream_unref(&pclient->output);
	pclient->output = iostream_temp_create_sized(temp_prefix, 0,
		"(program client seekable output)",
		MAX_OUTPUT_MEMORY_BUFFER);
	pclient->output_seekable = TRUE;
}

struct istream *
program_client_get_output_seekable(struct program_client *pclient)
{
	i_assert(pclient->output_seekable);
	return iostream_temp_finish(&pclient->output, IO_BLOCK_SIZE);
}

#undef program_client_set_extra_fd
void program_client_set_extra_fd(struct program_client *pclient, int fd,
				 program_client_fd_callback_t *callback,
				 void *context)
{
	struct program_client_extra_fd *efds;
	struct program_client_extra_fd *efd = NULL;
	unsigned int i, count;
	i_assert(fd > 1);

	if (!array_is_created(&pclient->extra_fds))
		p_array_init(&pclient->extra_fds, pclient->pool, 2);

	efds = array_get_modifiable(&pclient->extra_fds, &count);
	for(i = 0; i < count; i++) {
		if (efds[i].child_fd == fd) {
			efd = &efds[i];
			break;
		}
	}

	if (efd == NULL) {
		efd = array_append_space(&pclient->extra_fds);
		efd->pclient = pclient;
		efd->child_fd = fd;
		efd->parent_fd = -1;
	}
	efd->callback = callback;
	efd->context = context;
}

void program_client_set_env(struct program_client *pclient, const char *name,
			    const char *value)
{
	const char *env;

	if (!array_is_created(&pclient->envs))
		p_array_init(&pclient->envs, pclient->pool, 16);

	env = p_strdup_printf(pclient->pool, "%s=%s", name, value);
	array_push_back(&pclient->envs, &env);

	e_debug(pclient->event, "Pass environment: %s",
		str_sanitize(env, 256));
}

void program_client_init_streams(struct program_client *pclient)
{
	/* Create streams for normal program I/O */
	if (pclient->fd_out >= 0) {
		struct ostream *program_output;

		program_output = o_stream_create_fd(pclient->fd_out,
						    MAX_OUTPUT_BUFFER_SIZE);
		o_stream_set_name(program_output, "program stdin");
		o_stream_set_no_error_handling(program_output, TRUE);
		pclient->raw_program_output = program_output;
	}
	if (pclient->fd_in >= 0) {
		struct istream *program_input;

		program_input = i_stream_create_fd(pclient->fd_in, (size_t)-1);
		i_stream_set_name(program_input, "program stdout");
		pclient->raw_program_input = program_input;
	}

	/* Create streams for additional output through side-channel fds */
	if (array_is_created(&pclient->extra_fds)) {
		struct program_client_extra_fd *efds = NULL;
		unsigned int count, i;

		efds = array_get_modifiable(&pclient->extra_fds, &count);
		for(i = 0; i < count; i++) {
			i_assert(efds[i].parent_fd >= 0);
			efds[i].input = i_stream_create_fd
				(efds[i].parent_fd, (size_t)-1);
			i_stream_set_name(efds[i].input,
				t_strdup_printf("program output fd=%d",
						efds[i].child_fd));
			efds[i].io = io_add(efds[i].parent_fd, IO_READ,
					    program_client_extra_fd_input,
					    &efds[i]);
		}
	}
}

void program_client_destroy(struct program_client **_pclient)
{
	struct program_client *pclient = *_pclient;

	*_pclient = NULL;

	e_debug(pclient->event, "Destroy");

	pclient->destroying = TRUE;
	pclient->callback = NULL;

	program_client_disconnect(pclient, TRUE);

	i_assert(pclient->callback == NULL);

	i_stream_unref(&pclient->input);
	o_stream_unref(&pclient->output);

	i_stream_unref(&pclient->program_input);
	o_stream_unref(&pclient->program_output);
	i_stream_unref(&pclient->raw_program_input);
	o_stream_unref(&pclient->raw_program_output);

	if (pclient->destroy != NULL)
		pclient->destroy(pclient);

	event_unref(&pclient->event);

	pool_unref(&pclient->pool);
}

void program_client_switch_ioloop(struct program_client *pclient)
{
	if (pclient->input != NULL)
		i_stream_switch_ioloop(pclient->input);
	if (pclient->program_input != NULL)
		i_stream_switch_ioloop(pclient->program_input);
	if (pclient->output != NULL)
		o_stream_switch_ioloop(pclient->output);
	if (pclient->program_output != NULL)
		o_stream_switch_ioloop(pclient->program_output);
	if (pclient->to != NULL)
		pclient->to = io_loop_move_timeout(&pclient->to);
	if (pclient->pump_in != NULL)
		iostream_pump_switch_ioloop(pclient->pump_in);
	if (pclient->pump_out != NULL)
		iostream_pump_switch_ioloop(pclient->pump_out);
	if (pclient->io != NULL)
		pclient->io = io_loop_move_io(&pclient->io);
	pclient->switch_ioloop(pclient);
}

int program_client_create(const char *uri, const char *const *args,
			  const struct program_client_settings *set,
			  bool noreply, struct program_client **pc_r,
			  const char **error_r)
{
	if (str_begins(uri, "exec:")) {
		*pc_r = program_client_local_create(uri+5, args, set);
		return 0;
	} else if (str_begins(uri, "unix:")) {
		*pc_r = program_client_unix_create(uri+5, args, set, noreply);
		return 0;
	} else if (str_begins(uri, "tcp:")) {
		const char *host;
		in_port_t port;

		if (net_str2hostport(uri+4, 0, &host, &port) < 0 ||
		    port == 0) {
			*error_r = t_strdup_printf(
				"Invalid tcp syntax, "
				"must be host:port in '%s'", uri+4);
			return -1;
		}
		*pc_r = program_client_net_create(host, port, args, set,
						  noreply);
		return 0;
	} else {
		*error_r = t_strdup_printf(
			"Unsupported program client scheme '%s'",
			t_strcut(uri, ':'));
		return -1;
	}
}

static void
program_client_run_callback(int result, int *context)
{
	*context = result;
	io_loop_stop(current_ioloop);
}

int program_client_run(struct program_client *pclient)
{
	int ret = -2;
	struct ioloop *prev_ioloop = current_ioloop;
	struct ioloop *ioloop = io_loop_create();

	program_client_switch_ioloop(pclient);

	program_client_run_async(pclient, program_client_run_callback, &ret);

	if (ret == -2) {
		io_loop_run(ioloop);
	}

	io_loop_set_current(prev_ioloop);
	program_client_switch_ioloop(pclient);
	io_loop_set_current(ioloop);
	io_loop_destroy(&ioloop);

	if (pclient->error != PROGRAM_CLIENT_ERROR_NONE)
		return -1;

	return (int)pclient->exit_code;
}

#undef program_client_run_async
void program_client_run_async(struct program_client *pclient,
			      program_client_callback_t *callback,
			      void *context)
{
	i_assert(callback != NULL);

	pclient->disconnected = FALSE;
	pclient->exit_code = PROGRAM_CLIENT_EXIT_SUCCESS;
	pclient->error = PROGRAM_CLIENT_ERROR_NONE;

	pclient->callback = callback;
	pclient->context = context;
	if (program_client_connect(pclient) < 0)
		program_client_fail(pclient, PROGRAM_CLIENT_ERROR_IO);
}<|MERGE_RESOLUTION|>--- conflicted
+++ resolved
@@ -463,22 +463,9 @@
 			 const char *initial_label, const char *const *args,
 			 const struct program_client_settings *set)
 {
-	i_assert(set != NULL);
 	pclient->pool = pool;
 	if (args != NULL)
 		pclient->args = p_strarray_dup(pool, args);
-<<<<<<< HEAD
-	pclient->set = *set;
-	pclient->set.dns_client_socket_path =
-		p_strdup(pool, set->dns_client_socket_path);
-	pclient->set.home = p_strdup(pool, set->home);
-	pclient->debug = set->debug;
-	pclient->fd_in = -1;
-	pclient->fd_out = -1;
-
-	pclient->event = event_create(set->event);
-	event_set_forced_debug(pclient->event, set->debug);
-=======
 	pclient->fd_in = -1;
 	pclient->fd_out = -1;
 
@@ -495,7 +482,6 @@
 		event_set_forced_debug(pclient->event, set->debug);
 	}
 
->>>>>>> aa13c86b
 	program_client_set_label(pclient, initial_label);
 
 	e_debug(pclient->event, "Created");
