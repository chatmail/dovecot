--- conflicted
+++ resolved
@@ -126,13 +126,8 @@
 			i_debug("waiting for input");
 			break;
 		case OSTREAM_SEND_ISTREAM_RESULT_FINISHED:
-<<<<<<< HEAD
-			client->body =
-				iostream_temp_finish(&client->os_body, SIZE_MAX);
-=======
 			client->body = iostream_temp_finish(&client->os_body,
 							    SIZE_MAX);
->>>>>>> 850e1d67
 			return 1;
 		case OSTREAM_SEND_ISTREAM_RESULT_WAIT_OUTPUT:
 			i_panic("Cannot write to ostream-temp");
