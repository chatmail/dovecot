/* Copyright (c) 2002-2012 Pigeonhole authors, see the included COPYING file
 */

#include "login-common.h"
#include "base64.h"
#include "buffer.h"
#include "ioloop.h"
#include "istream.h"
#include "ostream.h"
#include "safe-memset.h"
#include "str.h"
#include "str-sanitize.h"
#include "auth-client.h"

#include "managesieve-parser.h"
#include "managesieve-quote.h"
#include "client.h"

#include "client-authenticate.h"
#include "managesieve-proxy.h"

#include <stdlib.h>

const char *client_authenticate_get_capabilities
(struct client *client)
{
	const struct auth_mech_desc *mech;
	unsigned int i, count;
	bool first = TRUE;
	string_t *str;

	str = t_str_new(128);
	mech = sasl_server_get_advertised_mechs(client, &count);

	for (i = 0; i < count; i++) {
		/* Filter ANONYMOUS mechanism, ManageSieve has no use-case for it */
		if ( (mech[i].flags & MECH_SEC_ANONYMOUS) == 0 ) {
			if ( !first )
				str_append_c(str, ' ');
			else
				first = FALSE;

			str_append(str, mech[i].name);
		}
	}

	return str_c(str);
}

void managesieve_client_auth_result(struct client *client,
				   enum client_auth_result result,
				   const struct client_auth_reply *reply, const char *text)
{
	struct managesieve_client *msieve_client =
		(struct managesieve_client *)client;
	string_t *referral;

	switch (result) {
	case CLIENT_AUTH_RESULT_SUCCESS:
		/* nothing to be done for IMAP */
		break;
	case CLIENT_AUTH_RESULT_REFERRAL_SUCCESS:
	case CLIENT_AUTH_RESULT_REFERRAL_NOLOGIN:
		/* MANAGESIEVE referral

		   [nologin] referral host=.. [port=..] [destuser=..]
		   [reason=..]

		   NO [REFERRAL sieve://user;AUTH=mech@host:port/] "Can't login."
		   OK [...] "Logged in, but you should use this server instead."
		   .. [REFERRAL ..] Reason from auth server
		*/
		referral = t_str_new(128);
		str_printfa(referral, "REFERRAL sieve://%s;AUTH=%s@%s",
			    reply->destuser, client->auth_mech_name, reply->host);
		if ( reply->port != 4190 )
<<<<<<< HEAD
			str_printfa(referral, ":%u", reply->port);

		if ( result == CLIENT_AUTH_RESULT_REFERRAL_SUCCESS ) {
			client_send_okresp(client, str_c(referral), text);;
=======
			str_printfa(resp_code, ":%u", reply->port);

		if ( reply->reason == NULL ) {
			if ( reply->nologin )
				reason = "Try this server instead.";
			else
				reason = "Logged in, but you should use "
					"this server instead.";
>>>>>>> 10986994
		} else {
			client_send_noresp(client, str_c(referral), text);
		}
		break;
	case CLIENT_AUTH_RESULT_ABORTED:
		client_send_no(client, text);
		break;
	case CLIENT_AUTH_RESULT_AUTHFAILED_REASON:
		client_send_noresp(client, "ALERT", text);
		break;
	case CLIENT_AUTH_RESULT_AUTHZFAILED:
		client_send_no(client, text);
		break;
	case CLIENT_AUTH_RESULT_TEMPFAIL:
		client_send_noresp(client, "TRYLATER", text);
		break;
	case CLIENT_AUTH_RESULT_SSL_REQUIRED:
		client_send_noresp(client, "ENCRYPT-NEEDED", text);
		break;
	case CLIENT_AUTH_RESULT_AUTHFAILED:
	default:
		client_send_no(client,  text);
		break;
	}

	msieve_client->auth_response_input = NULL;
	managesieve_parser_reset(msieve_client->parser);
<<<<<<< HEAD
=======

	if ( !client->destroyed )
		client_auth_failed(client);
	return TRUE;
>>>>>>> 10986994
}

void managesieve_client_auth_send_challenge
(struct client *client, const char *data)
{
	struct managesieve_client *msieve_client =
		(struct managesieve_client *) client;

	T_BEGIN {
		string_t *str = t_str_new(256);

		managesieve_quote_append_string(str, data, TRUE);
		str_append(str, "\r\n");

		client_send_raw_data(client, str_c(str), str_len(str));
	} T_END;

	msieve_client->auth_response_input = NULL;
	managesieve_parser_reset(msieve_client->parser);
}

static int managesieve_client_auth_read_response
(struct managesieve_client *msieve_client, bool initial, const char **error_r)
{
	struct client *client = &msieve_client->common;
	const struct managesieve_arg *args;
	const char *error;
	bool fatal;
	const unsigned char *data;
	size_t size;
	uoff_t resp_size;
	int ret;

	if ( i_stream_read(client->input) == -1 ) {
		/* disconnected */
		client_destroy(client, "Disconnected");
		return -1;
	}

	if ( msieve_client->auth_response_input == NULL ) {

		if ( msieve_client->skip_line ) {
			if ( i_stream_next_line(client->input) == NULL )
				return 0;

			msieve_client->skip_line = FALSE;
		}

		switch ( managesieve_parser_read_args(msieve_client->parser, 0,
			MANAGESIEVE_PARSE_FLAG_STRING_STREAM, &args) ) {
		case -1:
			error = managesieve_parser_get_error(msieve_client->parser, &fatal);
			if (fatal) {
				client_send_bye(client, error);
				client_destroy(client, t_strconcat
					("Disconnected: parse error during auth: ", error, NULL));
				*error_r = NULL;
			} else {
				*error_r = error;
			}
			msieve_client->skip_line = TRUE;
			return -1;

		case -2:
			/* not enough data */
			return 0;

		default:
			break;
		}

		if ( MANAGESIEVE_ARG_IS_EOL(&args[0]) ) {
			if (!initial) {
				*error_r = "Received empty AUTHENTICATE client response line.";
				msieve_client->skip_line = TRUE;
				return -1;
			}
			msieve_client->skip_line = TRUE;
			return 1;
		}

		if ( !managesieve_arg_get_string_stream
				(&args[0], &msieve_client->auth_response_input)
			|| !MANAGESIEVE_ARG_IS_EOL(&args[1]) ) {
			if ( !initial )
				*error_r = "Invalid AUTHENTICATE client response.";
			else
				*error_r = "Invalid AUTHENTICATE initial response.";
			msieve_client->skip_line = TRUE;
			return -1;
		}

		if ( i_stream_get_size
			(msieve_client->auth_response_input, FALSE, &resp_size) <= 0 )
			resp_size = 0;

		if (client->auth_response == NULL)
			client->auth_response = str_new(default_pool, I_MAX(resp_size+1, 256));
	}

	while ( (ret=i_stream_read_data
		(msieve_client->auth_response_input, &data, &size, 0) ) > 0 ) {

		if (str_len(client->auth_response) + size > LOGIN_MAX_AUTH_BUF_SIZE) {
			client_destroy(client, "Authentication response too large");
			*error_r = NULL;
			return -1;
		}

		str_append_n(client->auth_response, data, size);
		i_stream_skip(msieve_client->auth_response_input, size);
	}

	if ( ret == 0 ) return 0;

	if ( msieve_client->auth_response_input->stream_errno != 0 ) {
		if ( msieve_client->auth_response_input->stream_errno == EIO ) {
			error = managesieve_parser_get_error(msieve_client->parser, &fatal);
			if (error != NULL ) {
				if (fatal) {
					client_send_bye(client, error);
					client_destroy(client, t_strconcat
						("Disconnected: parse error during auth: ", error, NULL));
					*error_r = NULL;
				} else {
					msieve_client->skip_line = TRUE;
					*error_r = t_strconcat
						("Error in AUTHENTICATE response string: ", error, NULL);
				}
				return -1;
			}
		}

		client_destroy(client, "Disconnected");
		return -1;
	}

	if ( i_stream_next_line(client->input) == NULL )
		msieve_client->skip_line = TRUE;

	return 1;
}

void managesieve_client_auth_parse_response(struct client *client)
{
	struct managesieve_client *msieve_client =
		(struct managesieve_client *) client;
	const char *error = NULL;
	int ret;

	if ( (ret=managesieve_client_auth_read_response(msieve_client, FALSE, &error))
		< 0 ) {
		if ( error != NULL )
			client_auth_fail(client, error);
		return;
	}

	if ( ret == 0 ) return;

	if ( strcmp(str_c(client->auth_response), "*") == 0 ) {
		client_auth_abort(client);
		return;
	}

	client_auth_respond(client, str_c(client->auth_response));

	memset(str_c_modifiable(client->auth_response), 0,
	       str_len(client->auth_response));
}

int cmd_authenticate
(struct managesieve_client *msieve_client, const struct managesieve_arg *args)
{
	/* NOTE: This command's input is handled specially because the
	   SASL-IR can be large. */
	struct client *client = &msieve_client->common;
	const char *mech_name, *init_response;
	const char *error;
	int ret;

	if (!msieve_client->auth_mech_name_parsed) {
		i_assert(args != NULL);

		/* one mandatory argument: authentication mechanism name */
		if ( !managesieve_arg_get_string(&args[0], &mech_name) )
			return -1;

		if (*mech_name == '\0')
			return -1;

		/* Refuse the ANONYMOUS mechanism. */
		if ( strncasecmp(mech_name, "ANONYMOUS", 9) == 0 ) {
			client_send_no(client, "ANONYMOUS login is not allowed.");
			return 1;
		}

		i_free(client->auth_mech_name);
		client->auth_mech_name = i_strdup(mech_name);
		msieve_client->auth_mech_name_parsed = TRUE;

		msieve_client->auth_response_input = NULL;
		managesieve_parser_reset(msieve_client->parser);
	}

	msieve_client->skip_line = FALSE;
	if ( (ret=managesieve_client_auth_read_response(msieve_client, TRUE, &error))
		< 0 ) {
		if ( error != NULL )
			client_send_no(client, error);
		return 1;
	}

	if ( ret == 0 ) return 0;

	init_response = ( client->auth_response == NULL ? NULL :
		t_strdup(str_c(client->auth_response)) );
	msieve_client->auth_mech_name_parsed = FALSE;
	if ( (ret=client_auth_begin
		(client, t_strdup(client->auth_mech_name), init_response)) < 0 )
		return ret;

	msieve_client->cmd_finished = TRUE;
	return 0;
}
<|MERGE_RESOLUTION|>--- conflicted
+++ resolved
@@ -74,21 +74,10 @@
 		str_printfa(referral, "REFERRAL sieve://%s;AUTH=%s@%s",
 			    reply->destuser, client->auth_mech_name, reply->host);
 		if ( reply->port != 4190 )
-<<<<<<< HEAD
 			str_printfa(referral, ":%u", reply->port);
 
 		if ( result == CLIENT_AUTH_RESULT_REFERRAL_SUCCESS ) {
 			client_send_okresp(client, str_c(referral), text);;
-=======
-			str_printfa(resp_code, ":%u", reply->port);
-
-		if ( reply->reason == NULL ) {
-			if ( reply->nologin )
-				reason = "Try this server instead.";
-			else
-				reason = "Logged in, but you should use "
-					"this server instead.";
->>>>>>> 10986994
 		} else {
 			client_send_noresp(client, str_c(referral), text);
 		}
@@ -116,13 +105,6 @@
 
 	msieve_client->auth_response_input = NULL;
 	managesieve_parser_reset(msieve_client->parser);
-<<<<<<< HEAD
-=======
-
-	if ( !client->destroyed )
-		client_auth_failed(client);
-	return TRUE;
->>>>>>> 10986994
 }
 
 void managesieve_client_auth_send_challenge
