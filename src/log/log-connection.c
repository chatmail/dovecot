--- conflicted
+++ resolved
@@ -190,15 +190,11 @@
 		i_error("Received invalid input from master: %s", line);
 		return;
 	}
-<<<<<<< HEAD
-	pid = strtol(t_strcut(p, ' '), NULL, 10);
-=======
 	pidstr = t_strcut(p, ' ');
 	if (str_to_pid(pidstr, &pid) < 0) {
 		i_error("Received invalid pid from master: %s", pidstr);
 		return;
 	}
->>>>>>> 146ef570
 	cmd = p2 + 1;
 
 	logs = array_get(&logs_by_fd, &count);
@@ -358,16 +354,9 @@
 		}
 	}
 
-<<<<<<< HEAD
-	if (log->input->eof)
-		log_connection_destroy(log);
-	else if (log->input->stream_errno != 0) {
-		i_error("read(log %s) failed: %m", log->default_prefix);
-=======
 	if (log->input->eof) {
 		if (log->input->stream_errno != 0)
 			i_error("read(log %s) failed: %m", log->default_prefix);
->>>>>>> 146ef570
 		log_connection_destroy(log);
 	} else {
 		i_assert(!log->input->closed);
