--- conflicted
+++ resolved
@@ -129,10 +129,6 @@
 	switch (ctx->type) {
 	case LOG_TYPE_DEBUG:
 	case LOG_TYPE_INFO:
-<<<<<<< HEAD
-	case LOG_TYPE_OPTION:
-=======
->>>>>>> aa13c86b
 		break;
 	case LOG_TYPE_WARNING:
 	case LOG_TYPE_ERROR:
@@ -145,10 +141,7 @@
 		err.text = text;
 		log_error_buffer_add(log->errorbuf, &err);
 		break;
-<<<<<<< HEAD
-=======
 	case LOG_TYPE_OPTION:
->>>>>>> aa13c86b
 	case LOG_TYPE_COUNT:
 		i_unreached();
 	}
