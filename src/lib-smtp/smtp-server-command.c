/* Copyright (c) 2013-2018 Dovecot authors, see the included COPYING file */

#include "lib.h"
#include "llist.h"
#include "array.h"

#include "smtp-reply.h"
#include "smtp-server-private.h"

/*
 * Command registry
 */

void smtp_server_command_register(struct smtp_server *server,
	const char *name, smtp_server_cmd_start_func_t *func,
	enum smtp_server_command_flags flags)
{
	struct smtp_server_command_reg cmd;

	i_zero(&cmd);
	cmd.name = name;
	cmd.func = func;
	cmd.flags = flags;
	array_push_back(&server->commands_reg, &cmd);

	server->commands_unsorted = TRUE;
}

void smtp_server_command_unregister(struct smtp_server *server,
				    const char *name)
{
	const struct smtp_server_command_reg *cmd;
	unsigned int i, count;

	cmd = array_get(&server->commands_reg, &count);
	for (i = 0; i < count; i++) {
		if (strcasecmp(cmd[i].name, name) == 0) {
			array_delete(&server->commands_reg, i, 1);
			return;
		}
	}

	i_panic("smtp-server: Trying to unregister unknown command '%s'", name);
}

static int
smtp_server_command_cmp(const struct smtp_server_command_reg *c1,
			const struct smtp_server_command_reg *c2)
{
	return strcasecmp(c1->name, c2->name);
}

static int
smtp_server_command_bsearch(const char *name,
			    const struct smtp_server_command_reg *cmd)
{
	return strcasecmp(name, cmd->name);
}

static struct smtp_server_command_reg *
smtp_server_command_find(struct smtp_server *server, const char *name)
{
	if (server->commands_unsorted) {
		array_sort(&server->commands_reg, smtp_server_command_cmp);
		server->commands_unsorted = FALSE;
	}

	return array_bsearch(&server->commands_reg,
		name, smtp_server_command_bsearch);
}

void smtp_server_commands_init(struct smtp_server *server)
{
	p_array_init(&server->commands_reg, server->pool, 16);

	switch (server->set.protocol) {
	case SMTP_PROTOCOL_SMTP:
		smtp_server_command_register(server,
			"EHLO", smtp_server_cmd_ehlo,
			SMTP_SERVER_CMD_FLAG_PRETLS |
			SMTP_SERVER_CMD_FLAG_PREAUTH);
		smtp_server_command_register(server,
			"HELO", smtp_server_cmd_helo,
			SMTP_SERVER_CMD_FLAG_PREAUTH);
		break;
	case SMTP_PROTOCOL_LMTP:
		smtp_server_command_register(server,
			"LHLO", smtp_server_cmd_ehlo,
			SMTP_SERVER_CMD_FLAG_PRETLS |
			SMTP_SERVER_CMD_FLAG_PREAUTH);
		break;
	}

	smtp_server_command_register(server,
		"AUTH", smtp_server_cmd_auth,
		SMTP_SERVER_CMD_FLAG_PREAUTH);
	smtp_server_command_register(server,
		"STARTTLS", smtp_server_cmd_starttls,
		SMTP_SERVER_CMD_FLAG_PRETLS | SMTP_SERVER_CMD_FLAG_PREAUTH);
	smtp_server_command_register(server,
		"MAIL", smtp_server_cmd_mail, 0);
	smtp_server_command_register(server,
		"RCPT", smtp_server_cmd_rcpt, 0);
	smtp_server_command_register(server,
		"DATA", smtp_server_cmd_data, 0);
	smtp_server_command_register(server,
		"BDAT", smtp_server_cmd_bdat, 0);
	smtp_server_command_register(server,
		"RSET", smtp_server_cmd_rset,
		SMTP_SERVER_CMD_FLAG_PREAUTH);
	smtp_server_command_register(server,
		"VRFY", smtp_server_cmd_vrfy, 0);
	smtp_server_command_register(server,
		"NOOP", smtp_server_cmd_noop,
		SMTP_SERVER_CMD_FLAG_PRETLS | SMTP_SERVER_CMD_FLAG_PREAUTH);
	smtp_server_command_register(server,
		"QUIT", smtp_server_cmd_quit,
		SMTP_SERVER_CMD_FLAG_PRETLS | SMTP_SERVER_CMD_FLAG_PREAUTH);

	smtp_server_command_register(server,
		"XCLIENT", smtp_server_cmd_xclient,
		SMTP_SERVER_CMD_FLAG_PREAUTH);
}

/*
 *
 */

static void
smtp_server_command_update_event(struct smtp_server_command *cmd)
{
	struct event *event = cmd->context.event;
	const char *label = (cmd->context.name == NULL ?
			    "[INVALID]" : cmd->context.name);

<<<<<<< HEAD
	event_add_str(event, "name", cmd->context.name);
=======
	event_add_str(event, "cmd_name", cmd->context.name);
>>>>>>> 4653eb11
	event_set_append_log_prefix(event,
				    t_strdup_printf("command %s: ", label));
}

static struct smtp_server_command *
smtp_server_command_alloc(struct smtp_server_connection *conn)
{
	struct smtp_server_command *cmd;
	pool_t pool;

	pool = pool_alloconly_create("smtp_server_command", 1024);
	cmd = p_new(pool, struct smtp_server_command, 1);
	cmd->context.pool = pool;
	cmd->context.cmd = cmd;
	cmd->context.event = event_create(conn->event);
	cmd->refcount = 1;
	cmd->context.conn = conn;
	cmd->context.server = conn->server;
	cmd->replies_expected = 1;

	DLLIST2_APPEND(&conn->command_queue_head,
		       &conn->command_queue_tail, cmd);
	conn->command_queue_count++;

	return cmd;
}

struct smtp_server_command *
smtp_server_command_new_invalid(struct smtp_server_connection *conn)
{
	struct smtp_server_command *cmd;

	cmd = smtp_server_command_alloc(conn);
	smtp_server_command_update_event(cmd);

	struct event_passthrough *e =
		event_create_passthrough(cmd->context.event)->
		set_name("smtp_server_command_started");
	e_debug(e->event(), "Invalid command");

	return cmd;
}

struct smtp_server_command *
smtp_server_command_new(struct smtp_server_connection *conn,
			const char *name)
{
	struct smtp_server *server = conn->server;
	struct smtp_server_command *cmd;

	cmd = smtp_server_command_alloc(conn);
	cmd->context.name = p_strdup(cmd->context.pool, name);
<<<<<<< HEAD
	smtp_server_command_update_event(cmd);

	struct event_passthrough *e =
		event_create_passthrough(cmd->context.event)->
		set_name("smtp_server_command_started");
	e_debug(e->event(), "New command");
=======
	cmd->reg = smtp_server_command_find(server, name);
>>>>>>> 4653eb11

	smtp_server_command_update_event(cmd);

	struct event_passthrough *e =
		event_create_passthrough(cmd->context.event)->
		set_name("smtp_server_command_started");
	e_debug(e->event(), "New command");

	return cmd;
}

void smtp_server_command_execute(struct smtp_server_command *cmd,
				 const char *params)
{
	struct smtp_server_connection *conn = cmd->context.conn;

	if (cmd->reg == NULL) {
		/* RFC 5321, Section 4.2.4: Reply Code 502

		   Questions have been raised as to when reply code 502 (Command
		   not implemented) SHOULD be returned in preference to other
		   codes. 502 SHOULD be used when the command is actually
		   recognized by the SMTP server, but not implemented. If the
		   command is not recognized, code 500 SHOULD be returned.
		 */
		smtp_server_command_fail(cmd,
			500, "5.5.1", "Unknown command");

	} else if (!conn->ssl_secured && conn->set.tls_required &&
		   (cmd->reg->flags & SMTP_SERVER_CMD_FLAG_PRETLS) == 0) {
		/* RFC 3207, Section 4:

		   A SMTP server that is not publicly referenced may choose to
		   require that the client perform a TLS negotiation before
		   accepting any commands. In this case, the server SHOULD
		   return the reply code:

		   530 Must issue a STARTTLS command first

		   to every command other than NOOP, EHLO, STARTTLS, or QUIT. If
		   the client and server are using the ENHANCEDSTATUSCODES ESMTP
		   extension [RFC2034], the status code to be returned SHOULD be
		   5.7.0.
		 */
		smtp_server_command_fail(cmd,
			530, "5.7.0", "TLS required.");

	} else if (!conn->authenticated && !conn->set.auth_optional &&
		   (cmd->reg->flags & SMTP_SERVER_CMD_FLAG_PREAUTH) == 0) {
		/* RFC 4954, Section 6: Status Codes

		   530 5.7.0  Authentication required

		   This response SHOULD be returned by any command other than
		   AUTH, EHLO, HELO, NOOP, RSET, or QUIT when server policy
		   requires authentication in order to perform the requested
		   action and authentication is not currently in force.
		 */
		smtp_server_command_fail(cmd,
			530, "5.7.0", "Authentication required.");

	} else {
		struct smtp_server_command *tmp_cmd = cmd;

		i_assert(cmd->reg->func != NULL);
		smtp_server_command_ref(tmp_cmd);
		cmd->reg->func(&tmp_cmd->context, params);
		if (tmp_cmd->state == SMTP_SERVER_COMMAND_STATE_NEW)
			tmp_cmd->state = SMTP_SERVER_COMMAND_STATE_PROCESSING;
		if (!smtp_server_command_unref(&tmp_cmd))
			cmd = NULL;
	}
}

void smtp_server_command_ref(struct smtp_server_command *cmd)
{
	if (cmd->destroying)
		return;
	cmd->refcount++;
}

bool smtp_server_command_unref(struct smtp_server_command **_cmd)
{
	struct smtp_server_command *cmd = *_cmd;
	struct smtp_server_connection *conn = cmd->context.conn;

	*_cmd = NULL;

	if (cmd->destroying)
		return FALSE;

	i_assert(cmd->refcount > 0);
	if (--cmd->refcount > 0)
		return TRUE;
	cmd->destroying = TRUE;

	if (cmd->state >= SMTP_SERVER_COMMAND_STATE_FINISHED) {
		e_debug(cmd->context.event, "Destroy");
	} else {
		struct event_passthrough *e =
			event_create_passthrough(cmd->context.event)->
			set_name("smtp_server_command_finished");
		e->add_int("status_code", 9000);
		e->add_str("enhanced_code", "9.0.0");
		e->add_str("error", "Aborted");
		e_debug(e->event(), "Destroy");

		cmd->state = SMTP_SERVER_COMMAND_STATE_ABORTED;
		DLLIST2_REMOVE(&conn->command_queue_head,
			&conn->command_queue_tail, cmd);
		conn->command_queue_count--;
	}

	/* execute hooks */
	if (!smtp_server_command_call_hooks(
<<<<<<< HEAD
		&cmd, SMTP_SERVER_COMMAND_HOOK_DESTROY))
=======
		&cmd, SMTP_SERVER_COMMAND_HOOK_DESTROY, TRUE))
>>>>>>> 4653eb11
		i_unreached();

	smtp_server_reply_free(cmd);
	event_unref(&cmd->context.event);
	pool_unref(&cmd->context.pool);
	return FALSE;
}

void smtp_server_command_abort(struct smtp_server_command **_cmd)
{
	struct smtp_server_command *cmd = *_cmd;
	struct smtp_server_connection *conn = cmd->context.conn;

	/* preemptively remove command from queue (references may still exist)
	 */
	if (cmd->state >= SMTP_SERVER_COMMAND_STATE_FINISHED) {
		e_debug(cmd->context.event, "Abort");
	} else {
		struct event_passthrough *e =
			event_create_passthrough(cmd->context.event)->
			set_name("smtp_server_command_finished");
		e->add_int("status_code", 9000);
		e->add_str("enhanced_code", "9.0.0");
		e->add_str("error", "Aborted");
		e_debug(e->event(), "Abort");

		cmd->state = SMTP_SERVER_COMMAND_STATE_ABORTED;
		DLLIST2_REMOVE(&conn->command_queue_head,
			&conn->command_queue_tail, cmd);
		conn->command_queue_count--;
	}
	smtp_server_reply_free(cmd);

	smtp_server_command_unref(_cmd);
}

#undef smtp_server_command_add_hook
void smtp_server_command_add_hook(struct smtp_server_command *cmd,
				  enum smtp_server_command_hook_type type,
				  smtp_server_cmd_func_t func,
				  void *context)
{
	struct smtp_server_command_hook *hook;

	i_assert(func != NULL);

	hook = cmd->hooks_head;
	while (hook != NULL) {
		/* no double registrations */
		i_assert(hook->type != type || hook->func != func);

		hook = hook->next;
	}

	hook = p_new(cmd->context.pool, struct smtp_server_command_hook, 1);
	hook->type = type;
	hook->func = func;
	hook->context = context;

	DLLIST2_APPEND(&cmd->hooks_head, &cmd->hooks_tail, hook);
}

#undef smtp_server_command_remove_hook
void smtp_server_command_remove_hook(struct smtp_server_command *cmd,
				     enum smtp_server_command_hook_type type,
				     smtp_server_cmd_func_t *func)
{
	struct smtp_server_command_hook *hook;
	bool found = FALSE;

	hook = cmd->hooks_head;
	while (hook != NULL) {
		struct smtp_server_command_hook *hook_next = hook->next;

		if (hook->type == type && hook->func == func) {
			DLLIST2_REMOVE(&cmd->hooks_head, &cmd->hooks_tail,
				       hook);
			found = TRUE;
			break;
		}

		hook = hook_next;
	}
	i_assert(found);
}

bool smtp_server_command_call_hooks(struct smtp_server_command **_cmd,
<<<<<<< HEAD
				    enum smtp_server_command_hook_type type)
=======
				    enum smtp_server_command_hook_type type,
				    bool remove)
>>>>>>> 4653eb11
{
	struct smtp_server_command *cmd = *_cmd;
	struct smtp_server_command_hook *hook;

<<<<<<< HEAD
	if (type != SMTP_SERVER_COMMAND_HOOK_DESTROY)
		smtp_server_command_ref(cmd);
=======
	if (type != SMTP_SERVER_COMMAND_HOOK_DESTROY) {
		if (cmd->state >= SMTP_SERVER_COMMAND_STATE_FINISHED)
			return FALSE;
		smtp_server_command_ref(cmd);
	}
>>>>>>> 4653eb11

	hook = cmd->hooks_head;
	while (hook != NULL) {
		struct smtp_server_command_hook *hook_next = hook->next;

		if (hook->type == type) {
<<<<<<< HEAD
			DLLIST2_REMOVE(&cmd->hooks_head, &cmd->hooks_tail,
				       hook);
=======
			if (remove) {
				DLLIST2_REMOVE(&cmd->hooks_head,
					       &cmd->hooks_tail, hook);
			}
>>>>>>> 4653eb11
			hook->func(&cmd->context, hook->context);
		}

		hook = hook_next;
	}

	if (type != SMTP_SERVER_COMMAND_HOOK_DESTROY) {
		if (!smtp_server_command_unref(&cmd)) {
			*_cmd = NULL;
			return FALSE;
		}
	}
	return TRUE;
}

void smtp_server_command_remove_hooks(struct smtp_server_command *cmd,
				      enum smtp_server_command_hook_type type)
{
	struct smtp_server_command_hook *hook;

	hook = cmd->hooks_head;
	while (hook != NULL) {
		struct smtp_server_command_hook *hook_next = hook->next;

		if (hook->type == type) {
			DLLIST2_REMOVE(&cmd->hooks_head, &cmd->hooks_tail,
				       hook);
		}

		hook = hook_next;
	}
}

void smtp_server_command_set_reply_count(struct smtp_server_command *cmd,
	unsigned int count)
{
	i_assert(count > 0);
	i_assert(!array_is_created(&cmd->replies));
	cmd->replies_expected = count;
}

unsigned int
smtp_server_command_get_reply_count(struct smtp_server_command *cmd)
{
	i_assert(cmd->replies_expected > 0);
	return cmd->replies_expected;
}

void smtp_server_command_ready_to_reply(struct smtp_server_command *cmd)
{
	cmd->state = SMTP_SERVER_COMMAND_STATE_READY_TO_REPLY;
	e_debug(cmd->context.event, "Ready to reply");
	smtp_server_connection_trigger_output(cmd->context.conn);
}

bool smtp_server_command_next_to_reply(struct smtp_server_command **_cmd)
{
	struct smtp_server_command *cmd = *_cmd;

	e_debug(cmd->context.event, "Next to reply");

	return smtp_server_command_call_hooks(
<<<<<<< HEAD
		_cmd, SMTP_SERVER_COMMAND_HOOK_NEXT);
=======
		_cmd, SMTP_SERVER_COMMAND_HOOK_NEXT, TRUE);
>>>>>>> 4653eb11
}

static bool
smtp_server_command_replied(struct smtp_server_command **_cmd)
{
	struct smtp_server_command *cmd = *_cmd;
<<<<<<< HEAD

	if (cmd->replies_submitted < cmd->replies_expected)
		return TRUE;

	e_debug(cmd->context.event, "Replied");

	return smtp_server_command_call_hooks(
		_cmd, SMTP_SERVER_COMMAND_HOOK_REPLIED);
}

=======

	if (cmd->replies_submitted < cmd->replies_expected) {
		e_debug(cmd->context.event, "Replied (one)");

		return smtp_server_command_call_hooks(
			_cmd, SMTP_SERVER_COMMAND_HOOK_REPLIED_ONE, FALSE);
	}

	e_debug(cmd->context.event, "Replied");

	return (smtp_server_command_call_hooks(
			_cmd, SMTP_SERVER_COMMAND_HOOK_REPLIED_ONE, TRUE) &&
		smtp_server_command_call_hooks(
			_cmd, SMTP_SERVER_COMMAND_HOOK_REPLIED, TRUE));
}

>>>>>>> 4653eb11
bool smtp_server_command_completed(struct smtp_server_command **_cmd)
{
	struct smtp_server_command *cmd = *_cmd;

	if (cmd->replies_submitted < cmd->replies_expected)
		return TRUE;

	e_debug(cmd->context.event, "Completed");

	return smtp_server_command_call_hooks(
<<<<<<< HEAD
		_cmd, SMTP_SERVER_COMMAND_HOOK_COMPLETED);
=======
		_cmd, SMTP_SERVER_COMMAND_HOOK_COMPLETED, TRUE);
>>>>>>> 4653eb11
}

static bool
smtp_server_command_handle_reply(struct smtp_server_command *cmd)
{
	struct smtp_server_connection *conn = cmd->context.conn;

	smtp_server_connection_ref(conn);

	if (!smtp_server_command_replied(&cmd))
		return smtp_server_connection_unref(&conn);

	/* submit reply */
	switch (cmd->state) {
	case SMTP_SERVER_COMMAND_STATE_NEW:
	case SMTP_SERVER_COMMAND_STATE_PROCESSING:
		if (!smtp_server_command_is_complete(cmd)) {
			e_debug(cmd->context.event, "Not ready to reply");
			cmd->state = SMTP_SERVER_COMMAND_STATE_SUBMITTED_REPLY;
			break;
		}
		smtp_server_command_ready_to_reply(cmd);
		break;
	case SMTP_SERVER_COMMAND_STATE_READY_TO_REPLY:
	case SMTP_SERVER_COMMAND_STATE_ABORTED:
		break;
	default:
		i_unreached();
	}

	return smtp_server_connection_unref(&conn);
}

void smtp_server_command_submit_reply(struct smtp_server_command *cmd)
{
	struct smtp_server_connection *conn = cmd->context.conn;
	unsigned int i, submitted;
	bool is_bad = FALSE;

	i_assert(conn != NULL && array_is_created(&cmd->replies));

	submitted = 0;
	for (i = 0; i < cmd->replies_expected; i++) {
		const struct smtp_server_reply *reply =
			array_idx(&cmd->replies, i);
		if (!reply->submitted)
			continue;
		submitted++;

		i_assert(reply->content != NULL);
		switch (reply->content->status) {
		case 500:
		case 501:
		case 503:
			is_bad = TRUE;
			break;
		}
	}

	i_assert(submitted == cmd->replies_submitted);

	smtp_server_command_remove_hooks(cmd, SMTP_SERVER_COMMAND_HOOK_NEXT);

	/* limit number of consecutive bad commands */
	if (is_bad)
		conn->bad_counter++;
	else if (cmd->replies_submitted == cmd->replies_expected)
		conn->bad_counter = 0;

	if (!smtp_server_command_handle_reply(cmd))
		return;

	if (conn != NULL && conn->bad_counter > conn->set.max_bad_commands) {
		smtp_server_connection_terminate(&conn,
			"4.7.0", "Too many invalid commands.");
		return;
	}
}

bool smtp_server_command_is_replied(struct smtp_server_command *cmd)
{
	unsigned int i;

	if (!array_is_created(&cmd->replies))
		return FALSE;

	for (i = 0; i < cmd->replies_expected; i++) {
		const struct smtp_server_reply *reply =
			array_idx(&cmd->replies, i);
		if (!reply->submitted)
			return FALSE;
	}

	return TRUE;
}

bool smtp_server_command_reply_is_forwarded(struct smtp_server_command *cmd)
{
	unsigned int i;

	if (!array_is_created(&cmd->replies))
		return FALSE;

	for (i = 0; i < cmd->replies_expected; i++) {
		const struct smtp_server_reply *reply =
			array_idx(&cmd->replies, i);
		if (!reply->submitted)
			return FALSE;
		if (reply->forwarded)
			return TRUE;
	}

	return FALSE;
}

struct smtp_server_reply *
smtp_server_command_get_reply(struct smtp_server_command *cmd,
	unsigned int idx)
{
	struct smtp_server_reply *reply;

	i_assert(idx < cmd->replies_expected);

	if (!array_is_created(&cmd->replies))
		return NULL;

	reply = array_idx_get_space(&cmd->replies, idx);
	if (!reply->submitted)
		return NULL;
	return reply;
}

bool smtp_server_command_reply_status_equals(struct smtp_server_command *cmd,
	unsigned int status)
{
	struct smtp_server_reply *reply;

	i_assert(cmd->replies_expected == 1);
	reply = smtp_server_command_get_reply(cmd, 0);

	return (reply->content != NULL && reply->content->status == status);
}

bool smtp_server_command_replied_success(struct smtp_server_command *cmd)
{
	bool success = FALSE;
	unsigned int i;

	if (!array_is_created(&cmd->replies))
		return FALSE;

	for (i = 0; i < cmd->replies_expected; i++) {
		const struct smtp_server_reply *reply =
			array_idx(&cmd->replies, i);
		if (!reply->submitted)
			return FALSE;
		if (smtp_server_reply_is_success(reply))
			success = TRUE;
	}

	return success;
}

void smtp_server_command_finished(struct smtp_server_command *cmd)
{
	struct smtp_server_connection *conn = cmd->context.conn;
	struct smtp_server_reply *reply;

	i_assert(cmd->state < SMTP_SERVER_COMMAND_STATE_FINISHED);
	cmd->state = SMTP_SERVER_COMMAND_STATE_FINISHED;

	DLLIST2_REMOVE(&conn->command_queue_head,
		       &conn->command_queue_tail, cmd);
	conn->command_queue_count--;
	conn->stats.reply_count++;

	i_assert(array_is_created(&cmd->replies));
	reply = array_front_modifiable(&cmd->replies);
	i_assert(reply->content != NULL);

	struct event_passthrough *e =
		event_create_passthrough(cmd->context.event)->
		set_name("smtp_server_command_finished");
	smtp_server_reply_add_to_event(reply, e);
	e_debug(e->event(), "Finished");

	if (reply->content->status == 221 || reply->content->status == 421) {
		i_assert(cmd->replies_expected == 1);
		if (reply->content->status == 421) {
			smtp_server_connection_close(&conn, t_strdup_printf(
				"Server closed the connection: %s",
				smtp_server_reply_get_one_line(reply)));

		} else {
			smtp_server_connection_close(&conn,
				"Client has quit the connection");
		}
		smtp_server_command_unref(&cmd);
		return;
	} else if (cmd->input_locked) {
		if (cmd->input_captured)
			smtp_server_connection_input_halt(conn);
		smtp_server_connection_input_resume(conn);
	}

	smtp_server_command_unref(&cmd);
	smtp_server_connection_trigger_output(conn);
}

void smtp_server_command_fail(struct smtp_server_command *cmd,
			      unsigned int status, const char *enh_code,
			      const char *fmt, ...)
{
	unsigned int i;
	va_list args;

	i_assert(status / 100 > 2);

	va_start(args, fmt);
	if (cmd->replies_expected == 1) {
		smtp_server_reply_indexv(&cmd->context, 0,
					 status, enh_code, fmt, args);
	} else for (i = 0; i < cmd->replies_expected; i++) {
		bool sent = FALSE;

		if (array_is_created(&cmd->replies)) {
			const struct smtp_server_reply *reply =
				array_idx(&cmd->replies, i);
			sent = reply->sent;
		}
	
		/* send the same reply for all */
		if (!sent) {
			va_list args_copy;
			VA_COPY(args_copy, args);
			smtp_server_reply_indexv(&cmd->context, i,
				status, enh_code, fmt, args_copy);
			va_end(args_copy);
		}
	}
	va_end(args);
}

void smtp_server_command_input_lock(struct smtp_server_cmd_ctx *cmd)
{
	struct smtp_server_command *command = cmd->cmd;
	struct smtp_server_connection *conn = cmd->conn;

	command->input_locked = TRUE;
	smtp_server_connection_input_halt(conn);
}

void smtp_server_command_input_unlock(struct smtp_server_cmd_ctx *cmd)
{
	struct smtp_server_command *command = cmd->cmd;
	struct smtp_server_connection *conn = cmd->conn;

	command->input_locked = FALSE;
	smtp_server_connection_input_resume(conn);
}

void smtp_server_command_input_capture(struct smtp_server_cmd_ctx *cmd,
	smtp_server_cmd_input_callback_t *callback)
{
	struct smtp_server_command *command = cmd->cmd;
	struct smtp_server_connection *conn = cmd->conn;

	smtp_server_connection_input_capture(conn, *callback, cmd);
	command->input_locked = TRUE;
	command->input_captured = TRUE;
}<|MERGE_RESOLUTION|>--- conflicted
+++ resolved
@@ -133,11 +133,7 @@
 	const char *label = (cmd->context.name == NULL ?
 			    "[INVALID]" : cmd->context.name);
 
-<<<<<<< HEAD
-	event_add_str(event, "name", cmd->context.name);
-=======
 	event_add_str(event, "cmd_name", cmd->context.name);
->>>>>>> 4653eb11
 	event_set_append_log_prefix(event,
 				    t_strdup_printf("command %s: ", label));
 }
@@ -190,16 +186,7 @@
 
 	cmd = smtp_server_command_alloc(conn);
 	cmd->context.name = p_strdup(cmd->context.pool, name);
-<<<<<<< HEAD
-	smtp_server_command_update_event(cmd);
-
-	struct event_passthrough *e =
-		event_create_passthrough(cmd->context.event)->
-		set_name("smtp_server_command_started");
-	e_debug(e->event(), "New command");
-=======
 	cmd->reg = smtp_server_command_find(server, name);
->>>>>>> 4653eb11
 
 	smtp_server_command_update_event(cmd);
 
@@ -315,11 +302,7 @@
 
 	/* execute hooks */
 	if (!smtp_server_command_call_hooks(
-<<<<<<< HEAD
-		&cmd, SMTP_SERVER_COMMAND_HOOK_DESTROY))
-=======
 		&cmd, SMTP_SERVER_COMMAND_HOOK_DESTROY, TRUE))
->>>>>>> 4653eb11
 		i_unreached();
 
 	smtp_server_reply_free(cmd);
@@ -407,41 +390,27 @@
 }
 
 bool smtp_server_command_call_hooks(struct smtp_server_command **_cmd,
-<<<<<<< HEAD
-				    enum smtp_server_command_hook_type type)
-=======
 				    enum smtp_server_command_hook_type type,
 				    bool remove)
->>>>>>> 4653eb11
 {
 	struct smtp_server_command *cmd = *_cmd;
 	struct smtp_server_command_hook *hook;
 
-<<<<<<< HEAD
-	if (type != SMTP_SERVER_COMMAND_HOOK_DESTROY)
-		smtp_server_command_ref(cmd);
-=======
 	if (type != SMTP_SERVER_COMMAND_HOOK_DESTROY) {
 		if (cmd->state >= SMTP_SERVER_COMMAND_STATE_FINISHED)
 			return FALSE;
 		smtp_server_command_ref(cmd);
 	}
->>>>>>> 4653eb11
 
 	hook = cmd->hooks_head;
 	while (hook != NULL) {
 		struct smtp_server_command_hook *hook_next = hook->next;
 
 		if (hook->type == type) {
-<<<<<<< HEAD
-			DLLIST2_REMOVE(&cmd->hooks_head, &cmd->hooks_tail,
-				       hook);
-=======
 			if (remove) {
 				DLLIST2_REMOVE(&cmd->hooks_head,
 					       &cmd->hooks_tail, hook);
 			}
->>>>>>> 4653eb11
 			hook->func(&cmd->context, hook->context);
 		}
 
@@ -504,29 +473,13 @@
 	e_debug(cmd->context.event, "Next to reply");
 
 	return smtp_server_command_call_hooks(
-<<<<<<< HEAD
-		_cmd, SMTP_SERVER_COMMAND_HOOK_NEXT);
-=======
 		_cmd, SMTP_SERVER_COMMAND_HOOK_NEXT, TRUE);
->>>>>>> 4653eb11
 }
 
 static bool
 smtp_server_command_replied(struct smtp_server_command **_cmd)
 {
 	struct smtp_server_command *cmd = *_cmd;
-<<<<<<< HEAD
-
-	if (cmd->replies_submitted < cmd->replies_expected)
-		return TRUE;
-
-	e_debug(cmd->context.event, "Replied");
-
-	return smtp_server_command_call_hooks(
-		_cmd, SMTP_SERVER_COMMAND_HOOK_REPLIED);
-}
-
-=======
 
 	if (cmd->replies_submitted < cmd->replies_expected) {
 		e_debug(cmd->context.event, "Replied (one)");
@@ -543,7 +496,6 @@
 			_cmd, SMTP_SERVER_COMMAND_HOOK_REPLIED, TRUE));
 }
 
->>>>>>> 4653eb11
 bool smtp_server_command_completed(struct smtp_server_command **_cmd)
 {
 	struct smtp_server_command *cmd = *_cmd;
@@ -554,11 +506,7 @@
 	e_debug(cmd->context.event, "Completed");
 
 	return smtp_server_command_call_hooks(
-<<<<<<< HEAD
-		_cmd, SMTP_SERVER_COMMAND_HOOK_COMPLETED);
-=======
 		_cmd, SMTP_SERVER_COMMAND_HOOK_COMPLETED, TRUE);
->>>>>>> 4653eb11
 }
 
 static bool
