--- conflicted
+++ resolved
@@ -131,11 +131,6 @@
 {
 	struct event *event = cmd->context.event;
 	const char *label = (cmd->context.name == NULL ?
-<<<<<<< HEAD
-			    "[INVALID]" : cmd->context.name);
-
-	event_add_str(event, "cmd_name", cmd->context.name);
-=======
 			     "[unknown]" :
 			     t_str_ucase(cmd->context.name));
 
@@ -144,7 +139,6 @@
 	else
 		event_add_str(event, "cmd_name", "unknown");
 	event_add_str(event, "cmd_input_name", cmd->context.name);
->>>>>>> aa13c86b
 	event_set_append_log_prefix(event,
 				    t_strdup_printf("command %s: ", label));
 }
