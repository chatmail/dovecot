/* Copyright (c) 2013-2018 Dovecot authors, see the included COPYING file */

#include "lib.h"
#include "buffer.h"
#include "array.h"
#include "str.h"
#include "llist.h"
#include "istream.h"
#include "ostream.h"
#include "ostream-dot.h"
#include "smtp-common.h"
#include "smtp-syntax.h"
#include "smtp-params.h"
#include "smtp-client-private.h"

static const char *
smtp_client_command_get_name(struct smtp_client_command *cmd)
{
	const unsigned char *p, *pend;

	if (cmd->name != NULL)
		return cmd->name;

	if (cmd->plug)
		return NULL;
	if (cmd->data == NULL || cmd->data->used == 0)
		return NULL;

	p = cmd->data->data;
	pend = p + cmd->data->used;
	for (;p < pend; p++) {
		if (*p == ' ' || *p == '\r' || *p == '\n')
			break;
	}
	cmd->name = p_strdup(cmd->pool,
		t_str_ucase(t_strdup_until(cmd->data->data, p)));
	return cmd->name;
}

static const char *
smtp_client_command_get_label(struct smtp_client_command *cmd)
{
	if (cmd->plug)
		return "[plug]";
	if (cmd->data == NULL || cmd->data->used == 0) {
		if (!cmd->has_stream)
			return "[empty]";
		return "[data]";
	}
	return smtp_client_command_get_name(cmd);
}

static void
smtp_client_command_update_event(struct smtp_client_command *cmd)
{
	event_add_str(cmd->event, "cmd_name", smtp_client_command_get_name(cmd));
	event_set_append_log_prefix(
		cmd->event,
		t_strdup_printf("command %s: ",
				smtp_client_command_get_label(cmd)));
}

static struct smtp_client_command *
smtp_client_command_create(struct smtp_client_connection *conn,
			   enum smtp_client_command_flags flags,
			   smtp_client_command_callback_t *callback,
			   void *context)
{
	struct smtp_client_command *cmd;
	pool_t pool;

	pool = pool_alloconly_create("smtp client command", 2048);
	cmd = p_new(pool, struct smtp_client_command, 1);
	cmd->pool = pool;
	cmd->refcount = 1;
	cmd->conn = conn;
	cmd->flags = flags;
	cmd->replies_expected = 1;
	cmd->callback = callback;
	cmd->context = context;
	cmd->event = event_create(conn->event);
	smtp_client_command_update_event(cmd);
	return cmd;
}

#undef smtp_client_command_new
struct smtp_client_command *
smtp_client_command_new(struct smtp_client_connection *conn,
			enum smtp_client_command_flags flags,
			smtp_client_command_callback_t *callback,
			void *context)
{
	i_assert(callback != NULL);
	return smtp_client_command_create(conn, flags, callback, context);
}

struct smtp_client_command *
smtp_client_command_plug(struct smtp_client_connection *conn,
			 struct smtp_client_command *after)
{
	struct smtp_client_command *cmd;

	cmd = smtp_client_command_create(conn, 0, NULL, NULL);
	cmd->plug = TRUE;
	smtp_client_command_submit_after(cmd, after);
	return cmd;
}

void smtp_client_command_ref(struct smtp_client_command *cmd)
{
	cmd->refcount++;
}

void smtp_client_command_unref(struct smtp_client_command **_cmd)
{
	struct smtp_client_command *cmd = *_cmd;
	struct smtp_client_connection *conn = cmd->conn;

	i_assert(cmd->refcount > 0);
	if (--cmd->refcount > 0)
		return;

	e_debug(cmd->event, "Destroy (%u commands pending, %u commands queued)",
		conn->cmd_wait_list_count, conn->cmd_send_queue_count);

	i_assert(cmd->state >= SMTP_CLIENT_COMMAND_STATE_FINISHED);

	i_stream_unref(&cmd->stream);
	event_unref(&cmd->event);
	pool_unref(&cmd->pool);
	*_cmd = NULL;
}

bool smtp_client_command_name_equals(struct smtp_client_command *cmd,
				     const char *name)
{
	const unsigned char *data;
	size_t name_len, data_len;

	if (cmd->data == NULL)
		return FALSE;

	name_len = strlen(name);
	data = cmd->data->data;
	data_len = cmd->data->used;

	if (data_len < name_len ||
		i_memcasecmp(data, name, name_len) != 0)
		return FALSE;
	return (data_len == name_len ||
		data[name_len] == ' ' || data[name_len] == '\r');
}

void smtp_client_command_lock(struct smtp_client_command *cmd)
{
	if (cmd->plug)
		return;
	cmd->locked = TRUE;
}

void smtp_client_command_unlock(struct smtp_client_command *cmd)
{
	if (cmd->plug)
		return;
	if (cmd->locked) {
		cmd->locked = FALSE;
		if (!cmd->conn->corked)
			smtp_client_connection_trigger_output(cmd->conn);
	}
}

void smtp_client_command_abort(struct smtp_client_command **_cmd)
{
	struct smtp_client_command *cmd = *_cmd;
	struct smtp_client_connection *conn = cmd->conn;
	enum smtp_client_command_state state = cmd->state;
	bool disconnected =
		(conn->state == SMTP_CLIENT_CONNECTION_STATE_DISCONNECTED);
	bool was_locked =
		(state >= SMTP_CLIENT_COMMAND_STATE_SUBMITTED) &&
		(cmd->locked || cmd->plug);
	bool was_sent =
		(!disconnected && state > SMTP_CLIENT_COMMAND_STATE_SUBMITTED &&
		 state < SMTP_CLIENT_COMMAND_STATE_FINISHED);

	*_cmd = NULL;

	smtp_client_command_drop_callback(cmd);

	if ((!disconnected && !cmd->plug && cmd->aborting) ||
		state >= SMTP_CLIENT_COMMAND_STATE_FINISHED)
		return;

	struct event_passthrough *e = event_create_passthrough(cmd->event);
	if (!cmd->event_finished) {
		struct smtp_reply failure;

		smtp_reply_init(&failure,
				SMTP_CLIENT_COMMAND_ERROR_ABORTED,
				"Aborted");
		failure.enhanced_code = SMTP_REPLY_ENH_CODE(9, 0, 0);

		e->set_name("smtp_client_command_finished");
		smtp_reply_add_to_event(&failure, e);
		cmd->event_finished = TRUE;
	}
	e_debug(e->event(), "Aborted%s",
		(was_sent ? " (already sent)" : ""));

	if (!was_sent) {
		cmd->state = SMTP_CLIENT_COMMAND_STATE_ABORTED;
	} else {
		i_assert(state < SMTP_CLIENT_COMMAND_STATE_FINISHED);
		cmd->aborting = TRUE;
	}
	cmd->locked = FALSE;

	i_assert(!cmd->plug || state <= SMTP_CLIENT_COMMAND_STATE_SUBMITTED);

	switch (state) {
	case SMTP_CLIENT_COMMAND_STATE_NEW:
		if (cmd->delaying_failure) {
			DLLIST_REMOVE(&conn->cmd_fail_list, cmd);
			if (conn->cmd_fail_list == NULL)
				timeout_remove(&conn->to_cmd_fail);
		}
		break;
	case SMTP_CLIENT_COMMAND_STATE_SENDING:
		if (!disconnected) {
			/* it is being sent; cannot truly abort it now */
			break;
		}
		/* fall through */
	case SMTP_CLIENT_COMMAND_STATE_SUBMITTED:
		/* not yet sent */
		e_debug(cmd->event, "Removed from send queue");
		i_assert(conn->cmd_send_queue_count > 0);
		DLLIST2_REMOVE(&conn->cmd_send_queue_head,
			&conn->cmd_send_queue_tail, cmd);
		i_assert(conn->cmd_send_queue_count > 1 ||
			 (cmd->prev == NULL && cmd->next == NULL));
		conn->cmd_send_queue_count--;
		break;
	case SMTP_CLIENT_COMMAND_STATE_WAITING:
		if (!disconnected) {
			/* we're expecting a reply; cannot truly abort it now */
			break;
		}
		e_debug(cmd->event, "Removed from wait list");
		i_assert(conn->cmd_wait_list_count > 0);
		DLLIST2_REMOVE(&conn->cmd_wait_list_head,
			&conn->cmd_wait_list_tail, cmd);
		conn->cmd_wait_list_count--;
		break;
	default:
		i_unreached();
	}

	if (cmd->abort_callback != NULL) {
		cmd->abort_callback(cmd->abort_context);
		cmd->abort_callback = NULL;
	}

	if (disconnected || cmd->plug ||
		state <= SMTP_CLIENT_COMMAND_STATE_SUBMITTED) {
		/* can only destroy it when it is not pending */
		smtp_client_command_unref(&cmd);
	}

	if (!disconnected && was_locked && !conn->corked)
		smtp_client_connection_trigger_output(conn);
}

void smtp_client_command_drop_callback(struct smtp_client_command *cmd)
{
	cmd->callback = NULL;
	cmd->context = NULL;
}

void smtp_client_command_fail_reply(struct smtp_client_command **_cmd,
				    const struct smtp_reply *reply)
{
	struct smtp_client_command *cmd = *_cmd, *tmp_cmd;
	struct smtp_client_connection *conn = cmd->conn;
	enum smtp_client_command_state state = cmd->state;
	smtp_client_command_callback_t *callback = cmd->callback;

	*_cmd = NULL;

	if (state >= SMTP_CLIENT_COMMAND_STATE_FINISHED)
		return;

	if (cmd->delay_failure) {
		i_assert(cmd->delayed_failure == NULL);
		i_assert(state < SMTP_CLIENT_COMMAND_STATE_SUBMITTED);

		e_debug(cmd->event, "Fail (delay)");

		cmd->delayed_failure = smtp_reply_clone(cmd->pool, reply);
		cmd->delaying_failure = TRUE;
		if (conn->to_cmd_fail == NULL) {
			conn->to_cmd_fail = timeout_add_short(0,
				smtp_client_commands_fail_delayed, conn);
		}
		DLLIST_PREPEND(&conn->cmd_fail_list, cmd);
		return;
	}

	cmd->callback = NULL;

	smtp_client_connection_ref(conn);
	smtp_client_command_ref(cmd);

	if (!cmd->aborting) {
		cmd->failed = TRUE;

		struct event_passthrough *e =
			event_create_passthrough(cmd->event);
		if (!cmd->event_finished) {
			e->set_name("smtp_client_command_finished");
			smtp_reply_add_to_event(reply, e);
			cmd->event_finished = TRUE;
		}
		e_debug(e->event(), "Failed: %s", smtp_reply_log(reply));

		if (callback != NULL)
			(void)callback(reply, cmd->context);
	}

	tmp_cmd = cmd;
	smtp_client_command_abort(&tmp_cmd);

	smtp_client_command_unref(&cmd);
	smtp_client_connection_unref(&conn);
}

void smtp_client_command_fail(struct smtp_client_command **_cmd,
			      unsigned int status, const char *error)
{
	struct smtp_reply reply;
	const char *text_lines[] = {error, NULL};

	i_zero(&reply);
	reply.status = status;
	reply.text_lines = text_lines;
	reply.enhanced_code.x = 9;

	smtp_client_command_fail_reply(_cmd, &reply);
}

static void
smtp_client_command_fail_delayed(struct smtp_client_command **_cmd)
{
	struct smtp_client_command *cmd = *_cmd;

	e_debug(cmd->event, "Fail delayed");

	i_assert(!cmd->delay_failure);
	i_assert(cmd->state < SMTP_CLIENT_COMMAND_STATE_FINISHED);
	smtp_client_command_fail_reply(_cmd, cmd->delayed_failure);
}

void smtp_client_commands_list_abort(struct smtp_client_command *cmds_list,
				     unsigned int cmds_list_count)
{
	struct smtp_client_command *cmd;
	ARRAY(struct smtp_client_command *) cmds_arr;
	struct smtp_client_command **cmds;
	unsigned int count, i;

	if (cmds_list == NULL)
		return;
	i_assert(cmds_list_count > 0);

	/* copy the array and reference the commands to be robust against more
	   than one command disappearing from the list */
	t_array_init(&cmds_arr, cmds_list_count);
	for (cmd = cmds_list; cmd != NULL; cmd = cmd->next) {
		smtp_client_command_ref(cmd);
		array_push_back(&cmds_arr, &cmd);
	}

	cmds = array_get_modifiable(&cmds_arr, &count);
	for (i = 0; i < count; i++) {
		cmd = cmds[i];
		/* fail the reply */
		smtp_client_command_abort(&cmds[i]);
		/* drop our reference */
		smtp_client_command_unref(&cmd);
	}
}

void smtp_client_commands_list_fail_reply(struct smtp_client_command *cmds_list,
					  unsigned int cmds_list_count,
					  const struct smtp_reply *reply)
{
	struct smtp_client_command *cmd;
	ARRAY(struct smtp_client_command *) cmds_arr;
	struct smtp_client_command **cmds;
	unsigned int count, i;

	if (cmds_list == NULL)
		return;
	i_assert(cmds_list_count > 0);

	/* copy the array and reference the commands to be robust against more
	   than one command disappearing from the list */
	t_array_init(&cmds_arr, cmds_list_count);
	for (cmd = cmds_list; cmd != NULL; cmd = cmd->next) {
		smtp_client_command_ref(cmd);
		array_push_back(&cmds_arr, &cmd);
	}

	cmds = array_get_modifiable(&cmds_arr, &count);
	for (i = 0; i < count; i++) {
		cmd = cmds[i];
		/* fail the reply */
		smtp_client_command_fail_reply(&cmds[i], reply);
		/* drop our reference */
		smtp_client_command_unref(&cmd);
	}
}

void smtp_client_commands_abort_delayed(struct smtp_client_connection *conn)
{
	struct smtp_client_command *cmd;

	timeout_remove(&conn->to_cmd_fail);

	cmd = conn->cmd_fail_list;
	conn->cmd_fail_list = NULL;
	while (cmd != NULL) {
		struct smtp_client_command *cmd_next = cmd->next;

		cmd->delaying_failure = FALSE;
		smtp_client_command_abort(&cmd);
		cmd = cmd_next;
	}
}

void smtp_client_commands_fail_delayed(struct smtp_client_connection *conn)
{
	struct smtp_client_command *cmd;

	timeout_remove(&conn->to_cmd_fail);

	cmd = conn->cmd_fail_list;
	conn->cmd_fail_list = NULL;
	while (cmd != NULL) {
		struct smtp_client_command *cmd_next = cmd->next;

		cmd->delaying_failure = FALSE;
		smtp_client_command_fail_delayed(&cmd);
		cmd = cmd_next;
	}
}

void smtp_client_command_set_abort_callback(struct smtp_client_command *cmd,
					    void (*callback)(void *context),
					    void *context)
{
	cmd->abort_callback = callback;
	cmd->abort_context = context;
}

void smtp_client_command_set_sent_callback(struct smtp_client_command *cmd,
					   void (*callback)(void *context),
					   void *context)
{
	cmd->sent_callback = callback;
	cmd->sent_context = context;
}

void smtp_client_command_set_replies(struct smtp_client_command *cmd,
				     unsigned int replies)
{
	i_assert(cmd->replies_expected == 1 ||
		cmd->replies_expected == replies);
	i_assert(replies > 0);
	i_assert(cmd->replies_seen <= 1);
	cmd->replies_expected = replies;
}

static void smtp_client_command_sent(struct smtp_client_command *cmd)
{
	struct event_passthrough *e;

	e = event_create_passthrough(cmd->event)->
		set_name("smtp_client_command_sent");

	if (cmd->data == NULL)
		e_debug(e->event(), "Sent");
	else {
		i_assert(str_len(cmd->data) > 2);
		str_truncate(cmd->data, str_len(cmd->data)-2);
		e_debug(e->event(), "Sent: %s", str_c(cmd->data));
	}

	if (smtp_client_command_name_equals(cmd, "QUIT"))
		cmd->conn->sent_quit = TRUE;

	if (cmd->sent_callback != NULL) {
		cmd->sent_callback(cmd->sent_context);
		cmd->sent_callback = NULL;
	}
}

static int
smtp_client_command_finish_dot_stream(struct smtp_client_command *cmd)
{
	struct smtp_client_connection *conn = cmd->conn;
	int ret;

	i_assert(cmd->stream_dot);
	i_assert(conn->dot_output != NULL);

	/* this concludes the dot stream with CRLF.CRLF */
	if ((ret = o_stream_finish(conn->dot_output)) < 0) {
		o_stream_unref(&conn->dot_output);
		smtp_client_connection_handle_output_error(conn);
		return -1;
	}
	if (ret == 0)
		return 0;
	o_stream_unref(&conn->dot_output);
	return 1;
}

static void smtp_client_command_payload_input(struct smtp_client_command *cmd)
{
	struct smtp_client_connection *conn = cmd->conn;

	io_remove(&conn->io_cmd_payload);

	smtp_client_connection_trigger_output(conn);
}

static int smtp_client_command_send_stream(struct smtp_client_command *cmd)
{
	struct smtp_client_connection *conn = cmd->conn;
	struct istream *stream = cmd->stream;
	struct ostream *output = conn->conn.output;
	enum ostream_send_istream_result res;
	int ret;

	io_remove(&conn->io_cmd_payload);

	if (cmd->stream_finished) {
		if ((ret = smtp_client_command_finish_dot_stream(cmd)) <= 0)
			return ret;
		/* done sending payload */
		e_debug(cmd->event, "Finished sending payload");
		i_stream_unref(&cmd->stream);
		return 1;
	}
	if (cmd->stream_dot) {
		if (conn->dot_output == NULL)
			conn->dot_output = o_stream_create_dot(output, FALSE);
		output = conn->dot_output;
	}

	/* we're sending the stream now */
	o_stream_set_max_buffer_size(output, IO_BLOCK_SIZE);
	res = o_stream_send_istream(output, stream);
	o_stream_set_max_buffer_size(output, (size_t)-1);

	switch (res) {
	case OSTREAM_SEND_ISTREAM_RESULT_FINISHED:
		i_assert(cmd->stream_size == 0 ||
			 stream->v_offset == cmd->stream_size);
		/* finished with the stream */
		e_debug(cmd->event, "Finished reading payload stream");
		cmd->stream_finished = TRUE;
		if (cmd->stream_dot) {
			ret = smtp_client_command_finish_dot_stream(cmd);
			if (ret <= 0)
				return ret;
		}
		/* done sending payload */
		e_debug(cmd->event, "Finished sending payload");
		i_stream_unref(&cmd->stream);
		return 1;
	case OSTREAM_SEND_ISTREAM_RESULT_WAIT_INPUT:
		/* input is blocking (client needs to act; disable timeout) */
		conn->io_cmd_payload = io_add_istream(
			stream, smtp_client_command_payload_input, cmd);
		return 0;
	case OSTREAM_SEND_ISTREAM_RESULT_WAIT_OUTPUT:
		e_debug(cmd->event, "Partially sent payload");
		i_assert(cmd->stream_size == 0 ||
			stream->v_offset < cmd->stream_size);
		return 0;
	case OSTREAM_SEND_ISTREAM_RESULT_ERROR_INPUT:

		/* the provided payload stream is broken;
		   fail this command separately */
		e_error(cmd->event, "read(%s) failed: %s",
			i_stream_get_name(stream), i_stream_get_error(stream));
		smtp_client_command_fail(
			&cmd, SMTP_CLIENT_COMMAND_ERROR_BROKEN_PAYLOAD,
			"Broken payload stream");
		/* we're in the middle of sending a command, so the connection
		   will also have to be aborted */
		o_stream_unref(&conn->dot_output);
		smtp_client_connection_fail(
			conn, SMTP_CLIENT_COMMAND_ERROR_CONNECTION_LOST,
			"Broken payload stream");
		return -1;
	case OSTREAM_SEND_ISTREAM_RESULT_ERROR_OUTPUT:
		/* normal connection failure */
		o_stream_unref(&conn->dot_output);
		smtp_client_connection_handle_output_error(conn);
		return -1;
	}
	i_unreached();
}

static int smtp_client_command_send_line(struct smtp_client_command *cmd)
{
	struct smtp_client_connection *conn = cmd->conn;
	const char *data;
	size_t size;
	ssize_t sent;

	if (cmd->data == NULL)
		return 1;

	while (cmd->send_pos < cmd->data->used) {
		data = CONST_PTR_OFFSET(cmd->data->data, cmd->send_pos);
		size = cmd->data->used - cmd->send_pos;

		sent = o_stream_send(conn->conn.output, data, size);
		if (sent <= 0) {
			if (sent < 0) {
				smtp_client_connection_handle_output_error(conn);
				return -1;
			}
			e_debug(cmd->event, "Blocked while sending");
			return 0;
		}
		cmd->send_pos += sent;
	}

	i_assert(cmd->send_pos == cmd->data->used);
	return 1;
}

static bool
smtp_client_command_pipeline_is_open(struct smtp_client_connection *conn)
{
	struct smtp_client_command *cmd = conn->cmd_send_queue_head;

	if (cmd == NULL)
		return TRUE;

	if (cmd->plug) {
		e_debug(cmd->event, "Pipeline is plugged");
		return FALSE;
	}

	if (conn->state < SMTP_CLIENT_CONNECTION_STATE_READY &&
	    (cmd->flags & SMTP_CLIENT_COMMAND_FLAG_PRELOGIN) == 0) {
		/* wait until we're fully connected */
		e_debug(cmd->event, "Connection not ready [state=%s]",
			smtp_client_connection_state_names[conn->state]);
		return FALSE;
	}

	cmd = conn->cmd_wait_list_head;
	if (cmd != NULL &&
	    (conn->caps.standard & SMTP_CAPABILITY_PIPELINING) == 0) {
		/* cannot pipeline; wait for reply */
		e_debug(cmd->event, "Pipeline occupied");
		return FALSE;
	}
	while (cmd != NULL) {
		if ((conn->caps.standard & SMTP_CAPABILITY_PIPELINING) == 0 ||
		    (cmd->flags & SMTP_CLIENT_COMMAND_FLAG_PIPELINE) == 0 ||
		    cmd->locked) {
			/* cannot pipeline with previous command;
			   wait for reply */
			e_debug(cmd->event, "Pipeline blocked");
			return FALSE;
		}
		cmd = cmd->next;
	}

	return TRUE;
}

static void smtp_cient_command_wait(struct smtp_client_command *cmd)
{
	struct smtp_client_connection *conn = cmd->conn;

	/* move command to wait list. */
	i_assert(conn->cmd_send_queue_count > 0);
	i_assert(conn->cmd_send_queue_count > 1 ||
		 (cmd->prev == NULL && cmd->next == NULL));
	DLLIST2_REMOVE(&conn->cmd_send_queue_head,
		       &conn->cmd_send_queue_tail, cmd);
	conn->cmd_send_queue_count--;
	DLLIST2_APPEND(&conn->cmd_wait_list_head,
		       &conn->cmd_wait_list_tail, cmd);
	conn->cmd_wait_list_count++;
}

static int smtp_client_command_do_send_more(struct smtp_client_connection *conn)
{
	struct smtp_client_command *cmd;
	int ret;

	if (conn->cmd_streaming != NULL) {
		cmd = conn->cmd_streaming;
		i_assert(cmd->stream != NULL);
	} else {
		/* check whether we can send anything */
		cmd = conn->cmd_send_queue_head;
		if (cmd == NULL)
			return 0;
		if (!smtp_client_command_pipeline_is_open(conn))
			return 0;

		cmd->state = SMTP_CLIENT_COMMAND_STATE_SENDING;
		conn->sending_command = TRUE;

		if ((ret = smtp_client_command_send_line(cmd)) <= 0)
			return ret;

		/* command line sent. move command to wait list. */
		smtp_cient_command_wait(cmd);
		cmd->state = SMTP_CLIENT_COMMAND_STATE_WAITING;
	}

	if (cmd->stream != NULL &&
	    (ret = smtp_client_command_send_stream(cmd)) <= 0) {
		if (ret < 0)
			return -1;
		e_debug(cmd->event, "Blocked while sending payload");
		conn->cmd_streaming = cmd;
		return 0;
	}

	conn->cmd_streaming = NULL;
	conn->sending_command = FALSE;
	smtp_client_command_sent(cmd);
	return 1;
}

int smtp_client_command_send_more(struct smtp_client_connection *conn)
{
	int ret;

	while ((ret = smtp_client_command_do_send_more(conn)) > 0);
	if (ret < 0)
		return -1;

	smtp_client_connection_update_cmd_timeout(conn);
	return ret;
}

static void
smtp_client_command_disconnected(struct smtp_client_connection *conn)
{
	smtp_client_connection_fail(
		conn, SMTP_CLIENT_COMMAND_ERROR_CONNECTION_LOST,
		"Disconnected");
}

static void
smtp_client_command_insert_prioritized(struct smtp_client_command *cmd,
				       enum smtp_client_command_flags flag)
{
	struct smtp_client_connection *conn = cmd->conn;
	struct smtp_client_command *cmd_cur, *cmd_prev;

	cmd_cur = conn->cmd_send_queue_head;
	if (cmd_cur == NULL || (cmd_cur->flags & flag) == 0) {
		DLLIST2_PREPEND(&conn->cmd_send_queue_head,
				&conn->cmd_send_queue_tail, cmd);
		conn->cmd_send_queue_count++;
	} else {
		cmd_prev = cmd_cur;
		cmd_cur = cmd_cur->next;
		while (cmd_cur != NULL && (cmd_cur->flags & flag) != 0) {
			cmd_prev = cmd_cur;
			cmd_cur = cmd_cur->next;
		}
		DLLIST2_INSERT_AFTER(&conn->cmd_send_queue_head,
				     &conn->cmd_send_queue_tail, cmd_prev, cmd);
		conn->cmd_send_queue_count++;
	}
}

void smtp_client_command_submit_after(struct smtp_client_command *cmd,
				      struct smtp_client_command *after)
{
	struct smtp_client_connection *conn = cmd->conn;
	struct event_passthrough *e;

	i_assert(after == NULL || cmd->conn == after->conn);

	smtp_client_command_update_event(cmd);
	e = event_create_passthrough(cmd->event)->
		set_name("smtp_client_command_started");

	cmd->state = SMTP_CLIENT_COMMAND_STATE_SUBMITTED;

	if (smtp_client_command_name_equals(cmd, "EHLO"))
		cmd->ehlo = TRUE;

	if (conn->state == SMTP_CLIENT_CONNECTION_STATE_DISCONNECTED) {
		/* Add commands to send queue for delayed failure reply
		   from ioloop */
		DLLIST2_APPEND(&conn->cmd_send_queue_head,
			&conn->cmd_send_queue_tail, cmd);
		conn->cmd_send_queue_count++;
		if (conn->to_commands == NULL) {
			conn->to_commands = timeout_add_short(
				0, smtp_client_command_disconnected, conn);
		}
		e_debug(e->event(), "Submitted, but disconnected");
		return;
	}

	if (cmd->data != NULL)
		str_append(cmd->data, "\r\n");

	if ((cmd->flags & SMTP_CLIENT_COMMAND_FLAG_PRELOGIN) != 0 &&
	    conn->state < SMTP_CLIENT_CONNECTION_STATE_READY) {
		/* pre-login commands get inserted before everything else */
		smtp_client_command_insert_prioritized(
			cmd, SMTP_CLIENT_COMMAND_FLAG_PRELOGIN);
		if (!conn->corked)
			smtp_client_connection_trigger_output(conn);
		e_debug(e->event(), "Submitted with priority");
		return;
	}

	if (after != NULL) {
		if (after->state >= SMTP_CLIENT_COMMAND_STATE_WAITING) {
			/* not in the send queue anymore; just prepend */
			DLLIST2_PREPEND(&conn->cmd_send_queue_head,
					&conn->cmd_send_queue_tail, cmd);
			conn->cmd_send_queue_count++;
		} else {
			/* insert after indicated command */
			DLLIST2_INSERT_AFTER(&conn->cmd_send_queue_head,
					     &conn->cmd_send_queue_tail,
					     after, cmd);
			conn->cmd_send_queue_count++;
		}
	} else if ((cmd->flags & SMTP_CLIENT_COMMAND_FLAG_PRIORITY) != 0) {
		/* insert at beginning of queue for priority commands */
		smtp_client_command_insert_prioritized(
			cmd, SMTP_CLIENT_COMMAND_FLAG_PRIORITY);
	} else {
		/* just append at end of queue */
		DLLIST2_APPEND(&conn->cmd_send_queue_head,
			       &conn->cmd_send_queue_tail, cmd);
		conn->cmd_send_queue_count++;
	}

	if (conn->state >= SMTP_CLIENT_CONNECTION_STATE_READY)
		smtp_client_connection_start_cmd_timeout(conn);

	if (!conn->corked)
		smtp_client_connection_trigger_output(conn);
	e_debug(e->event(), "Submitted");
}

void smtp_client_command_submit(struct smtp_client_command *cmd)
{
	smtp_client_command_submit_after(cmd, NULL);
}

void smtp_client_command_set_flags(struct smtp_client_command *cmd,
				   enum smtp_client_command_flags flags)
{
	cmd->flags = flags;
}

void smtp_client_command_write(struct smtp_client_command *cmd,
			       const char *cmd_str)
{
	unsigned int len = strlen(cmd_str);

	i_assert(cmd->state < SMTP_CLIENT_COMMAND_STATE_SUBMITTED);
	if (cmd->data == NULL)
		cmd->data = str_new(cmd->pool, len + 2);
	str_append(cmd->data, cmd_str);
}

void smtp_client_command_printf(struct smtp_client_command *cmd,
				const char *cmd_fmt, ...)
{
	va_list args;

	va_start(args, cmd_fmt);
	smtp_client_command_vprintf(cmd, cmd_fmt, args);
	va_end(args);
}

void smtp_client_command_vprintf(struct smtp_client_command *cmd,
				 const char *cmd_fmt, va_list args)
{
	if (cmd->data == NULL)
		cmd->data = str_new(cmd->pool, 128);
	str_vprintfa(cmd->data, cmd_fmt, args);
}

void smtp_client_command_set_stream(struct smtp_client_command *cmd,
				    struct istream *input, bool dot)
{
	int ret;

	cmd->stream = input;
	i_stream_ref(input);

	if ((ret = i_stream_get_size(input, TRUE, &cmd->stream_size)) <= 0) {
		if (ret < 0) {
			e_error(cmd->event, "i_stream_get_size(%s) failed: %s",
				i_stream_get_name(input),
				i_stream_get_error(input));
		}
		/* size must be known if stream is to be sent in chunks */
		i_assert(dot);
		cmd->stream_size = 0;
	}

	cmd->stream_dot = dot;
	cmd->has_stream = TRUE;
}

int smtp_client_command_input_reply(struct smtp_client_command *cmd,
				    const struct smtp_reply *reply)
{
	struct smtp_client_connection *conn = cmd->conn;
	bool finished;

	i_assert(cmd->replies_seen < cmd->replies_expected);
	finished = (++cmd->replies_seen == cmd->replies_expected);

	/* Finish command event at final reply or first failure */
	struct event_passthrough *e = event_create_passthrough(cmd->event);
	if (!cmd->event_finished &&
	    (finished || !smtp_reply_is_success(reply))) {
		e->set_name("smtp_client_command_finished");
		smtp_reply_add_to_event(reply, e);
		cmd->event_finished = TRUE;
	}
	e_debug(e->event(), "Got reply (%u/%u): %s "
		"(%u commands pending, %u commands queued)",
		cmd->replies_seen, cmd->replies_expected,
		smtp_reply_log(reply), conn->cmd_wait_list_count,
		conn->cmd_send_queue_count);

	if (finished) {
		i_assert(conn->cmd_wait_list_count > 0);
		DLLIST2_REMOVE(&conn->cmd_wait_list_head,
			&conn->cmd_wait_list_tail, cmd);
		conn->cmd_wait_list_count--;
		if (cmd->aborting)
			cmd->state = SMTP_CLIENT_COMMAND_STATE_ABORTED;
		else if (cmd->state != SMTP_CLIENT_COMMAND_STATE_ABORTED)
			cmd->state = SMTP_CLIENT_COMMAND_STATE_FINISHED;

		smtp_client_connection_update_cmd_timeout(conn);
	}

	if (!cmd->aborting && cmd->callback != NULL)
		cmd->callback(reply, cmd->context);

	if (finished) {
		smtp_client_command_drop_callback(cmd);
		smtp_client_command_unref(&cmd);
		smtp_client_connection_trigger_output(conn);
	}
	return 1;
}

enum smtp_client_command_state
smtp_client_command_get_state(struct smtp_client_command *cmd)
{
	return cmd->state;
}

/*
 * Standard commands
 */

/* NOTE: Pipelining is only enabled for certain commands:

   From RFC 2920, Section 3.1:

   Once the client SMTP has confirmed that support exists for the
   pipelining extension, the client SMTP may then elect to transmit
   groups of SMTP commands in batches without waiting for a response to
   each individual command. In particular, the commands RSET, MAIL FROM,
   SEND FROM, SOML FROM, SAML FROM, and RCPT TO can all appear anywhere
   in a pipelined command group.  The EHLO, DATA, VRFY, EXPN, TURN,
   QUIT, and NOOP commands can only appear as the last command in a
   group since their success or failure produces a change of state which
   the client SMTP must accommodate. (NOOP is included in this group so
   it can be used as a synchronization point.)

   Additional commands added by other SMTP extensions may only appear as
   the last command in a group unless otherwise specified by the
   extensions that define the commands.
 */

/* NOOP */

#undef smtp_client_command_noop_submit_after
struct smtp_client_command *
smtp_client_command_noop_submit_after(struct smtp_client_connection *conn,
				      enum smtp_client_command_flags flags,
				      struct smtp_client_command *after,
				      smtp_client_command_callback_t *callback,
				      void *context)
{
	struct smtp_client_command *cmd;

	cmd = smtp_client_command_new(conn, flags, callback, context);
	smtp_client_command_write(cmd, "NOOP");
	smtp_client_command_submit_after(cmd, after);
	return cmd;
}

#undef smtp_client_command_noop_submit
struct smtp_client_command *
smtp_client_command_noop_submit(struct smtp_client_connection *conn,
				enum smtp_client_command_flags flags,
				smtp_client_command_callback_t *callback,
				void *context)
{
	return smtp_client_command_noop_submit_after(conn, flags, NULL,
						     callback, context);
}

/* VRFY */

#undef smtp_client_command_vrfy_submit_after
struct smtp_client_command *
smtp_client_command_vrfy_submit_after(struct smtp_client_connection *conn,
				      enum smtp_client_command_flags flags,
				      struct smtp_client_command *after,
				      const char *param,
				      smtp_client_command_callback_t *callback,
				      void *context)
{
	struct smtp_client_command *cmd;

	cmd = smtp_client_command_new(conn, flags, callback, context);
	smtp_client_command_write(cmd, "VRFY ");
	smtp_string_write(cmd->data, param);
	smtp_client_command_submit_after(cmd, after);
	return cmd;
}

#undef smtp_client_command_vrfy_submit
struct smtp_client_command *
smtp_client_command_vrfy_submit(struct smtp_client_connection *conn,
				enum smtp_client_command_flags flags,
				const char *param,
				smtp_client_command_callback_t *callback,
				void *context)
{
	return smtp_client_command_vrfy_submit_after(conn, flags, NULL, param,
						     callback, context);
}

/* RSET */

#undef smtp_client_command_rset_submit_after
struct smtp_client_command *
smtp_client_command_rset_submit_after(struct smtp_client_connection *conn,
				      enum smtp_client_command_flags flags,
				      struct smtp_client_command *after,
				      smtp_client_command_callback_t *callback,
				      void *context)
{
	struct smtp_client_command *cmd;

	cmd = smtp_client_command_new(conn,
				      flags | SMTP_CLIENT_COMMAND_FLAG_PIPELINE,
				      callback, context);
	smtp_client_command_write(cmd, "RSET");
	smtp_client_command_submit_after(cmd, after);
	return cmd;
}

#undef smtp_client_command_rset_submit
struct smtp_client_command *
smtp_client_command_rset_submit(struct smtp_client_connection *conn,
				enum smtp_client_command_flags flags,
				smtp_client_command_callback_t *callback,
				void *context)
{
	return smtp_client_command_rset_submit_after(conn, flags, NULL,
						     callback, context);
}

/* MAIL FROM: */

#undef smtp_client_command_mail_submit
struct smtp_client_command *
smtp_client_command_mail_submit(struct smtp_client_connection *conn,
				enum smtp_client_command_flags flags,
				const struct smtp_address *from,
				const struct smtp_params_mail *params,
				smtp_client_command_callback_t *callback,
				void *context)
{
	struct smtp_client_command *cmd;

	smtp_client_connection_send_xclient(conn);

	flags |= SMTP_CLIENT_COMMAND_FLAG_PIPELINE;
	cmd = smtp_client_command_new(conn, flags, callback, context);
	if (!conn->set.mail_send_broken_path || !smtp_address_is_broken(from)) {
		/* Compose MAIL command with normalized path. */
		smtp_client_command_printf(cmd, "MAIL FROM:<%s>",
					   smtp_address_encode(from));
	} else {
		/* Compose MAIL command with broken path (for proxy). */
		smtp_client_command_printf(cmd, "MAIL FROM:<%s>",
					   smtp_address_encode_raw(from));
	}
	if (params != NULL) {
		size_t orig_len = str_len(cmd->data);
		str_append_c(cmd->data, ' ');
		smtp_params_mail_write(cmd->data, conn->caps.standard, params);
		if (str_len(cmd->data) == orig_len + 1)
			str_truncate(cmd->data, orig_len);
	}
	smtp_client_command_submit(cmd);
	return cmd;
}

/* RCPT TO: */

#undef smtp_client_command_rcpt_submit_after
struct smtp_client_command *
smtp_client_command_rcpt_submit_after(struct smtp_client_connection *conn,
				      enum smtp_client_command_flags flags,
				      struct smtp_client_command *after,
				      const struct smtp_address *to,
				      const struct smtp_params_rcpt *params,
				      smtp_client_command_callback_t *callback,
				      void *context)
{
	struct smtp_client_command *cmd;

	flags |= SMTP_CLIENT_COMMAND_FLAG_PIPELINE;
	cmd = smtp_client_command_new(conn, flags, callback, context);
	smtp_client_command_printf(cmd, "RCPT TO:<%s>",
				   smtp_address_encode(to));
	if (params != NULL) {
		size_t orig_len = str_len(cmd->data);
		str_append_c(cmd->data, ' ');
		smtp_params_rcpt_write(cmd->data, conn->caps.standard, params);
		if (str_len(cmd->data) == orig_len + 1)
			str_truncate(cmd->data, orig_len);
	}
	smtp_client_command_submit_after(cmd, after);
	return cmd;
}

#undef smtp_client_command_rcpt_submit
struct smtp_client_command *
smtp_client_command_rcpt_submit(struct smtp_client_connection *conn,
				enum smtp_client_command_flags flags,
				const struct smtp_address *from,
				const struct smtp_params_rcpt *params,
				smtp_client_command_callback_t *callback,
				void *context)
{
	return smtp_client_command_rcpt_submit_after(conn, flags, NULL, from,
						     params, callback, context);
}

/* DATA or BDAT */

struct _cmd_data_context {
	struct smtp_client_connection *conn;
	pool_t pool;

	struct smtp_client_command *cmd_data, *cmd_first;
	ARRAY(struct smtp_client_command *) cmds;

	struct istream *data;
	uoff_t data_offset, data_left;
};

static void
_cmd_bdat_send_chunks(struct _cmd_data_context *ctx,
	struct smtp_client_command *after);

static void _cmd_data_context_free(struct _cmd_data_context *ctx)
{
	if (ctx->cmd_data != NULL) {
		/* abort the main (possibly unsubmitted) data command */
		smtp_client_command_set_abort_callback(ctx->cmd_data,
			NULL, NULL);
		ctx->cmd_data = NULL;
	}
	i_stream_unref(&ctx->data);
}

static void _cmd_data_abort(struct _cmd_data_context *ctx)
{
	struct smtp_client_command **cmds;
	unsigned int count, i;

	/* drop all pending commands */
	cmds = array_get_modifiable(&ctx->cmds, &count);
	for (i = 0; i < count; i++) {
		smtp_client_command_set_abort_callback(cmds[i], NULL, NULL);
		smtp_client_command_abort(&cmds[i]);
	}
}

static void _cmd_data_abort_cb(void *context)
{
	struct _cmd_data_context *ctx = (struct _cmd_data_context *)context;

	/* the main (possibly unsubmitted) data command got aborted */
	_cmd_data_abort(ctx);
	_cmd_data_context_free(ctx);
}

static void
_cmd_data_error(struct _cmd_data_context *ctx, const struct smtp_reply *reply)
{
	struct smtp_client_command *cmd = ctx->cmd_data;

	if (cmd != NULL) {
		/* fail the main (possibly unsubmitted) data command so that
		   the caller gets notified */
		smtp_client_command_fail_reply(&cmd, reply);
	}
}

static void
_cmd_data_cb(const struct smtp_reply *reply, void *context)
{
	struct _cmd_data_context *ctx = (struct _cmd_data_context *)context;
	struct smtp_client_command *const *cmds, *cmd;
	unsigned int count;

	/* got DATA reply; one command must be pending */
	cmds = array_get(&ctx->cmds, &count);
	i_assert(count > 0);

	if (reply->status == 354) {
		/* submit second stage: which is a command with only a stream */
		cmd = ctx->cmd_data;
		smtp_client_command_submit_after(cmd, cmds[0]);

		/* nothing else to do, so drop the context already */
		_cmd_data_context_free(ctx);
	} else {
		/* error */
		_cmd_data_error(ctx, reply);
	}
}

static void
_cmd_bdat_cb(const struct smtp_reply *reply, void *context)
{
	struct _cmd_data_context *ctx = (struct _cmd_data_context *)context;

	/* got BDAT reply, so there must be ones pending */
	i_assert(array_count(&ctx->cmds) > 0);

	if ((reply->status / 100) != 2) {
		/* error */
		_cmd_data_error(ctx, reply);
		return;
	}

	/* drop the command from the list */
	array_pop_front(&ctx->cmds);

	/* send more BDAT commands if necessary */
	(void)_cmd_bdat_send_chunks(ctx, NULL);

	if (array_count(&ctx->cmds) == 0) {
		/* all of the BDAT commands finished already */
		_cmd_data_context_free(ctx);
	}
}

static void _cmd_bdat_sent_cb(void *context)
{
	struct _cmd_data_context *ctx = (struct _cmd_data_context *)context;

	/* send more BDAT commands if possible */
	(void)_cmd_bdat_send_chunks(ctx, NULL);
}

static int
_cmd_bdat_read_data(struct _cmd_data_context *ctx, size_t *data_size_r)
{
	int ret;

	while ((ret = i_stream_read(ctx->data)) > 0);

	if (ret < 0) {
		if (ret != -2 && ctx->data->stream_errno != 0) {
			e_error(ctx->cmd_data->event,
				"Failed to read DATA stream: %s",
				i_stream_get_error(ctx->data));
			smtp_client_command_fail(
				&ctx->cmd_data,
				SMTP_CLIENT_COMMAND_ERROR_BROKEN_PAYLOAD,
				"Broken payload stream");
			return -1;
		}
	}

	*data_size_r = i_stream_get_data_size(ctx->data);
	return 0;
}

static void
_cmd_bdat_send_chunks(struct _cmd_data_context *ctx,
		      struct smtp_client_command *after)
{
	struct smtp_client_connection *conn = ctx->conn;
	const struct smtp_client_settings *set = &conn->set;
	struct smtp_client_command *const *cmds, *cmd, *cmd_prev;
	unsigned int count;
	struct istream *chunk;
	size_t data_size, max_chunk_size;

	if (smtp_client_command_get_state(ctx->cmd_data) >=
		SMTP_CLIENT_COMMAND_STATE_SUBMITTED) {
		/* finished or aborted */
		return;
	}

	/* pipeline management: determine where to submit the next command */
	cmds = array_get(&ctx->cmds, &count);
	cmd_prev = NULL;
	if (after != NULL) {
		i_assert(count == 0);
		cmd_prev = after;
	} else if (count > 0) {
		cmd_prev = cmds[count-1];
		smtp_client_command_unlock(cmd_prev);
	}

	data_size = ctx->data_left;
	if (data_size > 0) {
		max_chunk_size = set->max_data_chunk_size;
	} else {
		if (ctx->data->v_offset < ctx->data_offset) {
			/* previous BDAT command not completely sent */
			return;
		}
		max_chunk_size = i_stream_get_max_buffer_size(ctx->data);
		if (set->max_data_chunk_size < max_chunk_size)
			max_chunk_size = set->max_data_chunk_size;
		if (_cmd_bdat_read_data(ctx, &data_size) < 0)
			return;
	}

	/* Keep sending more chunks until pipeline is filled to the limit */
	cmd = NULL;
	while (data_size > max_chunk_size ||
	       (data_size == max_chunk_size && !ctx->data->eof)) {
		enum smtp_client_command_flags flags = ctx->cmd_data->flags;
		size_t size = (data_size > set->max_data_chunk_size ?
			       set->max_data_chunk_size : data_size);
		chunk = i_stream_create_range(ctx->data, ctx->data_offset,
					      size);

		flags |= SMTP_CLIENT_COMMAND_FLAG_PIPELINE;
		cmd = smtp_client_command_new(conn, flags, _cmd_bdat_cb, ctx);
		smtp_client_command_set_abort_callback(cmd, _cmd_data_abort_cb,
						       ctx);
		smtp_client_command_set_stream(cmd, chunk, FALSE);
		i_stream_unref(&chunk);
		smtp_client_command_printf(cmd, "BDAT %"PRIuUOFF_T,
					   (uoff_t)size);
		smtp_client_command_submit_after(cmd, cmd_prev);
		array_push_back(&ctx->cmds, &cmd);

		ctx->data_offset += size;
		data_size -= size;

		if (array_count(&ctx->cmds) >= set->max_data_chunk_pipeline) {
			/* pipeline full */
			if (ctx->data_left != 0) {
				/* data stream size known:
				   record where we left off */
				ctx->data_left = data_size;
			}
			smtp_client_command_lock(cmd);
			return;
		}

		cmd_prev = cmd;
	}

	if (ctx->data_left != 0) {
		/* data stream size known:
		record where we left off */
		ctx->data_left = data_size;
	} else if (!ctx->data->eof) {
		/* more to read */
		if (cmd != NULL) {
			smtp_client_command_set_sent_callback(
				cmd, _cmd_bdat_sent_cb, ctx);
		}
		return;
	}

	/* the last chunk, which may actually be empty */
	chunk = i_stream_create_range(ctx->data, ctx->data_offset, data_size);

	/* submit final command */
	cmd = ctx->cmd_data;
	smtp_client_command_set_stream(cmd, chunk, FALSE);
	i_stream_unref(&chunk);
<<<<<<< HEAD
	smtp_client_command_printf(cmd, "BDAT %"PRIuSIZE_T" LAST", data_size);
=======
	smtp_client_command_printf(cmd, "BDAT %zu LAST", data_size);
>>>>>>> aa13c86b
	smtp_client_command_submit_after(cmd, cmd_prev);

	if (array_count(&ctx->cmds) == 0) {
		/* all of the previous BDAT commands got replies already */
		_cmd_data_context_free(ctx);
	}
}

#undef smtp_client_command_data_submit_after
struct smtp_client_command *
smtp_client_command_data_submit_after(struct smtp_client_connection *conn,
				      enum smtp_client_command_flags flags,
				      struct smtp_client_command *after,
				      struct istream *data,
				      smtp_client_command_callback_t *callback,
				      void *context)
{
	const struct smtp_client_settings *set = &conn->set;
	struct _cmd_data_context *ctx;
	struct smtp_client_command *cmd, *cmd_data;

	/* create the final command early for reference by the caller;
	   it will not be submitted for now. The DATA command is handled in 
	   two stages (== command submissions), the BDAT command in one or more. */
	cmd = cmd_data = smtp_client_command_create(conn, flags,
						    callback, context);

	/* protect against race conditions */
	cmd_data->delay_failure = TRUE;

	/* create context in the final command's pool */
	ctx = p_new(cmd->pool, struct _cmd_data_context, 1);
	ctx->conn = conn;
	ctx->pool = cmd->pool;
	ctx->cmd_data = cmd;

	/* capture abort event with our context */
	smtp_client_command_set_abort_callback(cmd, _cmd_data_abort_cb, ctx);

	ctx->data = data;
	i_stream_ref(data);

	if ((conn->caps.standard & SMTP_CAPABILITY_CHUNKING) == 0) {
		/* DATA */
		p_array_init(&ctx->cmds, ctx->pool, 1);

		/* Data stream is sent in one go in the second stage. Since the data
		   is sent in a '<CRLF>.<CRLF>'-terminated stream, it size is not
		   relevant here. */
		smtp_client_command_set_stream(cmd, ctx->data, TRUE);

		/* Submit the initial DATA command */
		cmd = smtp_client_command_new(conn, flags, _cmd_data_cb, ctx);
		smtp_client_command_set_abort_callback(cmd, _cmd_data_abort_cb,
						       ctx);
		smtp_client_command_write(cmd, "DATA");
		smtp_client_command_submit_after(cmd, after);
		array_push_back(&ctx->cmds, &cmd);
	} else {
		/* BDAT */
		p_array_init(&ctx->cmds, ctx->pool,
			conn->set.max_data_chunk_pipeline);

		/* The data stream is sent in multiple chunks. Either the size of the
		   data stream is known or it is not. These cases are handled a little
		   differently. */
		if (i_stream_get_size(data, TRUE, &ctx->data_left) > 0) {
			/* size is known */
			i_assert(ctx->data_left >= data->v_offset);
			ctx->data_left -= data->v_offset;
		} else {
			/* size is unknown */
			ctx->data_left = 0;

			/* Make sure we can send chunks of sufficient size by
			   making the data stream buffer size limit at least
			   equally large. */
			if (i_stream_get_max_buffer_size(ctx->data) <
				set->max_data_chunk_size) {
				i_stream_set_max_buffer_size(
					ctx->data, set->max_data_chunk_size);
			}
		}

		/* Send the first BDAT command(s) */
		ctx->data_offset = data->v_offset;
		_cmd_bdat_send_chunks(ctx, after);
	}

	cmd_data->delay_failure = FALSE;
	return cmd_data;
}

#undef smtp_client_command_data_submit
struct smtp_client_command *
smtp_client_command_data_submit(struct smtp_client_connection *conn,
				enum smtp_client_command_flags flags,
				struct istream *data,
				smtp_client_command_callback_t *callback,
				void *context)
{
	return smtp_client_command_data_submit_after(conn, flags, NULL, data,
						     callback, context);
}<|MERGE_RESOLUTION|>--- conflicted
+++ resolved
@@ -1424,11 +1424,7 @@
 	cmd = ctx->cmd_data;
 	smtp_client_command_set_stream(cmd, chunk, FALSE);
 	i_stream_unref(&chunk);
-<<<<<<< HEAD
-	smtp_client_command_printf(cmd, "BDAT %"PRIuSIZE_T" LAST", data_size);
-=======
 	smtp_client_command_printf(cmd, "BDAT %zu LAST", data_size);
->>>>>>> aa13c86b
 	smtp_client_command_submit_after(cmd, cmd_prev);
 
 	if (array_count(&ctx->cmds) == 0) {
