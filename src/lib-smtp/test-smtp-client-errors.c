/* Copyright (c) 2016-2018 Dovecot authors, see the included COPYING file */

#include "lib.h"
#include "lib-signals.h"
#include "str.h"
#include "hostpid.h"
#include "ioloop.h"
#include "istream.h"
#include "istream-dot.h"
#include "istream-chain.h"
#include "istream-failure-at.h"
#include "ostream.h"
#include "time-util.h"
#include "sleep.h"
#include "connection.h"
#include "test-common.h"
#include "smtp-client.h"
#include "smtp-client-connection.h"
#include "smtp-client-transaction.h"

#include <sys/types.h>
#include <sys/wait.h>
#include <signal.h>
#include <unistd.h>

#define CLIENT_PROGRESS_TIMEOUT     10

/*
 * Types
 */

enum server_connection_state {
	SERVER_CONNECTION_STATE_EHLO = 0,
	SERVER_CONNECTION_STATE_MAIL_FROM,
	SERVER_CONNECTION_STATE_RCPT_TO,
	SERVER_CONNECTION_STATE_DATA,
	SERVER_CONNECTION_STATE_FINISH
};

struct server_connection {
	struct connection conn;
	void *context;

	enum server_connection_state state;
	char *file_path;
	struct istream *dot_input;

	pool_t pool;
};

typedef void (*test_server_init_t)(unsigned int index);
typedef bool (*test_client_init_t)
	(const struct smtp_client_settings *client_set);
typedef void (*test_dns_init_t)(void);

/*
 * State
 */

/* common */
static struct ip_addr bind_ip;
static in_port_t *bind_ports = 0;
static struct ioloop *ioloop;
static bool debug = FALSE;

/* dns */
static pid_t dns_pid = (pid_t)-1;

/* server */
static struct io *io_listen;
static int fd_listen = -1;
static pid_t *server_pids = NULL;
static unsigned int server_pids_count = 0;
static struct connection_list *server_conn_list;
static unsigned int server_index;
static void (*test_server_input)(struct server_connection *conn);
static int (*test_server_input_line)(struct server_connection *conn,
	const char *line);
static int (*test_server_input_data)(struct server_connection *conn,
	const unsigned char *data, size_t size);
static int (*test_server_init)(struct server_connection *conn);
static void (*test_server_deinit)(struct server_connection *conn);

/* client */
static struct timeout *to_client_progress = NULL;
static struct smtp_client *smtp_client = NULL;

/*
 * Forward declarations
 */

/* server */
static void test_server_run(unsigned int index);
static void
server_connection_deinit(struct server_connection **_conn);

/* client */
static void
test_client_defaults(struct smtp_client_settings *smtp_set);
static void test_client_deinit(void);

/* test*/
static void test_run_client_server(
	const struct smtp_client_settings *client_set,
	test_client_init_t client_test,
	test_server_init_t server_test,
	unsigned int server_tests_count,
	test_dns_init_t dns_test)
	ATTR_NULL(3);

/*
 * Unconfigured SSL
 */

/* server */

static void
test_server_unconfigured_ssl_input(
	struct server_connection *conn ATTR_UNUSED)
{
	/* nothing */
}

static void
test_server_unconfigured_ssl(unsigned int index)
{
	sleep(100);
	test_server_input = test_server_unconfigured_ssl_input;
	test_server_run(index);
}

/* client */

struct _unconfigured_ssl {
	unsigned int count;
};

static void
test_client_unconfigured_ssl_reply(const struct smtp_reply *reply,
	void *context)
{
	struct _unconfigured_ssl *ctx = (struct _unconfigured_ssl *)context;

	if (debug)
		i_debug("REPLY: %s", smtp_reply_log(reply));

	test_assert(reply->status == SMTP_CLIENT_COMMAND_ERROR_CONNECT_FAILED);

	if (--ctx->count == 0) {
		i_free(ctx);
		io_loop_stop(ioloop);
	}
}

static bool
test_client_unconfigured_ssl(const struct smtp_client_settings *client_set)
{
	struct smtp_client_connection *sconn;
	struct _unconfigured_ssl *ctx;

	test_expect_errors(2);

	ctx = i_new(struct _unconfigured_ssl, 1);
	ctx->count = 2;

	smtp_client = smtp_client_init(client_set);

	sconn = smtp_client_connection_create(smtp_client,
		SMTP_PROTOCOL_SMTP, "127.0.0.1", bind_ports[0],
		SMTP_CLIENT_SSL_MODE_IMMEDIATE, NULL);
	smtp_client_connection_connect(sconn,
		test_client_unconfigured_ssl_reply, ctx);

	sconn = smtp_client_connection_create(smtp_client,
		SMTP_PROTOCOL_SMTP, "127.0.0.1", bind_ports[0],
		SMTP_CLIENT_SSL_MODE_IMMEDIATE, NULL);
	smtp_client_connection_connect(sconn,
		test_client_unconfigured_ssl_reply, ctx);

	return TRUE;
}

/* test */

static void test_unconfigured_ssl(void)
{
	struct smtp_client_settings smtp_client_set;

	test_client_defaults(&smtp_client_set);

	test_begin("unconfigured ssl");
	test_run_client_server(&smtp_client_set,
		test_client_unconfigured_ssl,
		test_server_unconfigured_ssl, 1, NULL);
	test_end();
}

/*
 * Unconfigured SSL abort
 */

/* server */

static void
test_server_unconfigured_ssl_abort_input(
	struct server_connection *conn ATTR_UNUSED)
{
	/* nothing */
}

static void
test_server_unconfigured_ssl_abort(unsigned int index)
{
	sleep(100);
	test_server_input = test_server_unconfigured_ssl_abort_input;
	test_server_run(index);
}

/* client */

struct _unconfigured_ssl_abort {
	unsigned int count;
};

static void
test_client_unconfigured_ssl_abort_reply1(const struct smtp_reply *reply,
	struct _unconfigured_ssl_abort *ctx ATTR_UNUSED)
{
	if (debug)
		i_debug("REPLY: %s", smtp_reply_log(reply));

	test_out_quiet("inappropriate callback", FALSE);
}

static void
test_client_unconfigured_ssl_abort_reply2(const struct smtp_reply *reply,
	struct _unconfigured_ssl_abort *ctx)
{
	if (debug)
		i_debug("REPLY: %s", smtp_reply_log(reply));

	test_assert(reply->status == SMTP_CLIENT_COMMAND_ERROR_CONNECT_FAILED);

	i_free(ctx);
	io_loop_stop(ioloop);
}

static bool
test_client_unconfigured_ssl_abort(
	const struct smtp_client_settings *client_set)
{
	struct smtp_client_connection *sconn;
	struct smtp_client_command *scmd;
	struct _unconfigured_ssl_abort *ctx;

	test_expect_errors(2);

	ctx = i_new(struct _unconfigured_ssl_abort, 1);
	ctx->count = 1;

	smtp_client = smtp_client_init(client_set);

	sconn = smtp_client_connection_create(smtp_client,
		SMTP_PROTOCOL_SMTP, "127.0.0.1", bind_ports[0],
		SMTP_CLIENT_SSL_MODE_IMMEDIATE, NULL);
	smtp_client_connection_connect(sconn, NULL, NULL);
	scmd = smtp_client_command_new(sconn, 0,
		test_client_unconfigured_ssl_abort_reply1, ctx);
	smtp_client_command_write(scmd, "FROP");
	smtp_client_command_submit(scmd);
	smtp_client_command_abort(&scmd);

	sconn = smtp_client_connection_create(smtp_client,
		SMTP_PROTOCOL_SMTP, "127.0.0.1", bind_ports[0],
		SMTP_CLIENT_SSL_MODE_IMMEDIATE, NULL);
	smtp_client_connection_connect(sconn, NULL, NULL);
	scmd = smtp_client_command_new(sconn, 0,
		test_client_unconfigured_ssl_abort_reply2, ctx);
	smtp_client_command_write(scmd, "FROP");
	smtp_client_command_submit(scmd);

	return TRUE;
}

/* test */

static void test_unconfigured_ssl_abort(void)
{
	struct smtp_client_settings smtp_client_set;

	test_client_defaults(&smtp_client_set);

	test_begin("unconfigured ssl abort");
	test_run_client_server(&smtp_client_set,
		test_client_unconfigured_ssl_abort,
		test_server_unconfigured_ssl_abort, 1, NULL);
	test_end();
}

/*
 * Host lookup failed
 */

/* client */

struct _host_lookup_failed {
	unsigned int count;
};

static void
test_client_host_lookup_failed_reply(const struct smtp_reply *reply,
	struct _host_lookup_failed *ctx)
{
	if (debug)
		i_debug("REPLY: %s", smtp_reply_log(reply));

	test_assert(reply->status == SMTP_CLIENT_COMMAND_ERROR_HOST_LOOKUP_FAILED);

	if (--ctx->count == 0) {
		i_free(ctx);
		io_loop_stop(ioloop);
	}
}

static bool
test_client_host_lookup_failed(
	const struct smtp_client_settings *client_set)
{
	struct smtp_client_connection *sconn;
	struct smtp_client_command *scmd;
	struct _host_lookup_failed *ctx;

	test_expect_errors(2);

	ctx = i_new(struct _host_lookup_failed, 1);
	ctx->count = 2;

	smtp_client = smtp_client_init(client_set);

	sconn = smtp_client_connection_create(smtp_client,
		SMTP_PROTOCOL_SMTP, "host.in-addr.arpa", 465,
		SMTP_CLIENT_SSL_MODE_IMMEDIATE, NULL);
	smtp_client_connection_connect(sconn, NULL, NULL);
	scmd = smtp_client_command_new(sconn, 0,
		test_client_host_lookup_failed_reply, ctx);
	smtp_client_command_write(scmd, "FROP");
	smtp_client_command_submit(scmd);

	sconn = smtp_client_connection_create(smtp_client,
		SMTP_PROTOCOL_SMTP, "host.in-addr.arpa", 465,
		SMTP_CLIENT_SSL_MODE_IMMEDIATE, NULL);
	smtp_client_connection_connect(sconn, NULL, NULL);
	scmd = smtp_client_command_new(sconn, 0,
		test_client_host_lookup_failed_reply, ctx);
	smtp_client_command_write(scmd, "FROP");
	smtp_client_command_submit(scmd);

	return TRUE;
}

/* test */

static void test_host_lookup_failed(void)
{
	struct smtp_client_settings smtp_client_set;

	test_client_defaults(&smtp_client_set);

	test_begin("host lookup failed");
	test_run_client_server(&smtp_client_set,
		test_client_host_lookup_failed,
		NULL, 0, NULL);
	test_end();
}

/*
 * Connection refused
 */

/* server */

static void
test_server_connection_refused(unsigned int index ATTR_UNUSED)
{
	i_close_fd(&fd_listen);
}

/* client */

struct _connection_refused {
	unsigned int count;
};

static void
test_client_connection_refused_reply(const struct smtp_reply *reply,
	struct _connection_refused *ctx)
{
	if (debug)
		i_debug("REPLY: %s", smtp_reply_log(reply));

	test_assert(reply->status == SMTP_CLIENT_COMMAND_ERROR_CONNECT_FAILED);

	if (--ctx->count == 0) {
		i_free(ctx);
		io_loop_stop(ioloop);
	}
}

static bool
test_client_connection_refused(
	const struct smtp_client_settings *client_set)
{
	struct smtp_client_connection *sconn;
	struct smtp_client_command *scmd;
	struct _connection_refused *ctx;

	test_expect_errors(2);

	ctx = i_new(struct _connection_refused, 1);
	ctx->count = 2;

	smtp_client = smtp_client_init(client_set);

	sconn = smtp_client_connection_create(smtp_client,
		SMTP_PROTOCOL_SMTP, net_ip2addr(&bind_ip), bind_ports[0],
		SMTP_CLIENT_SSL_MODE_NONE, NULL);
	smtp_client_connection_connect(sconn, NULL, NULL);
	scmd = smtp_client_command_new(sconn, 0,
		test_client_connection_refused_reply, ctx);
	smtp_client_command_write(scmd, "FROP");
	smtp_client_command_submit(scmd);

	sconn = smtp_client_connection_create(smtp_client,
		SMTP_PROTOCOL_SMTP, net_ip2addr(&bind_ip), bind_ports[0],
		SMTP_CLIENT_SSL_MODE_NONE, NULL);
	smtp_client_connection_connect(sconn, NULL, NULL);
	scmd = smtp_client_command_new(sconn, 0,
		test_client_connection_refused_reply, ctx);
	smtp_client_command_write(scmd, "FROP");
	smtp_client_command_submit(scmd);

	return TRUE;
}

/* test */

static void test_connection_refused(void)
{
	struct smtp_client_settings smtp_client_set;

	test_client_defaults(&smtp_client_set);

	test_begin("connection refused");
	test_run_client_server(&smtp_client_set,
		test_client_connection_refused,
		test_server_connection_refused, 1, NULL);
	test_end();
}

/*
 * Connection lost prematurely
 */

/* server */

static void
test_connection_lost_prematurely_input(struct server_connection *conn)
{
	const char *line;

	line = i_stream_read_next_line(conn->conn.input);
	if (line == NULL) {
		if (conn->conn.input->eof ||
			conn->conn.input->stream_errno != 0) {
			server_connection_deinit(&conn);
		}
		return;
	}
	server_connection_deinit(&conn);
}

static int
test_connection_lost_prematurely_init(struct server_connection *conn)
{
	o_stream_nsend_str(conn->conn.output,
		"220 testserver ESMTP Testfix (Frop/GNU)\r\n");
	return 1;
}

static void test_server_connection_lost_prematurely(unsigned int index)
{
	test_server_init = test_connection_lost_prematurely_init;
	test_server_input = test_connection_lost_prematurely_input;
	test_server_run(index);
}

/* client */

struct _connection_lost_prematurely {
	unsigned int count;
};

static void
test_client_connection_lost_prematurely_reply(const struct smtp_reply *reply,
	struct _connection_lost_prematurely *ctx)
{
	if (debug)
		i_debug("REPLY: %s", smtp_reply_log(reply));

	test_assert(reply->status == SMTP_CLIENT_COMMAND_ERROR_CONNECTION_LOST);

	if (--ctx->count == 0) {
		i_free(ctx);
		io_loop_stop(ioloop);
	}
}

static bool
test_client_connection_lost_prematurely(
	const struct smtp_client_settings *client_set)
{
	struct smtp_client_connection *sconn;
	struct smtp_client_command *scmd;
	struct _connection_lost_prematurely *ctx;

	ctx = i_new(struct _connection_lost_prematurely, 1);
	ctx->count = 2;

	smtp_client = smtp_client_init(client_set);

	sconn = smtp_client_connection_create(smtp_client,
		SMTP_PROTOCOL_SMTP, net_ip2addr(&bind_ip), bind_ports[0],
		SMTP_CLIENT_SSL_MODE_NONE, NULL);
	smtp_client_connection_connect(sconn, NULL, NULL);
	scmd = smtp_client_command_new(sconn, 0,
		test_client_connection_lost_prematurely_reply, ctx);
	smtp_client_command_write(scmd, "FROP");
	smtp_client_command_submit(scmd);

	sconn = smtp_client_connection_create(smtp_client,
		SMTP_PROTOCOL_SMTP, net_ip2addr(&bind_ip), bind_ports[0],
		SMTP_CLIENT_SSL_MODE_NONE, NULL);
	smtp_client_connection_connect(sconn, NULL, NULL);
	scmd = smtp_client_command_new(sconn, 0,
		test_client_connection_lost_prematurely_reply, ctx);
	smtp_client_command_write(scmd, "FROP");
	smtp_client_command_submit(scmd);

	return TRUE;
}

/* test */

static void test_connection_lost_prematurely(void)
{
	struct smtp_client_settings smtp_client_set;

	test_client_defaults(&smtp_client_set);

	test_begin("connection lost prematurely");
	test_run_client_server(&smtp_client_set,
		test_client_connection_lost_prematurely,
		test_server_connection_lost_prematurely, 1, NULL);
	test_end();
}

/*
 * Connection timed out
 */

/* server */

static void test_server_connection_timed_out(unsigned int index ATTR_UNUSED)
{
	sleep(10);
}

/* client */

struct _connection_timed_out {
	unsigned int count;
};

static void
test_client_connection_timed_out_reply(const struct smtp_reply *reply,
	struct _connection_timed_out *ctx)
{
	if (debug)
		i_debug("REPLY: %s", smtp_reply_log(reply));

	test_assert(reply->status == SMTP_CLIENT_COMMAND_ERROR_CONNECT_FAILED);

	if (--ctx->count == 0) {
		i_free(ctx);
		io_loop_stop(ioloop);
	}
}

static bool
test_client_connection_timed_out(
	const struct smtp_client_settings *client_set)
{
	struct smtp_client_connection *sconn;
	struct smtp_client_command *scmd;
	struct _connection_timed_out *ctx;

	test_expect_errors(2);

	ctx = i_new(struct _connection_timed_out, 1);
	ctx->count = 2;

	smtp_client = smtp_client_init(client_set);

	sconn = smtp_client_connection_create(smtp_client,
		SMTP_PROTOCOL_SMTP, net_ip2addr(&bind_ip), bind_ports[0],
		SMTP_CLIENT_SSL_MODE_NONE, NULL);
	smtp_client_connection_connect(sconn, NULL, NULL);
	scmd = smtp_client_command_new(sconn, 0,
		test_client_connection_timed_out_reply, ctx);
	smtp_client_command_write(scmd, "FROP");
	smtp_client_command_submit(scmd);

	sconn = smtp_client_connection_create(smtp_client,
		SMTP_PROTOCOL_SMTP, net_ip2addr(&bind_ip), bind_ports[0],
		SMTP_CLIENT_SSL_MODE_NONE, NULL);
	smtp_client_connection_connect(sconn, NULL, NULL);
	scmd = smtp_client_command_new(sconn, 0,
		test_client_connection_timed_out_reply, ctx);
	smtp_client_command_write(scmd, "FROP");
	smtp_client_command_submit(scmd);

	return TRUE;
}

/* test */

static void test_connection_timed_out(void)
{
	struct smtp_client_settings smtp_client_set;

	test_client_defaults(&smtp_client_set);
	smtp_client_set.connect_timeout_msecs = 1000;

	test_begin("connection timed out");
	test_run_client_server(&smtp_client_set,
		test_client_connection_timed_out,
		test_server_connection_timed_out, 1, NULL);
	test_end();
}

/*
 * Broken payload
 */

/* server */

static int
test_broken_payload_input_line(struct server_connection *conn ATTR_UNUSED,
	const char *line ATTR_UNUSED)
{
	return 0;
}

static void test_server_broken_payload(unsigned int index)
{
	test_server_input_line = test_broken_payload_input_line;
	test_server_run(index);
}

static int
test_broken_payload_chunking_input_line(
	struct server_connection *conn, const char *line ATTR_UNUSED)
{
	if (conn->state == SERVER_CONNECTION_STATE_EHLO) {
		o_stream_nsend_str(conn->conn.output,
			"250-testserver\r\n"
			"250-PIPELINING\r\n"
			"250-CHUNKING\r\n"
			"250-ENHANCEDSTATUSCODES\r\n"
			"250 DSN\r\n");
		return 1;
	}
	return 0;
}

static void test_server_broken_payload_chunking(unsigned int index)
{
	test_server_input_line = test_broken_payload_chunking_input_line;
	test_server_run(index);
}

/* client */

static void
test_client_broken_payload_rcpt_to_cb(const struct smtp_reply *reply,
	void *context ATTR_UNUSED)
{
	test_assert(smtp_reply_is_success(reply));
}

static void
test_client_broken_payload_rcpt_data_cb(const struct smtp_reply *reply,
	void *context ATTR_UNUSED)
{
	if (debug)
		i_debug("REPLY: %s", smtp_reply_log(reply));

	test_assert(reply->status == SMTP_CLIENT_COMMAND_ERROR_BROKEN_PAYLOAD);
}

static void
test_client_broken_payload_data_cb(const struct smtp_reply *reply,
	void *context ATTR_UNUSED)
{
	if (debug)
		i_debug("REPLY: %s", smtp_reply_log(reply));

	test_assert(reply->status == SMTP_CLIENT_COMMAND_ERROR_BROKEN_PAYLOAD);
}

static void
test_client_broken_payload_finished(void *context ATTR_UNUSED)
{
	io_loop_stop(ioloop);
}

static bool
test_client_broken_payload(
	const struct smtp_client_settings *client_set)
{
	struct smtp_client_connection *sconn;
	struct smtp_client_transaction *strans;
	struct istream *input;

	test_expect_errors(2);

	input = i_stream_create_error_str(EIO, "Moehahahaha!!");
	i_stream_set_name(input, "PURE EVIL");

	smtp_client = smtp_client_init(client_set);

	sconn = smtp_client_connection_create(smtp_client,
		SMTP_PROTOCOL_SMTP, net_ip2addr(&bind_ip), bind_ports[0],
		SMTP_CLIENT_SSL_MODE_NONE, NULL);
	strans = smtp_client_transaction_create(sconn,
<<<<<<< HEAD
		SMTP_ADDRESS_LITERAL("sender", "example.com"), NULL, 0,
=======
		&((struct smtp_address){.localpart = "sender",
					.domain = "example.com"}), NULL, 0,
>>>>>>> 387f6b0b
		test_client_broken_payload_finished, NULL);
	smtp_client_connection_unref(&sconn);

	smtp_client_transaction_add_rcpt(strans,
		&((struct smtp_address){.localpart = "rcpt",
					.domain = "example.com"}), NULL,
		test_client_broken_payload_rcpt_to_cb,
		test_client_broken_payload_rcpt_data_cb, NULL);
	smtp_client_transaction_send(strans, input,
		test_client_broken_payload_data_cb, NULL);
	i_stream_unref(&input);

	return TRUE;
}

static bool
test_client_broken_payload_later(
	const struct smtp_client_settings *client_set)
{
	static const char *message =
		"From: lucifer@example.com\r\n"
		"To: lostsoul@example.com\r\n"
		"Subject: Moehahaha!\r\n"
		"\r\n"
		"Moehahahahahahahahahahahahahahahahahahahahahaha!!\r\n"
		"Moehahahahahahahahahahahahahahahahahahahahahaha!!\r\n"
		"Moehahahahahahahahahahahahahahahahahahahahahaha!!\r\n"
		"Moehahahahahahahahahahahahahahahahahahahahahaha!!\r\n"
		"Moehahahahahahahahahahahahahahahahahahahahahaha!!\r\n"
		"Moehahahahahahahahahahahahahahahahahahahahahaha!!\r\n"
		"Moehahahahahahahahahahahahahahahahahahahahahaha!!\r\n"
		"Moehahahahahahahahahahahahahahahahahahahahahaha!!\r\n"
		"Moehahahahahahahahahahahahahahahahahahahahahaha!!\r\n"
		"Moehahahahahahahahahahahahahahahahahahahahahaha!!\r\n"
		"Moehahahahahahahahahahahahahahahahahahahahahaha!!\r\n"
		"Moehahahahahahahahahahahahahahahahahahahahahaha!!\r\n"
		"Moehahahahahahahahahahahahahahahahahahahahahaha!!\r\n"
		"Moehahahahahahahahahahahahahahahahahahahahahaha!!\r\n"
		"Moehahahahahahahahahahahahahahahahahahahahahaha!!\r\n"
		"Moehahahahahahahahahahahahahahahahahahahahahaha!!\r\n"
		"Moehahahahahahahahahahahahahahahahahahahahahaha!!\r\n";
	struct smtp_client_connection *sconn;
	struct smtp_client_transaction *strans;
	struct istream *input, *msg_input;

	test_expect_errors(1);

	msg_input = i_stream_create_from_data(message, strlen(message));
	input = i_stream_create_failure_at(msg_input, 666,
					   EIO, "Moehahahaha!!");
	i_stream_unref(&msg_input);
	i_stream_set_name(input, "PURE EVIL");

	smtp_client = smtp_client_init(client_set);

	sconn = smtp_client_connection_create(smtp_client,
		SMTP_PROTOCOL_SMTP, net_ip2addr(&bind_ip), bind_ports[0],
		SMTP_CLIENT_SSL_MODE_NONE, NULL);
	strans = smtp_client_transaction_create(sconn,
<<<<<<< HEAD
		SMTP_ADDRESS_LITERAL("sender", "example.com"), NULL, 0,
=======
		&((struct smtp_address){.localpart = "sender",
					.domain = "example.com"}), NULL, 0,
>>>>>>> 387f6b0b
		test_client_broken_payload_finished, NULL);
	smtp_client_connection_unref(&sconn);

	smtp_client_transaction_add_rcpt(strans,
		&((struct smtp_address){.localpart = "rcpt",
					.domain = "example.com"}), NULL,
		test_client_broken_payload_rcpt_to_cb,
		test_client_broken_payload_rcpt_data_cb, NULL);
	smtp_client_transaction_send
		(strans, input, test_client_broken_payload_data_cb, NULL);
	i_stream_unref(&input);

	return TRUE;
}

/* test */

static void test_broken_payload(void)
{
	struct smtp_client_settings smtp_client_set;

	test_client_defaults(&smtp_client_set);
	smtp_client_set.connect_timeout_msecs = 1000;

	test_begin("broken payload");
	test_run_client_server(&smtp_client_set,
		test_client_broken_payload,
		test_server_broken_payload, 1, NULL);
	test_end();

	test_begin("broken payload (later)");
	test_run_client_server(&smtp_client_set,
		test_client_broken_payload_later,
		test_server_broken_payload, 1, NULL);
	test_end();

	test_begin("broken payload (later, chunking)");
	test_run_client_server(&smtp_client_set,
		test_client_broken_payload_later,
		test_server_broken_payload_chunking, 1, NULL);
	test_end();
}

/*
 * Connection lost
 */

/* server */

static int
test_connection_lost_input_line(struct server_connection *conn,
	const char *line ATTR_UNUSED)
{
	switch (conn->state) {
	case SERVER_CONNECTION_STATE_EHLO:
		if (server_index == 0) {
			conn->state = SERVER_CONNECTION_STATE_MAIL_FROM;
			sleep(1);
			server_connection_deinit(&conn);
			return -1;
		}
		break;
	case SERVER_CONNECTION_STATE_MAIL_FROM:
		if (server_index == 1) {
			conn->state = SERVER_CONNECTION_STATE_RCPT_TO;
			sleep(1);
			server_connection_deinit(&conn);
			return -1;
		}
		break;
	case SERVER_CONNECTION_STATE_RCPT_TO:
		if (server_index == 2) {
			conn->state = SERVER_CONNECTION_STATE_DATA;
			sleep(1);
			server_connection_deinit(&conn);
			return -1;
		}
		break;
	case SERVER_CONNECTION_STATE_DATA:
		if (server_index == 3) {
			conn->state = SERVER_CONNECTION_STATE_FINISH;
			sleep(1);
			server_connection_deinit(&conn);
			return -1;
		}
		break;
	case SERVER_CONNECTION_STATE_FINISH:
		break;
	}
	return 0;
}

static int
test_connection_lost_input_data(struct server_connection *conn,
	const unsigned char *data ATTR_UNUSED, size_t size ATTR_UNUSED)
{
	sleep(1);
	server_connection_deinit(&conn);
	return -1;
}

static void test_server_connection_lost(unsigned int index)
{
	test_server_input_line = test_connection_lost_input_line;
	test_server_input_data = test_connection_lost_input_data;
	test_server_run(index);
}

/* client */

struct _connection_lost {
	unsigned int count;
};

struct _connection_lost_peer {
	struct _connection_lost *context;
	unsigned int index;
};

static void
test_client_connection_lost_rcpt_to_cb(const struct smtp_reply *reply,
	struct _connection_lost_peer *pctx)
{
	if (debug) {
		i_debug("RCPT TO REPLY[%u]: %s",
			pctx->index, smtp_reply_log(reply));
	}

	switch (pctx->index) {
	case 0:
		test_assert(reply->status ==
			SMTP_CLIENT_COMMAND_ERROR_CONNECTION_LOST);
		break;
	case 1:
		test_assert(reply->status ==
			SMTP_CLIENT_COMMAND_ERROR_CONNECTION_LOST);
		break;
	case 2:
		test_assert(reply->status ==
			SMTP_CLIENT_COMMAND_ERROR_CONNECTION_LOST);
		break;
	case 3:
		test_assert(smtp_reply_is_success(reply));
		break;
	}
}

static void
test_client_connection_lost_rcpt_data_cb(const struct smtp_reply *reply,
	struct _connection_lost_peer *pctx)
{
	if (debug) {
		i_debug("RCPT DATA REPLY[%u]: %s",
			pctx->index, smtp_reply_log(reply));
	}

	switch (pctx->index) {
	case 0:
		test_assert(FALSE);
		break;
	case 1:
		test_assert(FALSE);
		break;
	case 2:
		test_assert(FALSE);
		break;
	case 3:
		test_assert(reply->status == SMTP_CLIENT_COMMAND_ERROR_CONNECTION_LOST);
		break;
	}
}

static void
test_client_connection_lost_data_cb(const struct smtp_reply *reply,
	struct _connection_lost_peer *pctx)
{
	if (debug) {
		i_debug("DATA REPLY[%u]: %s",
			pctx->index, smtp_reply_log(reply));
	}

	test_assert(reply->status == SMTP_CLIENT_COMMAND_ERROR_CONNECTION_LOST);
}

static void
test_client_connection_lost_finished(struct _connection_lost_peer *pctx)
{
	struct _connection_lost *ctx = pctx->context;

	if (debug)
		i_debug("FINISHED[%u]", pctx->index);
	if (--ctx->count == 0) {
		i_free(ctx);
		io_loop_stop(ioloop);
	}
	i_free(pctx);
}

static void
test_client_connection_lost_submit(struct _connection_lost *ctx,
	unsigned int index)
{
	static const char *message =
		"From: stephan@example.com\r\n"
		"To: timo@example.com\r\n"
		"Subject: Frop!\r\n"
		"\r\n"
		"Frop!\r\n";
	struct _connection_lost_peer *pctx;
	struct smtp_client_connection *sconn;
	struct smtp_client_transaction *strans;
	struct istream *input;

	pctx = i_new(struct _connection_lost_peer, 1);
	pctx->context = ctx;
	pctx->index = index;

	input = i_stream_create_from_data(message, strlen(message));
	i_stream_set_name(input, "message");

	sconn = smtp_client_connection_create(smtp_client,
		SMTP_PROTOCOL_SMTP, net_ip2addr(&bind_ip), bind_ports[index],
		SMTP_CLIENT_SSL_MODE_NONE, NULL);
	strans = smtp_client_transaction_create(sconn,
<<<<<<< HEAD
		SMTP_ADDRESS_LITERAL("sender", "example.com"), NULL, 0,
=======
		&((struct smtp_address){.localpart = "sender",
					.domain = "example.com"}), NULL, 0,
>>>>>>> 387f6b0b
		test_client_connection_lost_finished, pctx);
	smtp_client_connection_unref(&sconn);

	smtp_client_transaction_add_rcpt(strans,
		&((struct smtp_address){.localpart = "rcpt",
					.domain = "example.com"}), NULL,
		test_client_connection_lost_rcpt_to_cb,
		test_client_connection_lost_rcpt_data_cb, pctx);
	smtp_client_transaction_send
		(strans, input, test_client_connection_lost_data_cb, pctx);
	i_stream_unref(&input);
}

static bool
test_client_connection_lost(
	const struct smtp_client_settings *client_set)
{
	struct _connection_lost *ctx;
	unsigned int i;

	ctx = i_new(struct _connection_lost, 1);
	ctx->count = 5;

	smtp_client = smtp_client_init(client_set);

	for (i = 0; i < ctx->count; i++)
		test_client_connection_lost_submit(ctx, i);

	return TRUE;
}

/* test */

static void test_connection_lost(void)
{
	struct smtp_client_settings smtp_client_set;

	test_client_defaults(&smtp_client_set);

	test_begin("connection lost");
	test_run_client_server(&smtp_client_set,
		test_client_connection_lost,
		test_server_connection_lost, 5, NULL);
	test_end();
}

/*
 * Unexpected reply
 */

/* server */

static int
test_unexpected_reply_init(struct server_connection *conn)
{
	if (server_index == 5) {
		o_stream_nsend_str(conn->conn.output,
			"220 testserver ESMTP Testfix (Debian/GNU)\r\n");
		o_stream_nsend_str(conn->conn.output,
			"421 testserver Server shutting down for maintenance\r\n");
		sleep(4);
		server_connection_deinit(&conn);
		return 1;
	}
	return 0;
}

static int
test_unexpected_reply_input_line(struct server_connection *conn,
	const char *line ATTR_UNUSED)
{
	switch (conn->state) {
	case SERVER_CONNECTION_STATE_EHLO:
		if (server_index == 4) {
			o_stream_nsend_str(conn->conn.output,
				"250-testserver\r\n"
				"250-PIPELINING\r\n"
				"250-ENHANCEDSTATUSCODES\r\n"
				"250 DSN\r\n");
			o_stream_nsend_str(conn->conn.output,
				"421 testserver Server shutting down for maintenance\r\n");
			sleep(4);
			server_connection_deinit(&conn);
			return -1;
		}
		break;
	case SERVER_CONNECTION_STATE_MAIL_FROM:
		if (server_index == 3) {
			o_stream_nsend_str(conn->conn.output,
				"250 2.1.0 Ok\r\n");
			o_stream_nsend_str(conn->conn.output,
				"421 testserver Server shutting down for maintenance\r\n");
			sleep(4);
			server_connection_deinit(&conn);
			return -1;
		}
		break;
	case SERVER_CONNECTION_STATE_RCPT_TO:
		if (server_index == 2) {
			o_stream_nsend_str(conn->conn.output,
				"250 2.1.5 Ok\r\n");
			o_stream_nsend_str(conn->conn.output,
				"421 testserver Server shutting down for maintenance\r\n");
			sleep(4);
			server_connection_deinit(&conn);
			return -1;
		}
		break;
	case SERVER_CONNECTION_STATE_DATA:
		if (server_index == 1) {
			o_stream_nsend_str(conn->conn.output,
				"354 End data with <CR><LF>.<CR><LF>\r\n");
			o_stream_nsend_str(conn->conn.output,
				"421 testserver Server shutting down for maintenance\r\n");
			sleep(4);
			server_connection_deinit(&conn);
			return -1;
		}
		break;
	case SERVER_CONNECTION_STATE_FINISH:
		break;
	}
	return 0;
}

static void test_server_unexpected_reply(unsigned int index)
{
	test_server_init = test_unexpected_reply_init;
	test_server_input_line = test_unexpected_reply_input_line;
	test_server_run(index);
}

/* client */

struct _unexpected_reply {
	unsigned int count;
};

struct _unexpected_reply_peer {
	struct _unexpected_reply *context;
	unsigned int index;

	struct smtp_client_connection *conn;
	struct smtp_client_transaction *trans;
	struct timeout *to;

	bool login_callback:1;
	bool mail_from_callback:1;
	bool rcpt_to_callback:1;
	bool rcpt_data_callback:1;
	bool data_callback:1;
};

static void
test_client_unexpected_reply_login_cb(const struct smtp_reply *reply,
	void *context)
{
	struct _unexpected_reply_peer *pctx =
		(struct _unexpected_reply_peer *)context;

	pctx->login_callback = TRUE;

	if (debug)
		i_debug("LOGIN REPLY[%u]: %s", pctx->index, smtp_reply_log(reply));

	switch (pctx->index) {
	case 0: case 1: case 2: case 3: case 4:
		test_assert(smtp_reply_is_success(reply));
		break;
	case 5:
		test_assert(reply->status == 421);
		break;
	}
}

static void
test_client_unexpected_reply_mail_from_cb(const struct smtp_reply *reply,
	struct _unexpected_reply_peer *pctx)
{
	if (debug)
		i_debug("MAIL FROM REPLY[%u]: %s", pctx->index, smtp_reply_log(reply));

	pctx->mail_from_callback = TRUE;

	switch (pctx->index) {
	case 0: case 1: case 2: case 3:
		test_assert(smtp_reply_is_success(reply));
		break;
	case 4: case 5:
		test_assert(reply->status == 421);
		break;
	}
}

static void
test_client_unexpected_reply_rcpt_to_cb(const struct smtp_reply *reply,
	struct _unexpected_reply_peer *pctx)
{
	if (debug)
		i_debug("RCPT TO REPLY[%u]: %s", pctx->index, smtp_reply_log(reply));

	pctx->rcpt_to_callback = TRUE;

	switch (pctx->index) {
	case 0: case 1: case 2:
		test_assert(smtp_reply_is_success(reply));
		break;
	case 3: case 4: case 5:
		test_assert(reply->status == 421);
		break;
	}
}

static void
test_client_unexpected_reply_rcpt_data_cb(const struct smtp_reply *reply,
	struct _unexpected_reply_peer *pctx)
{
	if (debug)
		i_debug("RCPT DATA REPLY[%u]: %s", pctx->index, smtp_reply_log(reply));

	pctx->rcpt_data_callback = TRUE;

	switch (pctx->index) {
	case 0:
		test_assert(smtp_reply_is_success(reply));
		break;
	case 1: case 2:
		test_assert(reply->status == 421);
		break;
	case 3: case 4: case 5:
		i_unreached();
	}
}

static void
test_client_unexpected_reply_data_cb(const struct smtp_reply *reply,
	struct _unexpected_reply_peer *pctx)
{
	if (debug)
		i_debug("DATA REPLY[%u]: %s", pctx->index, smtp_reply_log(reply));

	pctx->data_callback = TRUE;

	switch (pctx->index) {
	case 0:
		test_assert(smtp_reply_is_success(reply));
		break;
	case 1: case 2: case 3: case 4: case 5:
		test_assert(reply->status == 421);
		break;
	}
}

static void
test_client_unexpected_reply_finished(struct _unexpected_reply_peer *pctx)
{
	struct _unexpected_reply *ctx = pctx->context;

	if (debug)
		i_debug("FINISHED[%u]", pctx->index);
	if (--ctx->count == 0) {
		i_free(ctx);
		io_loop_stop(ioloop);
	}

	switch (pctx->index) {
	case 0: case 1: case 2:
		test_assert(pctx->mail_from_callback);
		test_assert(pctx->rcpt_to_callback);
		test_assert(pctx->rcpt_data_callback);
		test_assert(pctx->data_callback);
		break;
	case 3: case 4: case 5:
		test_assert(pctx->mail_from_callback);
		test_assert(pctx->rcpt_to_callback);
		test_assert(!pctx->rcpt_data_callback);
		test_assert(pctx->data_callback);
		break;
	}

	pctx->trans = NULL;
	timeout_remove(&pctx->to);
	i_free(pctx);
}

static void
test_client_unexpected_reply_submit2(struct _unexpected_reply_peer *pctx)
{
	struct smtp_client_transaction *strans = pctx->trans;
	static const char *message =
		"From: stephan@example.com\r\n"
		"To: timo@example.com\r\n"
		"Subject: Frop!\r\n"
		"\r\n"
		"Frop!\r\n";
	struct istream *input;

	timeout_remove(&pctx->to);

	input = i_stream_create_from_data(message, strlen(message));
	i_stream_set_name(input, "message");

	smtp_client_transaction_send
		(strans, input, test_client_unexpected_reply_data_cb, pctx);
	i_stream_unref(&input);
}

static void
test_client_unexpected_reply_submit1(struct _unexpected_reply_peer *pctx)
{
	timeout_remove(&pctx->to);

	smtp_client_transaction_add_rcpt(pctx->trans,
		&((struct smtp_address){.localpart = "rcpt",
					.domain = "example.com"}), NULL,
		test_client_unexpected_reply_rcpt_to_cb,
		test_client_unexpected_reply_rcpt_data_cb, pctx);

	pctx->to = timeout_add_short(500,
		test_client_unexpected_reply_submit2, pctx);
}

static void
test_client_unexpected_reply_submit(struct _unexpected_reply *ctx,
	unsigned int index)
{
	struct _unexpected_reply_peer *pctx;

	pctx = i_new(struct _unexpected_reply_peer, 1);
	pctx->context = ctx;
	pctx->index = index;

	pctx->conn = smtp_client_connection_create(smtp_client,
		SMTP_PROTOCOL_SMTP, net_ip2addr(&bind_ip), bind_ports[index],
		SMTP_CLIENT_SSL_MODE_NONE, NULL);
	pctx->trans = smtp_client_transaction_create(pctx->conn,
<<<<<<< HEAD
		SMTP_ADDRESS_LITERAL("sender", "example.com"), NULL, 0,
=======
		&((struct smtp_address){.localpart = "sender",
					.domain = "example.com"}), NULL, 0,
>>>>>>> 387f6b0b
		test_client_unexpected_reply_finished, pctx);
	smtp_client_connection_connect(pctx->conn,
		test_client_unexpected_reply_login_cb, (void *)pctx);
	smtp_client_transaction_start(pctx->trans,
		test_client_unexpected_reply_mail_from_cb, pctx);
	smtp_client_connection_unref(&pctx->conn);

	pctx->to = timeout_add_short(500,
		test_client_unexpected_reply_submit1, pctx);
}

static bool
test_client_unexpected_reply(
	const struct smtp_client_settings *client_set)
{
	struct _unexpected_reply *ctx;
	unsigned int i;

	ctx = i_new(struct _unexpected_reply, 1);
	ctx->count = 6;

	smtp_client = smtp_client_init(client_set);

	for (i = 0; i < ctx->count; i++)
		test_client_unexpected_reply_submit(ctx, i);

	return TRUE;
}

/* test */

static void test_unexpected_reply(void)
{
	struct smtp_client_settings smtp_client_set;

	test_client_defaults(&smtp_client_set);

	test_begin("unexpected reply");
	test_run_client_server(&smtp_client_set,
		test_client_unexpected_reply,
		test_server_unexpected_reply, 6, NULL);
	test_end();
}

/*
 * Partial reply
 */

/* server */

static int
test_partial_reply_input_line(struct server_connection *conn,
	const char *line ATTR_UNUSED)
{
	if (conn->state == SERVER_CONNECTION_STATE_EHLO)
		return 0;
	o_stream_nsend_str(conn->conn.output,
		"500 Command not");
	server_connection_deinit(&conn);
	return -1;
}

static void test_server_partial_reply(unsigned int index)
{
	test_server_input_line = test_partial_reply_input_line;
	test_server_run(index);
}

/* client */

struct _partial_reply {
	unsigned int count;
};

static void
test_client_partial_reply_reply(const struct smtp_reply *reply,
	struct _partial_reply *ctx)
{
	if (debug)
		i_debug("REPLY: %s", smtp_reply_log(reply));

	test_assert(reply->status == SMTP_CLIENT_COMMAND_ERROR_CONNECTION_LOST);

	if (--ctx->count == 0) {
		i_free(ctx);
		io_loop_stop(ioloop);
	}
}

static bool
test_client_partial_reply(
	const struct smtp_client_settings *client_set)
{
	struct smtp_client_connection *sconn;
	struct smtp_client_command *scmd;
	struct _partial_reply *ctx;

	ctx = i_new(struct _partial_reply, 1);
	ctx->count = 2;

	smtp_client = smtp_client_init(client_set);

	sconn = smtp_client_connection_create(smtp_client,
		SMTP_PROTOCOL_SMTP, net_ip2addr(&bind_ip), bind_ports[0],
		SMTP_CLIENT_SSL_MODE_NONE, NULL);
	smtp_client_connection_connect(sconn, NULL, NULL);
	scmd = smtp_client_command_new(sconn, 0,
		test_client_partial_reply_reply, ctx);
	smtp_client_command_write(scmd, "FROP");
	smtp_client_command_submit(scmd);

	sconn = smtp_client_connection_create(smtp_client,
		SMTP_PROTOCOL_SMTP, net_ip2addr(&bind_ip), bind_ports[0],
		SMTP_CLIENT_SSL_MODE_NONE, NULL);
	smtp_client_connection_connect(sconn, NULL, NULL);
	scmd = smtp_client_command_new(sconn, 0,
		test_client_partial_reply_reply, ctx);
	smtp_client_command_write(scmd, "FROP");
	smtp_client_command_submit(scmd);

	return TRUE;
}

/* test */

static void test_partial_reply(void)
{
	struct smtp_client_settings smtp_client_set;

	test_client_defaults(&smtp_client_set);

	test_begin("partial reply");
	test_run_client_server(&smtp_client_set,
		test_client_partial_reply,
		test_server_partial_reply, 1, NULL);
	test_end();
}

/*
 * Premature reply
 */

/* server */

static int
test_premature_reply_init(struct server_connection *conn)
{
	if (server_index == 5) {
		o_stream_nsend_str(conn->conn.output,
			"220 testserver ESMTP Testfix (Debian/GNU)\r\n"
			"250-testserver\r\n"
			"250-PIPELINING\r\n"
			"250-ENHANCEDSTATUSCODES\r\n"
			"250 DSN\r\n");
		sleep(4);
		server_connection_deinit(&conn);
		return 1;
	}
	return 0;
}

static int
test_premature_reply_input_line(struct server_connection *conn, const char *line)
{
	if (debug)
		i_debug("[%u] GOT LINE: %s", server_index, line);
	switch (conn->state) {
	case SERVER_CONNECTION_STATE_EHLO:
		if (debug)
			i_debug("[%u] EHLO", server_index);
		if (server_index == 4) {
			o_stream_nsend_str(conn->conn.output,
				"250-testserver\r\n"
				"250-PIPELINING\r\n"
				"250-ENHANCEDSTATUSCODES\r\n"
				"250 DSN\r\n"
				"250 2.1.0 Ok\r\n");
			conn->state = SERVER_CONNECTION_STATE_MAIL_FROM;
			return 1;
		}
		break;
	case SERVER_CONNECTION_STATE_MAIL_FROM:
		if (server_index == 4) {
			conn->state = SERVER_CONNECTION_STATE_RCPT_TO;
			return 1;
		}
		if (server_index == 3) {
			o_stream_nsend_str(conn->conn.output,
				"250 2.1.0 Ok\r\n"
				"250 2.1.5 Ok\r\n");
			sleep(4);
			server_connection_deinit(&conn);
			return -1;
		}
		break;
	case SERVER_CONNECTION_STATE_RCPT_TO:
		if (server_index == 2) {
			o_stream_nsend_str(conn->conn.output,
				"250 2.1.5 Ok\r\n"
				"354 End data with <CR><LF>.<CR><LF>\r\n");
			sleep(4);
			server_connection_deinit(&conn);
			return -1;
		}
		break;
	case SERVER_CONNECTION_STATE_DATA:
		if (server_index == 1) {
			o_stream_nsend_str(conn->conn.output,
				"354 End data with <CR><LF>.<CR><LF>\r\n"
				"250 2.0.0 Ok: queued as 35424ed4af24\r\n");
			sleep(4);
			server_connection_deinit(&conn);
			return -1;
		}
		break;
	case SERVER_CONNECTION_STATE_FINISH:
		break;
	}
	return 0;
}

static void test_server_premature_reply(unsigned int index)
{
	test_server_init = test_premature_reply_init;
	test_server_input_line = test_premature_reply_input_line;
	test_server_run(index);
}

/* client */

struct _premature_reply {
	unsigned int count;
};

struct _premature_reply_peer {
	struct _premature_reply *context;
	unsigned int index;

	struct smtp_client_connection *conn;
	struct smtp_client_transaction *trans;
	struct timeout *to;

	bool login_callback:1;
	bool mail_from_callback:1;
	bool rcpt_to_callback:1;
	bool rcpt_data_callback:1;
	bool data_callback:1;
};

static void
test_client_premature_reply_login_cb(const struct smtp_reply *reply,
	void *context)
{
	struct _premature_reply_peer *pctx =
		(struct _premature_reply_peer *)context;

	pctx->login_callback = TRUE;

	if (debug) {
		i_debug("LOGIN REPLY[%u]: %s", pctx->index,
			smtp_reply_log(reply));
	}

	switch (pctx->index) {
	case 0: case 1: case 2: case 3: case 4:
		test_assert(smtp_reply_is_success(reply));
		break;
	case 5:
		test_assert(reply->status ==
			    SMTP_CLIENT_COMMAND_ERROR_BAD_REPLY);
		/* Don't bother continueing with this test. Second try after
		   smtp_client_transaction_start() will have the same result. */
		smtp_client_transaction_abort(pctx->trans);
		break;
	}
}

static void
test_client_premature_reply_mail_from_cb(const struct smtp_reply *reply,
	struct _premature_reply_peer *pctx)
{
	if (debug) {
		i_debug("MAIL FROM REPLY[%u]: %s",
			pctx->index, smtp_reply_log(reply));
	}

	pctx->mail_from_callback = TRUE;

	switch (pctx->index) {
	case 0: case 1: case 2: case 3:
		test_assert(smtp_reply_is_success(reply));
		break;
	case 4: case 5:
		test_assert(reply->status ==
			    SMTP_CLIENT_COMMAND_ERROR_BAD_REPLY);
		break;
	}
}

static void
test_client_premature_reply_rcpt_to_cb(const struct smtp_reply *reply,
	struct _premature_reply_peer *pctx)
{
	if (debug) {
		i_debug("RCPT TO REPLY[%u]: %s",
			pctx->index, smtp_reply_log(reply));
	}

	pctx->rcpt_to_callback = TRUE;

	switch (pctx->index) {
	case 0: case 1: case 2:
		test_assert(smtp_reply_is_success(reply));
		break;
	case 3:  case 4: case 5:
		test_assert(reply->status ==
			    SMTP_CLIENT_COMMAND_ERROR_BAD_REPLY);
		break;
	}
}

static void
test_client_premature_reply_rcpt_data_cb(const struct smtp_reply *reply,
	struct _premature_reply_peer *pctx)
{
	if (debug) {
		i_debug("RCPT DATA REPLY[%u]: %s",
			pctx->index, smtp_reply_log(reply));
	}

	pctx->rcpt_data_callback = TRUE;

	switch (pctx->index) {
	case 0:
		test_assert(smtp_reply_is_success(reply));
		break;
	case 1: case 2:
		test_assert(reply->status ==
			    SMTP_CLIENT_COMMAND_ERROR_BAD_REPLY);
		break;
	case 3: case 4: case 5:
		i_unreached();
	}
}

static void
test_client_premature_reply_data_cb(const struct smtp_reply *reply,
	struct _premature_reply_peer *pctx)
{
	if (debug) {
		i_debug("DATA REPLY[%u]: %s",
			pctx->index, smtp_reply_log(reply));
	}

	pctx->data_callback = TRUE;

	switch (pctx->index) {
	case 0:
		test_assert(smtp_reply_is_success(reply));
		break;
	case 1: case 2: case 3: case 4: case 5:
		test_assert(reply->status ==
			    SMTP_CLIENT_COMMAND_ERROR_BAD_REPLY);
		break;
	}
}

static void
test_client_premature_reply_finished(struct _premature_reply_peer *pctx)
{
	struct _premature_reply *ctx = pctx->context;

	if (debug)
		i_debug("FINISHED[%u]", pctx->index);
	if (--ctx->count == 0) {
		i_free(ctx);
		io_loop_stop(ioloop);
	}

	switch (pctx->index) {
	case 0: case 1: case 2:
		test_assert(pctx->mail_from_callback);
		test_assert(pctx->rcpt_to_callback);
		test_assert(pctx->rcpt_data_callback);
		test_assert(pctx->data_callback);
		break;
	case 3: case 4:
		test_assert(pctx->mail_from_callback);
		test_assert(pctx->rcpt_to_callback);
		test_assert(!pctx->rcpt_data_callback);
		test_assert(pctx->data_callback);
		break;
	case 5:
		test_assert(!pctx->mail_from_callback);
		test_assert(!pctx->rcpt_to_callback);
		test_assert(!pctx->rcpt_data_callback);
		test_assert(!pctx->data_callback);
	}

	pctx->trans = NULL;
	timeout_remove(&pctx->to);
	i_free(pctx);
}

static void
test_client_premature_reply_submit3(struct _premature_reply_peer *pctx)
{
	struct smtp_client_transaction *strans = pctx->trans;
	static const char *message =
		"From: stephan@example.com\r\n"
		"To: timo@example.com\r\n"
		"Subject: Frop!\r\n"
		"\r\n"
		"Frop!\r\n";
	struct istream *input;

	timeout_remove(&pctx->to);

	if (debug)
		i_debug("SUBMIT3[%u]", pctx->index);

	input = i_stream_create_from_data(message, strlen(message));
	i_stream_set_name(input, "message");

	smtp_client_transaction_send
		(strans, input, test_client_premature_reply_data_cb, pctx);
	i_stream_unref(&input);
}

static void
test_client_premature_reply_submit2(struct _premature_reply_peer *pctx)
{
	timeout_remove(&pctx->to);

	if (debug)
		i_debug("SUBMIT2[%u]", pctx->index);

	smtp_client_transaction_add_rcpt(pctx->trans,
<<<<<<< HEAD
		SMTP_ADDRESS_LITERAL("rcpt", "example.com"), NULL,
=======
		&((struct smtp_address){.localpart = "rcpt",
					.domain = "example.com"}), NULL,
>>>>>>> 387f6b0b
		test_client_premature_reply_rcpt_to_cb,
		test_client_premature_reply_rcpt_data_cb, pctx);

	pctx->to = timeout_add_short(500,
		test_client_premature_reply_submit3, pctx);
}


static void
test_client_premature_reply_submit1(struct _premature_reply_peer *pctx)
{
	timeout_remove(&pctx->to);

	if (debug)
		i_debug("SUBMIT1[%u]", pctx->index);

	smtp_client_transaction_start(pctx->trans,
		test_client_premature_reply_mail_from_cb, pctx);

	pctx->to = timeout_add_short(500,
		test_client_premature_reply_submit2, pctx);
}

static void
test_client_premature_reply_submit(struct _premature_reply *ctx,
	unsigned int index)
{
	struct _premature_reply_peer *pctx;
	struct smtp_client_connection *conn;

	pctx = i_new(struct _premature_reply_peer, 1);
	pctx->context = ctx;
	pctx->index = index;

	pctx->conn = conn = smtp_client_connection_create(smtp_client,
		SMTP_PROTOCOL_SMTP, net_ip2addr(&bind_ip), bind_ports[index],
		SMTP_CLIENT_SSL_MODE_NONE, NULL);
	pctx->trans = smtp_client_transaction_create(conn,
<<<<<<< HEAD
		SMTP_ADDRESS_LITERAL("sender", "example.com"), NULL, 0,
=======
		&((struct smtp_address){.localpart = "sender",
					.domain = "example.com"}), NULL, 0,
>>>>>>> 387f6b0b
		test_client_premature_reply_finished, pctx);
	smtp_client_connection_connect(conn,
		test_client_premature_reply_login_cb, (void *)pctx);
	smtp_client_connection_unref(&conn);

	pctx->to = timeout_add_short(500,
		test_client_premature_reply_submit1, pctx);
}

static bool
test_client_premature_reply(
	const struct smtp_client_settings *client_set)
{
	struct _premature_reply *ctx;
	unsigned int i;

	ctx = i_new(struct _premature_reply, 1);
	ctx->count = 6;

	smtp_client = smtp_client_init(client_set);

	for (i = 0; i < ctx->count; i++)
		test_client_premature_reply_submit(ctx, i);

	return TRUE;
}

/* test */

static void test_premature_reply(void)
{
	struct smtp_client_settings smtp_client_set;

	test_client_defaults(&smtp_client_set);

	test_begin("premature reply");
	test_run_client_server(&smtp_client_set,
		test_client_premature_reply,
		test_server_premature_reply, 6, NULL);
	test_end();
}

/*
 * Early data reply
 */

/* server */

static int
test_early_data_reply_input_line(struct server_connection *conn ATTR_UNUSED,
				 const char *line)
{
	if (debug)
		i_debug("[%u] GOT LINE: %s", server_index, line);

	switch (conn->state) {
	case SERVER_CONNECTION_STATE_DATA:
		break;
	default:
		return 0;
	}

	if ((uintptr_t)conn->context == 0) {
		if (debug)
			i_debug("[%u] REPLIED 354", server_index);
		o_stream_nsend_str(conn->conn.output,
			"354 End data with <CR><LF>.<CR><LF>\r\n");
		conn->context = (void*)1;
		return 1;
	}

	if (server_index == 2 && strcmp(line, ".") == 0) {
		if (debug)
			i_debug("[%u] FINISHED TRANSACTION",
				server_index);
		o_stream_nsend_str(conn->conn.output,
			"250 2.0.0 Ok: queued as 73BDE342129\r\n");
		return 1;
	}

	if ((uintptr_t)conn->context == 5 && server_index < 2) {
		if (debug)
			i_debug("[%u] FINISHED TRANSACTION EARLY",
				server_index);

		if (server_index == 0) {
			o_stream_nsend_str(conn->conn.output,
				"250 2.0.0 Ok: queued as 73BDE342129\r\n");
		} else {
			o_stream_nsend_str(conn->conn.output,
				"452 4.3.1 Mail system full\r\n");
		}
	}
	conn->context = (void*)(((uintptr_t)conn->context) + 1);
	return 1;
}

static void test_server_early_data_reply(unsigned int index)
{
	test_server_input_line = test_early_data_reply_input_line;
	test_server_run(index);
}

/* client */

struct _early_data_reply {
	unsigned int count;
};

struct _early_data_reply_peer {
	struct _early_data_reply *context;
	unsigned int index;

	struct ostream *output;

	struct smtp_client_connection *conn;
	struct smtp_client_transaction *trans;
	struct timeout *to;

	bool data_callback:1;
};

static void
test_client_early_data_reply_submit1(struct _early_data_reply_peer *pctx);

static void
test_client_early_data_reply_login_cb(const struct smtp_reply *reply,
				      void *context)
{
	struct _early_data_reply_peer *pctx = context;

	if (debug) {
		i_debug("LOGIN REPLY[%u]: %s",
			pctx->index, smtp_reply_log(reply));
	}

	test_assert(smtp_reply_is_success(reply));
}

static void
test_client_early_data_reply_mail_from_cb(const struct smtp_reply *reply,
					  struct _early_data_reply_peer *pctx)
{
	if (debug) {
		i_debug("MAIL FROM REPLY[%u]: %s",
			pctx->index, smtp_reply_log(reply));
	}

	test_assert(smtp_reply_is_success(reply));
}

static void
test_client_early_data_reply_rcpt_to_cb(const struct smtp_reply *reply,
					struct _early_data_reply_peer *pctx)
{
	if (debug) {
		i_debug("RCPT TO REPLY[%u]: %s",
			pctx->index, smtp_reply_log(reply));
	}

	test_assert(smtp_reply_is_success(reply));

	pctx->to = timeout_add_short(1000,
		test_client_early_data_reply_submit1, pctx);
}

static void
test_client_early_data_reply_rcpt_data_cb(const struct smtp_reply *reply,
					  struct _early_data_reply_peer *pctx)
{
	if (debug) {
		i_debug("RCPT DATA REPLY[%u]: %s",
			pctx->index, smtp_reply_log(reply));
	}

	switch (pctx->index) {
	case 0:
		test_assert(reply->status ==
			    SMTP_CLIENT_COMMAND_ERROR_BAD_REPLY);
		break;
	case 1:
		test_assert(reply->status == 452);
		break;
	case 2:
		test_assert(smtp_reply_is_success(reply));
		break;
	}
}

static void
test_client_early_data_reply_data_cb(const struct smtp_reply *reply,
				     struct _early_data_reply_peer *pctx)
{
	if (debug) {
		i_debug("DATA REPLY[%u]: %s",
			pctx->index, smtp_reply_log(reply));
	}

	pctx->data_callback = TRUE;

	switch (pctx->index) {
	case 0:
		test_assert(reply->status ==
			    SMTP_CLIENT_COMMAND_ERROR_BAD_REPLY);
		break;
	case 1:
		test_assert(reply->status == 452);
		break;
	case 2:
		test_assert(smtp_reply_is_success(reply));
		break;
	}
}

static void
test_client_early_data_reply_finished(struct _early_data_reply_peer *pctx)
{
	struct _early_data_reply *ctx = pctx->context;

	if (debug)
		i_debug("FINISHED[%u]", pctx->index);
	if (--ctx->count == 0) {
		i_free(ctx);
		io_loop_stop(ioloop);
	}

	test_assert(pctx->data_callback);

	pctx->trans = NULL;
	timeout_remove(&pctx->to);
	o_stream_destroy(&pctx->output);
	i_free(pctx);
}

static void
test_client_early_data_reply_submit1(struct _early_data_reply_peer *pctx)
{
	if (debug)
		i_debug("FINISH DATA WITH DOT[%u]", pctx->index);

	timeout_remove(&pctx->to);

	if (o_stream_finish(pctx->output) < 0) {
		i_error("Failed to finish output: %s",
			o_stream_get_error(pctx->output));
	}
	o_stream_destroy(&pctx->output);
}

static void
test_client_early_data_reply_submit(struct _early_data_reply *ctx,
				    unsigned int index)
{
	struct _early_data_reply_peer *pctx;
	struct smtp_client_connection *conn;
	static const char *message =
		"From: stephan@example.com\r\n"
		"To: timo@example.com\r\n"
		"Subject: Frop!\r\n"
		"\r\n"
		"Frop!\r\n";
	int pipefd[2];
	struct istream *input;

	pctx = i_new(struct _early_data_reply_peer, 1);
	pctx->context = ctx;
	pctx->index = index;

	if (pipe(pipefd) < 0)
		i_fatal("Failed to create pipe: %m");

	fd_set_nonblock(pipefd[0], TRUE);
	fd_set_nonblock(pipefd[1], TRUE);

	input = i_stream_create_fd_autoclose(&pipefd[0], 1024);
	pctx->output = o_stream_create_fd_autoclose(&pipefd[1], 1024);

	pctx->conn = conn = smtp_client_connection_create(smtp_client,
		SMTP_PROTOCOL_SMTP, net_ip2addr(&bind_ip), bind_ports[index],
		SMTP_CLIENT_SSL_MODE_NONE, NULL);
	smtp_client_connection_connect(conn,
		test_client_early_data_reply_login_cb, (void *)pctx);

	pctx->trans = smtp_client_transaction_create(conn,
<<<<<<< HEAD
		SMTP_ADDRESS_LITERAL("sender", "example.com"), NULL, 0,
		test_client_early_data_reply_finished, pctx);
	smtp_client_transaction_add_rcpt(pctx->trans,
		SMTP_ADDRESS_LITERAL("rcpt", "example.com"), NULL,
=======
		&((struct smtp_address){.localpart = "sender",
					.domain = "example.com"}), NULL, 0,
		test_client_early_data_reply_finished, pctx);
	smtp_client_transaction_add_rcpt(pctx->trans,
		&((struct smtp_address){.localpart = "rcpt",
					.domain = "example.com"}), NULL,
>>>>>>> 387f6b0b
		test_client_early_data_reply_rcpt_to_cb,
		test_client_early_data_reply_rcpt_data_cb, pctx);
	smtp_client_transaction_start(pctx->trans,
		test_client_early_data_reply_mail_from_cb, pctx);

	smtp_client_transaction_send(
		pctx->trans, input, test_client_early_data_reply_data_cb, pctx);
	i_stream_unref(&input);

	smtp_client_connection_unref(&conn);

	o_stream_nsend(pctx->output, message, strlen(message));
}

static bool
test_client_early_data_reply(
	const struct smtp_client_settings *client_set)
{
	struct _early_data_reply *ctx;
	unsigned int i;

	ctx = i_new(struct _early_data_reply, 1);
	ctx->count = 3;

	smtp_client = smtp_client_init(client_set);

	for (i = 0; i < ctx->count; i++)
		test_client_early_data_reply_submit(ctx, i);

	return TRUE;
}

/* test */

static void test_early_data_reply(void)
{
	struct smtp_client_settings smtp_client_set;

	test_client_defaults(&smtp_client_set);

	test_begin("early data reply");
	test_run_client_server(&smtp_client_set,
		test_client_early_data_reply,
		test_server_early_data_reply, 3, NULL);
	test_end();
}

/*
 * Bad reply
 */

/* server */

static int
test_bad_reply_input_line(struct server_connection *conn,
	const char *line ATTR_UNUSED)
{
	if (conn->state == SERVER_CONNECTION_STATE_EHLO)
		return 0;
	o_stream_nsend_str(conn->conn.output,
		"666 Really bad reply\r\n");
	server_connection_deinit(&conn);
	return -1;
}

static void test_server_bad_reply(unsigned int index)
{
	test_server_input_line = test_bad_reply_input_line;
	test_server_run(index);
}

/* client */

struct _bad_reply {
	unsigned int count;
};

static void
test_client_bad_reply_reply(const struct smtp_reply *reply,
	struct _bad_reply *ctx)
{
	if (debug)
		i_debug("REPLY: %s", smtp_reply_log(reply));

	test_assert(reply->status == SMTP_CLIENT_COMMAND_ERROR_BAD_REPLY);

	if (--ctx->count == 0) {
		i_free(ctx);
		io_loop_stop(ioloop);
	}
}

static bool
test_client_bad_reply(
	const struct smtp_client_settings *client_set)
{
	struct smtp_client_connection *sconn;
	struct smtp_client_command *scmd;
	struct _bad_reply *ctx;

	ctx = i_new(struct _bad_reply, 1);
	ctx->count = 2;

	smtp_client = smtp_client_init(client_set);

	sconn = smtp_client_connection_create(smtp_client,
		SMTP_PROTOCOL_SMTP, net_ip2addr(&bind_ip), bind_ports[0],
		SMTP_CLIENT_SSL_MODE_NONE, NULL);
	smtp_client_connection_connect(sconn, NULL, NULL);
	scmd = smtp_client_command_new(sconn, 0,
		test_client_bad_reply_reply, ctx);
	smtp_client_command_write(scmd, "FROP");
	smtp_client_command_submit(scmd);

	sconn = smtp_client_connection_create(smtp_client,
		SMTP_PROTOCOL_SMTP, net_ip2addr(&bind_ip), bind_ports[0],
		SMTP_CLIENT_SSL_MODE_NONE, NULL);
	smtp_client_connection_connect(sconn, NULL, NULL);
	scmd = smtp_client_command_new(sconn, 0,
		test_client_bad_reply_reply, ctx);
	smtp_client_command_write(scmd, "FROP");
	smtp_client_command_submit(scmd);

	return TRUE;
}

/* test */

static void test_bad_reply(void)
{
	struct smtp_client_settings smtp_client_set;

	test_client_defaults(&smtp_client_set);

	test_begin("bad reply");
	test_run_client_server(&smtp_client_set,
		test_client_bad_reply,
		test_server_bad_reply, 1, NULL);
	test_end();
}

/*
 * Bad greeting
 */

/* server */

static int
test_bad_greeting_init(struct server_connection *conn)
{
	switch (server_index) {
	case 0:
		o_stream_nsend_str(conn->conn.output,
			"666 Mouhahahaha!!\r\n");
		break;
	case 1:
		o_stream_nsend_str(conn->conn.output,
			"446 Not right now, sorry.\r\n");
		break;
	case 2:
		o_stream_nsend_str(conn->conn.output,
			"233 Gimme all your mail, NOW!!\r\n");
		break;
	}
	server_connection_deinit(&conn);
	return -1;
}

static void test_server_bad_greeting(unsigned int index)
{
	test_server_init = test_bad_greeting_init;
	test_server_run(index);
}

/* client */

struct _bad_greeting {
	unsigned int count;
};

struct _bad_greeting_peer {
	struct _bad_greeting *context;
	unsigned int index;
};

static void
test_client_bad_greeting_reply(const struct smtp_reply *reply,
	struct _bad_greeting_peer *pctx)
{
	if (debug)
		i_debug("REPLY: %s", smtp_reply_log(reply));

	switch (pctx->index) {
	case 0:
		test_assert(reply->status ==
			SMTP_CLIENT_COMMAND_ERROR_BAD_REPLY);
		break;
	case 1:
		test_assert(reply->status == 446);
		break;
	case 2:
		test_assert(reply->status ==
			SMTP_CLIENT_COMMAND_ERROR_BAD_REPLY);
		break;
	}

	if (--pctx->context->count == 0) {
		i_free(pctx->context);
		io_loop_stop(ioloop);
	}
	i_free(pctx);
}

static void
test_client_bad_greeting_submit(struct _bad_greeting *ctx,
	unsigned int index)
{
	struct smtp_client_connection *sconn;
	struct smtp_client_command *scmd;
	struct _bad_greeting_peer *pctx;

	pctx = i_new(struct _bad_greeting_peer, 1);
	pctx->context = ctx;
	pctx->index = index;

	sconn = smtp_client_connection_create(smtp_client,
		SMTP_PROTOCOL_SMTP, net_ip2addr(&bind_ip), bind_ports[index],
		SMTP_CLIENT_SSL_MODE_NONE, NULL);
	smtp_client_connection_connect(sconn, NULL, NULL);
	scmd = smtp_client_command_new(sconn, 0,
		test_client_bad_greeting_reply, pctx);
	smtp_client_command_write(scmd, "FROP");
	smtp_client_command_submit(scmd);
}

static bool
test_client_bad_greeting(
	const struct smtp_client_settings *client_set)
{
	struct _bad_greeting *ctx;

	ctx = i_new(struct _bad_greeting, 1);
	ctx->count = 3;

	smtp_client = smtp_client_init(client_set);

	test_client_bad_greeting_submit(ctx, 0);
	test_client_bad_greeting_submit(ctx, 1);
	test_client_bad_greeting_submit(ctx, 2);
	return TRUE;
}

/* test */

static void test_bad_greeting(void)
{
	struct smtp_client_settings smtp_client_set;

	test_client_defaults(&smtp_client_set);

	test_begin("bad greeting");
	test_run_client_server(&smtp_client_set,
		test_client_bad_greeting,
		test_server_bad_greeting, 3, NULL);
	test_end();
}

/*
 * Command timeout
 */

/* server */

static int
test_command_timed_out_input_line(struct server_connection *conn,
	const char *line ATTR_UNUSED)
{
	if (conn->state == SERVER_CONNECTION_STATE_EHLO)
		return 0;
	sleep(10);
	server_connection_deinit(&conn);
	return -1;
}

static void test_server_command_timed_out(unsigned int index)
{
	test_server_input_line = test_command_timed_out_input_line;
	test_server_run(index);
}

/* client */

struct _command_timed_out {
	unsigned int count;
};

static void
test_client_command_timed_out_reply(const struct smtp_reply *reply,
	struct _command_timed_out *ctx)
{
	if (debug)
		i_debug("REPLY: %s", smtp_reply_log(reply));

	test_assert(reply->status == SMTP_CLIENT_COMMAND_ERROR_TIMED_OUT);

	if (--ctx->count == 0) {
		i_free(ctx);
		io_loop_stop(ioloop);
	}
}

static bool
test_client_command_timed_out(
	const struct smtp_client_settings *client_set)
{
	struct smtp_client_connection *sconn;
	struct smtp_client_command *scmd;
	struct _command_timed_out *ctx;

	test_expect_errors(1);

	ctx = i_new(struct _command_timed_out, 1);
	ctx->count = 1;

	smtp_client = smtp_client_init(client_set);

	sconn = smtp_client_connection_create(smtp_client,
		SMTP_PROTOCOL_SMTP, net_ip2addr(&bind_ip), bind_ports[0],
		SMTP_CLIENT_SSL_MODE_NONE, NULL);
	smtp_client_connection_connect(sconn, NULL, NULL);
	scmd = smtp_client_command_new(sconn, 0,
		test_client_command_timed_out_reply, ctx);
	smtp_client_command_write(scmd, "FROP");
	smtp_client_command_submit(scmd);

	return TRUE;
}

/* test */

static void test_command_timed_out(void)
{
	struct smtp_client_settings smtp_client_set;

	test_client_defaults(&smtp_client_set);
	smtp_client_set.command_timeout_msecs = 1000;

	test_begin("command timed out");
	test_run_client_server(&smtp_client_set,
		test_client_command_timed_out,
		test_server_command_timed_out, 1, NULL);
	test_end();
}

/*
 * Command aborted early
 */

/* server */

static int
test_command_aborted_early_input_line(struct server_connection *conn,
	const char *line ATTR_UNUSED)
{
	if (conn->state == SERVER_CONNECTION_STATE_EHLO)
		return 0;

	sleep(1);
	o_stream_nsend_str(conn->conn.output, "200 OK\r\n");
	server_connection_deinit(&conn);
	return -1;
}

static void test_server_command_aborted_early(unsigned int index)
{
	test_server_input_line = test_command_aborted_early_input_line;
	test_server_run(index);
}

/* client */

struct _command_aborted_early {
	struct smtp_client_command *cmd;
	struct timeout *to;
};

static void
test_client_command_aborted_early_reply(const struct smtp_reply *reply,
	struct _command_aborted_early *ctx ATTR_UNUSED)
{
	if (debug)
		i_debug("REPLY: %s", smtp_reply_log(reply));

	/* abort does not trigger callback */
	test_assert(FALSE);
}

static void
test_client_command_aborted_early_timeout(
	struct _command_aborted_early *ctx)
{
	timeout_remove(&ctx->to);

	if (ctx->cmd != NULL) {
		if (debug)
			i_debug("ABORT");

		/* abort early */
		smtp_client_command_abort(&ctx->cmd);

		/* wait a little for server to actually respond to an
		   already aborted request */
		ctx->to = timeout_add_short(1000,
			test_client_command_aborted_early_timeout, ctx);
	} else {
		if (debug)
			i_debug("FINISHED");

		/* all done */
		i_free(ctx);
		io_loop_stop(ioloop);
	}
}

static bool
test_client_command_aborted_early(
	const struct smtp_client_settings *client_set)
{
	struct smtp_client_connection *sconn;
	struct _command_aborted_early *ctx;

	ctx = i_new(struct _command_aborted_early, 1);

	smtp_client = smtp_client_init(client_set);

	sconn = smtp_client_connection_create(smtp_client,
		SMTP_PROTOCOL_SMTP, net_ip2addr(&bind_ip), bind_ports[0],
		SMTP_CLIENT_SSL_MODE_NONE, NULL);
	smtp_client_connection_connect(sconn, NULL, NULL);
	ctx->cmd = smtp_client_command_new(sconn, 0,
		test_client_command_aborted_early_reply, ctx);
	smtp_client_command_write(ctx->cmd, "FROP");
	smtp_client_command_submit(ctx->cmd);

	ctx->to = timeout_add_short(500,
		test_client_command_aborted_early_timeout, ctx);

	return TRUE;
}

/* test */

static void test_command_aborted_early(void)
{
	struct smtp_client_settings smtp_client_set;

	test_client_defaults(&smtp_client_set);

	test_begin("command aborted early");
	test_run_client_server(&smtp_client_set,
		test_client_command_aborted_early,
		test_server_command_aborted_early, 1, NULL);
	test_end();
}

/*
 * Client deinit early
 */

/* server */

static int
test_client_deinit_early_input_line(struct server_connection *conn,
	const char *line ATTR_UNUSED)
{
	if (conn->state == SERVER_CONNECTION_STATE_EHLO)
		return 0;

	sleep(1);
	o_stream_nsend_str(conn->conn.output, "200 OK\r\n");
	server_connection_deinit(&conn);
	return -1;
}

static void test_server_client_deinit_early(unsigned int index)
{
	test_server_input_line = test_client_deinit_early_input_line;
	test_server_run(index);
}

/* client */

struct _client_deinit_early {
	struct smtp_client_command *cmd;
	struct timeout *to;
};

static void
test_client_client_deinit_early_reply(const struct smtp_reply *reply,
	struct _client_deinit_early *ctx ATTR_UNUSED)
{
	if (debug)
		i_debug("REPLY: %s", smtp_reply_log(reply));

	/* abort does not trigger callback */
	test_assert(FALSE); 
}

static void
test_client_client_deinit_early_timeout(
	struct _client_deinit_early *ctx)
{
	timeout_remove(&ctx->to);

	/* deinit early */
	smtp_client_deinit(&smtp_client);

	/* all done */
	i_free(ctx);
	io_loop_stop(ioloop);
}

static bool
test_client_client_deinit_early(
	const struct smtp_client_settings *client_set)
{
	struct smtp_client_connection *sconn;
	struct _client_deinit_early *ctx;

	ctx = i_new(struct _client_deinit_early, 1);

	smtp_client = smtp_client_init(client_set);

	sconn = smtp_client_connection_create(smtp_client,
		SMTP_PROTOCOL_SMTP, net_ip2addr(&bind_ip), bind_ports[0],
		SMTP_CLIENT_SSL_MODE_NONE, NULL);
	smtp_client_connection_connect(sconn, NULL, NULL);
	ctx->cmd = smtp_client_command_new(sconn, 0,
		test_client_client_deinit_early_reply, ctx);
	smtp_client_command_write(ctx->cmd, "FROP");
	smtp_client_command_submit(ctx->cmd);

	ctx->to = timeout_add_short(500,
		test_client_client_deinit_early_timeout, ctx);

	return TRUE;
}

/* test */

static void test_client_deinit_early(void)
{
	struct smtp_client_settings smtp_client_set;

	test_client_defaults(&smtp_client_set);


	test_begin("client deinit early");
	test_run_client_server(&smtp_client_set,
		test_client_client_deinit_early,
		test_server_client_deinit_early, 1, NULL);
	test_end();
}

/*
 * DNS service failure
 */

/* client */

struct _dns_service_failure {
	unsigned int count;
};

static void
test_client_dns_service_failure_reply(const struct smtp_reply *reply,
	struct _dns_service_failure *ctx)
{
	if (debug)
		i_debug("REPLY: %s", smtp_reply_log(reply));

	test_assert(reply->status == SMTP_CLIENT_COMMAND_ERROR_HOST_LOOKUP_FAILED);

	if (--ctx->count == 0) {
		i_free(ctx);
		io_loop_stop(ioloop);
	}
}

static bool
test_client_dns_service_failure(
	const struct smtp_client_settings *client_set)
{
	struct smtp_client_connection *sconn;
	struct smtp_client_command *scmd;
	struct _dns_service_failure *ctx;

	test_expect_errors(2);

	ctx = i_new(struct _dns_service_failure, 1);
	ctx->count = 2;

	smtp_client = smtp_client_init(client_set);

	sconn = smtp_client_connection_create(smtp_client,
		SMTP_PROTOCOL_SMTP, "host.in-addr.arpa", 465,
		SMTP_CLIENT_SSL_MODE_IMMEDIATE, NULL);
	smtp_client_connection_connect(sconn, NULL, NULL);
	scmd = smtp_client_command_new(sconn, 0,
		test_client_dns_service_failure_reply, ctx);
	smtp_client_command_write(scmd, "FROP");
	smtp_client_command_submit(scmd);

	sconn = smtp_client_connection_create(smtp_client,
		SMTP_PROTOCOL_SMTP, "host.in-addr.arpa", 465,
		SMTP_CLIENT_SSL_MODE_IMMEDIATE, NULL);
	smtp_client_connection_connect(sconn, NULL, NULL);
	scmd = smtp_client_command_new(sconn, 0,
		test_client_dns_service_failure_reply, ctx);
	smtp_client_command_write(scmd, "FROP");
	smtp_client_command_submit(scmd);

	return TRUE;
}

/* test */

static void test_dns_service_failure(void)
{
	struct smtp_client_settings smtp_client_set;

	test_client_defaults(&smtp_client_set);
	smtp_client_set.dns_client_socket_path = "./frop";

	test_begin("dns service failure");
	test_run_client_server(&smtp_client_set,
		test_client_dns_service_failure,
		NULL, 0, NULL);
	test_end();
}

/*
 * DNS timeout
 */

/* dns */

static void
test_dns_timeout_input(struct server_connection *conn ATTR_UNUSED)
{
	/* hang */
	sleep(100);
	server_connection_deinit(&conn);
}

static void test_dns_dns_timeout(void)
{
	test_server_input = test_dns_timeout_input;
	test_server_run(0);
}

/* client */

struct _dns_timeout {
	unsigned int count;
};

static void
test_client_dns_timeout_reply(const struct smtp_reply *reply,
	struct _dns_timeout *ctx)
{
	if (debug)
		i_debug("REPLY: %s", smtp_reply_log(reply));

	test_assert(reply->status == SMTP_CLIENT_COMMAND_ERROR_HOST_LOOKUP_FAILED);

	if (--ctx->count == 0) {
		i_free(ctx);
		io_loop_stop(ioloop);
	}
}

static bool
test_client_dns_timeout(
	const struct smtp_client_settings *client_set)
{
	struct smtp_client_connection *sconn;
	struct smtp_client_command *scmd;
	struct _dns_timeout *ctx;

	test_expect_errors(2);

	ctx = i_new(struct _dns_timeout, 1);
	ctx->count = 2;

	smtp_client = smtp_client_init(client_set);

	sconn = smtp_client_connection_create(smtp_client,
		SMTP_PROTOCOL_SMTP, "example.com", 465,
		SMTP_CLIENT_SSL_MODE_IMMEDIATE, NULL);
	smtp_client_connection_connect(sconn, NULL, NULL);
	scmd = smtp_client_command_new(sconn, 0,
		test_client_dns_timeout_reply, ctx);
	smtp_client_command_write(scmd, "FROP");
	smtp_client_command_submit(scmd);

	sconn = smtp_client_connection_create(smtp_client,
		SMTP_PROTOCOL_SMTP, "example.com", 465,
		SMTP_CLIENT_SSL_MODE_IMMEDIATE, NULL);
	smtp_client_connection_connect(sconn, NULL, NULL);
	scmd = smtp_client_command_new(sconn, 0,
		test_client_dns_timeout_reply, ctx);
	smtp_client_command_write(scmd, "FROP");
	smtp_client_command_submit(scmd);

	return TRUE;
}

/* test */

static void test_dns_timeout(void)
{
	struct smtp_client_settings smtp_client_set;

	test_client_defaults(&smtp_client_set);
	smtp_client_set.connect_timeout_msecs = 2000;
	smtp_client_set.dns_client_socket_path = "./dns-test";

	test_begin("dns timeout");
	test_run_client_server(&smtp_client_set,
		test_client_dns_timeout, NULL, 0,
		test_dns_dns_timeout);
	test_end();
}

/*
 * DNS lookup failure
 */

/* dns */

static void
test_dns_lookup_failure_input(struct server_connection *conn)
{
	o_stream_nsend_str(conn->conn.output,
		t_strdup_printf("VERSION\tdns\t1\t0\n%d\tFAIL\n", EAI_FAIL));
	server_connection_deinit(&conn);
}

static void test_dns_dns_lookup_failure(void)
{
	test_server_input = test_dns_lookup_failure_input;
	test_server_run(0);
}

/* client */

struct _dns_lookup_failure {
	unsigned int count;
};

static void
test_client_dns_lookup_failure_reply(const struct smtp_reply *reply,
	struct _dns_lookup_failure *ctx)
{
	if (debug)
		i_debug("REPLY: %s", smtp_reply_log(reply));

	test_assert(reply->status == SMTP_CLIENT_COMMAND_ERROR_HOST_LOOKUP_FAILED);

	if (--ctx->count == 0) {
		i_free(ctx);
		io_loop_stop(ioloop);
	}
}

static bool
test_client_dns_lookup_failure(
	const struct smtp_client_settings *client_set)
{
	struct smtp_client_connection *sconn;
	struct smtp_client_command *scmd;
	struct _dns_lookup_failure *ctx;

	test_expect_errors(2);

	ctx = i_new(struct _dns_lookup_failure, 1);
	ctx->count = 2;

	smtp_client = smtp_client_init(client_set);

	sconn = smtp_client_connection_create(smtp_client,
		SMTP_PROTOCOL_SMTP, "example.com", 465,
		SMTP_CLIENT_SSL_MODE_IMMEDIATE, NULL);
	smtp_client_connection_connect(sconn, NULL, NULL);
	scmd = smtp_client_command_new(sconn, 0,
		test_client_dns_lookup_failure_reply, ctx);
	smtp_client_command_write(scmd, "FROP");
	smtp_client_command_submit(scmd);

	sconn = smtp_client_connection_create(smtp_client,
		SMTP_PROTOCOL_SMTP, "example.com", 465,
		SMTP_CLIENT_SSL_MODE_IMMEDIATE, NULL);
	smtp_client_connection_connect(sconn, NULL, NULL);
	scmd = smtp_client_command_new(sconn, 0,
		test_client_dns_lookup_failure_reply, ctx);
	smtp_client_command_write(scmd, "FROP");
	smtp_client_command_submit(scmd);

	return TRUE;
}

/* test */

static void test_dns_lookup_failure(void)
{
	struct smtp_client_settings smtp_client_set;

	test_client_defaults(&smtp_client_set);
	smtp_client_set.dns_client_socket_path = "./dns-test";

	test_begin("dns lookup failure");
	test_run_client_server(&smtp_client_set,
		test_client_dns_lookup_failure, NULL, 0,
		test_dns_dns_lookup_failure);
	test_end();
}

/*
 * Authentication failed
 */

/* server */

static int
test_authentication_failed_input_line(struct server_connection *conn,
	const char *line ATTR_UNUSED)
{
	switch (conn->state) {
	case SERVER_CONNECTION_STATE_EHLO:
		if (server_index == 1) {
			o_stream_nsend_str(conn->conn.output,
				"250-testserver\r\n"
				"250-PIPELINING\r\n"
				"250-ENHANCEDSTATUSCODES\r\n"
				"250-AUTH PLAIN\r\n"
				"250 DSN\r\n");
			conn->state = SERVER_CONNECTION_STATE_MAIL_FROM;
			return 1;
		}
		break;
	case SERVER_CONNECTION_STATE_MAIL_FROM:
		if (server_index == 1) {
			o_stream_nsend_str(conn->conn.output,
				"535 5.7.8 "
				"Authentication credentials invalid\r\n");
			sleep(10);
			server_connection_deinit(&conn);
			return -1;
		}
		break;
	default:
		break;
	}
	return 0;
}

static void test_server_authentication_failed(unsigned int index)
{
	test_server_input_line = test_authentication_failed_input_line;
	test_server_run(index);
}

/* client */

struct _authentication_failed {
	unsigned int count;
};

struct _authentication_failed_peer {
	struct _authentication_failed *context;
	unsigned int index;

	struct smtp_client_connection *conn;
	struct smtp_client_transaction *trans;
};

static void
test_client_authentication_failed_login_cb(const struct smtp_reply *reply,
	void *context)
{
	struct _authentication_failed_peer *pctx =
		(struct _authentication_failed_peer *)context;

	if (debug) {
		i_debug("LOGIN REPLY[%u]: %s",
			pctx->index, smtp_reply_log(reply));
	}

	switch (pctx->index) {
	case 0:
		test_assert(reply->status ==
			SMTP_CLIENT_COMMAND_ERROR_AUTH_FAILED);
		break;
	case 1:
		test_assert(reply->status == 535);
		break;
	}
}

static void
test_client_authentication_failed_mail_from_cb(const struct smtp_reply *reply,
	struct _authentication_failed_peer *pctx)
{
	if (debug) {
		i_debug("MAIL FROM REPLY[%u]: %s",
			pctx->index, smtp_reply_log(reply));
	}

	switch (pctx->index) {
	case 0:
		test_assert(reply->status ==
			SMTP_CLIENT_COMMAND_ERROR_AUTH_FAILED);
		break;
	case 1:
		test_assert(reply->status == 535);
		break;
	}
}

static void
test_client_authentication_failed_rcpt_to_cb(const struct smtp_reply *reply,
	struct _authentication_failed_peer *pctx)
{
	if (debug) {
		i_debug("RCPT TO REPLY[%u]: %s",
			pctx->index, smtp_reply_log(reply));
	}

	switch (pctx->index) {
	case 0:
		test_assert(reply->status ==
			SMTP_CLIENT_COMMAND_ERROR_AUTH_FAILED);
		break;
	case 1:
		test_assert(reply->status == 535);
		break;
	}
}

static void
test_client_authentication_failed_rcpt_data_cb(const struct smtp_reply *reply,
	struct _authentication_failed_peer *pctx)
{
	if (debug) {
		i_debug("RCPT DATA REPLY[%u]: %s",
			pctx->index, smtp_reply_log(reply));
	}

	test_assert(FALSE);
}

static void
test_client_authentication_failed_data_cb(const struct smtp_reply *reply,
	struct _authentication_failed_peer *pctx)
{
	if (debug) {
		i_debug("DATA REPLY[%u]: %s",
			pctx->index, smtp_reply_log(reply));
	}

	switch (pctx->index) {
	case 0:
		test_assert(reply->status ==
			SMTP_CLIENT_COMMAND_ERROR_AUTH_FAILED);
		break;
	case 1:
		test_assert(reply->status == 535);
		break;
	}
}

static void
test_client_authentication_failed_finished(struct _authentication_failed_peer *pctx)
{
	struct _authentication_failed *ctx = pctx->context;

	if (debug)
		i_debug("FINISHED[%u]", pctx->index);
	if (--ctx->count == 0) {
		i_free(ctx);
		io_loop_stop(ioloop);
	}

	pctx->trans = NULL;
	i_free(pctx);
}

static void
test_client_authentication_failed_submit(struct _authentication_failed *ctx,
	unsigned int index)
{
	struct _authentication_failed_peer *pctx;
	struct smtp_client_settings smtp_set;
	static const char *message =
		"From: stephan@example.com\r\n"
		"To: timo@example.com\r\n"
		"Subject: Frop!\r\n"
		"\r\n"
		"Frop!\r\n";
	struct istream *input;

	pctx = i_new(struct _authentication_failed_peer, 1);
	pctx->context = ctx;
	pctx->index = index;

	i_zero(&smtp_set);
	smtp_set.username = "peter.wolfsen";
	smtp_set.password = "crybaby";

	pctx->conn = smtp_client_connection_create(smtp_client,
		SMTP_PROTOCOL_SMTP, net_ip2addr(&bind_ip), bind_ports[index],
		SMTP_CLIENT_SSL_MODE_NONE, &smtp_set);
	pctx->trans = smtp_client_transaction_create(pctx->conn,
<<<<<<< HEAD
		SMTP_ADDRESS_LITERAL("sender", "example.com"), NULL, 0,
=======
		&((struct smtp_address){.localpart = "sender",
					.domain = "example.com"}), NULL, 0,
>>>>>>> 387f6b0b
		test_client_authentication_failed_finished, pctx);
	smtp_client_connection_connect(pctx->conn,
		test_client_authentication_failed_login_cb, (void *)pctx);
	smtp_client_transaction_start(pctx->trans,
		test_client_authentication_failed_mail_from_cb, pctx);
	smtp_client_connection_unref(&pctx->conn);

	smtp_client_transaction_add_rcpt(pctx->trans,
		&((struct smtp_address){.localpart = "rcpt",
					.domain = "example.com"}), NULL,
		test_client_authentication_failed_rcpt_to_cb,
		test_client_authentication_failed_rcpt_data_cb, pctx);

	input = i_stream_create_from_data(message, strlen(message));
	i_stream_set_name(input, "message");

	smtp_client_transaction_send(pctx->trans,
		input, test_client_authentication_failed_data_cb, pctx);
	i_stream_unref(&input);
}

static bool
test_client_authentication_failed(
	const struct smtp_client_settings *client_set)
{
	struct _authentication_failed *ctx;
	unsigned int i;

	ctx = i_new(struct _authentication_failed, 1);
	ctx->count = 2;

	smtp_client = smtp_client_init(client_set);

	for (i = 0; i < ctx->count; i++)
		test_client_authentication_failed_submit(ctx, i);

	return TRUE;
}

/* test */

static void test_authentication_failed(void)
{
	struct smtp_client_settings smtp_client_set;

	test_client_defaults(&smtp_client_set);

	test_begin("authentication failed");
	test_expect_errors(1);
	test_run_client_server(&smtp_client_set,
		test_client_authentication_failed,
		test_server_authentication_failed, 2, NULL);
	test_end();
}

/*
 * Transaction timeout
 */

/* server */

static int
test_transaction_timeout_input_line(struct server_connection *conn,
	const char *line ATTR_UNUSED)
{
	switch (conn->state) {
	case SERVER_CONNECTION_STATE_EHLO:
		break;
	case SERVER_CONNECTION_STATE_MAIL_FROM:
		if (server_index == 0)
			sleep(20);
		break;
	case SERVER_CONNECTION_STATE_RCPT_TO:
		if (server_index == 1)
			sleep(20);
		break;
	case SERVER_CONNECTION_STATE_DATA:
		if (server_index == 2)
			sleep(20);
		break;
	case SERVER_CONNECTION_STATE_FINISH:
		break;
	}
	return 0;
}

static void test_server_transaction_timeout(unsigned int index)
{
	test_server_input_line = test_transaction_timeout_input_line;
	test_server_run(index);
}

/* client */

struct _transaction_timeout {
	unsigned int count;
};

struct _transaction_timeout_peer {
	struct _transaction_timeout *context;
	unsigned int index;

	struct smtp_client_connection *conn;
	struct smtp_client_transaction *trans;
	struct timeout *to;

	bool login_callback:1;
	bool mail_from_callback:1;
	bool rcpt_to_callback:1;
	bool rcpt_data_callback:1;
	bool data_callback:1;
};

static void
test_client_transaction_timeout_mail_from_cb(const struct smtp_reply *reply,
	struct _transaction_timeout_peer *pctx)
{
	if (debug)
		i_debug("MAIL FROM REPLY[%u]: %s", pctx->index, smtp_reply_log(reply));

	pctx->mail_from_callback = TRUE;

	switch (pctx->index) {
	case 0:
		test_assert(reply->status == 451);
		break;
	case 1: case 2: case 3:
		test_assert(smtp_reply_is_success(reply));
		break;
	}
}

static void
test_client_transaction_timeout_rcpt_to_cb(const struct smtp_reply *reply,
	struct _transaction_timeout_peer *pctx)
{
	if (debug)
		i_debug("RCPT TO REPLY[%u]: %s", pctx->index, smtp_reply_log(reply));

	pctx->rcpt_to_callback = TRUE;

	switch (pctx->index) {
	case 0: case 1:
		test_assert(reply->status == 451);
		break;
	case 2: case 3:
		test_assert(smtp_reply_is_success(reply));
		break;
	}
}

static void
test_client_transaction_timeout_rcpt_data_cb(const struct smtp_reply *reply,
	struct _transaction_timeout_peer *pctx)
{
	if (debug)
		i_debug("RCPT DATA REPLY[%u]: %s", pctx->index, smtp_reply_log(reply));

	pctx->rcpt_data_callback = TRUE;

	switch (pctx->index) {
	case 0: case 1:
		i_unreached();
	case 2:
		test_assert(reply->status == 451);
		break;
	case 3:
		test_assert(smtp_reply_is_success(reply));
		break;
	}
}

static void
test_client_transaction_timeout_data_cb(const struct smtp_reply *reply,
	struct _transaction_timeout_peer *pctx)
{
	if (debug)
		i_debug("DATA REPLY[%u]: %s", pctx->index, smtp_reply_log(reply));

	pctx->data_callback = TRUE;

	switch (pctx->index) {
	case 0: case 1: case 2:
		test_assert(reply->status == 451);
		break;
	case 3:
		test_assert(smtp_reply_is_success(reply));
		break;
	}
}

static void
test_client_transaction_timeout_finished(struct _transaction_timeout_peer *pctx)
{
	struct _transaction_timeout *ctx = pctx->context;

	if (debug)
		i_debug("FINISHED[%u]", pctx->index);
	if (--ctx->count == 0) {
		i_free(ctx);
		io_loop_stop(ioloop);
	}

	switch (pctx->index) {
	case 0: case 1:
		test_assert(pctx->mail_from_callback);
		test_assert(pctx->rcpt_to_callback);
		test_assert(!pctx->rcpt_data_callback);
		test_assert(pctx->data_callback);
		break;
	case 2: case 3:
		test_assert(pctx->mail_from_callback);
		test_assert(pctx->rcpt_to_callback);
		test_assert(pctx->rcpt_data_callback);
		test_assert(pctx->data_callback);
		break;
	}

	pctx->trans = NULL;
	timeout_remove(&pctx->to);
	i_free(pctx);
}

static void
test_client_transaction_timeout_submit2(struct _transaction_timeout_peer *pctx)
{
	struct smtp_client_transaction *strans = pctx->trans;
	static const char *message =
		"From: stephan@example.com\r\n"
		"To: timo@example.com\r\n"
		"Subject: Frop!\r\n"
		"\r\n"
		"Frop!\r\n";
	struct istream *input;

	timeout_remove(&pctx->to);

	input = i_stream_create_from_data(message, strlen(message));
	i_stream_set_name(input, "message");

	smtp_client_transaction_send
		(strans, input, test_client_transaction_timeout_data_cb, pctx);
	i_stream_unref(&input);
}

static void
test_client_transaction_timeout_submit1(struct _transaction_timeout_peer *pctx)
{
	timeout_remove(&pctx->to);

	smtp_client_transaction_add_rcpt(pctx->trans,
<<<<<<< HEAD
		SMTP_ADDRESS_LITERAL("rcpt", "example.com"), NULL,
=======
		&((struct smtp_address){.localpart = "rcpt",
					.domain = "example.com"}), NULL,
>>>>>>> 387f6b0b
		test_client_transaction_timeout_rcpt_to_cb,
		test_client_transaction_timeout_rcpt_data_cb, pctx);

	pctx->to = timeout_add_short(500,
		test_client_transaction_timeout_submit2, pctx);
}

static void
test_client_transaction_timeout_submit(struct _transaction_timeout *ctx,
	unsigned int index)
{
	struct _transaction_timeout_peer *pctx;

	pctx = i_new(struct _transaction_timeout_peer, 1);
	pctx->context = ctx;
	pctx->index = index;

	pctx->conn = smtp_client_connection_create(smtp_client,
		SMTP_PROTOCOL_SMTP, net_ip2addr(&bind_ip), bind_ports[index],
		SMTP_CLIENT_SSL_MODE_NONE, NULL);
	pctx->trans = smtp_client_transaction_create(pctx->conn,
<<<<<<< HEAD
		SMTP_ADDRESS_LITERAL("sender", "example.com"), NULL, 0,
=======
		&((struct smtp_address){.localpart = "sender",
					.domain = "example.com"}), NULL, 0,
>>>>>>> 387f6b0b
		test_client_transaction_timeout_finished, pctx);
	smtp_client_transaction_set_timeout(pctx->trans, 1000);
	smtp_client_transaction_start(pctx->trans,
		test_client_transaction_timeout_mail_from_cb, pctx);
	smtp_client_connection_unref(&pctx->conn);

	pctx->to = timeout_add_short(500,
		test_client_transaction_timeout_submit1, pctx);
}

static bool
test_client_transaction_timeout(
	const struct smtp_client_settings *client_set)
{
	struct _transaction_timeout *ctx;
	unsigned int i;

	ctx = i_new(struct _transaction_timeout, 1);
	ctx->count = 4;

	smtp_client = smtp_client_init(client_set);

	for (i = 0; i < ctx->count; i++)
		test_client_transaction_timeout_submit(ctx, i);

	return TRUE;
}

/* test */

static void test_transaction_timeout(void)
{
	struct smtp_client_settings smtp_client_set;

	test_client_defaults(&smtp_client_set);

	test_begin("transaction timeout");
	test_run_client_server(&smtp_client_set,
		test_client_transaction_timeout,
		test_server_transaction_timeout, 6, NULL);
	test_end();
}

/*
 * All tests
 */

static void (*const test_functions[])(void) = {
	test_unconfigured_ssl,
	test_unconfigured_ssl_abort,
	test_host_lookup_failed,
	test_connection_refused,
	test_connection_lost_prematurely,
	test_connection_timed_out,
	test_broken_payload,
	test_connection_lost,
	test_unexpected_reply,
	test_premature_reply,
	test_early_data_reply,
	test_partial_reply,
	test_bad_reply,
	test_bad_greeting,
	test_command_timed_out,
	test_command_aborted_early,
	test_client_deinit_early,
	test_dns_service_failure,
	test_dns_timeout,
	test_dns_lookup_failure,
	test_authentication_failed,
	test_transaction_timeout,
	NULL
};

/*
 * Test client
 */

static void
test_client_defaults(struct smtp_client_settings *smtp_set)
{
	/* client settings */
	i_zero(smtp_set);
	smtp_set->my_hostname = "frop.example.com";
	smtp_set->debug = debug;
}

static void
test_client_progress_timeout(void *context ATTR_UNUSED)
{
	/* Terminate test due to lack of progress */
	test_assert(FALSE);
	timeout_remove(&to_client_progress);
	io_loop_stop(current_ioloop);
}

static bool
test_client_init(test_client_init_t client_test,
		 const struct smtp_client_settings *client_set)
{
	i_assert(client_test != NULL);
	if (!client_test(client_set))
		return FALSE;

	to_client_progress = timeout_add(CLIENT_PROGRESS_TIMEOUT*1000,
		test_client_progress_timeout, NULL);

	return TRUE;
}

static void test_client_deinit(void)
{
	timeout_remove(&to_client_progress);

	if (smtp_client != NULL)
		smtp_client_deinit(&smtp_client);
}

static void
test_client_run(test_client_init_t client_test,
		const struct smtp_client_settings *client_set)
{
	if (test_client_init(client_test, client_set))
		io_loop_run(ioloop);
	test_client_deinit();
}

/*
 * Test server
 */

/* client connection */

static void
server_connection_input(struct connection *_conn)
{
	struct server_connection *conn = (struct server_connection *)_conn;
	const char *line;
	int ret;

	if (test_server_input != NULL) {
		test_server_input(conn);
		return;
	}

	for (;;) {
		if (conn->state == SERVER_CONNECTION_STATE_FINISH) {
			const unsigned char *data;
			size_t size;
			int ret;

			if (conn->dot_input == NULL)
				conn->dot_input = i_stream_create_dot(conn->conn.input, TRUE);
			while ((ret=i_stream_read_more(conn->dot_input,
				&data, &size)) > 0) {
				if (test_server_input_data != NULL) {
					if (test_server_input_data(conn, data, size) < 0)
						return;
				}
				i_stream_skip(conn->dot_input, size);
			}

			if (ret == 0)
				return;
			if (conn->dot_input->stream_errno != 0) {
				i_error("Failed to read message payload: %s",
					i_stream_get_error(conn->dot_input));
				server_connection_deinit(&conn);
				return;
			}

			o_stream_nsend_str(conn->conn.output,
				"250 2.0.0 Ok: queued as 73BDE342129\r\n");
			conn->state = SERVER_CONNECTION_STATE_MAIL_FROM;
			continue;
		}

		line = i_stream_read_next_line(conn->conn.input);
		if (line == NULL) {
			if (conn->conn.input->eof ||
				conn->conn.input->stream_errno != 0)
				server_connection_deinit(&conn);
			return;
		}

		if (test_server_input_line != NULL) {
			if ((ret=test_server_input_line(conn, line)) < 0)
				return;
			if (ret > 0)
				continue;
		}

		switch (conn->state) {
		case SERVER_CONNECTION_STATE_EHLO:
			o_stream_nsend_str(conn->conn.output,
				"250-testserver\r\n"
				"250-PIPELINING\r\n"
				"250-ENHANCEDSTATUSCODES\r\n"
				"250 DSN\r\n");
			conn->state = SERVER_CONNECTION_STATE_MAIL_FROM;
			return;
		case SERVER_CONNECTION_STATE_MAIL_FROM:
			if (str_begins(line, "AUTH ")) {
				o_stream_nsend_str(conn->conn.output,
					"235 2.7.0 "
					"Authentication successful\r\n");
				continue;
			}
			o_stream_nsend_str(conn->conn.output,
				"250 2.1.0 Ok\r\n");
			conn->state = SERVER_CONNECTION_STATE_RCPT_TO;
			continue;
		case SERVER_CONNECTION_STATE_RCPT_TO:
			o_stream_nsend_str(conn->conn.output,
				"250 2.1.5 Ok\r\n");
			conn->state = SERVER_CONNECTION_STATE_DATA;
			continue;
		case SERVER_CONNECTION_STATE_DATA:
			o_stream_nsend_str(conn->conn.output,
				"354 End data with <CR><LF>.<CR><LF>\r\n");
			conn->state = SERVER_CONNECTION_STATE_FINISH;
			continue;
		case SERVER_CONNECTION_STATE_FINISH:
			break;
		}
		i_unreached();
	}
}

static void
server_connection_init(int fd)
{
	struct server_connection *conn;
	pool_t pool;

	net_set_nonblock(fd, TRUE);

	pool = pool_alloconly_create("server connection", 256);
	conn = p_new(pool, struct server_connection, 1);
	conn->pool = pool;

	connection_init_server
		(server_conn_list, &conn->conn, "server connection", fd, fd);

	if (test_server_init != NULL) {
		if (test_server_init(conn) != 0)
			return;
	}

	if (test_server_input == NULL) {
		o_stream_nsend_str(conn->conn.output,
			"220 testserver ESMTP Testfix (Debian/GNU)\r\n");
	}
}

static void
server_connection_deinit(struct server_connection **_conn)
{
	struct server_connection *conn = *_conn;

	*_conn = NULL;

	if (test_server_deinit != NULL)
		test_server_deinit(conn);

	i_stream_unref(&conn->dot_input);

	connection_deinit(&conn->conn);
	pool_unref(&conn->pool);
}

static void
server_connection_destroy(struct connection *_conn)
{
	struct server_connection *conn =
		(struct server_connection *)_conn;

	server_connection_deinit(&conn);
}

static void
server_connection_accept(void *context ATTR_UNUSED)
{
	int fd;

	/* accept new client */
	fd = net_accept(fd_listen, NULL, NULL);
	if (fd == -1)
		return;
	if (fd == -2) {
		i_fatal("test server: accept() failed: %m");
	}

	server_connection_init(fd);
}

/* */

static struct connection_settings server_connection_set = {
	.input_max_size = (size_t)-1,
	.output_max_size = (size_t)-1,
	.client = FALSE
};

static const struct connection_vfuncs server_connection_vfuncs = {
	.destroy = server_connection_destroy,
	.input = server_connection_input
};

static void test_server_run(unsigned int index)
{
	server_index = index;

	/* open server socket */
	io_listen = io_add(fd_listen,
		IO_READ, server_connection_accept, NULL);

	server_conn_list = connection_list_init
		(&server_connection_set, &server_connection_vfuncs);

	io_loop_run(ioloop);

	/* close server socket */
	io_remove(&io_listen);

	connection_list_deinit(&server_conn_list);
}

/*
 * Tests
 */

static int test_open_server_fd(in_port_t *bind_port)
{
	int fd = net_listen(&bind_ip, bind_port, 128);
	if (debug)
		i_debug("server listening on %u", *bind_port);
	if (fd == -1) {
		i_fatal("listen(%s:%u) failed: %m",
			net_ip2addr(&bind_ip), *bind_port);
	}
	return fd;
}

static void test_servers_kill_all(void)
{
	unsigned int i;

	if (server_pids_count > 0) {
		for (i = 0; i < server_pids_count; i++) {
			if (server_pids[i] != (pid_t)-1) {
				(void)kill(server_pids[i], SIGKILL);
				(void)waitpid(server_pids[i], NULL, 0);
				server_pids[i] = -1;
			}
		}
	}
	server_pids_count = 0;

	if (dns_pid != (pid_t)-1) {
		(void)kill(dns_pid, SIGKILL);
		(void)waitpid(dns_pid, NULL, 0);
		dns_pid = (pid_t)-1;
	}
}

static void test_run_client_server(
	const struct smtp_client_settings *client_set,
	test_client_init_t client_test,
	test_server_init_t server_test,
	unsigned int server_tests_count,
	test_dns_init_t dns_test)
{
	unsigned int i;

	server_pids = NULL;
	server_pids_count = 0;

	if (server_tests_count > 0) {
		int fds[server_tests_count];

		bind_ports = i_new(in_port_t, server_tests_count);

		server_pids = i_new(pid_t, server_tests_count);
		for (i = 0; i < server_tests_count; i++)
			server_pids[i] = (pid_t)-1;
		server_pids_count = server_tests_count;

		for (i = 0; i < server_tests_count; i++)
			fds[i] = test_open_server_fd(&bind_ports[i]);

		for (i = 0; i < server_tests_count; i++) {
			fd_listen = fds[i];
			if ((server_pids[i] = fork()) == (pid_t)-1)
				i_fatal("fork() failed: %m");
			if (server_pids[i] == 0) {
				lib_signals_ignore(SIGPIPE, TRUE);
				server_pids[i] = (pid_t)-1;
				server_pids_count = 0;
				hostpid_init();
				if (debug)
					i_debug("server[%d]: PID=%s", i+1, my_pid);
				/* child: server */
				ioloop = io_loop_create();
				server_test(i);
				io_loop_destroy(&ioloop);
				i_close_fd(&fd_listen);
				i_free(bind_ports);
				i_free(server_pids);
				/* wait for it to be killed; this way, valgrind will not
				   object to this process going away inelegantly. */
				sleep(60);
				exit(1);
			}
			i_close_fd(&fd_listen);
		}
		if (debug)
			i_debug("client: PID=%s", my_pid);
	}

	if (dns_test != NULL) {
		int fd;

		i_unlink_if_exists("./dns-test");
		fd = net_listen_unix("./dns-test", 128);
		if (fd == -1) {
			i_fatal("listen(./dns-test) failed: %m");
		}

		fd_listen = fd;
		if ((dns_pid = fork()) == (pid_t)-1)
			i_fatal("fork() failed: %m");
		if (dns_pid == 0) {
			lib_signals_ignore(SIGPIPE, TRUE);
			dns_pid = (pid_t)-1;
			hostpid_init();
			if (debug)
				i_debug("dns server: PID=%s", my_pid);
			/* child: server */
			ioloop = io_loop_create();
			dns_test();
			io_loop_destroy(&ioloop);
			i_close_fd(&fd_listen);
			/* wait for it to be killed; this way, valgrind will not
			   object to this process going away inelegantly. */
			sleep(60);
			exit(1);
		}
		i_close_fd(&fd_listen);
	}

	/* parent: client */

	i_sleep_msecs(100); /* wait a little for server setup */

	lib_signals_ignore(SIGPIPE, TRUE);
	ioloop = io_loop_create();
	test_client_run(client_test, client_set);
	io_loop_destroy(&ioloop);

	test_servers_kill_all();
	i_free(server_pids);
	i_free(bind_ports);

	i_unlink_if_exists("./dns-test");
}

/*
 * Main
 */

volatile sig_atomic_t terminating = 0;

static void
test_signal_handler(int signo)
{
	if (terminating != 0)
		raise(signo);
	terminating = 1;

	/* make sure we don't leave any pesky children alive */
	test_servers_kill_all();

	(void)signal(signo, SIG_DFL);
	raise(signo);
}

static void test_atexit(void)
{
	test_servers_kill_all();
}

int main(int argc, char *argv[])
{
	int c;

	atexit(test_atexit);
	(void)signal(SIGCHLD, SIG_IGN);
	(void)signal(SIGTERM, test_signal_handler);
	(void)signal(SIGQUIT, test_signal_handler);
	(void)signal(SIGINT, test_signal_handler);
	(void)signal(SIGSEGV, test_signal_handler);
	(void)signal(SIGABRT, test_signal_handler);

	while ((c = getopt(argc, argv, "D")) > 0) {
		switch (c) {
		case 'D':
			debug = TRUE;
			break;
		default:
			i_fatal("Usage: %s [-D]", argv[0]);
		}
	}

	/* listen on localhost */
	i_zero(&bind_ip);
	bind_ip.family = AF_INET;
	bind_ip.u.ip4.s_addr = htonl(INADDR_LOOPBACK);

	return test_run(test_functions);
}<|MERGE_RESOLUTION|>--- conflicted
+++ resolved
@@ -743,12 +743,8 @@
 		SMTP_PROTOCOL_SMTP, net_ip2addr(&bind_ip), bind_ports[0],
 		SMTP_CLIENT_SSL_MODE_NONE, NULL);
 	strans = smtp_client_transaction_create(sconn,
-<<<<<<< HEAD
-		SMTP_ADDRESS_LITERAL("sender", "example.com"), NULL, 0,
-=======
 		&((struct smtp_address){.localpart = "sender",
 					.domain = "example.com"}), NULL, 0,
->>>>>>> 387f6b0b
 		test_client_broken_payload_finished, NULL);
 	smtp_client_connection_unref(&sconn);
 
@@ -808,12 +804,8 @@
 		SMTP_PROTOCOL_SMTP, net_ip2addr(&bind_ip), bind_ports[0],
 		SMTP_CLIENT_SSL_MODE_NONE, NULL);
 	strans = smtp_client_transaction_create(sconn,
-<<<<<<< HEAD
-		SMTP_ADDRESS_LITERAL("sender", "example.com"), NULL, 0,
-=======
 		&((struct smtp_address){.localpart = "sender",
 					.domain = "example.com"}), NULL, 0,
->>>>>>> 387f6b0b
 		test_client_broken_payload_finished, NULL);
 	smtp_client_connection_unref(&sconn);
 
@@ -1038,12 +1030,8 @@
 		SMTP_PROTOCOL_SMTP, net_ip2addr(&bind_ip), bind_ports[index],
 		SMTP_CLIENT_SSL_MODE_NONE, NULL);
 	strans = smtp_client_transaction_create(sconn,
-<<<<<<< HEAD
-		SMTP_ADDRESS_LITERAL("sender", "example.com"), NULL, 0,
-=======
 		&((struct smtp_address){.localpart = "sender",
 					.domain = "example.com"}), NULL, 0,
->>>>>>> 387f6b0b
 		test_client_connection_lost_finished, pctx);
 	smtp_client_connection_unref(&sconn);
 
@@ -1380,12 +1368,8 @@
 		SMTP_PROTOCOL_SMTP, net_ip2addr(&bind_ip), bind_ports[index],
 		SMTP_CLIENT_SSL_MODE_NONE, NULL);
 	pctx->trans = smtp_client_transaction_create(pctx->conn,
-<<<<<<< HEAD
-		SMTP_ADDRESS_LITERAL("sender", "example.com"), NULL, 0,
-=======
 		&((struct smtp_address){.localpart = "sender",
 					.domain = "example.com"}), NULL, 0,
->>>>>>> 387f6b0b
 		test_client_unexpected_reply_finished, pctx);
 	smtp_client_connection_connect(pctx->conn,
 		test_client_unexpected_reply_login_cb, (void *)pctx);
@@ -1824,12 +1808,8 @@
 		i_debug("SUBMIT2[%u]", pctx->index);
 
 	smtp_client_transaction_add_rcpt(pctx->trans,
-<<<<<<< HEAD
-		SMTP_ADDRESS_LITERAL("rcpt", "example.com"), NULL,
-=======
 		&((struct smtp_address){.localpart = "rcpt",
 					.domain = "example.com"}), NULL,
->>>>>>> 387f6b0b
 		test_client_premature_reply_rcpt_to_cb,
 		test_client_premature_reply_rcpt_data_cb, pctx);
 
@@ -1868,12 +1848,8 @@
 		SMTP_PROTOCOL_SMTP, net_ip2addr(&bind_ip), bind_ports[index],
 		SMTP_CLIENT_SSL_MODE_NONE, NULL);
 	pctx->trans = smtp_client_transaction_create(conn,
-<<<<<<< HEAD
-		SMTP_ADDRESS_LITERAL("sender", "example.com"), NULL, 0,
-=======
 		&((struct smtp_address){.localpart = "sender",
 					.domain = "example.com"}), NULL, 0,
->>>>>>> 387f6b0b
 		test_client_premature_reply_finished, pctx);
 	smtp_client_connection_connect(conn,
 		test_client_premature_reply_login_cb, (void *)pctx);
@@ -2158,19 +2134,12 @@
 		test_client_early_data_reply_login_cb, (void *)pctx);
 
 	pctx->trans = smtp_client_transaction_create(conn,
-<<<<<<< HEAD
-		SMTP_ADDRESS_LITERAL("sender", "example.com"), NULL, 0,
-		test_client_early_data_reply_finished, pctx);
-	smtp_client_transaction_add_rcpt(pctx->trans,
-		SMTP_ADDRESS_LITERAL("rcpt", "example.com"), NULL,
-=======
 		&((struct smtp_address){.localpart = "sender",
 					.domain = "example.com"}), NULL, 0,
 		test_client_early_data_reply_finished, pctx);
 	smtp_client_transaction_add_rcpt(pctx->trans,
 		&((struct smtp_address){.localpart = "rcpt",
 					.domain = "example.com"}), NULL,
->>>>>>> 387f6b0b
 		test_client_early_data_reply_rcpt_to_cb,
 		test_client_early_data_reply_rcpt_data_cb, pctx);
 	smtp_client_transaction_start(pctx->trans,
@@ -3195,12 +3164,8 @@
 		SMTP_PROTOCOL_SMTP, net_ip2addr(&bind_ip), bind_ports[index],
 		SMTP_CLIENT_SSL_MODE_NONE, &smtp_set);
 	pctx->trans = smtp_client_transaction_create(pctx->conn,
-<<<<<<< HEAD
-		SMTP_ADDRESS_LITERAL("sender", "example.com"), NULL, 0,
-=======
 		&((struct smtp_address){.localpart = "sender",
 					.domain = "example.com"}), NULL, 0,
->>>>>>> 387f6b0b
 		test_client_authentication_failed_finished, pctx);
 	smtp_client_connection_connect(pctx->conn,
 		test_client_authentication_failed_login_cb, (void *)pctx);
@@ -3452,12 +3417,8 @@
 	timeout_remove(&pctx->to);
 
 	smtp_client_transaction_add_rcpt(pctx->trans,
-<<<<<<< HEAD
-		SMTP_ADDRESS_LITERAL("rcpt", "example.com"), NULL,
-=======
 		&((struct smtp_address){.localpart = "rcpt",
 					.domain = "example.com"}), NULL,
->>>>>>> 387f6b0b
 		test_client_transaction_timeout_rcpt_to_cb,
 		test_client_transaction_timeout_rcpt_data_cb, pctx);
 
@@ -3479,12 +3440,8 @@
 		SMTP_PROTOCOL_SMTP, net_ip2addr(&bind_ip), bind_ports[index],
 		SMTP_CLIENT_SSL_MODE_NONE, NULL);
 	pctx->trans = smtp_client_transaction_create(pctx->conn,
-<<<<<<< HEAD
-		SMTP_ADDRESS_LITERAL("sender", "example.com"), NULL, 0,
-=======
 		&((struct smtp_address){.localpart = "sender",
 					.domain = "example.com"}), NULL, 0,
->>>>>>> 387f6b0b
 		test_client_transaction_timeout_finished, pctx);
 	smtp_client_transaction_set_timeout(pctx->trans, 1000);
 	smtp_client_transaction_start(pctx->trans,
