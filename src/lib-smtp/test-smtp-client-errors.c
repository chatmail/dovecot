/* Copyright (c) 2016-2018 Dovecot authors, see the included COPYING file */

#include "lib.h"
#include "str.h"
#include "hostpid.h"
#include "ioloop.h"
#include "istream.h"
#include "istream-dot.h"
#include "istream-chain.h"
#include "istream-failure-at.h"
#include "ostream.h"
#include "iostream-ssl.h"
#include "iostream-ssl-test.h"
#ifdef HAVE_OPENSSL
#  include "iostream-openssl.h"
#endif
#include "time-util.h"
#include "sleep.h"
#include "connection.h"
#include "test-common.h"
#include "test-subprocess.h"
#include "smtp-client.h"
#include "smtp-client-connection.h"
#include "smtp-client-transaction.h"

#include <unistd.h>

#define CLIENT_PROGRESS_TIMEOUT     10
#define SERVER_KILL_TIMEOUT_SECS    20

static void main_deinit(void);

/*
 * Types
 */

enum server_connection_state {
	SERVER_CONNECTION_STATE_EHLO = 0,
	SERVER_CONNECTION_STATE_MAIL_FROM,
	SERVER_CONNECTION_STATE_RCPT_TO,
	SERVER_CONNECTION_STATE_DATA,
	SERVER_CONNECTION_STATE_FINISH
};

struct server_connection {
	struct connection conn;
	void *context;

	struct ssl_iostream *ssl_iostream;

	enum server_connection_state state;
	char *file_path;
	struct istream *dot_input;

	pool_t pool;

	bool version_sent:1;
};

typedef void (*test_server_init_t)(unsigned int index);
typedef bool
(*test_client_init_t)(const struct smtp_client_settings *client_set);
typedef void (*test_dns_init_t)(void);

/*
 * State
 */

/* common */
static struct ip_addr bind_ip;
static in_port_t *bind_ports = 0;
static struct ioloop *ioloop;
static bool debug = FALSE;

/* server */
static struct io *io_listen;
static int fd_listen = -1;
static struct connection_list *server_conn_list;
static unsigned int server_index;
struct ssl_iostream_context *server_ssl_ctx = NULL;
bool test_server_ssl = FALSE;
static void (*test_server_input)(struct server_connection *conn);
static int
(*test_server_input_line)(struct server_connection *conn, const char *line);
static int
(*test_server_input_data)(struct server_connection *conn,
			  const unsigned char *data, size_t size);
static int (*test_server_init)(struct server_connection *conn);
static void (*test_server_deinit)(struct server_connection *conn);

/* client */
static struct timeout *to_client_progress = NULL;
static struct smtp_client *smtp_client = NULL;

/*
 * Forward declarations
 */

/* server */
static void test_server_run(unsigned int index);
static void server_connection_deinit(struct server_connection **_conn);

/* client */
static void test_client_defaults(struct smtp_client_settings *smtp_set);
static void test_client_deinit(void);

/* test*/
static void
test_run_client_server(const struct smtp_client_settings *client_set,
		       test_client_init_t client_test,
		       test_server_init_t server_test,
		       unsigned int server_tests_count,
		       test_dns_init_t dns_test) ATTR_NULL(3);

/*
 * Unconfigured SSL
 */

/* server */

static void
test_server_unconfigured_ssl_input(struct server_connection *conn ATTR_UNUSED)
{
	/* nothing */
}

static void test_server_unconfigured_ssl(unsigned int index)
{
	i_sleep_intr_secs(100);
	test_server_input = test_server_unconfigured_ssl_input;
	test_server_run(index);
}

/* client */

struct _unconfigured_ssl {
	unsigned int count;
};

static void
test_client_unconfigured_ssl_reply(const struct smtp_reply *reply,
				   void *context)
{
	struct _unconfigured_ssl *ctx = (struct _unconfigured_ssl *)context;

	if (debug)
		i_debug("REPLY: %s", smtp_reply_log(reply));

	test_assert(reply->status == SMTP_CLIENT_COMMAND_ERROR_CONNECT_FAILED);

	if (--ctx->count == 0) {
		i_free(ctx);
		io_loop_stop(ioloop);
	}
}

static bool
test_client_unconfigured_ssl(const struct smtp_client_settings *client_set)
{
	struct smtp_client_connection *sconn;
	struct _unconfigured_ssl *ctx;

	test_expect_errors(2);

	ctx = i_new(struct _unconfigured_ssl, 1);
	ctx->count = 2;

	smtp_client = smtp_client_init(client_set);

	sconn = smtp_client_connection_create(
		smtp_client, SMTP_PROTOCOL_SMTP, "127.0.0.1", bind_ports[0],
		SMTP_CLIENT_SSL_MODE_IMMEDIATE, NULL);
	smtp_client_connection_connect(sconn,
		test_client_unconfigured_ssl_reply, ctx);

	sconn = smtp_client_connection_create(
		smtp_client, SMTP_PROTOCOL_SMTP, "127.0.0.1", bind_ports[0],
		SMTP_CLIENT_SSL_MODE_IMMEDIATE, NULL);
	smtp_client_connection_connect(
		sconn, test_client_unconfigured_ssl_reply, ctx);

	return TRUE;
}

/* test */

static void test_unconfigured_ssl(void)
{
	struct smtp_client_settings smtp_client_set;

	test_client_defaults(&smtp_client_set);

	test_begin("unconfigured ssl");
	test_run_client_server(&smtp_client_set,
			       test_client_unconfigured_ssl,
			       test_server_unconfigured_ssl, 1, NULL);
	test_end();
}

/*
 * Unconfigured SSL abort
 */

/* server */

static void
test_server_unconfigured_ssl_abort_input(
	struct server_connection *conn ATTR_UNUSED)
{
	/* nothing */
}

static void test_server_unconfigured_ssl_abort(unsigned int index)
{
	i_sleep_intr_secs(100);
	test_server_input = test_server_unconfigured_ssl_abort_input;
	test_server_run(index);
}

/* client */

struct _unconfigured_ssl_abort {
	unsigned int count;
};

static void
test_client_unconfigured_ssl_abort_reply1(
	const struct smtp_reply *reply,
	struct _unconfigured_ssl_abort *ctx ATTR_UNUSED)
{
	if (debug)
		i_debug("REPLY: %s", smtp_reply_log(reply));

	test_out_quiet("inappropriate callback", FALSE);
}

static void
test_client_unconfigured_ssl_abort_reply2(const struct smtp_reply *reply,
					  struct _unconfigured_ssl_abort *ctx)
{
	if (debug)
		i_debug("REPLY: %s", smtp_reply_log(reply));

	test_assert(reply->status == SMTP_CLIENT_COMMAND_ERROR_CONNECT_FAILED);

	i_free(ctx);
	io_loop_stop(ioloop);
}

static bool
test_client_unconfigured_ssl_abort(
	const struct smtp_client_settings *client_set)
{
	struct smtp_client_connection *sconn;
	struct smtp_client_command *scmd;
	struct _unconfigured_ssl_abort *ctx;

	test_expect_errors(2);

	ctx = i_new(struct _unconfigured_ssl_abort, 1);
	ctx->count = 1;

	smtp_client = smtp_client_init(client_set);

	sconn = smtp_client_connection_create(
		smtp_client, SMTP_PROTOCOL_SMTP, "127.0.0.1", bind_ports[0],
		SMTP_CLIENT_SSL_MODE_IMMEDIATE, NULL);
	smtp_client_connection_connect(sconn, NULL, NULL);
	scmd = smtp_client_command_new(
		sconn, 0, test_client_unconfigured_ssl_abort_reply1, ctx);
	smtp_client_command_write(scmd, "FROP");
	smtp_client_command_submit(scmd);
	smtp_client_command_abort(&scmd);

	sconn = smtp_client_connection_create(
		smtp_client, SMTP_PROTOCOL_SMTP, "127.0.0.1", bind_ports[0],
		SMTP_CLIENT_SSL_MODE_IMMEDIATE, NULL);
	smtp_client_connection_connect(sconn, NULL, NULL);
	scmd = smtp_client_command_new(
		sconn, 0, test_client_unconfigured_ssl_abort_reply2, ctx);
	smtp_client_command_write(scmd, "FROP");
	smtp_client_command_submit(scmd);

	return TRUE;
}

/* test */

static void test_unconfigured_ssl_abort(void)
{
	struct smtp_client_settings smtp_client_set;

	test_client_defaults(&smtp_client_set);

	test_begin("unconfigured ssl abort");
	test_run_client_server(&smtp_client_set,
			       test_client_unconfigured_ssl_abort,
			       test_server_unconfigured_ssl_abort, 1, NULL);
	test_end();
}

/*
 * Host lookup failed
 */

/* client */

struct _host_lookup_failed {
	unsigned int count;
};

static void
test_client_host_lookup_failed_reply(const struct smtp_reply *reply,
				     struct _host_lookup_failed *ctx)
{
	if (debug)
		i_debug("REPLY: %s", smtp_reply_log(reply));

	test_assert(reply->status ==
		    SMTP_CLIENT_COMMAND_ERROR_HOST_LOOKUP_FAILED);

	if (--ctx->count == 0) {
		i_free(ctx);
		io_loop_stop(ioloop);
	}
}

static bool
test_client_host_lookup_failed(const struct smtp_client_settings *client_set)
{
	struct smtp_client_connection *sconn;
	struct smtp_client_command *scmd;
	struct _host_lookup_failed *ctx;

	test_expect_errors(2);

	ctx = i_new(struct _host_lookup_failed, 1);
	ctx->count = 2;

	smtp_client = smtp_client_init(client_set);

	sconn = smtp_client_connection_create(
		smtp_client, SMTP_PROTOCOL_SMTP, "host.in-addr.arpa", 465,
		SMTP_CLIENT_SSL_MODE_IMMEDIATE, NULL);
	smtp_client_connection_connect(sconn, NULL, NULL);
	scmd = smtp_client_command_new(
		sconn, 0, test_client_host_lookup_failed_reply, ctx);
	smtp_client_command_write(scmd, "FROP");
	smtp_client_command_submit(scmd);

	sconn = smtp_client_connection_create(
		smtp_client, SMTP_PROTOCOL_SMTP, "host.in-addr.arpa", 465,
		SMTP_CLIENT_SSL_MODE_IMMEDIATE, NULL);
	smtp_client_connection_connect(sconn, NULL, NULL);
	scmd = smtp_client_command_new(
		sconn, 0, test_client_host_lookup_failed_reply, ctx);
	smtp_client_command_write(scmd, "FROP");
	smtp_client_command_submit(scmd);

	return TRUE;
}

/* test */

static void test_host_lookup_failed(void)
{
	struct smtp_client_settings smtp_client_set;

	test_client_defaults(&smtp_client_set);

	test_begin("host lookup failed");
	test_run_client_server(&smtp_client_set,
			       test_client_host_lookup_failed, NULL, 0, NULL);
	test_end();
}

/*
 * Connection refused
 */

/* server */

static void test_server_connection_refused(unsigned int index ATTR_UNUSED)
{
	i_close_fd(&fd_listen);
}

/* client */

struct _connection_refused {
	unsigned int count;
};

static void
test_client_connection_refused_reply(const struct smtp_reply *reply,
				     struct _connection_refused *ctx)
{
	if (debug)
		i_debug("REPLY: %s", smtp_reply_log(reply));

	test_assert(reply->status == SMTP_CLIENT_COMMAND_ERROR_CONNECT_FAILED);

	if (--ctx->count == 0) {
		i_free(ctx);
		io_loop_stop(ioloop);
	}
}

static bool
test_client_connection_refused(const struct smtp_client_settings *client_set)
{
	struct smtp_client_connection *sconn;
	struct smtp_client_command *scmd;
	struct _connection_refused *ctx;

	test_expect_errors(2);

	ctx = i_new(struct _connection_refused, 1);
	ctx->count = 2;

	smtp_client = smtp_client_init(client_set);

	sconn = smtp_client_connection_create(
		smtp_client, SMTP_PROTOCOL_SMTP,
		net_ip2addr(&bind_ip), bind_ports[0],
		SMTP_CLIENT_SSL_MODE_NONE, NULL);
	smtp_client_connection_connect(sconn, NULL, NULL);
	scmd = smtp_client_command_new(
		sconn, 0, test_client_connection_refused_reply, ctx);
	smtp_client_command_write(scmd, "FROP");
	smtp_client_command_submit(scmd);

	sconn = smtp_client_connection_create(
		smtp_client, SMTP_PROTOCOL_SMTP,
		net_ip2addr(&bind_ip), bind_ports[0],
		SMTP_CLIENT_SSL_MODE_NONE, NULL);
	smtp_client_connection_connect(sconn, NULL, NULL);
	scmd = smtp_client_command_new(
		sconn, 0, test_client_connection_refused_reply, ctx);
	smtp_client_command_write(scmd, "FROP");
	smtp_client_command_submit(scmd);

	return TRUE;
}

/* test */

static void test_connection_refused(void)
{
	struct smtp_client_settings smtp_client_set;

	test_client_defaults(&smtp_client_set);

	test_begin("connection refused");
	test_run_client_server(&smtp_client_set,
			       test_client_connection_refused,
			       test_server_connection_refused, 1, NULL);
	test_end();
}

/*
 * Connection lost prematurely
 */

/* server */

static void
test_connection_lost_prematurely_input(struct server_connection *conn)
{
	const char *line;

	line = i_stream_read_next_line(conn->conn.input);
	if (line == NULL) {
		if (conn->conn.input->eof ||
		    conn->conn.input->stream_errno != 0) {
			server_connection_deinit(&conn);
		}
		return;
	}
	server_connection_deinit(&conn);
}

static int test_connection_lost_prematurely_init(struct server_connection *conn)
{
	o_stream_nsend_str(conn->conn.output,
		"220 testserver ESMTP Testfix (Frop/GNU)\r\n");
	return 1;
}

static void test_server_connection_lost_prematurely(unsigned int index)
{
	test_server_init = test_connection_lost_prematurely_init;
	test_server_input = test_connection_lost_prematurely_input;
	test_server_run(index);
}

/* client */

struct _connection_lost_prematurely {
	unsigned int count;
};

static void
test_client_connection_lost_prematurely_reply(
	const struct smtp_reply *reply,
	struct _connection_lost_prematurely *ctx)
{
	if (debug)
		i_debug("REPLY: %s", smtp_reply_log(reply));

	test_assert(reply->status == SMTP_CLIENT_COMMAND_ERROR_CONNECTION_LOST);

	if (--ctx->count == 0) {
		i_free(ctx);
		io_loop_stop(ioloop);
	}
}

static bool
test_client_connection_lost_prematurely(
	const struct smtp_client_settings *client_set)
{
	struct smtp_client_connection *sconn;
	struct smtp_client_command *scmd;
	struct _connection_lost_prematurely *ctx;

	ctx = i_new(struct _connection_lost_prematurely, 1);
	ctx->count = 2;

	smtp_client = smtp_client_init(client_set);

	sconn = smtp_client_connection_create(
		smtp_client, SMTP_PROTOCOL_SMTP,
		net_ip2addr(&bind_ip), bind_ports[0],
		SMTP_CLIENT_SSL_MODE_NONE, NULL);
	smtp_client_connection_connect(sconn, NULL, NULL);
	scmd = smtp_client_command_new(
		sconn, 0, test_client_connection_lost_prematurely_reply, ctx);
	smtp_client_command_write(scmd, "FROP");
	smtp_client_command_submit(scmd);

	sconn = smtp_client_connection_create(
		smtp_client, SMTP_PROTOCOL_SMTP,
		net_ip2addr(&bind_ip), bind_ports[0],
		SMTP_CLIENT_SSL_MODE_NONE, NULL);
	smtp_client_connection_connect(sconn, NULL, NULL);
	scmd = smtp_client_command_new(
		sconn, 0, test_client_connection_lost_prematurely_reply, ctx);
	smtp_client_command_write(scmd, "FROP");
	smtp_client_command_submit(scmd);

	return TRUE;
}

/* test */

static void test_connection_lost_prematurely(void)
{
	struct smtp_client_settings smtp_client_set;

	test_client_defaults(&smtp_client_set);

	test_begin("connection lost prematurely");
	test_run_client_server(&smtp_client_set,
			       test_client_connection_lost_prematurely,
			       test_server_connection_lost_prematurely,
			       1, NULL);
	test_end();
}

/*
 * Connection timed out
 */

/* server */

static void test_server_connection_timed_out(unsigned int index ATTR_UNUSED)
{
	i_sleep_intr_secs(10);
}

/* client */

struct _connection_timed_out {
	unsigned int count;
};

static void
test_client_connection_timed_out_reply(const struct smtp_reply *reply,
				       struct _connection_timed_out *ctx)
{
	if (debug)
		i_debug("REPLY: %s", smtp_reply_log(reply));

	test_assert(reply->status == SMTP_CLIENT_COMMAND_ERROR_CONNECT_FAILED);

	if (--ctx->count == 0) {
		i_free(ctx);
		io_loop_stop(ioloop);
	}
}

static bool
test_client_connection_timed_out(const struct smtp_client_settings *client_set)
{
	struct smtp_client_connection *sconn;
	struct smtp_client_command *scmd;
	struct _connection_timed_out *ctx;

	test_expect_errors(2);

	ctx = i_new(struct _connection_timed_out, 1);
	ctx->count = 2;

	smtp_client = smtp_client_init(client_set);

	sconn = smtp_client_connection_create(
		smtp_client, SMTP_PROTOCOL_SMTP,
		net_ip2addr(&bind_ip), bind_ports[0],
		SMTP_CLIENT_SSL_MODE_NONE, NULL);
	smtp_client_connection_connect(sconn, NULL, NULL);
	scmd = smtp_client_command_new(
		sconn, 0, test_client_connection_timed_out_reply, ctx);
	smtp_client_command_write(scmd, "FROP");
	smtp_client_command_submit(scmd);

	sconn = smtp_client_connection_create(
		smtp_client, SMTP_PROTOCOL_SMTP,
		net_ip2addr(&bind_ip), bind_ports[0],
		SMTP_CLIENT_SSL_MODE_NONE, NULL);
	smtp_client_connection_connect(sconn, NULL, NULL);
	scmd = smtp_client_command_new(
		sconn, 0, test_client_connection_timed_out_reply, ctx);
	smtp_client_command_write(scmd, "FROP");
	smtp_client_command_submit(scmd);

	return TRUE;
}

/* test */

static void test_connection_timed_out(void)
{
	struct smtp_client_settings smtp_client_set;

	test_client_defaults(&smtp_client_set);
	smtp_client_set.connect_timeout_msecs = 1000;

	test_begin("connection timed out");
	test_run_client_server(&smtp_client_set,
			       test_client_connection_timed_out,
			       test_server_connection_timed_out, 1, NULL);
	test_end();
}

/*
 * Broken payload
 */

/* server */

static int
test_broken_payload_input_line(struct server_connection *conn ATTR_UNUSED,
			       const char *line ATTR_UNUSED)
{
	return 0;
}

static void test_server_broken_payload(unsigned int index)
{
	test_server_input_line = test_broken_payload_input_line;
	test_server_run(index);
}

static int
test_broken_payload_chunking_input_line(struct server_connection *conn,
					const char *line ATTR_UNUSED)
{
	if (conn->state == SERVER_CONNECTION_STATE_EHLO) {
		o_stream_nsend_str(conn->conn.output,
				   "250-testserver\r\n"
				   "250-PIPELINING\r\n"
				   "250-CHUNKING\r\n"
				   "250-ENHANCEDSTATUSCODES\r\n"
				   "250 DSN\r\n");
		return 1;
	}
	return 0;
}

static void test_server_broken_payload_chunking(unsigned int index)
{
	test_server_input_line = test_broken_payload_chunking_input_line;
	test_server_run(index);
}

/* client */

static void
test_client_broken_payload_rcpt_to_cb(const struct smtp_reply *reply,
				      void *context ATTR_UNUSED)
{
	test_assert(smtp_reply_is_success(reply));
}

static void
test_client_broken_payload_rcpt_data_cb(const struct smtp_reply *reply,
					void *context ATTR_UNUSED)
{
	if (debug)
		i_debug("REPLY: %s", smtp_reply_log(reply));

	test_assert(reply->status == SMTP_CLIENT_COMMAND_ERROR_BROKEN_PAYLOAD);
}

static void
test_client_broken_payload_data_cb(const struct smtp_reply *reply,
				   void *context ATTR_UNUSED)
{
	if (debug)
		i_debug("REPLY: %s", smtp_reply_log(reply));

	test_assert(reply->status == SMTP_CLIENT_COMMAND_ERROR_BROKEN_PAYLOAD);
}

static void test_client_broken_payload_finished(void *context ATTR_UNUSED)
{
	io_loop_stop(ioloop);
}

static bool
test_client_broken_payload(const struct smtp_client_settings *client_set)
{
	struct smtp_client_connection *sconn;
	struct smtp_client_transaction *strans;
	struct istream *input;

	test_expect_errors(2);

	input = i_stream_create_error_str(EIO, "Moehahahaha!!");
	i_stream_set_name(input, "PURE EVIL");

	smtp_client = smtp_client_init(client_set);

	sconn = smtp_client_connection_create(
		smtp_client, SMTP_PROTOCOL_SMTP,
		net_ip2addr(&bind_ip), bind_ports[0],
		SMTP_CLIENT_SSL_MODE_NONE, NULL);
	strans = smtp_client_transaction_create(
		sconn, &((struct smtp_address){
			.localpart = "sender",
			.domain = "example.com"}), NULL, 0,
		test_client_broken_payload_finished, NULL);
	smtp_client_connection_unref(&sconn);

	smtp_client_transaction_add_rcpt(
		strans, &((struct smtp_address){
			.localpart = "rcpt",
			.domain = "example.com"}), NULL,
		test_client_broken_payload_rcpt_to_cb,
		test_client_broken_payload_rcpt_data_cb, NULL);
	smtp_client_transaction_send(
		strans, input, test_client_broken_payload_data_cb, NULL);
	i_stream_unref(&input);

	return TRUE;
}

static bool
test_client_broken_payload_later(const struct smtp_client_settings *client_set)
{
	static const char *message =
		"From: lucifer@example.com\r\n"
		"To: lostsoul@example.com\r\n"
		"Subject: Moehahaha!\r\n"
		"\r\n"
		"Moehahahahahahahahahahahahahahahahahahahahahaha!!\r\n"
		"Moehahahahahahahahahahahahahahahahahahahahahaha!!\r\n"
		"Moehahahahahahahahahahahahahahahahahahahahahaha!!\r\n"
		"Moehahahahahahahahahahahahahahahahahahahahahaha!!\r\n"
		"Moehahahahahahahahahahahahahahahahahahahahahaha!!\r\n"
		"Moehahahahahahahahahahahahahahahahahahahahahaha!!\r\n"
		"Moehahahahahahahahahahahahahahahahahahahahahaha!!\r\n"
		"Moehahahahahahahahahahahahahahahahahahahahahaha!!\r\n"
		"Moehahahahahahahahahahahahahahahahahahahahahaha!!\r\n"
		"Moehahahahahahahahahahahahahahahahahahahahahaha!!\r\n"
		"Moehahahahahahahahahahahahahahahahahahahahahaha!!\r\n"
		"Moehahahahahahahahahahahahahahahahahahahahahaha!!\r\n"
		"Moehahahahahahahahahahahahahahahahahahahahahaha!!\r\n"
		"Moehahahahahahahahahahahahahahahahahahahahahaha!!\r\n"
		"Moehahahahahahahahahahahahahahahahahahahahahaha!!\r\n"
		"Moehahahahahahahahahahahahahahahahahahahahahaha!!\r\n"
		"Moehahahahahahahahahahahahahahahahahahahahahaha!!\r\n";
	struct smtp_client_connection *sconn;
	struct smtp_client_transaction *strans;
	struct istream *input, *msg_input;

	test_expect_errors(1);

	msg_input = i_stream_create_from_data(message, strlen(message));
	input = i_stream_create_failure_at(msg_input, 666,
					   EIO, "Moehahahaha!!");
	i_stream_unref(&msg_input);
	i_stream_set_name(input, "PURE EVIL");

	smtp_client = smtp_client_init(client_set);

	sconn = smtp_client_connection_create(
		smtp_client, SMTP_PROTOCOL_SMTP,
		net_ip2addr(&bind_ip), bind_ports[0],
		SMTP_CLIENT_SSL_MODE_NONE, NULL);
	strans = smtp_client_transaction_create(
		sconn, &((struct smtp_address){
			.localpart = "sender",
			.domain = "example.com"}), NULL, 0,
		test_client_broken_payload_finished, NULL);
	smtp_client_connection_unref(&sconn);

	smtp_client_transaction_add_rcpt(
		strans, &((struct smtp_address){
			.localpart = "rcpt",
			.domain = "example.com"}), NULL,
		test_client_broken_payload_rcpt_to_cb,
		test_client_broken_payload_rcpt_data_cb, NULL);
	smtp_client_transaction_send(
		strans, input, test_client_broken_payload_data_cb, NULL);
	i_stream_unref(&input);

	return TRUE;
}

/* test */

static void test_broken_payload(void)
{
	struct smtp_client_settings smtp_client_set;

	test_client_defaults(&smtp_client_set);
	smtp_client_set.connect_timeout_msecs = 1000;

	test_begin("broken payload");
	test_run_client_server(&smtp_client_set,
			       test_client_broken_payload,
			       test_server_broken_payload, 1, NULL);
	test_end();

	test_begin("broken payload (later)");
	test_run_client_server(&smtp_client_set,
			       test_client_broken_payload_later,
			       test_server_broken_payload, 1, NULL);
	test_end();

	test_begin("broken payload (later, chunking)");
	test_run_client_server(&smtp_client_set,
			       test_client_broken_payload_later,
			       test_server_broken_payload_chunking, 1, NULL);
	test_end();
}

/*
 * Connection lost
 */

/* server */

static int
test_connection_lost_input_line(struct server_connection *conn,
				const char *line ATTR_UNUSED)
{
	switch (conn->state) {
	case SERVER_CONNECTION_STATE_EHLO:
		if (server_index == 0) {
			conn->state = SERVER_CONNECTION_STATE_MAIL_FROM;
			i_sleep_intr_secs(1);
			server_connection_deinit(&conn);
			return -1;
		}
		break;
	case SERVER_CONNECTION_STATE_MAIL_FROM:
		if (server_index == 1) {
			conn->state = SERVER_CONNECTION_STATE_RCPT_TO;
			i_sleep_intr_secs(1);
			server_connection_deinit(&conn);
			return -1;
		}
		break;
	case SERVER_CONNECTION_STATE_RCPT_TO:
		if (server_index == 2) {
			conn->state = SERVER_CONNECTION_STATE_DATA;
			i_sleep_intr_secs(1);
			server_connection_deinit(&conn);
			return -1;
		}
		break;
	case SERVER_CONNECTION_STATE_DATA:
		if (server_index == 3) {
			conn->state = SERVER_CONNECTION_STATE_FINISH;
			i_sleep_intr_secs(1);
			server_connection_deinit(&conn);
			return -1;
		}
		break;
	case SERVER_CONNECTION_STATE_FINISH:
		break;
	}
	return 0;
}

static int
test_connection_lost_input_data(struct server_connection *conn,
				const unsigned char *data ATTR_UNUSED,
				size_t size ATTR_UNUSED)
{
	i_sleep_intr_secs(1);
	server_connection_deinit(&conn);
	return -1;
}

static void test_server_connection_lost(unsigned int index)
{
	test_server_input_line = test_connection_lost_input_line;
	test_server_input_data = test_connection_lost_input_data;
	test_server_run(index);
}

/* client */

struct _connection_lost {
	unsigned int count;
};

struct _connection_lost_peer {
	struct _connection_lost *context;
	unsigned int index;
};

static void
test_client_connection_lost_rcpt_to_cb(const struct smtp_reply *reply,
				       struct _connection_lost_peer *pctx)
{
	if (debug) {
		i_debug("RCPT TO REPLY[%u]: %s",
			pctx->index, smtp_reply_log(reply));
	}

	switch (pctx->index) {
	case 0:
		test_assert(reply->status ==
			    SMTP_CLIENT_COMMAND_ERROR_CONNECTION_LOST);
		break;
	case 1:
		test_assert(reply->status ==
			    SMTP_CLIENT_COMMAND_ERROR_CONNECTION_LOST);
		break;
	case 2:
		test_assert(reply->status ==
			    SMTP_CLIENT_COMMAND_ERROR_CONNECTION_LOST);
		break;
	case 3:
		test_assert(smtp_reply_is_success(reply));
		break;
	}
}

static void
test_client_connection_lost_rcpt_data_cb(const struct smtp_reply *reply,
					 struct _connection_lost_peer *pctx)
{
	if (debug) {
		i_debug("RCPT DATA REPLY[%u]: %s",
			pctx->index, smtp_reply_log(reply));
	}

	switch (pctx->index) {
	case 0:
		test_assert(FALSE);
		break;
	case 1:
		test_assert(FALSE);
		break;
	case 2:
		test_assert(FALSE);
		break;
	case 3:
		test_assert(reply->status ==
			    SMTP_CLIENT_COMMAND_ERROR_CONNECTION_LOST);
		break;
	}
}

static void
test_client_connection_lost_data_cb(const struct smtp_reply *reply,
				    struct _connection_lost_peer *pctx)
{
	if (debug) {
		i_debug("DATA REPLY[%u]: %s",
			pctx->index, smtp_reply_log(reply));
	}

	test_assert(reply->status == SMTP_CLIENT_COMMAND_ERROR_CONNECTION_LOST);
}

static void
test_client_connection_lost_finished(struct _connection_lost_peer *pctx)
{
	struct _connection_lost *ctx = pctx->context;

	if (debug)
		i_debug("FINISHED[%u]", pctx->index);
	if (--ctx->count == 0) {
		i_free(ctx);
		io_loop_stop(ioloop);
	}
	i_free(pctx);
}

static void
test_client_connection_lost_submit(struct _connection_lost *ctx,
	unsigned int index)
{
	static const char *message =
		"From: stephan@example.com\r\n"
		"To: timo@example.com\r\n"
		"Subject: Frop!\r\n"
		"\r\n"
		"Frop!\r\n";
	struct _connection_lost_peer *pctx;
	struct smtp_client_connection *sconn;
	struct smtp_client_transaction *strans;
	struct istream *input;

	pctx = i_new(struct _connection_lost_peer, 1);
	pctx->context = ctx;
	pctx->index = index;

	input = i_stream_create_from_data(message, strlen(message));
	i_stream_set_name(input, "message");

	sconn = smtp_client_connection_create(
		smtp_client, SMTP_PROTOCOL_SMTP,
		net_ip2addr(&bind_ip), bind_ports[index],
		SMTP_CLIENT_SSL_MODE_NONE, NULL);
	strans = smtp_client_transaction_create(
		sconn, &((struct smtp_address){
			.localpart = "sender",
			.domain = "example.com"}), NULL, 0,
		test_client_connection_lost_finished, pctx);
	smtp_client_connection_unref(&sconn);

	smtp_client_transaction_add_rcpt(
		strans, &((struct smtp_address){
			.localpart = "rcpt",
			.domain = "example.com"}), NULL,
		test_client_connection_lost_rcpt_to_cb,
		test_client_connection_lost_rcpt_data_cb, pctx);
	smtp_client_transaction_send(
		strans, input, test_client_connection_lost_data_cb, pctx);
	i_stream_unref(&input);
}

static bool
test_client_connection_lost(const struct smtp_client_settings *client_set)
{
	struct _connection_lost *ctx;
	unsigned int i;

	ctx = i_new(struct _connection_lost, 1);
	ctx->count = 5;

	smtp_client = smtp_client_init(client_set);

	for (i = 0; i < ctx->count; i++)
		test_client_connection_lost_submit(ctx, i);

	return TRUE;
}

/* test */

static void test_connection_lost(void)
{
	struct smtp_client_settings smtp_client_set;

	test_client_defaults(&smtp_client_set);

	test_begin("connection lost");
	test_run_client_server(&smtp_client_set,
			       test_client_connection_lost,
			       test_server_connection_lost, 5, NULL);
	test_end();
}

/*
 * Unexpected reply
 */

/* server */

static int
test_unexpected_reply_init(struct server_connection *conn)
{
	if (server_index == 5) {
		o_stream_nsend_str(conn->conn.output, "220 testserver "
				   "ESMTP Testfix (Debian/GNU)\r\n");
		o_stream_nsend_str(conn->conn.output, "421 testserver "
				   "Server shutting down for maintenance\r\n");
		i_sleep_intr_secs(4);
		server_connection_deinit(&conn);
		return 1;
	}
	return 0;
}

static int
test_unexpected_reply_input_line(struct server_connection *conn,
	const char *line ATTR_UNUSED)
{
	switch (conn->state) {
	case SERVER_CONNECTION_STATE_EHLO:
		if (server_index == 4) {
			o_stream_nsend_str(conn->conn.output,
					   "250-testserver\r\n"
					   "250-PIPELINING\r\n"
					   "250-ENHANCEDSTATUSCODES\r\n"
					   "250 DSN\r\n");
			o_stream_nsend_str(
				conn->conn.output, "421 testserver "
				"Server shutting down for maintenance\r\n");
			i_sleep_intr_secs(4);
			server_connection_deinit(&conn);
			return -1;
		}
		break;
	case SERVER_CONNECTION_STATE_MAIL_FROM:
		if (server_index == 3) {
			o_stream_nsend_str(conn->conn.output,
					   "250 2.1.0 Ok\r\n");
			o_stream_nsend_str(
				conn->conn.output, "421 testserver "
				"Server shutting down for maintenance\r\n");
			i_sleep_intr_secs(4);
			server_connection_deinit(&conn);
			return -1;
		}
		break;
	case SERVER_CONNECTION_STATE_RCPT_TO:
		if (server_index == 2) {
			o_stream_nsend_str(conn->conn.output,
					   "250 2.1.5 Ok\r\n");
			o_stream_nsend_str(
				conn->conn.output, "421 testserver "
				"Server shutting down for maintenance\r\n");
			i_sleep_intr_secs(4);
			server_connection_deinit(&conn);
			return -1;
		}
		break;
	case SERVER_CONNECTION_STATE_DATA:
		if (server_index == 1) {
			o_stream_nsend_str(
				conn->conn.output,
				"354 End data with <CR><LF>.<CR><LF>\r\n");
			o_stream_nsend_str(
				conn->conn.output, "421 testserver "
				"Server shutting down for maintenance\r\n");
			i_sleep_intr_secs(4);
			server_connection_deinit(&conn);
			return -1;
		}
		break;
	case SERVER_CONNECTION_STATE_FINISH:
		break;
	}
	return 0;
}

static void test_server_unexpected_reply(unsigned int index)
{
	test_server_init = test_unexpected_reply_init;
	test_server_input_line = test_unexpected_reply_input_line;
	test_server_run(index);
}

/* client */

struct _unexpected_reply {
	unsigned int count;
};

struct _unexpected_reply_peer {
	struct _unexpected_reply *context;
	unsigned int index;

	struct smtp_client_connection *conn;
	struct smtp_client_transaction *trans;
	struct timeout *to;

	bool login_callback:1;
	bool mail_from_callback:1;
	bool rcpt_to_callback:1;
	bool rcpt_data_callback:1;
	bool data_callback:1;
};

static void
test_client_unexpected_reply_login_cb(const struct smtp_reply *reply,
				      void *context)
{
	struct _unexpected_reply_peer *pctx =
		(struct _unexpected_reply_peer *)context;

	pctx->login_callback = TRUE;

	if (debug) {
		i_debug("LOGIN REPLY[%u]: %s",
			pctx->index, smtp_reply_log(reply));
	}

	switch (pctx->index) {
	case 0: case 1: case 2: case 3: case 4:
		test_assert(smtp_reply_is_success(reply));
		break;
	case 5:
		test_assert(reply->status == 421);
		break;
	}
}

static void
test_client_unexpected_reply_mail_from_cb(const struct smtp_reply *reply,
					  struct _unexpected_reply_peer *pctx)
{
	if (debug) {
		i_debug("MAIL FROM REPLY[%u]: %s",
			pctx->index, smtp_reply_log(reply));
	}

	pctx->mail_from_callback = TRUE;

	switch (pctx->index) {
	case 0: case 1: case 2: case 3:
		test_assert(smtp_reply_is_success(reply));
		break;
	case 4: case 5:
		test_assert(reply->status == 421);
		break;
	}
}

static void
test_client_unexpected_reply_rcpt_to_cb(const struct smtp_reply *reply,
					struct _unexpected_reply_peer *pctx)
{
	if (debug) {
		i_debug("RCPT TO REPLY[%u]: %s",
			pctx->index, smtp_reply_log(reply));
	}

	pctx->rcpt_to_callback = TRUE;

	switch (pctx->index) {
	case 0: case 1: case 2:
		test_assert(smtp_reply_is_success(reply));
		break;
	case 3: case 4: case 5:
		test_assert(reply->status == 421);
		break;
	}
}

static void
test_client_unexpected_reply_rcpt_data_cb(const struct smtp_reply *reply,
					  struct _unexpected_reply_peer *pctx)
{
	if (debug) {
		i_debug("RCPT DATA REPLY[%u]: %s",
			pctx->index, smtp_reply_log(reply));
	}

	pctx->rcpt_data_callback = TRUE;

	switch (pctx->index) {
	case 0:
		test_assert(smtp_reply_is_success(reply));
		break;
	case 1: case 2:
		test_assert(reply->status == 421);
		break;
	case 3: case 4: case 5:
		i_unreached();
	}
}

static void
test_client_unexpected_reply_data_cb(const struct smtp_reply *reply,
				     struct _unexpected_reply_peer *pctx)
{
	if (debug) {
		i_debug("DATA REPLY[%u]: %s",
			pctx->index, smtp_reply_log(reply));
	}

	pctx->data_callback = TRUE;

	switch (pctx->index) {
	case 0:
		test_assert(smtp_reply_is_success(reply));
		break;
	case 1: case 2: case 3: case 4: case 5:
		test_assert(reply->status == 421);
		break;
	}
}

static void
test_client_unexpected_reply_finished(struct _unexpected_reply_peer *pctx)
{
	struct _unexpected_reply *ctx = pctx->context;

	if (debug)
		i_debug("FINISHED[%u]", pctx->index);
	if (--ctx->count == 0) {
		i_free(ctx);
		io_loop_stop(ioloop);
	}

	switch (pctx->index) {
	case 0: case 1: case 2:
		test_assert(pctx->mail_from_callback);
		test_assert(pctx->rcpt_to_callback);
		test_assert(pctx->rcpt_data_callback);
		test_assert(pctx->data_callback);
		break;
	case 3: case 4: case 5:
		test_assert(pctx->mail_from_callback);
		test_assert(pctx->rcpt_to_callback);
		test_assert(!pctx->rcpt_data_callback);
		test_assert(pctx->data_callback);
		break;
	}

	pctx->trans = NULL;
	timeout_remove(&pctx->to);
	i_free(pctx);
}

static void
test_client_unexpected_reply_submit2(struct _unexpected_reply_peer *pctx)
{
	struct smtp_client_transaction *strans = pctx->trans;
	static const char *message =
		"From: stephan@example.com\r\n"
		"To: timo@example.com\r\n"
		"Subject: Frop!\r\n"
		"\r\n"
		"Frop!\r\n";
	struct istream *input;

	timeout_remove(&pctx->to);

	input = i_stream_create_from_data(message, strlen(message));
	i_stream_set_name(input, "message");

	smtp_client_transaction_send(
		strans, input, test_client_unexpected_reply_data_cb, pctx);
	i_stream_unref(&input);
}

static void
test_client_unexpected_reply_submit1(struct _unexpected_reply_peer *pctx)
{
	timeout_remove(&pctx->to);

	smtp_client_transaction_add_rcpt(
		pctx->trans, &((struct smtp_address){
			.localpart = "rcpt",
			.domain = "example.com"}), NULL,
		test_client_unexpected_reply_rcpt_to_cb,
		test_client_unexpected_reply_rcpt_data_cb, pctx);

	pctx->to = timeout_add_short(
		500, test_client_unexpected_reply_submit2, pctx);
}

static void
test_client_unexpected_reply_submit(struct _unexpected_reply *ctx,
				    unsigned int index)
{
	struct _unexpected_reply_peer *pctx;

	pctx = i_new(struct _unexpected_reply_peer, 1);
	pctx->context = ctx;
	pctx->index = index;

	pctx->conn = smtp_client_connection_create(
		smtp_client, SMTP_PROTOCOL_SMTP,
		net_ip2addr(&bind_ip), bind_ports[index],
		SMTP_CLIENT_SSL_MODE_NONE, NULL);
	pctx->trans = smtp_client_transaction_create(
		pctx->conn, &((struct smtp_address){
			.localpart = "sender",
			.domain = "example.com"}), NULL, 0,
		test_client_unexpected_reply_finished, pctx);
	smtp_client_connection_connect(
		pctx->conn, test_client_unexpected_reply_login_cb,
		(void *)pctx);
	smtp_client_transaction_start(
		pctx->trans, test_client_unexpected_reply_mail_from_cb, pctx);
	smtp_client_connection_unref(&pctx->conn);

	pctx->to = timeout_add_short(
		500, test_client_unexpected_reply_submit1, pctx);
}

static bool
test_client_unexpected_reply(const struct smtp_client_settings *client_set)
{
	struct _unexpected_reply *ctx;
	unsigned int i;

	ctx = i_new(struct _unexpected_reply, 1);
	ctx->count = 6;

	smtp_client = smtp_client_init(client_set);

	for (i = 0; i < ctx->count; i++)
		test_client_unexpected_reply_submit(ctx, i);

	return TRUE;
}

/* test */

static void test_unexpected_reply(void)
{
	struct smtp_client_settings smtp_client_set;

	test_client_defaults(&smtp_client_set);

	test_begin("unexpected reply");
	test_run_client_server(&smtp_client_set,
			       test_client_unexpected_reply,
			       test_server_unexpected_reply, 6, NULL);
	test_end();
}

/*
 * Partial reply
 */

/* server */

static int
test_partial_reply_input_line(struct server_connection *conn,
			      const char *line ATTR_UNUSED)
{
	if (conn->state == SERVER_CONNECTION_STATE_EHLO)
		return 0;
	o_stream_nsend_str(conn->conn.output,
		"500 Command not");
	server_connection_deinit(&conn);
	return -1;
}

static void test_server_partial_reply(unsigned int index)
{
	test_server_input_line = test_partial_reply_input_line;
	test_server_run(index);
}

/* client */

struct _partial_reply {
	unsigned int count;
};

static void
test_client_partial_reply_reply(const struct smtp_reply *reply,
				struct _partial_reply *ctx)
{
	if (debug)
		i_debug("REPLY: %s", smtp_reply_log(reply));

	test_assert(reply->status == SMTP_CLIENT_COMMAND_ERROR_CONNECTION_LOST);

	if (--ctx->count == 0) {
		i_free(ctx);
		io_loop_stop(ioloop);
	}
}

static bool
test_client_partial_reply(const struct smtp_client_settings *client_set)
{
	struct smtp_client_connection *sconn;
	struct smtp_client_command *scmd;
	struct _partial_reply *ctx;

	ctx = i_new(struct _partial_reply, 1);
	ctx->count = 2;

	smtp_client = smtp_client_init(client_set);

	sconn = smtp_client_connection_create(
		smtp_client, SMTP_PROTOCOL_SMTP,
		net_ip2addr(&bind_ip), bind_ports[0],
		SMTP_CLIENT_SSL_MODE_NONE, NULL);
	smtp_client_connection_connect(sconn, NULL, NULL);
	scmd = smtp_client_command_new(
		sconn, 0, test_client_partial_reply_reply, ctx);
	smtp_client_command_write(scmd, "FROP");
	smtp_client_command_submit(scmd);

	sconn = smtp_client_connection_create(
		smtp_client, SMTP_PROTOCOL_SMTP,
		net_ip2addr(&bind_ip), bind_ports[0],
		SMTP_CLIENT_SSL_MODE_NONE, NULL);
	smtp_client_connection_connect(sconn, NULL, NULL);
	scmd = smtp_client_command_new(
		sconn, 0, test_client_partial_reply_reply, ctx);
	smtp_client_command_write(scmd, "FROP");
	smtp_client_command_submit(scmd);

	return TRUE;
}

/* test */

static void test_partial_reply(void)
{
	struct smtp_client_settings smtp_client_set;

	test_client_defaults(&smtp_client_set);

	test_begin("partial reply");
	test_run_client_server(&smtp_client_set,
			       test_client_partial_reply,
			       test_server_partial_reply, 1, NULL);
	test_end();
}

/*
 * Premature reply
 */

/* server */

static int
test_premature_reply_init(struct server_connection *conn)
{
	if (server_index == 5) {
		o_stream_nsend_str(
			conn->conn.output,
			"220 testserver ESMTP Testfix (Debian/GNU)\r\n"
			"250-testserver\r\n"
			"250-PIPELINING\r\n"
			"250-ENHANCEDSTATUSCODES\r\n"
			"250 DSN\r\n");
		i_sleep_intr_secs(4);
		server_connection_deinit(&conn);
		return 1;
	}
	return 0;
}

static int
test_premature_reply_input_line(struct server_connection *conn, const char *line)
{
	if (debug)
		i_debug("[%u] GOT LINE: %s", server_index, line);
	switch (conn->state) {
	case SERVER_CONNECTION_STATE_EHLO:
		if (debug)
			i_debug("[%u] EHLO", server_index);
		if (server_index == 4) {
			o_stream_nsend_str(conn->conn.output,
					   "250-testserver\r\n"
					   "250-PIPELINING\r\n"
					   "250-ENHANCEDSTATUSCODES\r\n"
					   "250 DSN\r\n"
					   "250 2.1.0 Ok\r\n");
			conn->state = SERVER_CONNECTION_STATE_MAIL_FROM;
			return 1;
		}
		break;
	case SERVER_CONNECTION_STATE_MAIL_FROM:
		if (server_index == 4) {
			conn->state = SERVER_CONNECTION_STATE_RCPT_TO;
			return 1;
		}
		if (server_index == 3) {
			o_stream_nsend_str(conn->conn.output,
					   "250 2.1.0 Ok\r\n"
					   "250 2.1.5 Ok\r\n");
			i_sleep_intr_secs(4);
			server_connection_deinit(&conn);
			return -1;
		}
		break;
	case SERVER_CONNECTION_STATE_RCPT_TO:
		if (server_index == 2) {
			o_stream_nsend_str(
				conn->conn.output,
				"250 2.1.5 Ok\r\n"
				"354 End data with <CR><LF>.<CR><LF>\r\n");
			i_sleep_intr_secs(4);
			server_connection_deinit(&conn);
			return -1;
		}
		break;
	case SERVER_CONNECTION_STATE_DATA:
		if (server_index == 1) {
			o_stream_nsend_str(
				conn->conn.output,
				"354 End data with <CR><LF>.<CR><LF>\r\n"
				"250 2.0.0 Ok: queued as 35424ed4af24\r\n");
			i_sleep_intr_secs(4);
			server_connection_deinit(&conn);
			return -1;
		}
		break;
	case SERVER_CONNECTION_STATE_FINISH:
		break;
	}
	return 0;
}

static void test_server_premature_reply(unsigned int index)
{
	test_server_init = test_premature_reply_init;
	test_server_input_line = test_premature_reply_input_line;
	test_server_run(index);
}

/* client */

struct _premature_reply {
	unsigned int count;
};

struct _premature_reply_peer {
	struct _premature_reply *context;
	unsigned int index;

	struct smtp_client_connection *conn;
	struct smtp_client_transaction *trans;
	struct timeout *to;

	bool login_callback:1;
	bool mail_from_callback:1;
	bool rcpt_to_callback:1;
	bool rcpt_data_callback:1;
	bool data_callback:1;
};

static void
test_client_premature_reply_login_cb(const struct smtp_reply *reply,
				     void *context)
{
	struct _premature_reply_peer *pctx =
		(struct _premature_reply_peer *)context;

	pctx->login_callback = TRUE;

	if (debug) {
		i_debug("LOGIN REPLY[%u]: %s", pctx->index,
			smtp_reply_log(reply));
	}

	switch (pctx->index) {
	case 0: case 1: case 2: case 3: case 4:
		test_assert(smtp_reply_is_success(reply));
		break;
	case 5:
		test_assert(reply->status ==
			    SMTP_CLIENT_COMMAND_ERROR_BAD_REPLY);
		/* Don't bother continueing with this test. Second try after
		   smtp_client_transaction_start() will have the same result. */
		smtp_client_transaction_abort(pctx->trans);
		break;
	}
}

static void
test_client_premature_reply_mail_from_cb(const struct smtp_reply *reply,
				         struct _premature_reply_peer *pctx)
{
	if (debug) {
		i_debug("MAIL FROM REPLY[%u]: %s",
			pctx->index, smtp_reply_log(reply));
	}

	pctx->mail_from_callback = TRUE;

	switch (pctx->index) {
	case 0: case 1: case 2: case 3:
		test_assert(smtp_reply_is_success(reply));
		break;
	case 4: case 5:
		test_assert(reply->status ==
			    SMTP_CLIENT_COMMAND_ERROR_BAD_REPLY);
		break;
	}
}

static void
test_client_premature_reply_rcpt_to_cb(const struct smtp_reply *reply,
				       struct _premature_reply_peer *pctx)
{
	if (debug) {
		i_debug("RCPT TO REPLY[%u]: %s",
			pctx->index, smtp_reply_log(reply));
	}

	pctx->rcpt_to_callback = TRUE;

	switch (pctx->index) {
	case 0: case 1: case 2:
		test_assert(smtp_reply_is_success(reply));
		break;
	case 3:  case 4: case 5:
		test_assert(reply->status ==
			    SMTP_CLIENT_COMMAND_ERROR_BAD_REPLY);
		break;
	}
}

static void
test_client_premature_reply_rcpt_data_cb(const struct smtp_reply *reply,
					 struct _premature_reply_peer *pctx)
{
	if (debug) {
		i_debug("RCPT DATA REPLY[%u]: %s",
			pctx->index, smtp_reply_log(reply));
	}

	pctx->rcpt_data_callback = TRUE;

	switch (pctx->index) {
	case 0:
		test_assert(smtp_reply_is_success(reply));
		break;
	case 1: case 2:
		test_assert(reply->status ==
			    SMTP_CLIENT_COMMAND_ERROR_BAD_REPLY);
		break;
	case 3: case 4: case 5:
		i_unreached();
	}
}

static void
test_client_premature_reply_data_cb(const struct smtp_reply *reply,
				    struct _premature_reply_peer *pctx)
{
	if (debug) {
		i_debug("DATA REPLY[%u]: %s",
			pctx->index, smtp_reply_log(reply));
	}

	pctx->data_callback = TRUE;

	switch (pctx->index) {
	case 0:
		test_assert(smtp_reply_is_success(reply));
		break;
	case 1: case 2: case 3: case 4: case 5:
		test_assert(reply->status ==
			    SMTP_CLIENT_COMMAND_ERROR_BAD_REPLY);
		break;
	}
}

static void
test_client_premature_reply_finished(struct _premature_reply_peer *pctx)
{
	struct _premature_reply *ctx = pctx->context;

	if (debug)
		i_debug("FINISHED[%u]", pctx->index);
	if (--ctx->count == 0) {
		i_free(ctx);
		io_loop_stop(ioloop);
	}

	switch (pctx->index) {
	case 0: case 1: case 2:
		test_assert(pctx->mail_from_callback);
		test_assert(pctx->rcpt_to_callback);
		test_assert(pctx->rcpt_data_callback);
		test_assert(pctx->data_callback);
		break;
	case 3: case 4:
		test_assert(pctx->mail_from_callback);
		test_assert(pctx->rcpt_to_callback);
		test_assert(!pctx->rcpt_data_callback);
		test_assert(pctx->data_callback);
		break;
	case 5:
		test_assert(!pctx->mail_from_callback);
		test_assert(!pctx->rcpt_to_callback);
		test_assert(!pctx->rcpt_data_callback);
		test_assert(!pctx->data_callback);
	}

	pctx->trans = NULL;
	timeout_remove(&pctx->to);
	i_free(pctx);
}

static void
test_client_premature_reply_submit3(struct _premature_reply_peer *pctx)
{
	struct smtp_client_transaction *strans = pctx->trans;
	static const char *message =
		"From: stephan@example.com\r\n"
		"To: timo@example.com\r\n"
		"Subject: Frop!\r\n"
		"\r\n"
		"Frop!\r\n";
	struct istream *input;

	timeout_remove(&pctx->to);

	if (debug)
		i_debug("SUBMIT3[%u]", pctx->index);

	input = i_stream_create_from_data(message, strlen(message));
	i_stream_set_name(input, "message");

	smtp_client_transaction_send(
		strans, input, test_client_premature_reply_data_cb, pctx);
	i_stream_unref(&input);
}

static void
test_client_premature_reply_submit2(struct _premature_reply_peer *pctx)
{
	timeout_remove(&pctx->to);

	if (debug)
		i_debug("SUBMIT2[%u]", pctx->index);

	smtp_client_transaction_add_rcpt(
		pctx->trans, &((struct smtp_address){
			.localpart = "rcpt",
			.domain = "example.com"}), NULL,
		test_client_premature_reply_rcpt_to_cb,
		test_client_premature_reply_rcpt_data_cb, pctx);

	pctx->to = timeout_add_short(
		500, test_client_premature_reply_submit3, pctx);
}

static void
test_client_premature_reply_submit1(struct _premature_reply_peer *pctx)
{
	timeout_remove(&pctx->to);

	if (debug)
		i_debug("SUBMIT1[%u]", pctx->index);

	smtp_client_transaction_start(
		pctx->trans, test_client_premature_reply_mail_from_cb, pctx);

	pctx->to = timeout_add_short(
		500, test_client_premature_reply_submit2, pctx);
}

static void
test_client_premature_reply_submit(struct _premature_reply *ctx,
				   unsigned int index)
{
	struct _premature_reply_peer *pctx;
	struct smtp_client_connection *conn;

	pctx = i_new(struct _premature_reply_peer, 1);
	pctx->context = ctx;
	pctx->index = index;

	pctx->conn = conn = smtp_client_connection_create(
		smtp_client, SMTP_PROTOCOL_SMTP,
		net_ip2addr(&bind_ip), bind_ports[index],
		SMTP_CLIENT_SSL_MODE_NONE, NULL);
	pctx->trans = smtp_client_transaction_create(
		conn, &((struct smtp_address){
			.localpart = "sender",
			.domain = "example.com"}), NULL, 0,
		test_client_premature_reply_finished, pctx);
	smtp_client_connection_connect(
		conn, test_client_premature_reply_login_cb, (void *)pctx);
	smtp_client_connection_unref(&conn);

	pctx->to = timeout_add_short(
		500, test_client_premature_reply_submit1, pctx);
}

static bool
test_client_premature_reply(const struct smtp_client_settings *client_set)
{
	struct _premature_reply *ctx;
	unsigned int i;

	ctx = i_new(struct _premature_reply, 1);
	ctx->count = 6;

	smtp_client = smtp_client_init(client_set);

	for (i = 0; i < ctx->count; i++)
		test_client_premature_reply_submit(ctx, i);

	return TRUE;
}

/* test */

static void test_premature_reply(void)
{
	struct smtp_client_settings smtp_client_set;

	test_client_defaults(&smtp_client_set);

	test_begin("premature reply");
	test_run_client_server(&smtp_client_set,
			       test_client_premature_reply,
			       test_server_premature_reply, 6, NULL);
	test_end();
}

/*
 * Early data reply
 */

/* server */

static int
test_early_data_reply_input_line(struct server_connection *conn ATTR_UNUSED,
				 const char *line)
{
	if (debug)
		i_debug("[%u] GOT LINE: %s", server_index, line);

	switch (conn->state) {
	case SERVER_CONNECTION_STATE_DATA:
		break;
	default:
		return 0;
	}

	if ((uintptr_t)conn->context == 0) {
		if (debug)
			i_debug("[%u] REPLIED 354", server_index);
		o_stream_nsend_str(conn->conn.output,
				   "354 End data with <CR><LF>.<CR><LF>\r\n");
		conn->context = (void*)1;
		return 1;
	}

	if (server_index == 2 && strcmp(line, ".") == 0) {
		if (debug)
			i_debug("[%u] FINISHED TRANSACTION",
				server_index);
		o_stream_nsend_str(conn->conn.output,
				   "250 2.0.0 Ok: queued as 73BDE342129\r\n");
		return 1;
	}

	if ((uintptr_t)conn->context == 5 && server_index < 2) {
		if (debug)
			i_debug("[%u] FINISHED TRANSACTION EARLY",
				server_index);

		if (server_index == 0) {
			o_stream_nsend_str(
				conn->conn.output,
				"250 2.0.0 Ok: queued as 73BDE342129\r\n");
		} else {
			o_stream_nsend_str(
				conn->conn.output,
				"452 4.3.1 Mail system full\r\n");
		}
	}
	if ((uintptr_t)conn->context > 5) {
		o_stream_nsend_str(conn->conn.output,
				   "250 2.0.0 OK\r\n");
		return 1;
	}
	conn->context = (void*)(((uintptr_t)conn->context) + 1);
	return 1;
}

static void test_server_early_data_reply(unsigned int index)
{
	test_server_input_line = test_early_data_reply_input_line;
	test_server_run(index);
}

/* client */

struct _early_data_reply {
	unsigned int count;
};

struct _early_data_reply_peer {
	struct _early_data_reply *context;
	unsigned int index;

	struct ostream *output;

	struct smtp_client_connection *conn;
	struct smtp_client_transaction *trans;
	struct timeout *to;

	bool data_callback:1;
};

static void
test_client_early_data_reply_submit1(struct _early_data_reply_peer *pctx);

static void
test_client_early_data_reply_login_cb(const struct smtp_reply *reply,
				      void *context)
{
	struct _early_data_reply_peer *pctx = context;

	if (debug) {
		i_debug("LOGIN REPLY[%u]: %s",
			pctx->index, smtp_reply_log(reply));
	}

	test_assert(smtp_reply_is_success(reply));
}

static void
test_client_early_data_reply_mail_from_cb(const struct smtp_reply *reply,
					  struct _early_data_reply_peer *pctx)
{
	if (debug) {
		i_debug("MAIL FROM REPLY[%u]: %s",
			pctx->index, smtp_reply_log(reply));
	}

	test_assert(smtp_reply_is_success(reply));
}

static void
test_client_early_data_reply_rcpt_to_cb(const struct smtp_reply *reply,
					struct _early_data_reply_peer *pctx)
{
	if (debug) {
		i_debug("RCPT TO REPLY[%u]: %s",
			pctx->index, smtp_reply_log(reply));
	}

	test_assert(smtp_reply_is_success(reply));

	pctx->to = timeout_add_short(
		1000, test_client_early_data_reply_submit1, pctx);
}

static void
test_client_early_data_reply_rcpt_data_cb(const struct smtp_reply *reply,
					  struct _early_data_reply_peer *pctx)
{
	if (debug) {
		i_debug("RCPT DATA REPLY[%u]: %s",
			pctx->index, smtp_reply_log(reply));
	}

	switch (pctx->index) {
	case 0:
		test_assert(reply->status ==
			    SMTP_CLIENT_COMMAND_ERROR_BAD_REPLY);
		break;
	case 1:
		test_assert(reply->status == 452);
		break;
	case 2:
		test_assert(smtp_reply_is_success(reply));
		break;
	}
}

static void
test_client_early_data_reply_data_cb(const struct smtp_reply *reply,
				     struct _early_data_reply_peer *pctx)
{
	if (debug) {
		i_debug("DATA REPLY[%u]: %s",
			pctx->index, smtp_reply_log(reply));
	}

	pctx->data_callback = TRUE;

	switch (pctx->index) {
	case 0:
		test_assert(reply->status ==
			    SMTP_CLIENT_COMMAND_ERROR_BAD_REPLY);
		break;
	case 1:
		test_assert(reply->status == 452);
		break;
	case 2:
		test_assert(smtp_reply_is_success(reply));
		break;
	}
}

static void
test_client_early_data_reply_noop_cb(const struct smtp_reply *reply,
				     struct _early_data_reply_peer *pctx)
{
	struct _early_data_reply *ctx = pctx->context;

	if (debug) {
		i_debug("NOOP REPLY[%u]: %s",
			pctx->index, smtp_reply_log(reply));
	}

	switch (pctx->index) {
	case 0:
		test_assert(reply->status ==
			    SMTP_CLIENT_COMMAND_ERROR_BAD_REPLY);
		break;
	case 1:
	case 2:
		test_assert(smtp_reply_is_success(reply));
		break;
	}

	if (--ctx->count == 0) {
		i_free(ctx);
		io_loop_stop(ioloop);
	}

	test_assert(pctx->data_callback);

	pctx->trans = NULL;
	timeout_remove(&pctx->to);
	o_stream_destroy(&pctx->output);
	smtp_client_connection_unref(&pctx->conn);
	i_free(pctx);
}

static void
test_client_early_data_reply_finished(struct _early_data_reply_peer *pctx)
{
	if (debug)
		i_debug("FINISHED[%u]", pctx->index);

	/* Send NOOP command to check that connection is still viable.
	 */
	smtp_client_command_noop_submit(
		pctx->conn, 0,
		test_client_early_data_reply_noop_cb, pctx);
}

static void
test_client_early_data_reply_submit1(struct _early_data_reply_peer *pctx)
{
	if (debug)
		i_debug("FINISH DATA[%u]", pctx->index);

	timeout_remove(&pctx->to);

	if (o_stream_finish(pctx->output) < 0) {
		i_error("Failed to finish output: %s",
			o_stream_get_error(pctx->output));
	}
	o_stream_destroy(&pctx->output);
}

static void
test_client_early_data_reply_submit(struct _early_data_reply *ctx,
				    unsigned int index)
{
	struct _early_data_reply_peer *pctx;
	struct smtp_client_connection *conn;
	static const char *message =
		"From: stephan@example.com\r\n"
		"To: timo@example.com\r\n"
		"Subject: Frop!\r\n"
		"\r\n"
		"Frop!\r\n";
	int pipefd[2];
	struct istream *input;

	pctx = i_new(struct _early_data_reply_peer, 1);
	pctx->context = ctx;
	pctx->index = index;

	if (pipe(pipefd) < 0)
		i_fatal("Failed to create pipe: %m");

	fd_set_nonblock(pipefd[0], TRUE);
	fd_set_nonblock(pipefd[1], TRUE);

	input = i_stream_create_fd_autoclose(&pipefd[0], 1024);
	pctx->output = o_stream_create_fd_autoclose(&pipefd[1], 1024);

	pctx->conn = conn = smtp_client_connection_create(
		smtp_client, SMTP_PROTOCOL_SMTP,
		net_ip2addr(&bind_ip), bind_ports[index],
		SMTP_CLIENT_SSL_MODE_NONE, NULL);
	smtp_client_connection_connect(conn,
		test_client_early_data_reply_login_cb, (void *)pctx);

	pctx->trans = smtp_client_transaction_create(
		conn, &((struct smtp_address){
			.localpart = "sender",
			.domain = "example.com"}), NULL, 0,
		test_client_early_data_reply_finished, pctx);
	smtp_client_transaction_add_rcpt(
		pctx->trans, &((struct smtp_address){
			.localpart = "rcpt",
			.domain = "example.com"}), NULL,
		test_client_early_data_reply_rcpt_to_cb,
		test_client_early_data_reply_rcpt_data_cb, pctx);
	smtp_client_transaction_start(pctx->trans,
		test_client_early_data_reply_mail_from_cb, pctx);

	smtp_client_transaction_send(
		pctx->trans, input, test_client_early_data_reply_data_cb, pctx);
	i_stream_unref(&input);

	o_stream_nsend(pctx->output, message, strlen(message));
}

static bool
test_client_early_data_reply(const struct smtp_client_settings *client_set)
{
	struct _early_data_reply *ctx;
	unsigned int i;

	ctx = i_new(struct _early_data_reply, 1);
	ctx->count = 3;

	smtp_client = smtp_client_init(client_set);

	for (i = 0; i < ctx->count; i++)
		test_client_early_data_reply_submit(ctx, i);

	return TRUE;
}

/* test */

static void test_early_data_reply(void)
{
	struct smtp_client_settings smtp_client_set;

	test_client_defaults(&smtp_client_set);

	test_begin("early data reply");
	test_run_client_server(&smtp_client_set,
			       test_client_early_data_reply,
			       test_server_early_data_reply, 3, NULL);
	test_end();
}

/*
 * Bad reply
 */

/* server */

static int
test_bad_reply_input_line(struct server_connection *conn,
	const char *line ATTR_UNUSED)
{
	if (conn->state == SERVER_CONNECTION_STATE_EHLO)
		return 0;
	o_stream_nsend_str(conn->conn.output,
			   "666 Really bad reply\r\n");
	server_connection_deinit(&conn);
	return -1;
}

static void test_server_bad_reply(unsigned int index)
{
	test_server_input_line = test_bad_reply_input_line;
	test_server_run(index);
}

/* client */

struct _bad_reply {
	unsigned int count;
};

static void
test_client_bad_reply_reply(const struct smtp_reply *reply,
	struct _bad_reply *ctx)
{
	if (debug)
		i_debug("REPLY: %s", smtp_reply_log(reply));

	test_assert(reply->status == SMTP_CLIENT_COMMAND_ERROR_BAD_REPLY);

	if (--ctx->count == 0) {
		i_free(ctx);
		io_loop_stop(ioloop);
	}
}

static bool
test_client_bad_reply(
	const struct smtp_client_settings *client_set)
{
	struct smtp_client_connection *sconn;
	struct smtp_client_command *scmd;
	struct _bad_reply *ctx;

	ctx = i_new(struct _bad_reply, 1);
	ctx->count = 2;

	smtp_client = smtp_client_init(client_set);

	sconn = smtp_client_connection_create(
		smtp_client, SMTP_PROTOCOL_SMTP,
		net_ip2addr(&bind_ip), bind_ports[0],
		SMTP_CLIENT_SSL_MODE_NONE, NULL);
	smtp_client_connection_connect(sconn, NULL, NULL);
	scmd = smtp_client_command_new(
		sconn, 0, test_client_bad_reply_reply, ctx);
	smtp_client_command_write(scmd, "FROP");
	smtp_client_command_submit(scmd);

	sconn = smtp_client_connection_create(
		smtp_client, SMTP_PROTOCOL_SMTP,
		net_ip2addr(&bind_ip), bind_ports[0],
		SMTP_CLIENT_SSL_MODE_NONE, NULL);
	smtp_client_connection_connect(sconn, NULL, NULL);
	scmd = smtp_client_command_new(
		sconn, 0, test_client_bad_reply_reply, ctx);
	smtp_client_command_write(scmd, "FROP");
	smtp_client_command_submit(scmd);

	return TRUE;
}

/* test */

static void test_bad_reply(void)
{
	struct smtp_client_settings smtp_client_set;

	test_client_defaults(&smtp_client_set);

	test_begin("bad reply");
	test_run_client_server(&smtp_client_set,
			       test_client_bad_reply,
			       test_server_bad_reply, 1, NULL);
	test_end();
}

/*
 * Bad greeting
 */

/* server */

static int test_bad_greeting_init(struct server_connection *conn)
{
	switch (server_index) {
	case 0:
		o_stream_nsend_str(conn->conn.output,
			"666 Mouhahahaha!!\r\n");
		break;
	case 1:
		o_stream_nsend_str(conn->conn.output,
			"446 Not right now, sorry.\r\n");
		break;
	case 2:
		o_stream_nsend_str(conn->conn.output,
			"233 Gimme all your mail, NOW!!\r\n");
		break;
	}
	server_connection_deinit(&conn);
	return -1;
}

static void test_server_bad_greeting(unsigned int index)
{
	test_server_init = test_bad_greeting_init;
	test_server_run(index);
}

/* client */

struct _bad_greeting {
	unsigned int count;
};

struct _bad_greeting_peer {
	struct _bad_greeting *context;
	unsigned int index;
};

static void
test_client_bad_greeting_reply(const struct smtp_reply *reply,
			       struct _bad_greeting_peer *pctx)
{
	if (debug)
		i_debug("REPLY: %s", smtp_reply_log(reply));

	switch (pctx->index) {
	case 0:
		test_assert(reply->status ==
			SMTP_CLIENT_COMMAND_ERROR_BAD_REPLY);
		break;
	case 1:
		test_assert(reply->status == 446);
		break;
	case 2:
		test_assert(reply->status ==
			SMTP_CLIENT_COMMAND_ERROR_BAD_REPLY);
		break;
	}

	if (--pctx->context->count == 0) {
		i_free(pctx->context);
		io_loop_stop(ioloop);
	}
	i_free(pctx);
}

static void
test_client_bad_greeting_submit(struct _bad_greeting *ctx, unsigned int index)
{
	struct smtp_client_connection *sconn;
	struct smtp_client_command *scmd;
	struct _bad_greeting_peer *pctx;

	pctx = i_new(struct _bad_greeting_peer, 1);
	pctx->context = ctx;
	pctx->index = index;

	sconn = smtp_client_connection_create(
		smtp_client, SMTP_PROTOCOL_SMTP,
		net_ip2addr(&bind_ip), bind_ports[index],
		SMTP_CLIENT_SSL_MODE_NONE, NULL);
	smtp_client_connection_connect(sconn, NULL, NULL);
	scmd = smtp_client_command_new(
		sconn, 0, test_client_bad_greeting_reply, pctx);
	smtp_client_command_write(scmd, "FROP");
	smtp_client_command_submit(scmd);
}

static bool
test_client_bad_greeting(const struct smtp_client_settings *client_set)
{
	struct _bad_greeting *ctx;

	ctx = i_new(struct _bad_greeting, 1);
	ctx->count = 3;

	smtp_client = smtp_client_init(client_set);

	test_client_bad_greeting_submit(ctx, 0);
	test_client_bad_greeting_submit(ctx, 1);
	test_client_bad_greeting_submit(ctx, 2);
	return TRUE;
}

/* test */

static void test_bad_greeting(void)
{
	struct smtp_client_settings smtp_client_set;

	test_client_defaults(&smtp_client_set);

	test_begin("bad greeting");
	test_run_client_server(&smtp_client_set,
			       test_client_bad_greeting,
			       test_server_bad_greeting, 3, NULL);
	test_end();
}

/*
 * Command timeout
 */

/* server */

static int
test_command_timed_out_input_line(struct server_connection *conn,
				  const char *line ATTR_UNUSED)
{
	if (conn->state == SERVER_CONNECTION_STATE_EHLO)
		return 0;
	i_sleep_intr_secs(10);
	server_connection_deinit(&conn);
	return -1;
}

static void test_server_command_timed_out(unsigned int index)
{
	test_server_input_line = test_command_timed_out_input_line;
	test_server_run(index);
}

/* client */

struct _command_timed_out {
	unsigned int count;
};

static void
test_client_command_timed_out_reply(const struct smtp_reply *reply,
				    struct _command_timed_out *ctx)
{
	if (debug)
		i_debug("REPLY: %s", smtp_reply_log(reply));

	test_assert(reply->status == SMTP_CLIENT_COMMAND_ERROR_TIMED_OUT);

	if (--ctx->count == 0) {
		i_free(ctx);
		io_loop_stop(ioloop);
	}
}

static bool
test_client_command_timed_out(const struct smtp_client_settings *client_set)
{
	struct smtp_client_connection *sconn;
	struct smtp_client_command *scmd;
	struct _command_timed_out *ctx;

	test_expect_errors(1);

	ctx = i_new(struct _command_timed_out, 1);
	ctx->count = 1;

	smtp_client = smtp_client_init(client_set);

	sconn = smtp_client_connection_create(
		smtp_client, SMTP_PROTOCOL_SMTP,
		net_ip2addr(&bind_ip), bind_ports[0],
		SMTP_CLIENT_SSL_MODE_NONE, NULL);
	smtp_client_connection_connect(sconn, NULL, NULL);
	scmd = smtp_client_command_new(
		sconn, 0, test_client_command_timed_out_reply, ctx);
	smtp_client_command_write(scmd, "FROP");
	smtp_client_command_submit(scmd);

	return TRUE;
}

/* test */

static void test_command_timed_out(void)
{
	struct smtp_client_settings smtp_client_set;

	test_client_defaults(&smtp_client_set);
	smtp_client_set.command_timeout_msecs = 1000;

	test_begin("command timed out");
	test_run_client_server(&smtp_client_set,
			       test_client_command_timed_out,
			       test_server_command_timed_out, 1, NULL);
	test_end();
}

/*
 * Command aborted early
 */

/* server */

static int
test_command_aborted_early_input_line(struct server_connection *conn,
				      const char *line ATTR_UNUSED)
{
	if (conn->state == SERVER_CONNECTION_STATE_EHLO)
		return 0;

	i_sleep_intr_secs(1);
	o_stream_nsend_str(conn->conn.output, "200 OK\r\n");
	server_connection_deinit(&conn);
	return -1;
}

static void test_server_command_aborted_early(unsigned int index)
{
	test_server_input_line = test_command_aborted_early_input_line;
	test_server_run(index);
}

/* client */

struct _command_aborted_early {
	struct smtp_client_command *cmd;
	struct timeout *to;
};

static void
test_client_command_aborted_early_reply(
	const struct smtp_reply *reply,
	struct _command_aborted_early *ctx ATTR_UNUSED)
{
	if (debug)
		i_debug("REPLY: %s", smtp_reply_log(reply));

	/* abort does not trigger callback */
	test_assert(FALSE);
}

static void
test_client_command_aborted_early_timeout(struct _command_aborted_early *ctx)
{
	timeout_remove(&ctx->to);

	if (ctx->cmd != NULL) {
		if (debug)
			i_debug("ABORT");

		/* abort early */
		smtp_client_command_abort(&ctx->cmd);

		/* wait a little for server to actually respond to an
		   already aborted request */
		ctx->to = timeout_add_short(
			1000, test_client_command_aborted_early_timeout, ctx);
	} else {
		if (debug)
			i_debug("FINISHED");

		/* all done */
		i_free(ctx);
		io_loop_stop(ioloop);
	}
}

static bool
test_client_command_aborted_early(const struct smtp_client_settings *client_set)
{
	struct smtp_client_connection *sconn;
	struct _command_aborted_early *ctx;

	ctx = i_new(struct _command_aborted_early, 1);

	smtp_client = smtp_client_init(client_set);

	sconn = smtp_client_connection_create(smtp_client,
		SMTP_PROTOCOL_SMTP, net_ip2addr(&bind_ip), bind_ports[0],
		SMTP_CLIENT_SSL_MODE_NONE, NULL);
	smtp_client_connection_connect(sconn, NULL, NULL);
	ctx->cmd = smtp_client_command_new(sconn, 0,
		test_client_command_aborted_early_reply, ctx);
	smtp_client_command_write(ctx->cmd, "FROP");
	smtp_client_command_submit(ctx->cmd);

	ctx->to = timeout_add_short(500,
		test_client_command_aborted_early_timeout, ctx);

	return TRUE;
}

/* test */

static void test_command_aborted_early(void)
{
	struct smtp_client_settings smtp_client_set;

	test_client_defaults(&smtp_client_set);

	test_begin("command aborted early");
	test_run_client_server(&smtp_client_set,
			       test_client_command_aborted_early,
			       test_server_command_aborted_early, 1, NULL);
	test_end();
}

/*
 * Client deinit early
 */

/* server */

static int
test_client_deinit_early_input_line(struct server_connection *conn,
				    const char *line ATTR_UNUSED)
{
	if (conn->state == SERVER_CONNECTION_STATE_EHLO)
		return 0;

	i_sleep_intr_secs(1);
	o_stream_nsend_str(conn->conn.output, "200 OK\r\n");
	server_connection_deinit(&conn);
	return -1;
}

static void test_server_client_deinit_early(unsigned int index)
{
	test_server_input_line = test_client_deinit_early_input_line;
	test_server_run(index);
}

/* client */

struct _client_deinit_early {
	struct smtp_client_command *cmd;
	struct timeout *to;
};

static void
test_client_client_deinit_early_reply(
	const struct smtp_reply *reply,
	struct _client_deinit_early *ctx ATTR_UNUSED)
{
	if (debug)
		i_debug("REPLY: %s", smtp_reply_log(reply));

	/* abort does not trigger callback */
	test_assert(FALSE); 
}

static void
test_client_client_deinit_early_timeout(struct _client_deinit_early *ctx)
{
	timeout_remove(&ctx->to);

	/* deinit early */
	smtp_client_deinit(&smtp_client);

	/* all done */
	i_free(ctx);
	io_loop_stop(ioloop);
}

static bool
test_client_client_deinit_early(const struct smtp_client_settings *client_set)
{
	struct smtp_client_connection *sconn;
	struct _client_deinit_early *ctx;

	ctx = i_new(struct _client_deinit_early, 1);

	smtp_client = smtp_client_init(client_set);

	sconn = smtp_client_connection_create(
		smtp_client, SMTP_PROTOCOL_SMTP,
		net_ip2addr(&bind_ip), bind_ports[0],
		SMTP_CLIENT_SSL_MODE_NONE, NULL);
	smtp_client_connection_connect(sconn, NULL, NULL);
	ctx->cmd = smtp_client_command_new(
		sconn, 0, test_client_client_deinit_early_reply, ctx);
	smtp_client_command_write(ctx->cmd, "FROP");
	smtp_client_command_submit(ctx->cmd);

	ctx->to = timeout_add_short(
		500, test_client_client_deinit_early_timeout, ctx);

	return TRUE;
}

/* test */

static void test_client_deinit_early(void)
{
	struct smtp_client_settings smtp_client_set;

	test_client_defaults(&smtp_client_set);


	test_begin("client deinit early");
	test_run_client_server(&smtp_client_set,
			       test_client_client_deinit_early,
			       test_server_client_deinit_early, 1, NULL);
	test_end();
}

/*
 * DNS service failure
 */

/* client */

struct _dns_service_failure {
	unsigned int count;
};

static void
test_client_dns_service_failure_reply(const struct smtp_reply *reply,
				      struct _dns_service_failure *ctx)
{
	if (debug)
		i_debug("REPLY: %s", smtp_reply_log(reply));

	test_assert(reply->status ==
		    SMTP_CLIENT_COMMAND_ERROR_HOST_LOOKUP_FAILED);

	if (--ctx->count == 0) {
		i_free(ctx);
		io_loop_stop(ioloop);
	}
}

static bool
test_client_dns_service_failure(const struct smtp_client_settings *client_set)
{
	struct smtp_client_connection *sconn;
	struct smtp_client_command *scmd;
	struct _dns_service_failure *ctx;

	test_expect_errors(2);

	ctx = i_new(struct _dns_service_failure, 1);
	ctx->count = 2;

	smtp_client = smtp_client_init(client_set);

	sconn = smtp_client_connection_create(
		smtp_client, SMTP_PROTOCOL_SMTP, "host.in-addr.arpa", 465,
		SMTP_CLIENT_SSL_MODE_IMMEDIATE, NULL);
	smtp_client_connection_connect(sconn, NULL, NULL);
	scmd = smtp_client_command_new(
		sconn, 0, test_client_dns_service_failure_reply, ctx);
	smtp_client_command_write(scmd, "FROP");
	smtp_client_command_submit(scmd);

	sconn = smtp_client_connection_create(
		smtp_client, SMTP_PROTOCOL_SMTP, "host.in-addr.arpa", 465,
		SMTP_CLIENT_SSL_MODE_IMMEDIATE, NULL);
	smtp_client_connection_connect(sconn, NULL, NULL);
	scmd = smtp_client_command_new(
		sconn, 0, test_client_dns_service_failure_reply, ctx);
	smtp_client_command_write(scmd, "FROP");
	smtp_client_command_submit(scmd);

	return TRUE;
}

/* test */

static void test_dns_service_failure(void)
{
	struct smtp_client_settings smtp_client_set;

	test_client_defaults(&smtp_client_set);
	smtp_client_set.dns_client_socket_path = "./frop";

	test_begin("dns service failure");
	test_run_client_server(&smtp_client_set,
			       test_client_dns_service_failure, NULL, 0, NULL);
	test_end();
}

/*
 * DNS timeout
 */

/* dns */

static void test_dns_timeout_input(struct server_connection *conn ATTR_UNUSED)
{
	/* hang */
	i_sleep_intr_secs(100);

	io_loop_stop(current_ioloop);
	io_remove(&io_listen);
	i_close_fd(&fd_listen);
	server_connection_deinit(&conn);
}

static void test_dns_dns_timeout(void)
{
	test_server_input = test_dns_timeout_input;
	test_server_run(0);
}

/* client */

struct _dns_timeout {
	unsigned int count;
};

static void
test_client_dns_timeout_reply(const struct smtp_reply *reply,
			      struct _dns_timeout *ctx)
{
	if (debug)
		i_debug("REPLY: %s", smtp_reply_log(reply));

	test_assert(reply->status ==
		    SMTP_CLIENT_COMMAND_ERROR_HOST_LOOKUP_FAILED);

	if (--ctx->count == 0) {
		i_free(ctx);
		io_loop_stop(ioloop);
	}
}

static bool
test_client_dns_timeout(const struct smtp_client_settings *client_set)
{
	struct smtp_client_connection *sconn;
	struct smtp_client_command *scmd;
	struct _dns_timeout *ctx;

	test_expect_errors(2);

	ctx = i_new(struct _dns_timeout, 1);
	ctx->count = 2;

	smtp_client = smtp_client_init(client_set);

	sconn = smtp_client_connection_create(
		smtp_client, SMTP_PROTOCOL_SMTP, "example.com", 465,
		SMTP_CLIENT_SSL_MODE_IMMEDIATE, NULL);
	smtp_client_connection_connect(sconn, NULL, NULL);
	scmd = smtp_client_command_new(
		sconn, 0, test_client_dns_timeout_reply, ctx);
	smtp_client_command_write(scmd, "FROP");
	smtp_client_command_submit(scmd);

	sconn = smtp_client_connection_create(
		smtp_client, SMTP_PROTOCOL_SMTP, "example.com", 465,
		SMTP_CLIENT_SSL_MODE_IMMEDIATE, NULL);
	smtp_client_connection_connect(sconn, NULL, NULL);
	scmd = smtp_client_command_new(
		sconn, 0, test_client_dns_timeout_reply, ctx);
	smtp_client_command_write(scmd, "FROP");
	smtp_client_command_submit(scmd);

	return TRUE;
}

/* test */

static void test_dns_timeout(void)
{
	struct smtp_client_settings smtp_client_set;

	test_client_defaults(&smtp_client_set);
	smtp_client_set.connect_timeout_msecs = 2000;
	smtp_client_set.dns_client_socket_path = "./dns-test";

	test_begin("dns timeout");
	test_run_client_server(&smtp_client_set,
			       test_client_dns_timeout, NULL, 0,
			       test_dns_dns_timeout);
	test_end();
}

/*
 * DNS lookup failure
 */

/* dns */

static void
test_dns_lookup_failure_input(struct server_connection *conn)
{
	o_stream_nsend_str(
		conn->conn.output,
		t_strdup_printf("VERSION\tdns\t1\t0\n%d\tFAIL\n", EAI_FAIL));
	server_connection_deinit(&conn);
}

static void test_dns_dns_lookup_failure(void)
{
	test_server_input = test_dns_lookup_failure_input;
	test_server_run(0);
}

/* client */

struct _dns_lookup_failure {
	unsigned int count;
};

static void
test_client_dns_lookup_failure_reply(const struct smtp_reply *reply,
				     struct _dns_lookup_failure *ctx)
{
	if (debug)
		i_debug("REPLY: %s", smtp_reply_log(reply));

	test_assert(reply->status ==
		    SMTP_CLIENT_COMMAND_ERROR_HOST_LOOKUP_FAILED);

	if (--ctx->count == 0) {
		i_free(ctx);
		io_loop_stop(ioloop);
	}
}

static bool
test_client_dns_lookup_failure(const struct smtp_client_settings *client_set)
{
	struct smtp_client_connection *sconn;
	struct smtp_client_command *scmd;
	struct _dns_lookup_failure *ctx;

	test_expect_errors(2);

	ctx = i_new(struct _dns_lookup_failure, 1);
	ctx->count = 2;

	smtp_client = smtp_client_init(client_set);

	sconn = smtp_client_connection_create(
		smtp_client, SMTP_PROTOCOL_SMTP, "example.com", 465,
		SMTP_CLIENT_SSL_MODE_IMMEDIATE, NULL);
	smtp_client_connection_connect(sconn, NULL, NULL);
	scmd = smtp_client_command_new(
		sconn, 0, test_client_dns_lookup_failure_reply, ctx);
	smtp_client_command_write(scmd, "FROP");
	smtp_client_command_submit(scmd);

	sconn = smtp_client_connection_create(
		smtp_client, SMTP_PROTOCOL_SMTP, "example.com", 465,
		SMTP_CLIENT_SSL_MODE_IMMEDIATE, NULL);
	smtp_client_connection_connect(sconn, NULL, NULL);
	scmd = smtp_client_command_new(
		sconn, 0, test_client_dns_lookup_failure_reply, ctx);
	smtp_client_command_write(scmd, "FROP");
	smtp_client_command_submit(scmd);

	return TRUE;
}

/* test */

static void test_dns_lookup_failure(void)
{
	struct smtp_client_settings smtp_client_set;

	test_client_defaults(&smtp_client_set);
	smtp_client_set.dns_client_socket_path = "./dns-test";

	test_begin("dns lookup failure");
	test_run_client_server(&smtp_client_set,
			       test_client_dns_lookup_failure, NULL, 0,
			       test_dns_dns_lookup_failure);
	test_end();
}

/*
 * Authentication failed
 */

/* server */

static int
test_authentication_failed_input_line(struct server_connection *conn,
				      const char *line ATTR_UNUSED)
{
	switch (conn->state) {
	case SERVER_CONNECTION_STATE_EHLO:
		if (server_index == 1) {
			o_stream_nsend_str(
				conn->conn.output,
				"250-testserver\r\n"
				"250-PIPELINING\r\n"
				"250-ENHANCEDSTATUSCODES\r\n"
				"250-AUTH PLAIN\r\n"
				"250 DSN\r\n");
			conn->state = SERVER_CONNECTION_STATE_MAIL_FROM;
			return 1;
		}
		break;
	case SERVER_CONNECTION_STATE_MAIL_FROM:
		if (server_index == 1) {
			o_stream_nsend_str(
				conn->conn.output,
				"535 5.7.8 "
				"Authentication credentials invalid\r\n");
			i_sleep_intr_secs(10);
			server_connection_deinit(&conn);
			return -1;
		}
		break;
	default:
		break;
	}
	return 0;
}

static void test_server_authentication_failed(unsigned int index)
{
	test_server_input_line = test_authentication_failed_input_line;
	test_server_run(index);
}

/* client */

struct _authentication_failed {
	unsigned int count;
};

struct _authentication_failed_peer {
	struct _authentication_failed *context;
	unsigned int index;

	struct smtp_client_connection *conn;
	struct smtp_client_transaction *trans;
};

static void
test_client_authentication_failed_login_cb(const struct smtp_reply *reply,
					   void *context)
{
	struct _authentication_failed_peer *pctx =
		(struct _authentication_failed_peer *)context;

	if (debug) {
		i_debug("LOGIN REPLY[%u]: %s",
			pctx->index, smtp_reply_log(reply));
	}

	switch (pctx->index) {
	case 0:
		test_assert(reply->status ==
			    SMTP_CLIENT_COMMAND_ERROR_AUTH_FAILED);
		break;
	case 1:
		test_assert(reply->status == 535);
		break;
	}
}

static void
test_client_authentication_failed_mail_from_cb(
	const struct smtp_reply *reply,
	struct _authentication_failed_peer *pctx)
{
	if (debug) {
		i_debug("MAIL FROM REPLY[%u]: %s",
			pctx->index, smtp_reply_log(reply));
	}

	switch (pctx->index) {
	case 0:
		test_assert(reply->status ==
			    SMTP_CLIENT_COMMAND_ERROR_AUTH_FAILED);
		break;
	case 1:
		test_assert(reply->status == 535);
		break;
	}
}

static void
test_client_authentication_failed_rcpt_to_cb(
	const struct smtp_reply *reply,
	struct _authentication_failed_peer *pctx)
{
	if (debug) {
		i_debug("RCPT TO REPLY[%u]: %s",
			pctx->index, smtp_reply_log(reply));
	}

	switch (pctx->index) {
	case 0:
		test_assert(reply->status ==
			    SMTP_CLIENT_COMMAND_ERROR_AUTH_FAILED);
		break;
	case 1:
		test_assert(reply->status == 535);
		break;
	}
}

static void
test_client_authentication_failed_rcpt_data_cb(
	const struct smtp_reply *reply,
	struct _authentication_failed_peer *pctx)
{
	if (debug) {
		i_debug("RCPT DATA REPLY[%u]: %s",
			pctx->index, smtp_reply_log(reply));
	}

	test_assert(FALSE);
}

static void
test_client_authentication_failed_data_cb(
	const struct smtp_reply *reply,
	struct _authentication_failed_peer *pctx)
{
	if (debug) {
		i_debug("DATA REPLY[%u]: %s",
			pctx->index, smtp_reply_log(reply));
	}

	switch (pctx->index) {
	case 0:
		test_assert(reply->status ==
			    SMTP_CLIENT_COMMAND_ERROR_AUTH_FAILED);
		break;
	case 1:
		test_assert(reply->status == 535);
		break;
	}
}

static void
test_client_authentication_failed_finished(
	struct _authentication_failed_peer *pctx)
{
	struct _authentication_failed *ctx = pctx->context;

	if (debug)
		i_debug("FINISHED[%u]", pctx->index);
	if (--ctx->count == 0) {
		i_free(ctx);
		io_loop_stop(ioloop);
	}

	pctx->trans = NULL;
	i_free(pctx);
}

static void
test_client_authentication_failed_submit(struct _authentication_failed *ctx,
					 unsigned int index)
{
	struct _authentication_failed_peer *pctx;
	struct smtp_client_settings smtp_set;
	static const char *message =
		"From: stephan@example.com\r\n"
		"To: timo@example.com\r\n"
		"Subject: Frop!\r\n"
		"\r\n"
		"Frop!\r\n";
	struct istream *input;

	pctx = i_new(struct _authentication_failed_peer, 1);
	pctx->context = ctx;
	pctx->index = index;

	i_zero(&smtp_set);
	smtp_set.username = "peter.wolfsen";
	smtp_set.password = "crybaby";

	pctx->conn = smtp_client_connection_create(
		smtp_client, SMTP_PROTOCOL_SMTP,
		net_ip2addr(&bind_ip), bind_ports[index],
		SMTP_CLIENT_SSL_MODE_NONE, &smtp_set);
	pctx->trans = smtp_client_transaction_create(
		pctx->conn, &((struct smtp_address){
			.localpart = "sender",
			.domain = "example.com"}), NULL, 0,
		test_client_authentication_failed_finished, pctx);
	smtp_client_connection_connect(
		pctx->conn, test_client_authentication_failed_login_cb,
		(void *)pctx);
	smtp_client_transaction_start(
		pctx->trans, test_client_authentication_failed_mail_from_cb,
		pctx);
	smtp_client_connection_unref(&pctx->conn);

	smtp_client_transaction_add_rcpt(
		pctx->trans, &((struct smtp_address){
			.localpart = "rcpt",
			.domain = "example.com"}), NULL,
		test_client_authentication_failed_rcpt_to_cb,
		test_client_authentication_failed_rcpt_data_cb, pctx);

	input = i_stream_create_from_data(message, strlen(message));
	i_stream_set_name(input, "message");

	smtp_client_transaction_send(
		pctx->trans, input,
		test_client_authentication_failed_data_cb, pctx);
	i_stream_unref(&input);
}

static bool
test_client_authentication_failed(const struct smtp_client_settings *client_set)
{
	struct _authentication_failed *ctx;
	unsigned int i;

	ctx = i_new(struct _authentication_failed, 1);
	ctx->count = 2;

	smtp_client = smtp_client_init(client_set);

	for (i = 0; i < ctx->count; i++)
		test_client_authentication_failed_submit(ctx, i);

	return TRUE;
}

/* test */

static void test_authentication_failed(void)
{
	struct smtp_client_settings smtp_client_set;

	test_client_defaults(&smtp_client_set);

	test_begin("authentication failed");
	test_expect_errors(1);
	test_run_client_server(&smtp_client_set,
			       test_client_authentication_failed,
			       test_server_authentication_failed, 2, NULL);
	test_end();
}

/*
 * Transaction timeout
 */

/* server */

static int
test_transaction_timeout_input_line(struct server_connection *conn,
				    const char *line ATTR_UNUSED)
{
	switch (conn->state) {
	case SERVER_CONNECTION_STATE_EHLO:
		break;
	case SERVER_CONNECTION_STATE_MAIL_FROM:
		if (server_index == 0)
			i_sleep_intr_secs(20);
		break;
	case SERVER_CONNECTION_STATE_RCPT_TO:
		if (server_index == 1)
			i_sleep_intr_secs(20);
		break;
	case SERVER_CONNECTION_STATE_DATA:
		if (server_index == 2)
			i_sleep_intr_secs(20);
		break;
	case SERVER_CONNECTION_STATE_FINISH:
		break;
	}
	return 0;
}

static void test_server_transaction_timeout(unsigned int index)
{
	test_expect_errors(1);
	test_server_input_line = test_transaction_timeout_input_line;
	test_server_run(index);
}

/* client */

struct _transaction_timeout {
	unsigned int count;
};

struct _transaction_timeout_peer {
	struct _transaction_timeout *context;
	unsigned int index;

	struct smtp_client_connection *conn;
	struct smtp_client_transaction *trans;
	struct timeout *to;

	bool login_callback:1;
	bool mail_from_callback:1;
	bool rcpt_to_callback:1;
	bool rcpt_data_callback:1;
	bool data_callback:1;
};

static void
test_client_transaction_timeout_mail_from_cb(
	const struct smtp_reply *reply,
	struct _transaction_timeout_peer *pctx)
{
	if (debug) {
		i_debug("MAIL FROM REPLY[%u]: %s",
			pctx->index, smtp_reply_log(reply));
	}

	pctx->mail_from_callback = TRUE;

	switch (pctx->index) {
	case 0:
		test_assert(reply->status == 451);
		break;
	case 1: case 2: case 3:
		test_assert(smtp_reply_is_success(reply));
		break;
	}
}

static void
test_client_transaction_timeout_rcpt_to_cb(
	const struct smtp_reply *reply, struct _transaction_timeout_peer *pctx)
{
	if (debug) {
		i_debug("RCPT TO REPLY[%u]: %s",
			pctx->index, smtp_reply_log(reply));
	}

	pctx->rcpt_to_callback = TRUE;

	switch (pctx->index) {
	case 0: case 1:
		test_assert(reply->status == 451);
		break;
	case 2: case 3:
		test_assert(smtp_reply_is_success(reply));
		break;
	}
}

static void
test_client_transaction_timeout_rcpt_data_cb(
	const struct smtp_reply *reply, struct _transaction_timeout_peer *pctx)
{
	if (debug) {
		i_debug("RCPT DATA REPLY[%u]: %s",
			pctx->index, smtp_reply_log(reply));
	}

	pctx->rcpt_data_callback = TRUE;

	switch (pctx->index) {
	case 0: case 1:
		i_unreached();
	case 2:
		test_assert(reply->status == 451);
		break;
	case 3:
		test_assert(smtp_reply_is_success(reply));
		break;
	}
}

static void
test_client_transaction_timeout_data_cb(const struct smtp_reply *reply,
					struct _transaction_timeout_peer *pctx)
{
	if (debug) {
		i_debug("DATA REPLY[%u]: %s",
			pctx->index, smtp_reply_log(reply));
	}

	pctx->data_callback = TRUE;

	switch (pctx->index) {
	case 0: case 1: case 2:
		test_assert(reply->status == 451);
		break;
	case 3:
		test_assert(smtp_reply_is_success(reply));
		break;
	}
}

static void
test_client_transaction_timeout_finished(struct _transaction_timeout_peer *pctx)
{
	struct _transaction_timeout *ctx = pctx->context;

	if (debug)
		i_debug("FINISHED[%u]", pctx->index);
	if (--ctx->count == 0) {
		i_free(ctx);
		io_loop_stop(ioloop);
	}

	switch (pctx->index) {
	case 0: case 1:
		test_assert(pctx->mail_from_callback);
		test_assert(pctx->rcpt_to_callback);
		test_assert(!pctx->rcpt_data_callback);
		test_assert(pctx->data_callback);
		break;
	case 2: case 3:
		test_assert(pctx->mail_from_callback);
		test_assert(pctx->rcpt_to_callback);
		test_assert(pctx->rcpt_data_callback);
		test_assert(pctx->data_callback);
		break;
	}

	pctx->trans = NULL;
	timeout_remove(&pctx->to);
	i_free(pctx);
}

static void
test_client_transaction_timeout_submit2(struct _transaction_timeout_peer *pctx)
{
	struct smtp_client_transaction *strans = pctx->trans;
	static const char *message =
		"From: stephan@example.com\r\n"
		"To: timo@example.com\r\n"
		"Subject: Frop!\r\n"
		"\r\n"
		"Frop!\r\n";
	struct istream *input;

	timeout_remove(&pctx->to);

	input = i_stream_create_from_data(message, strlen(message));
	i_stream_set_name(input, "message");

	smtp_client_transaction_send(
		strans, input, test_client_transaction_timeout_data_cb, pctx);
	i_stream_unref(&input);
}

static void
test_client_transaction_timeout_submit1(struct _transaction_timeout_peer *pctx)
{
	timeout_remove(&pctx->to);

	smtp_client_transaction_add_rcpt(
		pctx->trans, &((struct smtp_address){
			.localpart = "rcpt",
			.domain = "example.com"}), NULL,
		test_client_transaction_timeout_rcpt_to_cb,
		test_client_transaction_timeout_rcpt_data_cb, pctx);

	pctx->to = timeout_add_short(
		500, test_client_transaction_timeout_submit2, pctx);
}

static void
test_client_transaction_timeout_submit(struct _transaction_timeout *ctx,
				       unsigned int index)
{
	struct _transaction_timeout_peer *pctx;

	pctx = i_new(struct _transaction_timeout_peer, 1);
	pctx->context = ctx;
	pctx->index = index;

	pctx->conn = smtp_client_connection_create(
		smtp_client, SMTP_PROTOCOL_SMTP,
		net_ip2addr(&bind_ip), bind_ports[index],
		SMTP_CLIENT_SSL_MODE_NONE, NULL);
	pctx->trans = smtp_client_transaction_create(
		pctx->conn, &((struct smtp_address){
			.localpart = "sender",
			.domain = "example.com"}), NULL, 0,
		test_client_transaction_timeout_finished, pctx);
	smtp_client_transaction_set_timeout(pctx->trans, 1000);
	smtp_client_transaction_start(
		pctx->trans, test_client_transaction_timeout_mail_from_cb,
		pctx);
	smtp_client_connection_unref(&pctx->conn);

	pctx->to = timeout_add_short(
		500, test_client_transaction_timeout_submit1, pctx);
}

static bool
test_client_transaction_timeout(const struct smtp_client_settings *client_set)
{
	struct _transaction_timeout *ctx;
	unsigned int i;

	ctx = i_new(struct _transaction_timeout, 1);
	ctx->count = 4;

	smtp_client = smtp_client_init(client_set);

	for (i = 0; i < ctx->count; i++)
		test_client_transaction_timeout_submit(ctx, i);

	return TRUE;
}

/* test */

static void test_transaction_timeout(void)
{
	struct smtp_client_settings smtp_client_set;

	test_client_defaults(&smtp_client_set);

	test_begin("transaction timeout");
	test_run_client_server(&smtp_client_set,
			       test_client_transaction_timeout,
			       test_server_transaction_timeout, 6, NULL);
<<<<<<< HEAD
	test_end();
}

/*
 * Invalid SSL certificate
 */

#ifdef HAVE_OPENSSL

/* dns */

static void
test_dns_invalid_ssl_certificate_input(struct server_connection *conn)
{
	const char *line;

	if (!conn->version_sent) {
		conn->version_sent = TRUE;
		o_stream_nsend_str(conn->conn.output, "VERSION\tdns\t1\t0\n");
	}


	while ((line = i_stream_read_next_line(conn->conn.input)) != NULL) {
		if (debug)
			i_debug("DNS REQUEST: %s", line);

		o_stream_nsend_str(conn->conn.output,
				   t_strdup_printf("0\t%s\n",
						   net_ip2addr(&bind_ip)));
	}
}

static void test_dns_invalid_ssl_certificate(void)
{
	test_server_input = test_dns_invalid_ssl_certificate_input;
	test_server_run(0);
}

/* server */

static void
test_invalid_ssl_certificate_input(struct server_connection *conn)
{
	const char *line;

	line = i_stream_read_next_line(conn->conn.input);
	if (line == NULL) {
		if (conn->conn.input->eof ||
		    conn->conn.input->stream_errno != 0)
			server_connection_deinit(&conn);
		return;
	}
	server_connection_deinit(&conn);
}

static int
test_invalid_ssl_certificate_init(struct server_connection *conn)
{
	sleep(1);
	o_stream_nsend_str(conn->conn.output,
		"220 testserver ESMTP Testfix (Frop/GNU)\r\n");
	return 1;
}

static void test_server_invalid_ssl_certificate(unsigned int index)
{
	test_server_ssl = TRUE;
	test_server_init = test_invalid_ssl_certificate_init;
	test_server_input = test_invalid_ssl_certificate_input;
	test_server_run(index);
}

/* client */

struct _invalid_ssl_certificate {
	unsigned int count;
};

static void
test_client_invalid_ssl_certificate_reply(const struct smtp_reply *reply,
					  struct _invalid_ssl_certificate *ctx)
{
	if (debug)
		i_debug("REPLY: %s", smtp_reply_log(reply));

	test_assert(reply->status == SMTP_CLIENT_COMMAND_ERROR_CONNECT_FAILED);

	if (--ctx->count == 0) {
		i_free(ctx);
		io_loop_stop(ioloop);
	}
}

static bool
test_client_invalid_ssl_certificate(
	const struct smtp_client_settings *client_set)
{
	struct smtp_client_connection *sconn;
	struct smtp_client_command *scmd;
	struct _invalid_ssl_certificate *ctx;

	test_expect_errors(2);

	ctx = i_new(struct _invalid_ssl_certificate, 1);
	ctx->count = 2;

	smtp_client = smtp_client_init(client_set);

	sconn = smtp_client_connection_create(
		smtp_client, SMTP_PROTOCOL_SMTP, "example.com", bind_ports[0],
		SMTP_CLIENT_SSL_MODE_IMMEDIATE, NULL);
	smtp_client_connection_connect(sconn, NULL, NULL);
	scmd = smtp_client_command_new(
		sconn, 0, test_client_invalid_ssl_certificate_reply, ctx);
	smtp_client_command_write(scmd, "FROP");
	smtp_client_command_submit(scmd);

	sconn = smtp_client_connection_create(
		smtp_client, SMTP_PROTOCOL_SMTP, "example.com", bind_ports[0],
		SMTP_CLIENT_SSL_MODE_IMMEDIATE, NULL);
	smtp_client_connection_connect(sconn, NULL, NULL);
	scmd = smtp_client_command_new(
		sconn, 0, test_client_invalid_ssl_certificate_reply, ctx);
	smtp_client_command_write(scmd, "FROP");
	smtp_client_command_submit(scmd);

	return TRUE;
}

/* test */

static void test_invalid_ssl_certificate(void)
{
	struct smtp_client_settings smtp_client_set;
	struct ssl_iostream_settings ssl_set;

	/* ssl settings */
	ssl_iostream_test_settings_client(&ssl_set);
	ssl_set.verbose = debug;

	test_client_defaults(&smtp_client_set);
	smtp_client_set.dns_client_socket_path = "./dns-test";
	smtp_client_set.ssl = &ssl_set;

	test_begin("invalid ssl certificate");
	test_run_client_server(&smtp_client_set,
			       test_client_invalid_ssl_certificate,
			       test_server_invalid_ssl_certificate, 1,
			       test_dns_invalid_ssl_certificate);
=======
>>>>>>> 850e1d67
	test_end();
}

#endif

/*
 * Invalid SSL certificate
 */

#ifdef HAVE_OPENSSL

/* dns */

static void
test_dns_invalid_ssl_certificate_input(struct server_connection *conn)
{
	const char *line;

	if (!conn->version_sent) {
		conn->version_sent = TRUE;
		o_stream_nsend_str(conn->conn.output, "VERSION\tdns\t1\t0\n");
	}


	while ((line = i_stream_read_next_line(conn->conn.input)) != NULL) {
		if (debug)
			i_debug("DNS REQUEST: %s", line);

		o_stream_nsend_str(conn->conn.output,
				   t_strdup_printf("0\t%s\n",
						   net_ip2addr(&bind_ip)));
	}
}

static void test_dns_invalid_ssl_certificate(void)
{
	test_server_input = test_dns_invalid_ssl_certificate_input;
	test_server_run(0);
}

/* server */

static void
test_invalid_ssl_certificate_input(struct server_connection *conn)
{
	const char *line;

	line = i_stream_read_next_line(conn->conn.input);
	if (line == NULL) {
		if (conn->conn.input->eof ||
		    conn->conn.input->stream_errno != 0)
			server_connection_deinit(&conn);
		return;
	}
	server_connection_deinit(&conn);
}

static int
test_invalid_ssl_certificate_init(struct server_connection *conn)
{
	sleep(1);
	o_stream_nsend_str(conn->conn.output,
		"220 testserver ESMTP Testfix (Frop/GNU)\r\n");
	return 1;
}

static void test_server_invalid_ssl_certificate(unsigned int index)
{
	test_server_ssl = TRUE;
	test_server_init = test_invalid_ssl_certificate_init;
	test_server_input = test_invalid_ssl_certificate_input;
	test_server_run(index);
}

/* client */

struct _invalid_ssl_certificate {
	unsigned int count;
};

static void
test_client_invalid_ssl_certificate_reply(const struct smtp_reply *reply,
					  struct _invalid_ssl_certificate *ctx)
{
	if (debug)
		i_debug("REPLY: %s", smtp_reply_log(reply));

	test_assert(reply->status == SMTP_CLIENT_COMMAND_ERROR_CONNECT_FAILED);

	if (--ctx->count == 0) {
		i_free(ctx);
		io_loop_stop(ioloop);
	}
}

static bool
test_client_invalid_ssl_certificate(
	const struct smtp_client_settings *client_set)
{
	struct smtp_client_connection *sconn;
	struct smtp_client_command *scmd;
	struct _invalid_ssl_certificate *ctx;

	test_expect_errors(2);

	ctx = i_new(struct _invalid_ssl_certificate, 1);
	ctx->count = 2;

	smtp_client = smtp_client_init(client_set);

	sconn = smtp_client_connection_create(
		smtp_client, SMTP_PROTOCOL_SMTP, "example.com", bind_ports[0],
		SMTP_CLIENT_SSL_MODE_IMMEDIATE, NULL);
	smtp_client_connection_connect(sconn, NULL, NULL);
	scmd = smtp_client_command_new(
		sconn, 0, test_client_invalid_ssl_certificate_reply, ctx);
	smtp_client_command_write(scmd, "FROP");
	smtp_client_command_submit(scmd);

	sconn = smtp_client_connection_create(
		smtp_client, SMTP_PROTOCOL_SMTP, "example.com", bind_ports[0],
		SMTP_CLIENT_SSL_MODE_IMMEDIATE, NULL);
	smtp_client_connection_connect(sconn, NULL, NULL);
	scmd = smtp_client_command_new(
		sconn, 0, test_client_invalid_ssl_certificate_reply, ctx);
	smtp_client_command_write(scmd, "FROP");
	smtp_client_command_submit(scmd);

	return TRUE;
}

/* test */

static void test_invalid_ssl_certificate(void)
{
	struct smtp_client_settings smtp_client_set;
	struct ssl_iostream_settings ssl_set;

	/* ssl settings */
	ssl_iostream_test_settings_client(&ssl_set);
	ssl_set.verbose = debug;

	test_client_defaults(&smtp_client_set);
	smtp_client_set.dns_client_socket_path = "./dns-test";
	smtp_client_set.ssl = &ssl_set;

	test_begin("invalid ssl certificate");
	test_run_client_server(&smtp_client_set,
			       test_client_invalid_ssl_certificate,
			       test_server_invalid_ssl_certificate, 1,
			       test_dns_invalid_ssl_certificate);
	test_end();
}

#endif

/*
 * All tests
 */

static void (*const test_functions[])(void) = {
	test_unconfigured_ssl,
	test_unconfigured_ssl_abort,
	test_host_lookup_failed,
	test_connection_refused,
	test_connection_lost_prematurely,
	test_connection_timed_out,
	test_broken_payload,
	test_connection_lost,
	test_unexpected_reply,
	test_premature_reply,
	test_early_data_reply,
	test_partial_reply,
	test_bad_reply,
	test_bad_greeting,
	test_command_timed_out,
	test_command_aborted_early,
	test_client_deinit_early,
	test_dns_service_failure,
	test_dns_timeout,
	test_dns_lookup_failure,
	test_authentication_failed,
	test_transaction_timeout,
#ifdef HAVE_OPENSSL
	test_invalid_ssl_certificate,
#endif
	NULL
};

/*
 * Test client
 */

static void test_client_defaults(struct smtp_client_settings *smtp_set)
{
	/* client settings */
	i_zero(smtp_set);
	smtp_set->my_hostname = "frop.example.com";
	smtp_set->debug = debug;
}

static void test_client_progress_timeout(void *context ATTR_UNUSED)
{
	/* Terminate test due to lack of progress */
	test_assert(FALSE);
	timeout_remove(&to_client_progress);
	io_loop_stop(current_ioloop);
}

static bool
test_client_init(test_client_init_t client_test,
		 const struct smtp_client_settings *client_set)
{
	i_assert(client_test != NULL);
	if (!client_test(client_set))
		return FALSE;

	to_client_progress = timeout_add(CLIENT_PROGRESS_TIMEOUT*1000,
					 test_client_progress_timeout, NULL);

	return TRUE;
}

static void test_client_deinit(void)
{
	timeout_remove(&to_client_progress);

	if (smtp_client != NULL)
		smtp_client_deinit(&smtp_client);
}

static void
test_client_run(test_client_init_t client_test,
		const struct smtp_client_settings *client_set)
{
	if (test_client_init(client_test, client_set))
		io_loop_run(ioloop);
	test_client_deinit();
}

/*
 * Test server
 */

/* client connection */

static int
server_connection_init_ssl(struct server_connection *conn)
{
	struct ssl_iostream_settings ssl_set;
	const char *error;

	if (!test_server_ssl)
		return 0;

	connection_input_halt(&conn->conn);

	ssl_iostream_test_settings_server(&ssl_set);
	ssl_set.verbose = debug;

	if (server_ssl_ctx == NULL &&
	    ssl_iostream_context_init_server(&ssl_set, &server_ssl_ctx,
					     &error) < 0) {
		i_error("SSL context initialization failed: %s", error);
		return -1;
	}

	if (io_stream_create_ssl_server(server_ssl_ctx, &ssl_set,
					&conn->conn.input, &conn->conn.output,
					&conn->ssl_iostream, &error) < 0) {
		i_error("SSL init failed: %s", error);
		return -1;
	}
	if (ssl_iostream_handshake(conn->ssl_iostream) < 0) {
		i_error("SSL handshake failed: %s",
			ssl_iostream_get_last_error(conn->ssl_iostream));
		return -1;
	}

	connection_input_resume(&conn->conn);
	return 0;
}

static void
server_connection_input(struct connection *_conn)
{
	struct server_connection *conn = (struct server_connection *)_conn;
	const char *line;
	int ret;

	if (test_server_input != NULL) {
		test_server_input(conn);
		return;
	}

	for (;;) {
		if (conn->state == SERVER_CONNECTION_STATE_FINISH) {
			const unsigned char *data;
			size_t size;
			int ret;

			if (conn->dot_input == NULL) {
				conn->dot_input = i_stream_create_dot(
					conn->conn.input, TRUE);
			}
			while ((ret = i_stream_read_more(conn->dot_input,
							 &data, &size)) > 0) {
				if (test_server_input_data != NULL) {
					if (test_server_input_data(
						conn, data, size) < 0)
						return;
				}
				i_stream_skip(conn->dot_input, size);
			}

			if (ret == 0)
				return;
			if (conn->dot_input->stream_errno != 0) {
				if (debug) {
					i_debug("Failed to read message payload: %s",
						i_stream_get_error(conn->dot_input));
				}
				server_connection_deinit(&conn);
				return;
			}

			o_stream_nsend_str(
				conn->conn.output,
				"250 2.0.0 Ok: queued as 73BDE342129\r\n");
			conn->state = SERVER_CONNECTION_STATE_MAIL_FROM;
			continue;
		}

		line = i_stream_read_next_line(conn->conn.input);
		if (line == NULL) {
			if (conn->conn.input->eof ||
			    conn->conn.input->stream_errno != 0)
				server_connection_deinit(&conn);
			return;
		}

		if (test_server_input_line != NULL) {
			if ((ret = test_server_input_line(conn, line)) < 0)
				return;
			if (ret > 0)
				continue;
		}

		switch (conn->state) {
		case SERVER_CONNECTION_STATE_EHLO:
			o_stream_nsend_str(conn->conn.output,
					   "250-testserver\r\n"
					   "250-PIPELINING\r\n"
					   "250-ENHANCEDSTATUSCODES\r\n"
					   "250 DSN\r\n");
			conn->state = SERVER_CONNECTION_STATE_MAIL_FROM;
			return;
		case SERVER_CONNECTION_STATE_MAIL_FROM:
			if (str_begins(line, "AUTH ")) {
				o_stream_nsend_str(
					conn->conn.output, "235 2.7.0 "
					"Authentication successful\r\n");
				continue;
			}
			o_stream_nsend_str(conn->conn.output,
					   "250 2.1.0 Ok\r\n");
			conn->state = SERVER_CONNECTION_STATE_RCPT_TO;
			continue;
		case SERVER_CONNECTION_STATE_RCPT_TO:
			o_stream_nsend_str(conn->conn.output,
					   "250 2.1.5 Ok\r\n");
			conn->state = SERVER_CONNECTION_STATE_DATA;
			continue;
		case SERVER_CONNECTION_STATE_DATA:
			o_stream_nsend_str(
				conn->conn.output,
				"354 End data with <CR><LF>.<CR><LF>\r\n");
			conn->state = SERVER_CONNECTION_STATE_FINISH;
			continue;
		case SERVER_CONNECTION_STATE_FINISH:
			break;
		}
		i_unreached();
	}
}

static void server_connection_init(int fd)
{
	struct server_connection *conn;
	pool_t pool;

	net_set_nonblock(fd, TRUE);

	pool = pool_alloconly_create("server connection", 256);
	conn = p_new(pool, struct server_connection, 1);
	conn->pool = pool;

	connection_init_server(server_conn_list, &conn->conn,
			       "server connection", fd, fd);

	if (server_connection_init_ssl(conn) < 0) {
		server_connection_deinit(&conn);
		return;
	}

	if (test_server_init != NULL) {
		if (test_server_init(conn) != 0)
			return;
	}

	if (test_server_input == NULL) {
		o_stream_nsend_str(
			conn->conn.output,
			"220 testserver ESMTP Testfix (Debian/GNU)\r\n");
	}
}

static void server_connection_deinit(struct server_connection **_conn)
{
	struct server_connection *conn = *_conn;

	*_conn = NULL;

	if (test_server_deinit != NULL)
		test_server_deinit(conn);

	i_stream_unref(&conn->dot_input);

	ssl_iostream_destroy(&conn->ssl_iostream);
	connection_deinit(&conn->conn);
	pool_unref(&conn->pool);
}

static void server_connection_destroy(struct connection *_conn)
{
	struct server_connection *conn =
		(struct server_connection *)_conn;

	server_connection_deinit(&conn);
}

static void server_connection_accept(void *context ATTR_UNUSED)
{
	int fd;

	/* accept new client */
	fd = net_accept(fd_listen, NULL, NULL);
	if (fd == -1)
		return;
	if (fd == -2)
		i_fatal("test server: accept() failed: %m");

	server_connection_init(fd);
}

/* */

static struct connection_settings server_connection_set = {
	.input_max_size = SIZE_MAX,
	.output_max_size = SIZE_MAX,
	.client = FALSE,
};

static const struct connection_vfuncs server_connection_vfuncs = {
	.destroy = server_connection_destroy,
	.input = server_connection_input,
};

static void test_server_run(unsigned int index)
{
	server_index = index;

	/* open server socket */
	io_listen = io_add(fd_listen, IO_READ, server_connection_accept, NULL);

	server_conn_list = connection_list_init(&server_connection_set,
						&server_connection_vfuncs);

	io_loop_run(ioloop);

	/* close server socket */
	io_remove(&io_listen);

	connection_list_deinit(&server_conn_list);

	if (server_ssl_ctx != NULL)
		ssl_iostream_context_unref(&server_ssl_ctx);
}

/*
 * Tests
 */

struct test_server_data {
	unsigned int index;
	test_server_init_t server_test;
};

static int test_open_server_fd(in_port_t *bind_port)
{
	int fd = net_listen(&bind_ip, bind_port, 128);
	if (debug)
		i_debug("server listening on %u", *bind_port);
	if (fd == -1) {
		i_fatal("listen(%s:%u) failed: %m",
			net_ip2addr(&bind_ip), *bind_port);
	}
	return fd;
}

static int test_run_server(struct test_server_data *data)
{
	i_set_failure_prefix("SERVER[%u]: ", data->index + 1);

	if (debug)
		i_debug("PID=%s", my_pid);

	server_ssl_ctx = NULL;

	ioloop = io_loop_create();
	data->server_test(data->index);
	io_loop_destroy(&ioloop);

	if (debug)
		i_debug("Terminated");

	i_close_fd(&fd_listen);
	i_free(bind_ports);
	main_deinit();
	return 0;
}

static int test_run_dns(test_dns_init_t dns_test)
{
	i_set_failure_prefix("DNS: ");

	if (debug)
		i_debug("PID=%s", my_pid);

	ioloop = io_loop_create();
	dns_test();
	io_loop_destroy(&ioloop);

	if (debug)
		i_debug("Terminated");

	i_close_fd(&fd_listen);
	i_free(bind_ports);
	main_deinit();
	return 0;
}

static void
test_run_client(const struct smtp_client_settings *client_set,
		test_client_init_t client_test)
{
	i_set_failure_prefix("CLIENT: ");

	if (debug)
		i_debug("PID=%s", my_pid);
<<<<<<< HEAD

	i_sleep_msecs(100); /* wait a little for server setup */

=======

	i_sleep_msecs(100); /* wait a little for server setup */

>>>>>>> 850e1d67
	ioloop = io_loop_create();
	test_client_run(client_test, client_set);
	io_loop_destroy(&ioloop);

	if (debug)
		i_debug("Terminated");
}

static void
test_run_client_server(const struct smtp_client_settings *client_set,
		       test_client_init_t client_test,
		       test_server_init_t server_test,
		       unsigned int server_tests_count,
		       test_dns_init_t dns_test)
{
	unsigned int i;

	if (server_tests_count > 0) {
		int fds[server_tests_count];

		bind_ports = i_new(in_port_t, server_tests_count);
		for (i = 0; i < server_tests_count; i++)
			fds[i] = test_open_server_fd(&bind_ports[i]);

		for (i = 0; i < server_tests_count; i++) {
			struct test_server_data data;

			i_zero(&data);
			data.index = i;
			data.server_test = server_test;

			/* Fork server */
			fd_listen = fds[i];
			test_subprocess_fork(test_run_server, &data, FALSE);
			i_close_fd(&fd_listen);
		}
	}

	if (dns_test != NULL) {
		int fd;

		i_unlink_if_exists("./dns-test");
		fd = net_listen_unix("./dns-test", 128);
		if (fd == -1) {
			i_fatal("listen(./dns-test) failed: %m");
		}

		/* Fork DNS service */
		fd_listen = fd;
		test_subprocess_fork(test_run_dns, dns_test, FALSE);
		i_close_fd(&fd_listen);
	}

	/* Run client */
	test_run_client(client_set, client_test);

	i_unset_failure_prefix();
	test_subprocess_kill_all(SERVER_KILL_TIMEOUT_SECS);
	i_free(bind_ports);

	i_unlink_if_exists("./dns-test");
}

/*
 * Main
 */

static void main_init(void)
{
#ifdef HAVE_OPENSSL
	ssl_iostream_openssl_init();
#endif
}

static void main_deinit(void)
{
	ssl_iostream_context_cache_free();
#ifdef HAVE_OPENSSL
	ssl_iostream_openssl_deinit();
#endif
}

int main(int argc, char *argv[])
{
	int c;
	int ret;

	lib_init();
	main_init();

	while ((c = getopt(argc, argv, "D")) > 0) {
		switch (c) {
		case 'D':
			debug = TRUE;
			break;
		default:
			i_fatal("Usage: %s [-D]", argv[0]);
		}
	}

	test_subprocesses_init(debug);

	/* listen on localhost */
	i_zero(&bind_ip);
	bind_ip.family = AF_INET;
	bind_ip.u.ip4.s_addr = htonl(INADDR_LOOPBACK);

	ret = test_run(test_functions);

	test_subprocesses_deinit();
	main_deinit();
	lib_deinit();

	return ret;
}<|MERGE_RESOLUTION|>--- conflicted
+++ resolved
@@ -3580,162 +3580,8 @@
 	test_run_client_server(&smtp_client_set,
 			       test_client_transaction_timeout,
 			       test_server_transaction_timeout, 6, NULL);
-<<<<<<< HEAD
 	test_end();
 }
-
-/*
- * Invalid SSL certificate
- */
-
-#ifdef HAVE_OPENSSL
-
-/* dns */
-
-static void
-test_dns_invalid_ssl_certificate_input(struct server_connection *conn)
-{
-	const char *line;
-
-	if (!conn->version_sent) {
-		conn->version_sent = TRUE;
-		o_stream_nsend_str(conn->conn.output, "VERSION\tdns\t1\t0\n");
-	}
-
-
-	while ((line = i_stream_read_next_line(conn->conn.input)) != NULL) {
-		if (debug)
-			i_debug("DNS REQUEST: %s", line);
-
-		o_stream_nsend_str(conn->conn.output,
-				   t_strdup_printf("0\t%s\n",
-						   net_ip2addr(&bind_ip)));
-	}
-}
-
-static void test_dns_invalid_ssl_certificate(void)
-{
-	test_server_input = test_dns_invalid_ssl_certificate_input;
-	test_server_run(0);
-}
-
-/* server */
-
-static void
-test_invalid_ssl_certificate_input(struct server_connection *conn)
-{
-	const char *line;
-
-	line = i_stream_read_next_line(conn->conn.input);
-	if (line == NULL) {
-		if (conn->conn.input->eof ||
-		    conn->conn.input->stream_errno != 0)
-			server_connection_deinit(&conn);
-		return;
-	}
-	server_connection_deinit(&conn);
-}
-
-static int
-test_invalid_ssl_certificate_init(struct server_connection *conn)
-{
-	sleep(1);
-	o_stream_nsend_str(conn->conn.output,
-		"220 testserver ESMTP Testfix (Frop/GNU)\r\n");
-	return 1;
-}
-
-static void test_server_invalid_ssl_certificate(unsigned int index)
-{
-	test_server_ssl = TRUE;
-	test_server_init = test_invalid_ssl_certificate_init;
-	test_server_input = test_invalid_ssl_certificate_input;
-	test_server_run(index);
-}
-
-/* client */
-
-struct _invalid_ssl_certificate {
-	unsigned int count;
-};
-
-static void
-test_client_invalid_ssl_certificate_reply(const struct smtp_reply *reply,
-					  struct _invalid_ssl_certificate *ctx)
-{
-	if (debug)
-		i_debug("REPLY: %s", smtp_reply_log(reply));
-
-	test_assert(reply->status == SMTP_CLIENT_COMMAND_ERROR_CONNECT_FAILED);
-
-	if (--ctx->count == 0) {
-		i_free(ctx);
-		io_loop_stop(ioloop);
-	}
-}
-
-static bool
-test_client_invalid_ssl_certificate(
-	const struct smtp_client_settings *client_set)
-{
-	struct smtp_client_connection *sconn;
-	struct smtp_client_command *scmd;
-	struct _invalid_ssl_certificate *ctx;
-
-	test_expect_errors(2);
-
-	ctx = i_new(struct _invalid_ssl_certificate, 1);
-	ctx->count = 2;
-
-	smtp_client = smtp_client_init(client_set);
-
-	sconn = smtp_client_connection_create(
-		smtp_client, SMTP_PROTOCOL_SMTP, "example.com", bind_ports[0],
-		SMTP_CLIENT_SSL_MODE_IMMEDIATE, NULL);
-	smtp_client_connection_connect(sconn, NULL, NULL);
-	scmd = smtp_client_command_new(
-		sconn, 0, test_client_invalid_ssl_certificate_reply, ctx);
-	smtp_client_command_write(scmd, "FROP");
-	smtp_client_command_submit(scmd);
-
-	sconn = smtp_client_connection_create(
-		smtp_client, SMTP_PROTOCOL_SMTP, "example.com", bind_ports[0],
-		SMTP_CLIENT_SSL_MODE_IMMEDIATE, NULL);
-	smtp_client_connection_connect(sconn, NULL, NULL);
-	scmd = smtp_client_command_new(
-		sconn, 0, test_client_invalid_ssl_certificate_reply, ctx);
-	smtp_client_command_write(scmd, "FROP");
-	smtp_client_command_submit(scmd);
-
-	return TRUE;
-}
-
-/* test */
-
-static void test_invalid_ssl_certificate(void)
-{
-	struct smtp_client_settings smtp_client_set;
-	struct ssl_iostream_settings ssl_set;
-
-	/* ssl settings */
-	ssl_iostream_test_settings_client(&ssl_set);
-	ssl_set.verbose = debug;
-
-	test_client_defaults(&smtp_client_set);
-	smtp_client_set.dns_client_socket_path = "./dns-test";
-	smtp_client_set.ssl = &ssl_set;
-
-	test_begin("invalid ssl certificate");
-	test_run_client_server(&smtp_client_set,
-			       test_client_invalid_ssl_certificate,
-			       test_server_invalid_ssl_certificate, 1,
-			       test_dns_invalid_ssl_certificate);
-=======
->>>>>>> 850e1d67
-	test_end();
-}
-
-#endif
 
 /*
  * Invalid SSL certificate
@@ -4292,15 +4138,9 @@
 
 	if (debug)
 		i_debug("PID=%s", my_pid);
-<<<<<<< HEAD
 
 	i_sleep_msecs(100); /* wait a little for server setup */
 
-=======
-
-	i_sleep_msecs(100); /* wait a little for server setup */
-
->>>>>>> 850e1d67
 	ioloop = io_loop_create();
 	test_client_run(client_test, client_set);
 	io_loop_destroy(&ioloop);
