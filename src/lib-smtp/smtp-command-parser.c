/* Copyright (c) 2013-2018 Dovecot authors, see the included COPYING file */

#include "lib.h"
#include "unichar.h"
#include "istream.h"
#include "istream-failure-at.h"
#include "istream-sized.h"
#include "istream-dot.h"

#include "smtp-parser.h"
#include "smtp-command-parser.h"

#include <ctype.h>

#define SMTP_COMMAND_PARSER_MAX_COMMAND_LENGTH 32

enum smtp_command_parser_state {
	SMTP_COMMAND_PARSE_STATE_INIT = 0,
	SMTP_COMMAND_PARSE_STATE_SKIP_LINE,
	SMTP_COMMAND_PARSE_STATE_COMMAND,
	SMTP_COMMAND_PARSE_STATE_SP,
	SMTP_COMMAND_PARSE_STATE_PARAMETERS,
	SMTP_COMMAND_PARSE_STATE_CR,
	SMTP_COMMAND_PARSE_STATE_LF,
	SMTP_COMMAND_PARSE_STATE_ERROR,
};

struct smtp_command_parser_state_data {
	enum smtp_command_parser_state state;

	char *cmd_name;
	char *cmd_params;

	uoff_t poff;
};

struct smtp_command_parser {
	struct istream *input;

	struct smtp_command_limits limits;

	const unsigned char *cur, *end;
	struct istream *data;

	struct smtp_command_parser_state_data state;

	enum smtp_command_parse_error error_code;
	char *error;

	bool auth_response:1;
};

static inline void ATTR_FORMAT(3, 4)
smtp_command_parser_error(struct smtp_command_parser *parser,
			  enum smtp_command_parse_error code,
			  const char *format, ...)
{
	va_list args;

	parser->state.state = SMTP_COMMAND_PARSE_STATE_ERROR;

	i_free(parser->error);
	parser->error_code = code;

	va_start(args, format);
	parser->error = i_strdup_vprintf(format, args);
	va_end(args);
}

struct smtp_command_parser *
smtp_command_parser_init(struct istream *input,
			 const struct smtp_command_limits *limits)
{
	struct smtp_command_parser *parser;

	parser = i_new(struct smtp_command_parser, 1);
	parser->input = input;
	i_stream_ref(input);

	if (limits != NULL)
		parser->limits = *limits;
	if (parser->limits.max_parameters_size == 0) {
		parser->limits.max_parameters_size =
			SMTP_COMMAND_DEFAULT_MAX_PARAMETERS_SIZE;
	}
	if (parser->limits.max_auth_size == 0) {
		parser->limits.max_auth_size =
			SMTP_COMMAND_DEFAULT_MAX_AUTH_SIZE;
	}
	if (parser->limits.max_data_size == 0) {
		parser->limits.max_data_size =
			SMTP_COMMAND_DEFAULT_MAX_DATA_SIZE;
	}

	return parser;
}

void smtp_command_parser_deinit(struct smtp_command_parser **_parser)
{
	struct smtp_command_parser *parser = *_parser;

	i_stream_unref(&parser->data);
	i_free(parser->state.cmd_name);
	i_free(parser->state.cmd_params);
	i_free(parser->error);
	i_stream_unref(&parser->input);
	i_free(parser);
	*_parser = NULL;
}

static void smtp_command_parser_restart(struct smtp_command_parser *parser)
{
	i_free(parser->state.cmd_name);
	i_free(parser->state.cmd_params);

	i_zero(&parser->state);
}

void smtp_command_parser_set_stream(struct smtp_command_parser *parser,
				    struct istream *input)
{
	i_stream_unref(&parser->input);
	if (input != NULL) {
		parser->input = input;
		i_stream_ref(parser->input);
	}
}

static inline const char *_chr_sanitize(unsigned char c)
{
	if (c >= 0x20 && c < 0x7F)
		return t_strdup_printf("`%c'", c);
	if (c == 0x0a)
		return "<LF>";
	if (c == 0x0d)
		return "<CR>";
	return t_strdup_printf("<0x%02x>", c);
}

static int smtp_command_parse_identifier(struct smtp_command_parser *parser)
{
	const unsigned char *p;

	/* The commands themselves are alphabetic characters.
	 */
	p = parser->cur + parser->state.poff;
	i_assert(p <= parser->end);
	while (p < parser->end && i_isalpha(*p))
		p++;
	if ((p - parser->cur) > SMTP_COMMAND_PARSER_MAX_COMMAND_LENGTH) {
		smtp_command_parser_error(
			parser, SMTP_COMMAND_PARSE_ERROR_BAD_COMMAND,
			"Command name is too long");
		return -1;
	}
	parser->state.poff = p - parser->cur;
	if (p == parser->end)
		return 0;
	parser->state.cmd_name = i_strdup_until(parser->cur, p);
	parser->cur = p;
	parser->state.poff = 0;
	return 1;
}

static int smtp_command_parse_parameters(struct smtp_command_parser *parser)
{
	const unsigned char *p, *mp;
	uoff_t max_size = (parser->auth_response ?
			   parser->limits.max_auth_size :
			   parser->limits.max_parameters_size);
	int nch = 1;

	/* We assume parameters to match textstr (HT, SP, Printable US-ASCII).
	   For command parameters, we also accept valid UTF-8 characters.
	 */
	p = parser->cur + parser->state.poff;
	while (p < parser->end) {
		unichar_t ch;

		if (parser->auth_response)
			ch = *p;
		else {
			nch = uni_utf8_get_char_n(p, (size_t)(parser->end - p),
						  &ch);
		}
		if (nch == 0)
			break;
		if (nch < 0) {
			smtp_command_parser_error(
				parser, SMTP_COMMAND_PARSE_ERROR_BAD_COMMAND,
				"Invalid UTF-8 character in command parameters");
			return -1;
		}
		if (nch == 1 && !smtp_char_is_textstr((unsigned char)ch))
			break;
		p += nch;
	}
	if (max_size > 0 && (uoff_t)(p - parser->cur) > max_size) {
		smtp_command_parser_error(
			parser, SMTP_COMMAND_PARSE_ERROR_LINE_TOO_LONG,
			"%s line is too long",
			(parser->auth_response ? "AUTH response" : "Command"));
		return -1;
	}
	parser->state.poff = p - parser->cur;
	if (p == parser->end || nch == 0)
		return 0;

	/* In the interest of improved interoperability, SMTP receivers SHOULD
	   tolerate trailing white space before the terminating <CRLF>.

	   WSP =  SP / HTAB ; white space

	   --> Trim the end of the buffer
	 */
	mp = p;
	if (mp > parser->cur) {
		while (mp > parser->cur && (*(mp-1) == ' ' || *(mp-1) == '\t'))
			mp--;
	}

	if (!parser->auth_response && mp > parser->cur && *parser->cur == ' ') {
		smtp_command_parser_error(
			parser, SMTP_COMMAND_PARSE_ERROR_BAD_COMMAND,
			"Duplicate space after command name");
		return -1;
	}

	parser->state.cmd_params = i_strdup_until(parser->cur, mp);
	parser->cur = p;
	parser->state.poff = 0;
	return 1;
}

static int smtp_command_parse_line(struct smtp_command_parser *parser)
{
	int ret;

	/* RFC 5321, Section 4.1.1:

	   SMTP commands are character strings terminated by <CRLF>. The
	   commands themselves are alphabetic characters terminated by <SP> if
	   parameters follow and <CRLF> otherwise. (In the interest of improved
	   interoperability, SMTP receivers SHOULD tolerate trailing white space
	   before the terminating <CRLF>.)
	 */
	for (;;) {
		switch (parser->state.state) {
		case SMTP_COMMAND_PARSE_STATE_INIT:
			smtp_command_parser_restart(parser);
			if (parser->auth_response) {
				/* Parse AUTH response as bare parameters */
				parser->state.state =
					SMTP_COMMAND_PARSE_STATE_PARAMETERS;
			} else {
				parser->state.state =
					SMTP_COMMAND_PARSE_STATE_COMMAND;
			}
			if (parser->cur == parser->end)
				return 0;
			if (parser->auth_response)
				break;
			/* fall through */
		case SMTP_COMMAND_PARSE_STATE_COMMAND:
			ret = smtp_command_parse_identifier(parser);
			if (ret <= 0)
				return ret;
			parser->state.state = SMTP_COMMAND_PARSE_STATE_SP;
			if (parser->cur == parser->end)
				return 0;
			/* fall through */
		case SMTP_COMMAND_PARSE_STATE_SP:
			if (*parser->cur == '\r') {
				parser->state.state =
					SMTP_COMMAND_PARSE_STATE_CR;
				break;
			} else if (*parser->cur == '\n') {
				parser->state.state =
					SMTP_COMMAND_PARSE_STATE_LF;
				break;
			} else if (*parser->cur != ' ') {
				smtp_command_parser_error(parser,
					SMTP_COMMAND_PARSE_ERROR_BAD_COMMAND,
					"Unexpected character %s in command name",
					_chr_sanitize(*parser->cur));
				return -1;
			}
			parser->cur++;
			parser->state.state =
				SMTP_COMMAND_PARSE_STATE_PARAMETERS;
			if (parser->cur >= parser->end)
				return 0;
			/* fall through */
		case SMTP_COMMAND_PARSE_STATE_PARAMETERS:
			ret = smtp_command_parse_parameters(parser);
			if (ret <= 0)
				return ret;
			parser->state.state = SMTP_COMMAND_PARSE_STATE_CR;
			if (parser->cur == parser->end)
				return 0;
			/* fall through */
		case SMTP_COMMAND_PARSE_STATE_CR:
			if (*parser->cur == '\r') {
				parser->cur++;
			} else if (*parser->cur != '\n') {
				smtp_command_parser_error(parser,
					SMTP_COMMAND_PARSE_ERROR_BAD_COMMAND,
					"Unexpected character %s in %s",
					_chr_sanitize(*parser->cur),
					(parser->auth_response ?
					 "AUTH response" :
					 "command parameters"));
				return -1;
			}
			parser->state.state = SMTP_COMMAND_PARSE_STATE_LF;
			if (parser->cur == parser->end)
				return 0;
			/* fall through */
		case SMTP_COMMAND_PARSE_STATE_LF:
			if (*parser->cur != '\n') {
				smtp_command_parser_error(parser,
					SMTP_COMMAND_PARSE_ERROR_BAD_COMMAND,
					"Expected LF after CR at end of %s, "
					"but found %s",
					(parser->auth_response ?
					 "AUTH response" : "command"),
					_chr_sanitize(*parser->cur));
				return -1;
			}
			parser->cur++;
			parser->state.state = SMTP_COMMAND_PARSE_STATE_INIT;
			return 1;
		case SMTP_COMMAND_PARSE_STATE_ERROR:
			/* Skip until end of line */
			while (parser->cur < parser->end &&
			       *parser->cur != '\n')
				parser->cur++;
			if (parser->cur == parser->end)
				return 0;
			parser->cur++;
			parser->state.state = SMTP_COMMAND_PARSE_STATE_INIT;
			break;
		default:
			i_unreached();
		}
	}

	i_unreached();
	return -1;
}

static int smtp_command_parse(struct smtp_command_parser *parser)
{
	const unsigned char *begin;
	size_t size, old_bytes = 0;
	int ret;

	while ((ret = i_stream_read_data(parser->input, &begin, &size,
					 old_bytes)) > 0) {
		parser->cur = begin;
		parser->end = parser->cur + size;

		ret = smtp_command_parse_line(parser);
		i_stream_skip(parser->input, parser->cur - begin);
		if (ret != 0)
			return ret;
		old_bytes = i_stream_get_data_size(parser->input);
	}

	if (ret == -2) {
		/* Should not really happen */
		smtp_command_parser_error(
			parser, SMTP_COMMAND_PARSE_ERROR_LINE_TOO_LONG,
			"%s line is too long",
			(parser->auth_response ? "AUTH response" : "Command"));
		return -1;
	}
	if (ret < 0) {
		i_assert(parser->input->eof);
		if (parser->input->stream_errno == 0) {
			if (parser->state.state ==
			    SMTP_COMMAND_PARSE_STATE_INIT)
				ret = -2;
			smtp_command_parser_error(
				parser, SMTP_COMMAND_PARSE_ERROR_BROKEN_COMMAND,
				"Premature end of input");
		} else {
			smtp_command_parser_error(
				parser, SMTP_COMMAND_PARSE_ERROR_BROKEN_STREAM,
<<<<<<< HEAD
				"Stream error: %s",
				i_stream_get_error(parser->input));
=======
				"%s", i_stream_get_disconnect_reason(parser->input));
>>>>>>> 850e1d67
		}
	}
	return ret;
}

bool smtp_command_parser_pending_data(struct smtp_command_parser *parser)
{
	if (parser->data == NULL)
		return FALSE;
	return i_stream_have_bytes_left(parser->data);
}

static int smtp_command_parse_finish_data(struct smtp_command_parser *parser)
{
	const unsigned char *data;
	size_t size;
	int ret;

	parser->error_code = SMTP_COMMAND_PARSE_ERROR_NONE;
	parser->error = NULL;

	if (parser->data == NULL)
		return 1;
	if (parser->data->eof) {
		i_stream_unref(&parser->data);
		return 1;
	}

	while ((ret = i_stream_read_data(parser->data, &data, &size, 0)) > 0)
		i_stream_skip(parser->data, size);
	if (ret == 0 || parser->data->stream_errno != 0) {
		switch (parser->data->stream_errno) {
		case 0:
			return 0;
<<<<<<< HEAD
		case EIO:
			smtp_command_parser_error(
				parser, SMTP_COMMAND_PARSE_ERROR_BROKEN_COMMAND,
				"Invalid command data");
			break;
=======
>>>>>>> 850e1d67
		case EMSGSIZE:
			smtp_command_parser_error(
				parser,	SMTP_COMMAND_PARSE_ERROR_DATA_TOO_LARGE,
				"Command data too large");
			break;
		default:
			smtp_command_parser_error(
				parser, SMTP_COMMAND_PARSE_ERROR_BROKEN_STREAM,
<<<<<<< HEAD
				"Stream error while skipping command data: "
				"%s", i_stream_get_error(parser->data));
=======
				"%s", i_stream_get_disconnect_reason(parser->data));
>>>>>>> 850e1d67
		}
		return -1;
	}
	i_stream_unref(&parser->data);
	return 1;
}

int smtp_command_parse_next(struct smtp_command_parser *parser,
			    const char **cmd_name_r, const char **cmd_params_r,
			    enum smtp_command_parse_error *error_code_r,
			    const char **error_r)
{
	int ret;

	i_assert(!parser->auth_response ||
		 parser->state.state == SMTP_COMMAND_PARSE_STATE_INIT ||
		 parser->state.state == SMTP_COMMAND_PARSE_STATE_ERROR);
	parser->auth_response = FALSE;

	*error_code_r = parser->error_code = SMTP_COMMAND_PARSE_ERROR_NONE;
	*error_r = NULL;

	i_free_and_null(parser->error);

	/* Make sure we finished streaming payload from previous command
	   before we continue. */
	ret = smtp_command_parse_finish_data(parser);
	if (ret <= 0) {
		if (ret < 0) {
			*error_code_r = parser->error_code;
			*error_r = parser->error;
		}
		return ret;
	}

	ret = smtp_command_parse(parser);
	if (ret <= 0) {
		if (ret < 0) {
			*error_code_r = parser->error_code;
			*error_r = parser->error;
			parser->state.state = SMTP_COMMAND_PARSE_STATE_ERROR;
		}
		return ret;
	}

	i_assert(parser->state.state == SMTP_COMMAND_PARSE_STATE_INIT);
	*cmd_name_r = parser->state.cmd_name;
	*cmd_params_r = (parser->state.cmd_params == NULL ?
			 "" : parser->state.cmd_params);
	return 1;
}

struct istream *
smtp_command_parse_data_with_size(struct smtp_command_parser *parser,
				  uoff_t size)
{
	i_assert(parser->data == NULL);
	if (size > parser->limits.max_data_size) {
		/* Not supposed to happen; command should check size */
		parser->data = i_stream_create_error_str(EMSGSIZE, 
			"Command data size exceeds maximum "
			"(%"PRIuUOFF_T" > %"PRIuUOFF_T")",
			size, parser->limits.max_data_size);
	} else {
		// FIXME: Make exact_size stream type
		struct istream *limit_input =
			i_stream_create_limit(parser->input, size);
		parser->data = i_stream_create_min_sized(limit_input, size);
		i_stream_unref(&limit_input);
	}
	i_stream_ref(parser->data);
	return parser->data;
}

struct istream *
smtp_command_parse_data_with_dot(struct smtp_command_parser *parser)
{
	struct istream *data;
	i_assert(parser->data == NULL);

	data = i_stream_create_dot(parser->input, TRUE);
	if (parser->limits.max_data_size != UOFF_T_MAX) {
		parser->data = i_stream_create_failure_at(
			data, parser->limits.max_data_size, EMSGSIZE,
			t_strdup_printf("Command data size exceeds maximum "
					"(> %"PRIuUOFF_T")",
					parser->limits.max_data_size));
		i_stream_unref(&data);
	} else {
		parser->data = data;
	}
	i_stream_ref(parser->data);
	return parser->data;
}

int smtp_command_parse_auth_response(struct smtp_command_parser *parser,
			    const char **line_r,
			    enum smtp_command_parse_error *error_code_r,
			    const char **error_r)
{
	int ret;

	i_assert(parser->auth_response ||
		 parser->state.state == SMTP_COMMAND_PARSE_STATE_INIT ||
		 parser->state.state == SMTP_COMMAND_PARSE_STATE_ERROR);
	parser->auth_response = TRUE;

	*error_code_r = parser->error_code = SMTP_COMMAND_PARSE_ERROR_NONE;
	*error_r = NULL;

	i_free_and_null(parser->error);

	/* Make sure we finished streaming payload from previous command
	   before we continue. */
	ret = smtp_command_parse_finish_data(parser);
	if (ret <= 0) {
		if (ret < 0) {
			*error_code_r = parser->error_code;
			*error_r = parser->error;
		}
		return ret;
	}

	ret = smtp_command_parse(parser);
	if (ret <= 0) {
		if (ret < 0) {
			*error_code_r = parser->error_code;
			*error_r = parser->error;
			parser->state.state = SMTP_COMMAND_PARSE_STATE_ERROR;
		}
		return ret;
	}

	i_assert(parser->state.state == SMTP_COMMAND_PARSE_STATE_INIT);
	*line_r = parser->state.cmd_params;
	parser->auth_response = FALSE;
	return 1;
}<|MERGE_RESOLUTION|>--- conflicted
+++ resolved
@@ -387,12 +387,7 @@
 		} else {
 			smtp_command_parser_error(
 				parser, SMTP_COMMAND_PARSE_ERROR_BROKEN_STREAM,
-<<<<<<< HEAD
-				"Stream error: %s",
-				i_stream_get_error(parser->input));
-=======
 				"%s", i_stream_get_disconnect_reason(parser->input));
->>>>>>> 850e1d67
 		}
 	}
 	return ret;
@@ -427,14 +422,6 @@
 		switch (parser->data->stream_errno) {
 		case 0:
 			return 0;
-<<<<<<< HEAD
-		case EIO:
-			smtp_command_parser_error(
-				parser, SMTP_COMMAND_PARSE_ERROR_BROKEN_COMMAND,
-				"Invalid command data");
-			break;
-=======
->>>>>>> 850e1d67
 		case EMSGSIZE:
 			smtp_command_parser_error(
 				parser,	SMTP_COMMAND_PARSE_ERROR_DATA_TOO_LARGE,
@@ -443,12 +430,7 @@
 		default:
 			smtp_command_parser_error(
 				parser, SMTP_COMMAND_PARSE_ERROR_BROKEN_STREAM,
-<<<<<<< HEAD
-				"Stream error while skipping command data: "
-				"%s", i_stream_get_error(parser->data));
-=======
 				"%s", i_stream_get_disconnect_reason(parser->data));
->>>>>>> 850e1d67
 		}
 		return -1;
 	}
