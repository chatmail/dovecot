--- conflicted
+++ resolved
@@ -14,8 +14,6 @@
 
 struct smtp_server_cmd_rcpt {
 	struct smtp_server_recipient *rcpt;
-
-	bool initialized:1;
 };
 
 static void
@@ -66,10 +64,6 @@
 	i_assert(smtp_server_command_is_replied(command));
 	i_assert(conn->state.state == SMTP_SERVER_STATE_RCPT_TO ||
 		 !smtp_server_command_replied_success(command));
-<<<<<<< HEAD
-	i_assert(data->initialized);
-=======
->>>>>>> 850e1d67
 
 	if (!smtp_server_command_replied_success(command)) {
 		/* Failure */
@@ -89,18 +83,9 @@
 		 struct smtp_server_cmd_rcpt *data ATTR_UNUSED)
 {
 	struct smtp_server_connection *conn = cmd->conn;
-	struct smtp_server_recipient *rcpt = data->rcpt;
 
 	i_assert(conn->state.pending_mail_cmds == 0);
 
-<<<<<<< HEAD
-	if (!data->initialized) {
-		smtp_server_recipient_initialize(rcpt);
-		data->initialized = TRUE;
-	}
-
-=======
->>>>>>> 850e1d67
 	/* All preceeding commands have finished and now the transaction state
 	   is clear. This provides the opportunity to re-check the transaction
 	   state and abort the pending proxied mail command if it is bound to
@@ -221,14 +206,6 @@
 	smtp_server_command_add_hook(command, SMTP_SERVER_COMMAND_HOOK_DESTROY,
 				     cmd_rcpt_destroy, rcpt_data);
 
-<<<<<<< HEAD
-	if (conn->state.trans != NULL) {
-		smtp_server_recipient_initialize(rcpt);
-		rcpt_data->initialized = TRUE;
-	}
-
-=======
->>>>>>> 850e1d67
 	conn->state.pending_rcpt_cmds++;
 
 	smtp_server_command_ref(command);
