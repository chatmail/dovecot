--- conflicted
+++ resolved
@@ -80,11 +80,7 @@
 
 	smtp_parser_init(&parser, pool, text);
 
-<<<<<<< HEAD
-	if ((ret = smtp_param_do_parse(&parser, param_r)) <= 0) {
-=======
 	if (smtp_param_do_parse(&parser, param_r) <= 0) {
->>>>>>> aa13c86b
 		if (error_r != NULL)
 			*error_r = parser.error;
 		return -1;
