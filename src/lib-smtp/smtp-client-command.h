#ifndef SMTP_CLIENT_COMMAND
#define SMTP_CLIENT_COMMAND

struct smtp_reply;
struct smtp_params_mail;
struct smtp_params_rcpt;
struct smtp_client_command;
struct smtp_client_connection;

enum smtp_client_command_state {
	SMTP_CLIENT_COMMAND_STATE_NEW = 0,
	SMTP_CLIENT_COMMAND_STATE_SUBMITTED,
	SMTP_CLIENT_COMMAND_STATE_SENDING,
	SMTP_CLIENT_COMMAND_STATE_WAITING,
	SMTP_CLIENT_COMMAND_STATE_FINISHED,
	SMTP_CLIENT_COMMAND_STATE_ABORTED
};

enum smtp_client_command_flags {
	/* The command is sent to server before login (or is the login
	   command itself). Non-prelogin commands will be queued until login
	   is successful. */
	SMTP_CLIENT_COMMAND_FLAG_PRELOGIN = 0x01,
	/* This command may be positioned anywhere in a PIPELINING group. */
	SMTP_CLIENT_COMMAND_FLAG_PIPELINE = 0x02,
	/* This command has priority and needs to be inserted before anything
	   else. This is e.g. used to make sure that the initial handshake
	   commands are sent before any other command that may already be
	   submitted to the connection. */
	SMTP_CLIENT_COMMAND_FLAG_PRIORITY = 0x04
};

/* Called when reply is received for command. */
typedef void smtp_client_command_callback_t(const struct smtp_reply *reply,
					    void *context);

struct smtp_client_command *
smtp_client_command_new(struct smtp_client_connection *conn,
			enum smtp_client_command_flags flags,
			smtp_client_command_callback_t *callback,
			void *context);
#define smtp_client_command_new(conn, flags, callback, context) \
	smtp_client_command_new(conn, flags - \
		CALLBACK_TYPECHECK(callback, void (*)( \
			const struct smtp_reply *reply, typeof(context))), \
		(smtp_client_command_callback_t *)callback, context)

/* Create a plug command, which is a dummy command that blocks the send queue.
   This is used by transactions to prevent subsequently submitted
   transactions from messing up the command sequence while the present
   transaction is still submitting commands. The plug command is aborted once
   the send queue is to be released. */
struct smtp_client_command *
smtp_client_command_plug(struct smtp_client_connection *conn,
			 struct smtp_client_command *after);

void smtp_client_command_ref(struct smtp_client_command *cmd);
void smtp_client_command_unref(struct smtp_client_command **_cmd);

bool smtp_client_command_name_equals(struct smtp_client_command *cmd,
				     const char *name);

/* Lock the command; no commands after this one will be sent until this one
   finishes */
void smtp_client_command_lock(struct smtp_client_command *cmd);
void smtp_client_command_unlock(struct smtp_client_command *cmd);

void smtp_client_command_set_flags(struct smtp_client_command *cmd,
				   enum smtp_client_command_flags flags);
void smtp_client_command_set_stream(struct smtp_client_command *cmd,
				    struct istream *input, bool dot);

void smtp_client_command_write(struct smtp_client_command *cmd,
			       const char *cmd_str);
void smtp_client_command_printf(struct smtp_client_command *cmd,
				const char *cmd_fmt, ...) ATTR_FORMAT(2, 3);
void smtp_client_command_vprintf(struct smtp_client_command *cmd,
				 const char *cmd_fmt, va_list args)
				 ATTR_FORMAT(2, 0);

void smtp_client_command_submit_after(struct smtp_client_command *cmd,
				      struct smtp_client_command *after);
void smtp_client_command_submit(struct smtp_client_command *cmd);

void smtp_client_command_abort(struct smtp_client_command **_cmd);
void smtp_client_command_set_abort_callback(struct smtp_client_command *cmd,
					    void (*callback)(void *context),
					    void *context);

void smtp_client_command_set_sent_callback(struct smtp_client_command *cmd,
					   void (*callback)(void *context),
					   void *context);

void smtp_client_command_set_replies(struct smtp_client_command *cmd,
				     unsigned int replies);

enum smtp_client_command_state
smtp_client_command_get_state(struct smtp_client_command *cmd) ATTR_PURE;


/*
 * Standard commands
 */

/* Send NOOP */
struct smtp_client_command *
<<<<<<< HEAD
smtp_client_command_noop_submit_after(
	struct smtp_client_connection *conn,
	enum smtp_client_command_flags flags,
	struct smtp_client_command *after,
	smtp_client_command_callback_t *callback,
	void *context);
#define smtp_client_command_noop_submit_after(conn, \
	flags, after, callback, context) \
=======
smtp_client_command_noop_submit_after(struct smtp_client_connection *conn,
				      enum smtp_client_command_flags flags,
				      struct smtp_client_command *after,
				      smtp_client_command_callback_t *callback,
				      void *context);
#define smtp_client_command_noop_submit_after(conn, flags, after, \
					      callback, context) \
>>>>>>> 387f6b0b
	smtp_client_command_noop_submit_after(conn, flags - \
		CALLBACK_TYPECHECK(callback, void (*)( \
			const struct smtp_reply *reply, typeof(context))), \
		after, (smtp_client_command_callback_t *)callback, context)
struct smtp_client_command *
<<<<<<< HEAD
smtp_client_command_noop_submit(
	struct smtp_client_connection *conn,
	enum smtp_client_command_flags flags,
	smtp_client_command_callback_t *callback,
	void *context);
#define smtp_client_command_noop_submit(conn, \
		flags, callback, context) \
=======
smtp_client_command_noop_submit(struct smtp_client_connection *conn,
				enum smtp_client_command_flags flags,
				smtp_client_command_callback_t *callback,
				void *context);
#define smtp_client_command_noop_submit(conn, flags, callback, context) \
>>>>>>> 387f6b0b
	smtp_client_command_noop_submit(conn, flags - \
		CALLBACK_TYPECHECK(callback, void (*)( \
			const struct smtp_reply *reply, typeof(context))), \
		(smtp_client_command_callback_t *)callback, context)

/* Send VRFY <param> */
struct smtp_client_command *
<<<<<<< HEAD
smtp_client_command_vrfy_submit_after(
	struct smtp_client_connection *conn,
	enum smtp_client_command_flags flags,
	struct smtp_client_command *after,
	const char *param,
	smtp_client_command_callback_t *callback,
	void *context);
#define smtp_client_command_vrfy_submit_after(conn, \
		flags, after, param, callback, context) \
=======
smtp_client_command_vrfy_submit_after(struct smtp_client_connection *conn,
				      enum smtp_client_command_flags flags,
				      struct smtp_client_command *after,
				      const char *param,
				      smtp_client_command_callback_t *callback,
				      void *context);
#define smtp_client_command_vrfy_submit_after(conn, flags, after, param, \
					      callback, context) \
>>>>>>> 387f6b0b
	smtp_client_command_vrfy_submit_after(conn, flags - \
		CALLBACK_TYPECHECK(callback, void (*)( \
			const struct smtp_reply *reply, typeof(context))), \
		after, param, \
		(smtp_client_command_callback_t *)callback, context)
struct smtp_client_command *
<<<<<<< HEAD
smtp_client_command_vrfy_submit(
			  struct smtp_client_connection *conn,
			  enum smtp_client_command_flags flags,
			  const char *param,
			  smtp_client_command_callback_t *callback,
			  void *context);
#define smtp_client_command_vrfy_submit(conn, \
		flags, param, callback, context) \
=======
smtp_client_command_vrfy_submit(struct smtp_client_connection *conn,
				enum smtp_client_command_flags flags,
				const char *param,
				smtp_client_command_callback_t *callback,
				void *context);
#define smtp_client_command_vrfy_submit(conn, flags, param, callback, context) \
>>>>>>> 387f6b0b
	smtp_client_command_vrfy_submit(conn, flags - \
		CALLBACK_TYPECHECK(callback, void (*)( \
			const struct smtp_reply *reply, typeof(context))), \
		param, (smtp_client_command_callback_t *)callback, context)

/* Send RSET */
struct smtp_client_command *
<<<<<<< HEAD
smtp_client_command_rset_submit_after(
	struct smtp_client_connection *conn,
	enum smtp_client_command_flags flags,
	struct smtp_client_command *after,
	smtp_client_command_callback_t *callback,
	void *context);
#define smtp_client_command_rset_submit_after(conn, \
		flags, after, callback, context) \
=======
smtp_client_command_rset_submit_after(struct smtp_client_connection *conn,
				      enum smtp_client_command_flags flags,
				      struct smtp_client_command *after,
				      smtp_client_command_callback_t *callback,
				      void *context);
#define smtp_client_command_rset_submit_after(conn, flags, after, \
					      callback, context) \
>>>>>>> 387f6b0b
	smtp_client_command_rset_submit_after(conn, flags - \
		CALLBACK_TYPECHECK(callback, void (*)( \
			const struct smtp_reply *reply, typeof(context))), \
		after, (smtp_client_command_callback_t *)callback, context)
struct smtp_client_command *
<<<<<<< HEAD
smtp_client_command_rset_submit(
	struct smtp_client_connection *conn,
	enum smtp_client_command_flags flags,
	smtp_client_command_callback_t *callback,
	void *context);
#define smtp_client_command_rset_submit(conn, \
		flags, callback, context) \
=======
smtp_client_command_rset_submit(struct smtp_client_connection *conn,
				enum smtp_client_command_flags flags,
				smtp_client_command_callback_t *callback,
				void *context);
#define smtp_client_command_rset_submit(conn, flags, callback, context) \
>>>>>>> 387f6b0b
	smtp_client_command_rset_submit(conn, flags - \
		CALLBACK_TYPECHECK(callback, void (*)( \
			const struct smtp_reply *reply, typeof(context))), \
		(smtp_client_command_callback_t *)callback, context)

/* Send MAIL FROM:<address> <params...> */
struct smtp_client_command *
<<<<<<< HEAD
smtp_client_command_mail_submit(
	struct smtp_client_connection *conn,
	enum smtp_client_command_flags flags,
	const struct smtp_address *from,
	const struct smtp_params_mail *params,
	smtp_client_command_callback_t *callback,
	void *context);
#define smtp_client_command_mail_submit(conn, \
		flags, address, params, callback, context) \
=======
smtp_client_command_mail_submit(struct smtp_client_connection *conn,
				enum smtp_client_command_flags flags,
				const struct smtp_address *from,
				const struct smtp_params_mail *params,
				smtp_client_command_callback_t *callback,
				void *context);
#define smtp_client_command_mail_submit(conn, flags, address, params, \
					callback, context) \
>>>>>>> 387f6b0b
	smtp_client_command_mail_submit(conn, flags - \
		CALLBACK_TYPECHECK(callback, void (*)( \
			const struct smtp_reply *reply, typeof(context))), \
		address, params, \
		(smtp_client_command_callback_t *)callback, context)

/* send RCPT TO:<address> parameters */
struct smtp_client_command *
<<<<<<< HEAD
smtp_client_command_rcpt_submit_after(
	struct smtp_client_connection *conn,
	enum smtp_client_command_flags flags,
	struct smtp_client_command *after,
	const struct smtp_address *to,
	const struct smtp_params_rcpt *params,
	smtp_client_command_callback_t *callback,
	void *context);
#define smtp_client_command_rcpt_submit_after(conn, \
		flags, after, to, params, callback, context) \
=======
smtp_client_command_rcpt_submit_after(struct smtp_client_connection *conn,
				      enum smtp_client_command_flags flags,
				      struct smtp_client_command *after,
				      const struct smtp_address *to,
				      const struct smtp_params_rcpt *params,
				      smtp_client_command_callback_t *callback,
				      void *context);
#define smtp_client_command_rcpt_submit_after(conn, flags, after, to, params, \
					      callback, context) \
>>>>>>> 387f6b0b
	smtp_client_command_rcpt_submit_after(conn, flags - \
		CALLBACK_TYPECHECK(callback, void (*)( \
			const struct smtp_reply *reply, typeof(context))), \
		after, to, params, \
		(smtp_client_command_callback_t *)callback, context)
struct smtp_client_command *
<<<<<<< HEAD
smtp_client_command_rcpt_submit(
	struct smtp_client_connection *conn,
	enum smtp_client_command_flags flags,
	const struct smtp_address *to,
	const struct smtp_params_rcpt *params,
	smtp_client_command_callback_t *callback,
	void *context);
#define smtp_client_command_rcpt_submit(conn, \
		flags, to, params, callback, context) \
=======
smtp_client_command_rcpt_submit(struct smtp_client_connection *conn,
				enum smtp_client_command_flags flags,
				const struct smtp_address *to,
				const struct smtp_params_rcpt *params,
				smtp_client_command_callback_t *callback,
				void *context);
#define smtp_client_command_rcpt_submit(conn, flags, to, params, \
					callback, context) \
>>>>>>> 387f6b0b
	smtp_client_command_rcpt_submit(conn, flags - \
		CALLBACK_TYPECHECK(callback, void (*)( \
			const struct smtp_reply *reply, typeof(context))), \
		to, params, \
		(smtp_client_command_callback_t *)callback, context)

/* Send message data using DATA or BDAT (preferred if supported).
   This handles the DATA 354 response implicitly. Making sure that the data has
   CRLF line endings consistently is the responsibility of the caller.
 */
struct smtp_client_command *
<<<<<<< HEAD
smtp_client_command_data_submit_after(
	struct smtp_client_connection *conn,
	enum smtp_client_command_flags flags,
	struct smtp_client_command *after,
	struct istream *data,
	smtp_client_command_callback_t *callback,
	void *context);
#define smtp_client_command_data_submit_after(conn, \
		flags, after, data, callback, context) \
=======
smtp_client_command_data_submit_after(struct smtp_client_connection *conn,
				      enum smtp_client_command_flags flags,
				      struct smtp_client_command *after,
				      struct istream *data,
				      smtp_client_command_callback_t *callback,
				      void *context);
#define smtp_client_command_data_submit_after(conn, flags, after, data, \
					      callback, context) \
>>>>>>> 387f6b0b
	smtp_client_command_data_submit_after(conn, flags - \
		CALLBACK_TYPECHECK(callback, void (*)( \
			const struct smtp_reply *reply, typeof(context))), \
		after, data, \
		(smtp_client_command_callback_t *)callback, context)
struct smtp_client_command *
<<<<<<< HEAD
smtp_client_command_data_submit(
	struct smtp_client_connection *conn,
	enum smtp_client_command_flags flags,
	struct istream *data,
	smtp_client_command_callback_t *callback,
	void *context);
#define smtp_client_command_data_submit(conn, \
		flags, data, callback, context) \
=======
smtp_client_command_data_submit(struct smtp_client_connection *conn,
				enum smtp_client_command_flags flags,
				struct istream *data,
				smtp_client_command_callback_t *callback,
				void *context);
#define smtp_client_command_data_submit(conn, flags, data, callback, context) \
>>>>>>> 387f6b0b
	smtp_client_command_data_submit(conn, flags - \
		CALLBACK_TYPECHECK(callback, void (*)( \
			const struct smtp_reply *reply, typeof(context))), \
		data, (smtp_client_command_callback_t *)callback, context)

#endif<|MERGE_RESOLUTION|>--- conflicted
+++ resolved
@@ -104,16 +104,6 @@
 
 /* Send NOOP */
 struct smtp_client_command *
-<<<<<<< HEAD
-smtp_client_command_noop_submit_after(
-	struct smtp_client_connection *conn,
-	enum smtp_client_command_flags flags,
-	struct smtp_client_command *after,
-	smtp_client_command_callback_t *callback,
-	void *context);
-#define smtp_client_command_noop_submit_after(conn, \
-	flags, after, callback, context) \
-=======
 smtp_client_command_noop_submit_after(struct smtp_client_connection *conn,
 				      enum smtp_client_command_flags flags,
 				      struct smtp_client_command *after,
@@ -121,27 +111,16 @@
 				      void *context);
 #define smtp_client_command_noop_submit_after(conn, flags, after, \
 					      callback, context) \
->>>>>>> 387f6b0b
 	smtp_client_command_noop_submit_after(conn, flags - \
 		CALLBACK_TYPECHECK(callback, void (*)( \
 			const struct smtp_reply *reply, typeof(context))), \
 		after, (smtp_client_command_callback_t *)callback, context)
 struct smtp_client_command *
-<<<<<<< HEAD
-smtp_client_command_noop_submit(
-	struct smtp_client_connection *conn,
-	enum smtp_client_command_flags flags,
-	smtp_client_command_callback_t *callback,
-	void *context);
-#define smtp_client_command_noop_submit(conn, \
-		flags, callback, context) \
-=======
 smtp_client_command_noop_submit(struct smtp_client_connection *conn,
 				enum smtp_client_command_flags flags,
 				smtp_client_command_callback_t *callback,
 				void *context);
 #define smtp_client_command_noop_submit(conn, flags, callback, context) \
->>>>>>> 387f6b0b
 	smtp_client_command_noop_submit(conn, flags - \
 		CALLBACK_TYPECHECK(callback, void (*)( \
 			const struct smtp_reply *reply, typeof(context))), \
@@ -149,17 +128,6 @@
 
 /* Send VRFY <param> */
 struct smtp_client_command *
-<<<<<<< HEAD
-smtp_client_command_vrfy_submit_after(
-	struct smtp_client_connection *conn,
-	enum smtp_client_command_flags flags,
-	struct smtp_client_command *after,
-	const char *param,
-	smtp_client_command_callback_t *callback,
-	void *context);
-#define smtp_client_command_vrfy_submit_after(conn, \
-		flags, after, param, callback, context) \
-=======
 smtp_client_command_vrfy_submit_after(struct smtp_client_connection *conn,
 				      enum smtp_client_command_flags flags,
 				      struct smtp_client_command *after,
@@ -168,30 +136,18 @@
 				      void *context);
 #define smtp_client_command_vrfy_submit_after(conn, flags, after, param, \
 					      callback, context) \
->>>>>>> 387f6b0b
 	smtp_client_command_vrfy_submit_after(conn, flags - \
 		CALLBACK_TYPECHECK(callback, void (*)( \
 			const struct smtp_reply *reply, typeof(context))), \
 		after, param, \
 		(smtp_client_command_callback_t *)callback, context)
 struct smtp_client_command *
-<<<<<<< HEAD
-smtp_client_command_vrfy_submit(
-			  struct smtp_client_connection *conn,
-			  enum smtp_client_command_flags flags,
-			  const char *param,
-			  smtp_client_command_callback_t *callback,
-			  void *context);
-#define smtp_client_command_vrfy_submit(conn, \
-		flags, param, callback, context) \
-=======
 smtp_client_command_vrfy_submit(struct smtp_client_connection *conn,
 				enum smtp_client_command_flags flags,
 				const char *param,
 				smtp_client_command_callback_t *callback,
 				void *context);
 #define smtp_client_command_vrfy_submit(conn, flags, param, callback, context) \
->>>>>>> 387f6b0b
 	smtp_client_command_vrfy_submit(conn, flags - \
 		CALLBACK_TYPECHECK(callback, void (*)( \
 			const struct smtp_reply *reply, typeof(context))), \
@@ -199,16 +155,6 @@
 
 /* Send RSET */
 struct smtp_client_command *
-<<<<<<< HEAD
-smtp_client_command_rset_submit_after(
-	struct smtp_client_connection *conn,
-	enum smtp_client_command_flags flags,
-	struct smtp_client_command *after,
-	smtp_client_command_callback_t *callback,
-	void *context);
-#define smtp_client_command_rset_submit_after(conn, \
-		flags, after, callback, context) \
-=======
 smtp_client_command_rset_submit_after(struct smtp_client_connection *conn,
 				      enum smtp_client_command_flags flags,
 				      struct smtp_client_command *after,
@@ -216,27 +162,16 @@
 				      void *context);
 #define smtp_client_command_rset_submit_after(conn, flags, after, \
 					      callback, context) \
->>>>>>> 387f6b0b
 	smtp_client_command_rset_submit_after(conn, flags - \
 		CALLBACK_TYPECHECK(callback, void (*)( \
 			const struct smtp_reply *reply, typeof(context))), \
 		after, (smtp_client_command_callback_t *)callback, context)
 struct smtp_client_command *
-<<<<<<< HEAD
-smtp_client_command_rset_submit(
-	struct smtp_client_connection *conn,
-	enum smtp_client_command_flags flags,
-	smtp_client_command_callback_t *callback,
-	void *context);
-#define smtp_client_command_rset_submit(conn, \
-		flags, callback, context) \
-=======
 smtp_client_command_rset_submit(struct smtp_client_connection *conn,
 				enum smtp_client_command_flags flags,
 				smtp_client_command_callback_t *callback,
 				void *context);
 #define smtp_client_command_rset_submit(conn, flags, callback, context) \
->>>>>>> 387f6b0b
 	smtp_client_command_rset_submit(conn, flags - \
 		CALLBACK_TYPECHECK(callback, void (*)( \
 			const struct smtp_reply *reply, typeof(context))), \
@@ -244,17 +179,6 @@
 
 /* Send MAIL FROM:<address> <params...> */
 struct smtp_client_command *
-<<<<<<< HEAD
-smtp_client_command_mail_submit(
-	struct smtp_client_connection *conn,
-	enum smtp_client_command_flags flags,
-	const struct smtp_address *from,
-	const struct smtp_params_mail *params,
-	smtp_client_command_callback_t *callback,
-	void *context);
-#define smtp_client_command_mail_submit(conn, \
-		flags, address, params, callback, context) \
-=======
 smtp_client_command_mail_submit(struct smtp_client_connection *conn,
 				enum smtp_client_command_flags flags,
 				const struct smtp_address *from,
@@ -263,7 +187,6 @@
 				void *context);
 #define smtp_client_command_mail_submit(conn, flags, address, params, \
 					callback, context) \
->>>>>>> 387f6b0b
 	smtp_client_command_mail_submit(conn, flags - \
 		CALLBACK_TYPECHECK(callback, void (*)( \
 			const struct smtp_reply *reply, typeof(context))), \
@@ -272,18 +195,6 @@
 
 /* send RCPT TO:<address> parameters */
 struct smtp_client_command *
-<<<<<<< HEAD
-smtp_client_command_rcpt_submit_after(
-	struct smtp_client_connection *conn,
-	enum smtp_client_command_flags flags,
-	struct smtp_client_command *after,
-	const struct smtp_address *to,
-	const struct smtp_params_rcpt *params,
-	smtp_client_command_callback_t *callback,
-	void *context);
-#define smtp_client_command_rcpt_submit_after(conn, \
-		flags, after, to, params, callback, context) \
-=======
 smtp_client_command_rcpt_submit_after(struct smtp_client_connection *conn,
 				      enum smtp_client_command_flags flags,
 				      struct smtp_client_command *after,
@@ -293,24 +204,12 @@
 				      void *context);
 #define smtp_client_command_rcpt_submit_after(conn, flags, after, to, params, \
 					      callback, context) \
->>>>>>> 387f6b0b
 	smtp_client_command_rcpt_submit_after(conn, flags - \
 		CALLBACK_TYPECHECK(callback, void (*)( \
 			const struct smtp_reply *reply, typeof(context))), \
 		after, to, params, \
 		(smtp_client_command_callback_t *)callback, context)
 struct smtp_client_command *
-<<<<<<< HEAD
-smtp_client_command_rcpt_submit(
-	struct smtp_client_connection *conn,
-	enum smtp_client_command_flags flags,
-	const struct smtp_address *to,
-	const struct smtp_params_rcpt *params,
-	smtp_client_command_callback_t *callback,
-	void *context);
-#define smtp_client_command_rcpt_submit(conn, \
-		flags, to, params, callback, context) \
-=======
 smtp_client_command_rcpt_submit(struct smtp_client_connection *conn,
 				enum smtp_client_command_flags flags,
 				const struct smtp_address *to,
@@ -319,7 +218,6 @@
 				void *context);
 #define smtp_client_command_rcpt_submit(conn, flags, to, params, \
 					callback, context) \
->>>>>>> 387f6b0b
 	smtp_client_command_rcpt_submit(conn, flags - \
 		CALLBACK_TYPECHECK(callback, void (*)( \
 			const struct smtp_reply *reply, typeof(context))), \
@@ -331,17 +229,6 @@
    CRLF line endings consistently is the responsibility of the caller.
  */
 struct smtp_client_command *
-<<<<<<< HEAD
-smtp_client_command_data_submit_after(
-	struct smtp_client_connection *conn,
-	enum smtp_client_command_flags flags,
-	struct smtp_client_command *after,
-	struct istream *data,
-	smtp_client_command_callback_t *callback,
-	void *context);
-#define smtp_client_command_data_submit_after(conn, \
-		flags, after, data, callback, context) \
-=======
 smtp_client_command_data_submit_after(struct smtp_client_connection *conn,
 				      enum smtp_client_command_flags flags,
 				      struct smtp_client_command *after,
@@ -350,30 +237,18 @@
 				      void *context);
 #define smtp_client_command_data_submit_after(conn, flags, after, data, \
 					      callback, context) \
->>>>>>> 387f6b0b
 	smtp_client_command_data_submit_after(conn, flags - \
 		CALLBACK_TYPECHECK(callback, void (*)( \
 			const struct smtp_reply *reply, typeof(context))), \
 		after, data, \
 		(smtp_client_command_callback_t *)callback, context)
 struct smtp_client_command *
-<<<<<<< HEAD
-smtp_client_command_data_submit(
-	struct smtp_client_connection *conn,
-	enum smtp_client_command_flags flags,
-	struct istream *data,
-	smtp_client_command_callback_t *callback,
-	void *context);
-#define smtp_client_command_data_submit(conn, \
-		flags, data, callback, context) \
-=======
 smtp_client_command_data_submit(struct smtp_client_connection *conn,
 				enum smtp_client_command_flags flags,
 				struct istream *data,
 				smtp_client_command_callback_t *callback,
 				void *context);
 #define smtp_client_command_data_submit(conn, flags, data, callback, context) \
->>>>>>> 387f6b0b
 	smtp_client_command_data_submit(conn, flags - \
 		CALLBACK_TYPECHECK(callback, void (*)( \
 			const struct smtp_reply *reply, typeof(context))), \
