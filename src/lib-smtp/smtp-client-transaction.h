#ifndef SMTP_CLIENT_TRANSACTION_H
#define SMTP_CLIENT_TRANSACTION_H

#include "net.h"
#include "istream.h"

struct smtp_address;
struct smtp_client_transaction;
struct smtp_client_transaction_mail;
struct smtp_client_transaction_rcpt;

enum smtp_client_transaction_flags {
	SMTP_CLIENT_TRANSACTION_FLAG_REPLY_PER_RCPT = BIT(0),
};

enum smtp_client_transaction_state {
	SMTP_CLIENT_TRANSACTION_STATE_NEW = 0,
	SMTP_CLIENT_TRANSACTION_STATE_PENDING,
	SMTP_CLIENT_TRANSACTION_STATE_MAIL_FROM,
	SMTP_CLIENT_TRANSACTION_STATE_RCPT_TO,
	SMTP_CLIENT_TRANSACTION_STATE_DATA,
	SMTP_CLIENT_TRANSACTION_STATE_RESET,
	SMTP_CLIENT_TRANSACTION_STATE_FINISHED,
	SMTP_CLIENT_TRANSACTION_STATE_ABORTED
};
extern const char *const smtp_client_transaction_state_names[];

struct smtp_client_transaction_times {
	struct timeval started;
	struct timeval finished;
};

/* Called when the transaction is finished, either because the MAIL FROM
   failed, all RCPT TOs failed or because all DATA replies have been
   received. */
typedef void
smtp_client_transaction_callback_t(void *context);

/* Create an empty transaction (i.e. even without the parameters for the
   MAIL FROM command) */
struct smtp_client_transaction *
smtp_client_transaction_create_empty(
	struct smtp_client_connection *conn,
	enum smtp_client_transaction_flags flags,
	smtp_client_transaction_callback_t *callback, void *context)
	ATTR_NULL(4);
#define smtp_client_transaction_create_empty(conn, flags, callback, context) \
	smtp_client_transaction_create_empty(conn, flags - \
		CALLBACK_TYPECHECK(callback, void (*)(typeof(context))), \
		(smtp_client_transaction_callback_t *)callback, context)
/* Create a new transaction, including the parameters for the MAIL FROM
   command */
struct smtp_client_transaction *
smtp_client_transaction_create(struct smtp_client_connection *conn,
		const struct smtp_address *mail_from,
		const struct smtp_params_mail *mail_params,
		enum smtp_client_transaction_flags flags,
		smtp_client_transaction_callback_t *callback, void *context)
		ATTR_NULL(2, 3, 6);
#define smtp_client_transaction_create(conn, \
		mail_from, mail_params, flags, callback, context) \
	smtp_client_transaction_create(conn, mail_from, mail_params, flags - \
		CALLBACK_TYPECHECK(callback, void (*)(typeof(context))), \
		(smtp_client_transaction_callback_t *)callback, context)

void smtp_client_transaction_ref(struct smtp_client_transaction *trans);
void smtp_client_transaction_unref(struct smtp_client_transaction **_trans);
void smtp_client_transaction_destroy(struct smtp_client_transaction **trans);

void smtp_client_transaction_abort(struct smtp_client_transaction *trans);
void smtp_client_transaction_fail_reply(struct smtp_client_transaction *trans,
	const struct smtp_reply *reply);
void smtp_client_transaction_fail(struct smtp_client_transaction *trans,
	unsigned int status, const char *error);

void smtp_client_transaction_set_event(struct smtp_client_transaction *trans,
				       struct event *event);
void smtp_client_transaction_set_timeout(struct smtp_client_transaction *trans,
	unsigned int timeout_msecs);

/* Start the transaction with a MAIL command. The mail_from_callback is
   called once the server replies to the MAIL FROM command. Calling this
   function is not mandatory; it is called implicitly by
   smtp_client_transaction_send() if the transaction wasn't already started.
 */
void smtp_client_transaction_start(struct smtp_client_transaction *trans,
	smtp_client_command_callback_t *mail_callback, void *context);
#define smtp_client_transaction_start(trans, mail_callback, context) \
	smtp_client_transaction_start(trans, \
<<<<<<< HEAD
		(smtp_client_command_callback_t *)mail_callback, \
		context - CALLBACK_TYPECHECK(mail_callback, void (*)( \
=======
		(smtp_client_command_callback_t *)mail_callback, TRUE ? context : \
		CALLBACK_TYPECHECK(mail_callback, void (*)( \
>>>>>>> 387f6b0b
			const struct smtp_reply *reply, typeof(context))))
/* Start the transaction with a MAIL command. This function allows providing the
   parameters for the MAIL FROM command for when the transaction was created
   empty. The mail_from_callback is called once the server replies to the MAIL
   FROM command. Calling this function is not mandatory; it is called implicitly
   by smtp_client_transaction_send() if the transaction wasn't already started.
   In that case, the NULL sender ("<>") will be used when the transaction was
   created empty.
 */
void smtp_client_transaction_start_empty(
	struct smtp_client_transaction *trans,
	const struct smtp_address *mail_from,
	const struct smtp_params_mail *mail_params,
	smtp_client_command_callback_t *mail_callback, void *context);
#define smtp_client_transaction_start_empty(trans, mail_from, mail_params, \
					    mail_callback, context) \
	smtp_client_transaction_start_empty(trans, mail_from, mail_params, \
<<<<<<< HEAD
		(smtp_client_command_callback_t *)mail_callback, \
		context - CALLBACK_TYPECHECK(mail_callback, void (*)( \
=======
		(smtp_client_command_callback_t *)mail_callback, TRUE ? context : \
		CALLBACK_TYPECHECK(mail_callback, void (*)( \
>>>>>>> 387f6b0b
			const struct smtp_reply *reply, typeof(context))))

/* Add an extra pipelined MAIL command to the transaction. The mail_callback is
   called once the server replies to the MAIL command. This is usually only
   useful for forwarding pipelined SMTP transactions, which can involve more
   than a single MAIL command (e.g. to have an implicit fallback sender address
   in the pipeline when the first one fails). Of course, only one MAIL command
   will succeed and therefore error replies for the others will not abort the
   transaction. This function returns a struct that can be used to abort the
   MAIL command prematurely (see below). */
struct smtp_client_transaction_mail *
smtp_client_transaction_add_mail(struct smtp_client_transaction *trans,
				 const struct smtp_address *mail_from,
				 const struct smtp_params_mail *mail_params,
				 smtp_client_command_callback_t *mail_callback,
				 void *context)
	ATTR_NOWARN_UNUSED_RESULT ATTR_NULL(3,5);
#define smtp_client_transaction_add_mail(trans, \
		mail_from, mail_params, mail_callback, context) \
	smtp_client_transaction_add_mail(trans, mail_from - \
		CALLBACK_TYPECHECK(mail_callback, void (*)( \
			const struct smtp_reply *reply, typeof(context))), \
		mail_params, \
		(smtp_client_command_callback_t *)mail_callback, context)
/* Abort the MAIL command prematurely. This function must not be called after
   the mail_callback from smtp_client_transaction_add_mail() is called. */
void smtp_client_transaction_mail_abort(
	struct smtp_client_transaction_mail **_mail);

/* Add recipient to the transaction with a RCPT TO command. The
   rcpt_to_callback is called once the server replies to the RCPT TO command.
   If RCPT TO succeeded, the data_callback is called once the server replies
   to the DATA command. The data_callback will not be called until
   smtp_client_transaction_send() is called for the transaction (see below).
   Until that time, any failure is remembered. This function returns a struct
   that can be used to abort the RCPT command prematurely (see below). This
   struct must not be used after the rcpt_callback is called. */
struct smtp_client_transaction_rcpt *
smtp_client_transaction_add_rcpt(struct smtp_client_transaction *trans,
				 const struct smtp_address *rcpt_to,
				 const struct smtp_params_rcpt *rcpt_params,
				 smtp_client_command_callback_t *rcpt_callback,
				 smtp_client_command_callback_t *data_callback,
				 void *context)
	ATTR_NOWARN_UNUSED_RESULT ATTR_NULL(3,5,6);
#define smtp_client_transaction_add_rcpt(trans, \
		rcpt_to, rcpt_params, rcpt_callback, data_callback, context) \
	smtp_client_transaction_add_rcpt(trans, rcpt_to - \
		CALLBACK_TYPECHECK(rcpt_callback, void (*)( \
			const struct smtp_reply *reply, typeof(context))) - \
		CALLBACK_TYPECHECK(data_callback, void (*)( \
			const struct smtp_reply *reply, typeof(context))), \
		rcpt_params, \
		(smtp_client_command_callback_t *)rcpt_callback, \
		(smtp_client_command_callback_t *)data_callback, context)
/* Add recipient to the transaction with a RCPT TO command. The
   rcpt_to_callback is called once the server replies to the RCPT TO command.
   This function returns a struct that can be used to abort the RCPT command
   prematurely (see below). This struct is allocated on the provided pool (the
   pool is referenced) and remains valid until the destruction of the
   transaction.
 */
struct smtp_client_transaction_rcpt *
smtp_client_transaction_add_pool_rcpt(
	struct smtp_client_transaction *trans, pool_t pool,
	const struct smtp_address *rcpt_to,
	const struct smtp_params_rcpt *rcpt_params,
	smtp_client_command_callback_t *rcpt_callback, void *context)
	ATTR_NOWARN_UNUSED_RESULT ATTR_NULL(4,6,7);
#define smtp_client_transaction_add_pool_rcpt(trans, pool, \
		rcpt_to, rcpt_params, rcpt_callback, context) \
	smtp_client_transaction_add_pool_rcpt(trans, pool, rcpt_to - \
		CALLBACK_TYPECHECK(rcpt_callback, void (*)( \
			const struct smtp_reply *reply, typeof(context))), \
		rcpt_params, \
		(smtp_client_command_callback_t *)rcpt_callback, context)
/* Abort the RCPT command prematurely. This function must not be called after
   the rcpt_callback from smtp_client_transaction_add_rcpt() is called. */
void smtp_client_transaction_rcpt_abort(
	struct smtp_client_transaction_rcpt **_rcpt);
/* Set the DATA callback for this recipient. If RCPT TO succeeded, the callback
   is called once the server replies to the DATA command. Until that time, any
   failure is remembered. The callback will not be called until
   smtp_client_transaction_send() is called for the transaction (see below). */
void smtp_client_transaction_rcpt_set_data_callback(
	struct smtp_client_transaction_rcpt *rcpt,
	smtp_client_command_callback_t *callback, void *context)
	ATTR_NULL(3);
#define smtp_client_transaction_rcpt_set_data_callback(trans, \
						       callback, context) \
	smtp_client_transaction_rcpt_set_data_callback(trans, \
		(smtp_client_command_callback_t *)callback, \
		(TRUE ? context : \
		 CALLBACK_TYPECHECK(callback, void (*)( \
			const struct smtp_reply *reply, typeof(context)))))

/* Start sending input stream as DATA. This completes the transaction, which
   means that any pending failures that got recorded before this function was
   called will be triggered now. If any RCPT TO succeeded, the provided
   data_callback is called once the server replies to the DATA command. This
   callback is mainly useful for SMTP, for LMTP it will only yield the reply for
   the last recipient. This function starts the transaction implicitly. */
void smtp_client_transaction_send(
	struct smtp_client_transaction *trans, struct istream *data_input,
	smtp_client_command_callback_t *data_callback, void *data_context);
#define smtp_client_transaction_send(trans, \
		data_input, data_callback, data_context) \
	smtp_client_transaction_send(trans, data_input - \
		CALLBACK_TYPECHECK(data_callback, void (*)( \
			const struct smtp_reply *reply, typeof(data_context))), \
		(smtp_client_command_callback_t *)data_callback, data_context)

/* Gracefully reset the transaction by sending the RSET command and waiting for
   the response. This does not try to abort pending MAIL and RCPT commands,
   allowing the transaction to be evaluated without proceeding with the DATA
   command. */
void smtp_client_transaction_reset(
	struct smtp_client_transaction *trans,
	smtp_client_command_callback_t *reset_callback, void *reset_context);
#define smtp_client_transaction_reset(trans, reset_callback, reset_context) \
	smtp_client_transaction_reset(trans, \
		(smtp_client_command_callback_t *)reset_callback, \
<<<<<<< HEAD
		reset_context - CALLBACK_TYPECHECK(reset_callback, void (*)( \
=======
		TRUE ? reset_context : \
		CALLBACK_TYPECHECK(reset_callback, void (*)( \
>>>>>>> 387f6b0b
			const struct smtp_reply *reply, typeof(reset_context))))

/* Enables mode in which all commands are submitted immediately and (non-
   transaction) commands can be interleaved. This is mainly important for
   relaying SMTP in realtime. */
void smtp_client_transaction_set_immediate(
	struct smtp_client_transaction *trans, bool immediate);

/* Return transaction statistics. */
const struct smtp_client_transaction_times *
smtp_client_transaction_get_times(struct smtp_client_transaction *trans);

/* Return transaction state */
enum smtp_client_transaction_state
smtp_client_transaction_get_state(struct smtp_client_transaction *trans)
	ATTR_PURE;
const char *
smtp_client_transaction_get_state_name(struct smtp_client_transaction *trans)
	ATTR_PURE;
const char *
smtp_client_transaction_get_state_destription(
	struct smtp_client_transaction *trans);

#endif<|MERGE_RESOLUTION|>--- conflicted
+++ resolved
@@ -87,13 +87,8 @@
 	smtp_client_command_callback_t *mail_callback, void *context);
 #define smtp_client_transaction_start(trans, mail_callback, context) \
 	smtp_client_transaction_start(trans, \
-<<<<<<< HEAD
-		(smtp_client_command_callback_t *)mail_callback, \
-		context - CALLBACK_TYPECHECK(mail_callback, void (*)( \
-=======
 		(smtp_client_command_callback_t *)mail_callback, TRUE ? context : \
 		CALLBACK_TYPECHECK(mail_callback, void (*)( \
->>>>>>> 387f6b0b
 			const struct smtp_reply *reply, typeof(context))))
 /* Start the transaction with a MAIL command. This function allows providing the
    parameters for the MAIL FROM command for when the transaction was created
@@ -111,13 +106,8 @@
 #define smtp_client_transaction_start_empty(trans, mail_from, mail_params, \
 					    mail_callback, context) \
 	smtp_client_transaction_start_empty(trans, mail_from, mail_params, \
-<<<<<<< HEAD
-		(smtp_client_command_callback_t *)mail_callback, \
-		context - CALLBACK_TYPECHECK(mail_callback, void (*)( \
-=======
 		(smtp_client_command_callback_t *)mail_callback, TRUE ? context : \
 		CALLBACK_TYPECHECK(mail_callback, void (*)( \
->>>>>>> 387f6b0b
 			const struct smtp_reply *reply, typeof(context))))
 
 /* Add an extra pipelined MAIL command to the transaction. The mail_callback is
@@ -240,12 +230,8 @@
 #define smtp_client_transaction_reset(trans, reset_callback, reset_context) \
 	smtp_client_transaction_reset(trans, \
 		(smtp_client_command_callback_t *)reset_callback, \
-<<<<<<< HEAD
-		reset_context - CALLBACK_TYPECHECK(reset_callback, void (*)( \
-=======
 		TRUE ? reset_context : \
 		CALLBACK_TYPECHECK(reset_callback, void (*)( \
->>>>>>> 387f6b0b
 			const struct smtp_reply *reply, typeof(reset_context))))
 
 /* Enables mode in which all commands are submitted immediately and (non-
