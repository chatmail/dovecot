--- conflicted
+++ resolved
@@ -251,12 +251,8 @@
 void smtp_server_command_abort(struct smtp_server_command **_cmd);
 
 bool smtp_server_command_call_hooks(struct smtp_server_command **_cmd,
-<<<<<<< HEAD
-				    enum smtp_server_command_hook_type type);
-=======
 				    enum smtp_server_command_hook_type type,
 				    bool remove);
->>>>>>> 4653eb11
 void smtp_server_command_remove_hooks(struct smtp_server_command *cmd,
 				      enum smtp_server_command_hook_type type);
 
@@ -387,36 +383,23 @@
 
 void smtp_server_recipient_last_data(struct smtp_server_recipient *rcpt,
 				     struct smtp_server_cmd_ctx *cmd);
-<<<<<<< HEAD
-=======
 void smtp_server_recipient_data_replied(struct smtp_server_recipient *rcpt);
->>>>>>> 4653eb11
 
 void smtp_server_recipient_reset(struct smtp_server_recipient *rcpt);
 void smtp_server_recipient_finished(struct smtp_server_recipient *rcpt,
 				    const struct smtp_server_reply *reply);
 
-<<<<<<< HEAD
-=======
 bool smtp_server_recipient_call_hooks(
 	struct smtp_server_recipient **_rcpt,
 	enum smtp_server_recipient_hook_type type);
 
->>>>>>> 4653eb11
 /*
  * Transaction
  */
 
 struct smtp_server_transaction *
 smtp_server_transaction_create(struct smtp_server_connection *conn,
-<<<<<<< HEAD
-			       enum smtp_server_transaction_flags flags,
-			       const struct smtp_address *mail_from,
-			       const struct smtp_params_mail *params,
-			       const struct timeval *timestamp);
-=======
 			       const struct smtp_server_cmd_mail *mail_data);
->>>>>>> 4653eb11
 void smtp_server_transaction_free(struct smtp_server_transaction **_trans);
 
 void smtp_server_transaction_add_rcpt(struct smtp_server_transaction *trans,
