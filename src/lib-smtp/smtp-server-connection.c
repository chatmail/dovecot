--- conflicted
+++ resolved
@@ -308,43 +308,13 @@
 		return FALSE;
 	}
 
-<<<<<<< HEAD
-	if (cmd != NULL && conn->command_queue_head == cmd)
-=======
 	if (conn->command_queue_head == cmd)
->>>>>>> 4653eb11
 		(void)smtp_server_command_next_to_reply(&cmd);
 
 	smtp_server_connection_timeout_update(conn);
 
 	finished = !cmd->input_locked;
 	return (!smtp_server_command_unref(&cmd) || finished);
-}
-
-static int
-smtp_server_connection_init_ssl_ctx(struct smtp_server_connection *conn,
-				    const char **error_r)
-{
-	struct smtp_server *server = conn->server;
-	const char *error;
-
-	if (conn->ssl_ctx != NULL || conn->set.ssl == NULL)
-		return 0;
-	if (conn->set.ssl == server->set.ssl) {
-		if (smtp_server_init_ssl_ctx(server, error_r) < 0)
-			return -1;
-		conn->ssl_ctx = server->ssl_ctx;
-		ssl_iostream_context_ref(conn->ssl_ctx);
-		return 0;
-	}
-
-	if (ssl_iostream_server_context_cache_get(conn->set.ssl,
-		&conn->ssl_ctx, &error) < 0) {
-		*error_r = t_strdup_printf("Couldn't initialize SSL context: %s",
-					   error);
-		return -1;
-	}
-	return 0;
 }
 
 static int
@@ -936,7 +906,6 @@
 		for (extp = set->mail_param_extensions; *extp != NULL; extp++) {
 			const char *ext = p_strdup(pool, *extp);
 			array_push_back(&conn->mail_param_extensions, &ext);
-<<<<<<< HEAD
 		}
 		array_append_zero(&conn->mail_param_extensions);
 	}
@@ -949,20 +918,6 @@
 			const char *ext = p_strdup(pool, *extp);
 			array_push_back(&conn->rcpt_param_extensions, &ext);
 		}
-=======
-		}
-		array_append_zero(&conn->mail_param_extensions);
-	}
-	if (set != NULL && set->rcpt_param_extensions != NULL) {
-		const char *const *extp;
-
-		p_array_init(&conn->rcpt_param_extensions, pool,
-			     str_array_length(set->rcpt_param_extensions) + 8);
-		for (extp = set->rcpt_param_extensions; *extp != NULL; extp++) {
-			const char *ext = p_strdup(pool, *extp);
-			array_push_back(&conn->rcpt_param_extensions, &ext);
-		}
->>>>>>> 4653eb11
 		array_append_zero(&conn->rcpt_param_extensions);
 	}
 
@@ -1361,17 +1316,10 @@
 		reason_lines = t_strsplit_spaces(reason, "\r\n");
 		reason_lines[0] = t_strconcat(conn->set.hostname, " ",
 					      reason_lines[0], NULL);
-<<<<<<< HEAD
 
 		smtp_server_connection_reply_lines(conn, 421, enh_code,
 						   reason_lines);
 
-=======
-
-		smtp_server_connection_reply_lines(conn, 421, enh_code,
-						   reason_lines);
-
->>>>>>> 4653eb11
 		smtp_server_connection_close(&conn, reason);
 	} T_END;
 }
