--- conflicted
+++ resolved
@@ -434,11 +434,7 @@
 
 	/* Parse commands */
 	ret = 1;
-<<<<<<< HEAD
-	while (!conn->closing && ret != 0) {
-=======
 	while (!conn->closing && !conn->input_locked && ret != 0) {
->>>>>>> 850e1d67
 		while ((ret = smtp_command_parse_next(
 			conn->smtp_parser, &cmd_name, &cmd_params,
 			&error_code, &error)) > 0) {
@@ -462,13 +458,10 @@
 
 			if (conn->disconnected)
 				return;
-<<<<<<< HEAD
-=======
 			/* Last command locked the input; stop trying to read
 			   more. */
 			if (conn->input_locked)
 				break;
->>>>>>> 850e1d67
 			/* Client indicated it will close after this command;
 			   stop trying to read more. */
 			if (conn->closing)
@@ -488,36 +481,6 @@
 		}
 
 		if (ret < 0 && conn->conn.input->eof) {
-<<<<<<< HEAD
-			int stream_errno = conn->conn.input->stream_errno;
-			if (stream_errno != 0 && stream_errno != EPIPE &&
-			    stream_errno != ECONNRESET) {
-				e_error(conn->event,
-					"Connection lost: read(%s) failed: %s",
-					i_stream_get_name(conn->conn.input),
-					i_stream_get_error(conn->conn.input));
-				smtp_server_connection_close(&conn,
-					"Read failure");
-			} else {
-				e_debug(conn->event,
-					"Connection lost: Remote disconnected");
-
-				if (conn->command_queue_head == NULL) {
-					/* No pending commands; close */
-					smtp_server_connection_close(&conn,
-						"Remote closed connection");
-				} else if (conn->command_queue_head->state <
-					SMTP_SERVER_COMMAND_STATE_SUBMITTED_REPLY) {
-					/* Unfinished command; close */
-					smtp_server_connection_close(&conn,
-						"Remote closed connection unexpectedly");
-				} else {
-					/* A command is still processing;
-					   only drop input io for now */
-					conn->input_broken = TRUE;
-					smtp_server_connection_input_halt(conn);
-				}
-=======
 			const char *error =
 				i_stream_get_disconnect_reason(conn->conn.input);
 			e_debug(conn->event, "Remote closed connection: %s",
@@ -534,7 +497,6 @@
 				   only drop input io for now */
 				conn->input_broken = TRUE;
 				smtp_server_connection_input_halt(conn);
->>>>>>> 850e1d67
 			}
 			return;
 		}
@@ -652,23 +614,8 @@
 void smtp_server_connection_handle_output_error(
 	struct smtp_server_connection *conn)
 {
-<<<<<<< HEAD
-	struct ostream *output = conn->conn.output;
-
-	if (output->stream_errno != EPIPE &&
-	    output->stream_errno != ECONNRESET) {
-		e_error(conn->event, "Connection lost: write(%s) failed: %s",
-			o_stream_get_name(output), o_stream_get_error(output));
-		smtp_server_connection_close(&conn, "Write failure");
-	} else {
-		e_debug(conn->event, "Connection lost: Remote disconnected");
-		smtp_server_connection_close(
-			&conn, "Remote closed connection unexpectedly");
-	}
-=======
 	smtp_server_connection_close(&conn,
 		o_stream_get_disconnect_reason(conn->conn.output));
->>>>>>> 850e1d67
 }
 
 static bool
@@ -1165,13 +1112,8 @@
 
 	e_debug(conn->event, "Connection destroy");
 
-<<<<<<< HEAD
-	if (conn->callbacks != NULL && conn->callbacks->conn_destroy != NULL)
-		conn->callbacks->conn_destroy(conn->context);
-=======
 	if (conn->callbacks != NULL && conn->callbacks->conn_free != NULL)
 		conn->callbacks->conn_free(conn->context);
->>>>>>> 850e1d67
 
 	connection_deinit(&conn->conn);
 
