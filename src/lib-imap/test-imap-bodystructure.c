/* Copyright (c) 2013-2018 Dovecot authors, see the included COPYING file */

#include "lib.h"
#include "istream.h"
#include "str.h"
#include "message-part-data.h"
#include "message-part-serialize.h"
#include "message-parser.h"
#include "imap-bodystructure.h"
#include "test-common.h"

struct parse_test {
	const char *message;
	const char *body;
	const char *bodystructure;
};

struct parse_test parse_tests[] = {
	{
		.message =
			"From: user@domain.org\n"
			"Date: Sat, 24 Mar 2017 23:00:00 +0200\n"
			"Mime-Version: 1.0\n"
			"Content-Type: text/plain; charset=us-ascii\n"
			"\n"
			"body\n",
		.bodystructure =
			"\"text\" \"plain\" (\"charset\" \"us-ascii\") NIL NIL \"7bit\" 6 1 NIL NIL NIL NIL",
		.body =
			"\"text\" \"plain\" (\"charset\" \"us-ascii\") NIL NIL \"7bit\" 6 1"
	},{
		.message =
			"From: user@domain.org\n"
			"Date: Sat, 24 Mar 2017 23:00:00 +0200\n"
			"Mime-Version: 1.0\n"
			"Content-Type: text/plain; charset=utf-8\n"
			"Content-Transfer-Encoding: 8bit\n"
			"\n"
			"body\n"
			"\n",
		.bodystructure =
			"\"text\" \"plain\" (\"charset\" \"utf-8\") NIL NIL \"8bit\" 8 2 NIL NIL NIL NIL",
		.body =
			"\"text\" \"plain\" (\"charset\" \"utf-8\") NIL NIL \"8bit\" 8 2"
	},{
		.message =
			"From: user@domain.org\n"
			"Date: Sat, 24 Mar 2007 23:00:00 +0200\n"
			"Mime-Version: 1.0\n"
			"Content-Type: multipart/mixed; boundary=\"foo\n"
			" bar\"\n"
			"\n"
			"--foo bar\n"
			"Content-Type: text/x-myown; charset=us-ascii\n"
			"\n"
			"hello\n"
			"\n"
			"--foo bar--\n"
			"\n",
		.bodystructure =
			"(\"text\" \"x-myown\" (\"charset\" \"us-ascii\") NIL NIL \"7bit\" 7 1 NIL NIL NIL NIL) \"mixed\" (\"boundary\" \"foo bar\") NIL NIL NIL",
		.body =
			"(\"text\" \"x-myown\" (\"charset\" \"us-ascii\") NIL NIL \"7bit\" 7 1) \"mixed\""
	},{
		.message =
			"From: user@domain.org\n"
			"Date: Sat, 24 Mar 2017 23:00:00 +0200\n"
			"Mime-Version: 1.0\n"
			"Content-Type: multipart/mixed; boundary=\"foo bar\"\n"
			"\n"
			"--foo bar\n"
			"Content-Type: text/plain; charset=us-ascii\n"
			"\n"
			"See attached...\n"
			"\n"
			"--foo bar\n"
			"Content-Type: message/rfc822\n"
			"\n"
			"From: user@domain.org\n"
			"Date: Sat, 24 Mar 2017 23:00:00 +0200\n"
			"Mime-Version: 1.0\n"
			"Content-Type: text/plain; charset=us-ascii\n"
			"\n"
			"body\n"
			"\n"
			"--foo bar--\n"
			"\n",
		.bodystructure =
			"(\"text\" \"plain\" (\"charset\" \"us-ascii\") NIL NIL \"7bit\" 17 1 NIL NIL NIL NIL)(\"message\" \"rfc822\" NIL NIL NIL \"7bit\" 133 (\"Sat, 24 Mar 2017 23:00:00 +0200\" NIL ((NIL NIL \"user\" \"domain.org\")) ((NIL NIL \"user\" \"domain.org\")) ((NIL NIL \"user\" \"domain.org\")) NIL NIL NIL NIL NIL) (\"text\" \"plain\" (\"charset\" \"us-ascii\") NIL NIL \"7bit\" 6 1 NIL NIL NIL NIL) 6 NIL NIL NIL NIL) \"mixed\" (\"boundary\" \"foo bar\") NIL NIL NIL",
		.body =
			"(\"text\" \"plain\" (\"charset\" \"us-ascii\") NIL NIL \"7bit\" 17 1)(\"message\" \"rfc822\" NIL NIL NIL \"7bit\" 133 (\"Sat, 24 Mar 2017 23:00:00 +0200\" NIL ((NIL NIL \"user\" \"domain.org\")) ((NIL NIL \"user\" \"domain.org\")) ((NIL NIL \"user\" \"domain.org\")) NIL NIL NIL NIL NIL) (\"text\" \"plain\" (\"charset\" \"us-ascii\") NIL NIL \"7bit\" 6 1) 6) \"mixed\""
	},{
		.message =
			"From: user@domain.org\n"
			"Date: Sat, 24 Mar 2017 23:00:00 +0200\n"
			"Mime-Version: 1.0\n"
			"Content-Type: multipart/mixed; boundary=\"foo bar\"\n"
			"\n"
			"--foo bar\n"
			"Content-Type: text/plain; charset=us-ascii\n"
			"Content-ID: <A.frop.example.com>\n"
			"Content-Description: Container message\n"
			"\n"
			"See attached...\n"
			"\n"
			"--foo bar\n"
			"Content-Type: message/rfc822\n"
			"Content-ID: <B.frop.example.com>\n"
			"Content-Description: Forwarded\n"
			"\n"
			"From: user@domain.org\n"
			"Date: Sat, 24 Mar 2017 23:00:00 +0200\n"
			"Mime-Version: 1.0\n"
			"Content-Type: text/plain; charset=us-ascii\n"
			"\n"
			"body\n"
			"\n"
			"--foo bar--\n",
		.bodystructure =
			"(\"text\" \"plain\" (\"charset\" \"us-ascii\") \"<A.frop.example.com>\" \"Container message\" \"7bit\" 17 1 NIL NIL NIL NIL)(\"message\" \"rfc822\" NIL \"<B.frop.example.com>\" \"Forwarded\" \"7bit\" 133 (\"Sat, 24 Mar 2017 23:00:00 +0200\" NIL ((NIL NIL \"user\" \"domain.org\")) ((NIL NIL \"user\" \"domain.org\")) ((NIL NIL \"user\" \"domain.org\")) NIL NIL NIL NIL NIL) (\"text\" \"plain\" (\"charset\" \"us-ascii\") NIL NIL \"7bit\" 6 1 NIL NIL NIL NIL) 6 NIL NIL NIL NIL) \"mixed\" (\"boundary\" \"foo bar\") NIL NIL NIL",
		.body =
			"(\"text\" \"plain\" (\"charset\" \"us-ascii\") \"<A.frop.example.com>\" \"Container message\" \"7bit\" 17 1)(\"message\" \"rfc822\" NIL \"<B.frop.example.com>\" \"Forwarded\" \"7bit\" 133 (\"Sat, 24 Mar 2017 23:00:00 +0200\" NIL ((NIL NIL \"user\" \"domain.org\")) ((NIL NIL \"user\" \"domain.org\")) ((NIL NIL \"user\" \"domain.org\")) NIL NIL NIL NIL NIL) (\"text\" \"plain\" (\"charset\" \"us-ascii\") NIL NIL \"7bit\" 6 1) 6) \"mixed\""
	},{
		.message =
			"From: user@domain.org\n"
			"Date: Sat, 24 Mar 2017 23:00:00 +0200\n"
			"Mime-Version: 1.0\n"
			"Content-Type: multipart/mixed; boundary=\"foo bar\"\n"
			"\n"
			"--foo bar\n"
			"Content-Type: text/plain; charset=us-ascii; format=\"flowed\";\n"
			"  delsp=\"no\"\n"
			"Content-Language: la\n"
			"\n"
			"Lorem ipsum dolor sit amet, consectetuer adipiscing elit. Aenean commodo\n"
			"ligula eget dolor. Aenean massa. Cum sociis natoque penatibus et magnis dis\n"
			"parturient montes, nascetur ridiculus mus. Donec quam felis, ultricies nec,\n"
			"pellentesque eu, pretium quis, sem. Nulla consequat massa quis enim. Donec\n"
			"pede justo, fringilla vel, aliquet nec, vulputate eget, arcu. In enim justo,\n"
			"rhoncus ut, imperdiet a, venenatis vitae, justo. Nullam dictum felis eu pede\n"
			"mollis pretium. Integer tincidunt. Cras dapibus. Vivamus elementum semper\n"
			"nisi. Aenean vulputate eleifend tellus. Aenean leo ligula, porttitor eu,\n"
			"consequat vitae, eleifend ac, enim. Aliquam lorem ante, dapibus in, viverra\n"
			"quis, feugiat a, tellus. Phasellus viverra nulla ut metus varius laoreet.\n"
			"Quisque rutrum. Aenean imperdiet. Etiam ultricies nisi vel augue. Curabitur\n"
			"ullamcorper ultricies nisi. Nam eget dui.\n"
			"\n"
			"--foo bar\n"
			"Content-Type: image/png\n"
			"Content-Transfer-Encoding: base64\n"
			"Content-Disposition: attachment; filename=\"pigeon.png\"\n"
			"\n"
			"iVBORw0KGgoAAAANSUhEUgAAAB8AAAAfCAYAAAAfrhY5AAAABHNCSVQICAgIfAhkiAAAAAlwSFlz\n"
			"AAAGJwAABicBTVTYxwAAABl0RVh0U29mdHdhcmUAd3d3Lmlua3NjYXBlLm9yZ5vuPBoAAAN2SURB\n"
			"VEiJ7ZfdK7tvHMffZuWpKTlR1my3bTEPU0hJcsABh0QrKYUTJ5KyHCzlyPwBkpSyg1mUpB3ILYna\n"
			"lEYKcbADm4cDD7NpM2bv75HF1/az8l3fX/1+77pO7vu6rtf1/jx0X3caSeIvSfK3wP/DPykcDsNs\n"
			"NqOqqgpdXV3Y2NhIGVz6+4PJyUlcXFxAFEV4vV709fVBrVZDpVL9eTo/aGVlhXl5efT5fDw/P2c4\n"
			"HKbdbmd3dzdTIZDk6+srh4eHqdPpqNfrSZJGo5H7+/sMBoNUKpUpgUsAQCqVQq1WIxgMfgp/dXU1\n"
			"srKykJ+fD6/X+8ejHiu4wcFB2Gy2uJPq6uqwt7eXOjgAaLXahHCn05laeCKlyvmXVosnrVaLQCCA\n"
			"4uJiyOVyCIIQGyqVCoIgoKCgIDXwtLQ0HBwc4O3tDR6PB263G263G8fHx1hbW4Pb7cbNzQ1yc3Nj\n"
			"hxEEAdXV1WhoaEi88cfSf3h4iLXaR01MTFChUFChULCjo4M7OztxW8fn89HlcnF5eZlTU1Nsb29n\n"
			"W1sb/X5/3PlJwd/19vbG7e1tlpWVcXV19ftGJjk0NESbzRb33aeCy8zMhM/nSxgliUSCxsZGiKKI\n"
			"ra2tb9N1e3uLSCSC8fFxGAwGDAwMfC7c309TWFjI09PTpFwlis76+jo7OzspCAJNJhN3d3fpcDho\n"
			"tVqpUCgYCoVIkl8Krr6+Hna7HSUlJd86+yiPx4P5+XlYLBZUVFSgv78fVqsV6enpAIC7uzt4vV5E\n"
			"IhFIJJL4zp1OJ2traxmJRL51+fLywuXlZba2trK0tJRms5mXl5c8PT3l4uIix8bG2NbWRqVSyfLy\n"
			"cvb09PDw8DC2Po38eocbGRlBIBDA9PQ0pNKv3Xh2doa5uTksLCwgJycHNTU1yM3NxdHREa6vr6HR\n"
			"aKDX62NDp9MhIyPjyz5x4SQxOjoKURTR29sLmUyG7Oxs+P1+WCwW7O7uQiKRQKvVQq/Xo7KyMgaS\n"
			"y+VJpyou/F0nJydYWlqCy+XC1dUV7u/vYTQa8fT0BIfDgaWlpaRBcZVsFc/OznJsbIwkaTKZODMz\n"
			"k+zShEr6Arm5uYnm5mYAgCiKaGlp+ZnrZJ1Ho1EWFRXx+fmZj4+P1Gg0P3ZNJqj2dxkMhth3PBAI\n"
			"QCaTIRqNIhQKoamp6cc5/0d4qvXv+mn4z8B/AV1UVu6zi+zUAAAAAElFTkSuQmCC\n"
			"--foo bar--\n",
		.bodystructure =
			"(\"text\" \"plain\" (\"charset\" \"us-ascii\" \"format\" \"flowed\" \"delsp\" \"no\") NIL NIL \"7bit\" 881 12 NIL NIL (\"la\") NIL)(\"image\" \"png\" NIL NIL NIL \"base64\" 1390 NIL (\"attachment\" (\"filename\" \"pigeon.png\")) NIL NIL) \"mixed\" (\"boundary\" \"foo bar\") NIL NIL NIL",
		.body =
			"(\"text\" \"plain\" (\"charset\" \"us-ascii\" \"format\" \"flowed\" \"delsp\" \"no\") NIL NIL \"7bit\" 881 12)(\"image\" \"png\" NIL NIL NIL \"base64\" 1390) \"mixed\""
	},{
		.message =
			"From: user@domain.org\n"
			"Date: Sat, 24 Mar 2007 23:00:00 +0200\n"
			"Mime-Version: 1.0\n"
			"Content-Type: multipart/mixed; boundary=\"foo\n"
			" bar\"\n"
			"\n"
			"Root MIME prologue\n"
			"\n"
			"--foo bar\n"
			"Content-Type: text/x-myown; charset=us-ascii; foo=\"quoted\\\"string\"\n"
			"Content-ID: <foo@example.com>\n"
			"Content-MD5: Q2hlY2sgSW50ZWdyaXR5IQ==\n"
			"Content-Disposition: inline; foo=bar\n"
			"Content-Description: hellodescription\n"
			"Content-Language: en, fi, se\n"
			"Content-Location: http://example.com/test.txt\n"
			"\n"
			"hello\n"
			"\n"
			"--foo bar\n"
			"Content-Type: message/rfc822\n"
			"\n"
			"From: sub@domain.org\n"
			"To: sub-to1@domain.org, sub-to2@domain.org\n"
			"Date: Sun, 12 Aug 2012 12:34:56 +0300\n"
			"Subject: submsg\n"
			"Content-Type: multipart/alternative; boundary=\"sub1\"\n"
			"\n"
			"Sub MIME prologue\n"
			"--sub1\n"
			"Content-Type: text/html\n"
			"Content-Transfer-Encoding: 8bit\n"
			"\n"
			"<p>Hello world</p>\n"
			"\n"
			"--sub1\n"
			"Content-Type: text/plain\n"
			"Content-Transfer-Encoding: ?invalid\n"
			"\n"
			"Hello another world\n"
			"\n"
			"--sub1--\n"
			"Sub MIME epilogue\n"
			"\n"
			"--foo bar--\n"
			"Root MIME epilogue\n",
		.bodystructure =
			"(\"text\" \"x-myown\" (\"charset\" \"us-ascii\" \"foo\" \"quoted\\\"string\") \"<foo@example.com>\" \"hellodescription\" \"7bit\" 7 1 \"Q2hlY2sgSW50ZWdyaXR5IQ==\" (\"inline\" (\"foo\" \"bar\")) (\"en\" \"fi\" \"se\") \"http://example.com/test.txt\")(\"message\" \"rfc822\" NIL NIL NIL \"7bit\" 412 (\"Sun, 12 Aug 2012 12:34:56 +0300\" \"submsg\" ((NIL NIL \"sub\" \"domain.org\")) ((NIL NIL \"sub\" \"domain.org\")) ((NIL NIL \"sub\" \"domain.org\")) ((NIL NIL \"sub-to1\" \"domain.org\")(NIL NIL \"sub-to2\" \"domain.org\")) NIL NIL NIL NIL) ((\"text\" \"html\" (\"charset\" \"us-ascii\") NIL NIL \"8bit\" 20 1 NIL NIL NIL NIL)(\"text\" \"plain\" (\"charset\" \"us-ascii\") NIL NIL \"7bit\" 21 1 NIL NIL NIL NIL) \"alternative\" (\"boundary\" \"sub1\") NIL NIL NIL) 21 NIL NIL NIL NIL) \"mixed\" (\"boundary\" \"foo bar\") NIL NIL NIL",
		.body =
			"(\"text\" \"x-myown\" (\"charset\" \"us-ascii\" \"foo\" \"quoted\\\"string\") \"<foo@example.com>\" \"hellodescription\" \"7bit\" 7 1)(\"message\" \"rfc822\" NIL NIL NIL \"7bit\" 412 (\"Sun, 12 Aug 2012 12:34:56 +0300\" \"submsg\" ((NIL NIL \"sub\" \"domain.org\")) ((NIL NIL \"sub\" \"domain.org\")) ((NIL NIL \"sub\" \"domain.org\")) ((NIL NIL \"sub-to1\" \"domain.org\")(NIL NIL \"sub-to2\" \"domain.org\")) NIL NIL NIL NIL) ((\"text\" \"html\" (\"charset\" \"us-ascii\") NIL NIL \"8bit\" 20 1)(\"text\" \"plain\" (\"charset\" \"us-ascii\") NIL NIL \"7bit\" 21 1) \"alternative\") 21) \"mixed\""
	},{
		.message =
			"Content-Type: multipart/mixed; boundary=\"foo\"\n"
			"\n",
		.bodystructure =
			"(\"text\" \"plain\" (\"charset\" \"us-ascii\") NIL NIL \"7bit\" 0 0 NIL NIL NIL NIL) \"mixed\" (\"boundary\" \"foo\") NIL NIL NIL",
		.body =
			"(\"text\" \"plain\" (\"charset\" \"us-ascii\") NIL NIL \"7bit\" 0 0) \"mixed\""

	}
};

static const unsigned int parse_tests_count = N_ELEMENTS(parse_tests);

struct normalize_test {
	const char *message;
	const char *input;
	const char *output;
};

struct normalize_test normalize_tests[] = {
	{
		.message =
			"From: user@domain.org\n"
			"Date: Sat, 24 Mar 2017 23:00:00 +0200\n"
			"Mime-Version: 1.0\n"
			"Content-Type: text/plain; charset=us-ascii\n"
			"\n"
			"body\n",
		.input =
			"\"text\" \"plain\" (\"charset\" \"us-ascii\") NIL NIL \"7bit\" 6 1",
		.output =
			"\"text\" \"plain\" (\"charset\" \"us-ascii\") NIL NIL \"7bit\" 6 1 NIL NIL NIL NIL",
	}, {
		.message =
			"From: user@domain.org\n"
			"Date: Sat, 24 Mar 2017 23:00:00 +0200\n"
			"Mime-Version: 1.0\n"
			"Content-Type: text/plain; charset=us-ascii\n"
			"Content-MD5: ae6ba5b4c6eb1efd4a9fac3708046cbe\n"
			"\n"
			"body\n",
		.input =
			"\"text\" \"plain\" (\"charset\" \"us-ascii\") NIL NIL \"7bit\" 6 1 \"ae6ba5b4c6eb1efd4a9fac3708046cbe\"",
		.output =
			"\"text\" \"plain\" (\"charset\" \"us-ascii\") NIL NIL \"7bit\" 6 1 \"ae6ba5b4c6eb1efd4a9fac3708046cbe\" NIL NIL NIL",
	}, {
		.message =
			"From: user@domain.org\n"
			"Date: Sat, 24 Mar 2017 23:00:00 +0200\n"
			"Mime-Version: 1.0\n"
			"Content-Type: multipart/mixed; boundary=\"foo bar\"\n"
			"\n"
			"--foo bar\n"
			"Content-Type: text/plain; charset=us-ascii\n"
			"\n"
			"See attached...\n"
			"\n"
			"--foo bar\n"
			"Content-Type: message/rfc822\n"
			"\n"
			"From: user@domain.org\n"
			"Date: Sat, 24 Mar 2017 23:00:00 +0200\n"
			"Mime-Version: 1.0\n"
			"Content-Type: text/plain; charset=us-ascii\n"
			"\n"
			"body\n"
			"\n"
			"--foo bar--\n"
			"\n",
		.input =
			"(\"text\" \"plain\" (\"charset\" \"us-ascii\") NIL NIL \"7bit\" 17 1)(\"message\" \"rfc822\" NIL NIL NIL \"7bit\" 133 (\"Sat, 24 Mar 2017 23:00:00 +0200\" NIL ((NIL NIL \"user\" \"domain.org\")) ((NIL NIL \"user\" \"domain.org\")) ((NIL NIL \"user\" \"domain.org\")) NIL NIL NIL NIL NIL) (\"text\" \"plain\" (\"charset\" \"us-ascii\") NIL NIL \"7bit\" 6 1) 6) \"mixed\"",
		.output =
			"(\"text\" \"plain\" (\"charset\" \"us-ascii\") NIL NIL \"7bit\" 17 1 NIL NIL NIL NIL)(\"message\" \"rfc822\" NIL NIL NIL \"7bit\" 133 (\"Sat, 24 Mar 2017 23:00:00 +0200\" NIL ((NIL NIL \"user\" \"domain.org\")) ((NIL NIL \"user\" \"domain.org\")) ((NIL NIL \"user\" \"domain.org\")) NIL NIL NIL NIL NIL) (\"text\" \"plain\" (\"charset\" \"us-ascii\") NIL NIL \"7bit\" 6 1 NIL NIL NIL NIL) 6 NIL NIL NIL NIL) \"mixed\" NIL NIL NIL NIL"
	}, {
		.message =
			"From: user@domain.org\n"
			"Date: Sat, 24 Mar 2017 23:00:00 +0200\n"
			"Mime-Version: 1.0\n"
			"Content-Type: multipart/mixed; boundary=\"foo bar\"\n"
			"\n"
			"--foo bar\n"
			"Content-Type: text/plain; charset=us-ascii\n"
			"\n"
			"See attached...\n"
			"\n"
			"--foo bar--\n"
			"\n",
		.input =
			"(\"text\" \"plain\" (\"charset\" \"us-ascii\") NIL NIL \"7bit\" 17 1) \"mixed\" (\"boundary\" \"foo bar\")",
		.output =
			"(\"text\" \"plain\" (\"charset\" \"us-ascii\") NIL NIL \"7bit\" 17 1 NIL NIL NIL NIL) \"mixed\" (\"boundary\" \"foo bar\") NIL NIL NIL"
	}, {
		.message =
			"From: user@domain.org\n"
			"Date: Sat, 24 Mar 2017 23:00:00 +0200\n"
			"Mime-Version: 1.0\n"
			"Content-Type: multipart/mixed; boundary=\"foo bar\"\n"
			"\n"
			"--foo bar\n"
			"Content-Type: text/plain; charset=us-ascii\n"
			"Content-MD5: 6537bae18ed07779c9dc25f24635b0f3\n"
			"\n"
			"See attached...\n"
			"\n"
			"--foo bar--\n"
			"\n",
		.input =
			"(\"text\" \"plain\" (\"charset\" \"us-ascii\") NIL NIL \"7bit\" 17 1 \"6537bae18ed07779c9dc25f24635b0f3\") \"mixed\" (\"boundary\" \"foo bar\")",
		.output =
			"(\"text\" \"plain\" (\"charset\" \"us-ascii\") NIL NIL \"7bit\" 17 1 \"6537bae18ed07779c9dc25f24635b0f3\" NIL NIL NIL) \"mixed\" (\"boundary\" \"foo bar\") NIL NIL NIL"
	}, {
		.message =
			"From: user@domain.org\n"
			"Date: Sat, 24 Mar 2017 23:00:00 +0200\n"
			"Mime-Version: 1.0\n"
			"Content-Type: multipart/mixed; boundary=\"foo bar\"\n"
			"\n"
			"--foo bar\n"
			"Content-Type: text/plain; charset=us-ascii\n"
			"Content-Language: en\n"
			"\n"
			"See attached...\n"
			"\n"
			"--foo bar--\n"
			"\n",
		.input =
			"(\"text\" \"plain\" (\"charset\" \"us-ascii\") NIL NIL \"7bit\" 17 1 NIL NIL \"en\") \"mixed\" (\"boundary\" \"foo bar\")",
		.output =
			"(\"text\" \"plain\" (\"charset\" \"us-ascii\") NIL NIL \"7bit\" 17 1 NIL NIL (\"en\") NIL) \"mixed\" (\"boundary\" \"foo bar\") NIL NIL NIL"
	}, {
		.message =
			"From: user@domain.org\n"
			"Date: Sat, 24 Mar 2017 23:00:00 +0200\n"
			"Mime-Version: 1.0\n"
			"Content-Type: multipart/mixed; boundary=\"foo bar\"\n"
			"\n"
			"--foo bar\n"
			"Content-Type: text/plain; charset=us-ascii\n"
			"Content-Location: http://www.example.com/frop.txt\n"
			"\n"
			"See attached...\n"
			"\n"
			"--foo bar--\n"
			"\n",
		.input =
			"(\"text\" \"plain\" (\"charset\" \"us-ascii\") NIL NIL \"7bit\" 17 1 NIL NIL NIL \"http://www.example.com/frop.txt\") \"mixed\" (\"boundary\" \"foo bar\")",
		.output =
			"(\"text\" \"plain\" (\"charset\" \"us-ascii\") NIL NIL \"7bit\" 17 1 NIL NIL NIL \"http://www.example.com/frop.txt\") \"mixed\" (\"boundary\" \"foo bar\") NIL NIL NIL"
	}
};

static const unsigned int normalize_tests_count = N_ELEMENTS(normalize_tests);

static struct message_part *
msg_parse(pool_t pool, const char *message, unsigned int max_nested_mime_parts,
	  unsigned int max_total_mime_parts, bool parse_bodystructure)
{
	const struct message_parser_settings parser_set = {
		.hdr_flags = MESSAGE_HEADER_PARSER_FLAG_SKIP_INITIAL_LWSP |
			MESSAGE_HEADER_PARSER_FLAG_DROP_CR,
		.flags = MESSAGE_PARSER_FLAG_SKIP_BODY_BLOCK,
		.max_nested_mime_parts = max_nested_mime_parts,
		.max_total_mime_parts = max_total_mime_parts,
	};
	struct message_parser_ctx *parser;
	struct istream *input;
	struct message_block block;
	struct message_part *parts;
	int ret;

	input = i_stream_create_from_data(message, strlen(message));
	parser = message_parser_init(pool, input, &parser_set);
	while ((ret = message_parser_parse_next_block(parser, &block)) > 0) {
		if (parse_bodystructure) {
			message_part_data_parse_from_header(pool, block.part,
							block.hdr);
		}
	}
	test_assert(ret < 0);

	message_parser_deinit(&parser, &parts);
	i_stream_unref(&input);
	return parts;
}

static void test_imap_bodystructure_write(void)
{
	struct message_part *parts;
	const char *error;
	unsigned int i;

	for (i = 0; i < parse_tests_count; i++) T_BEGIN {
		struct parse_test *test = &parse_tests[i];
		string_t *str = t_str_new(128);
		pool_t pool = pool_alloconly_create("imap bodystructure write", 1024);

		test_begin(t_strdup_printf("imap bodystructure write [%u]", i));
		parts = msg_parse(pool, test->message, 0, 0, TRUE);

		test_assert(imap_bodystructure_write(parts, str, TRUE, &error) == 0);
		test_assert(strcmp(str_c(str), test->bodystructure) == 0);

		str_truncate(str, 0);
		test_assert(imap_bodystructure_write(parts, str, FALSE, &error) == 0);
		test_assert(strcmp(str_c(str), test->body) == 0);

		pool_unref(&pool);
		test_end();
	} T_END;

	T_BEGIN {
		test_begin("imap bodystructure write - corrupted");
		pool_t pool = pool_alloconly_create("imap bodystructure write", 1024);

		parts = msg_parse(pool, "Subject: hello world", 0, 0, TRUE);
		i_assert((parts->flags & MESSAGE_PART_FLAG_TEXT) != 0);
		parts->flags &= ENUM_NEGATE(MESSAGE_PART_FLAG_TEXT);

		string_t *str = t_str_new(128);
		test_assert(imap_bodystructure_write(parts, str, FALSE, &error) < 0);
		test_assert_strcmp(error, "text flag mismatch");
		pool_unref(&pool);
		test_end();
	} T_END;
}

static void test_imap_bodystructure_parse(void)
{
	struct message_part *parts;
	const char *error;
	unsigned int i;
	int ret;

	for (i = 0; i < parse_tests_count; i++) T_BEGIN {
		struct parse_test *test = &parse_tests[i];
		string_t *str = t_str_new(128);
		pool_t pool = pool_alloconly_create("imap bodystructure parse", 1024);

		test_begin(t_strdup_printf("imap bodystructure parser [%u]", i));
		parts = msg_parse(pool, test->message, 0, 0, FALSE);

		test_assert(imap_body_parse_from_bodystructure(test->bodystructure,
								     str, &error) == 0);
		test_assert(strcmp(str_c(str), test->body) == 0);

		ret = imap_bodystructure_parse(test->bodystructure,
							   pool, parts, &error);
		test_assert(ret == 0);

		if (ret == 0) {
			str_truncate(str, 0);
			test_assert(imap_bodystructure_write(parts, str, TRUE, &error) == 0);
			test_assert(strcmp(str_c(str), test->bodystructure) == 0);
		} else {
			i_error("Invalid BODYSTRUCTURE: %s", error);
		}

		pool_unref(&pool);
		test_end();
	} T_END;
}

static void test_imap_bodystructure_parse_invalid(void)
{
	static const struct parse_test_invalid {
		const char *message;
		const char *bodystructure;
		const char *error;
	} invalid_bodystructure_tests[] = {
		/* Make sure NILs aren't allowed where strings are expected */
		{ "foo", "NIL \"plain\" (\"charset\" \"us-ascii\") NIL NIL \"7bit\" 0 0 NIL NIL NIL NIL", "Invalid content-type" },
		{ "foo", "\"text\" NIL (\"charset\" \"us-ascii\") NIL NIL \"7bit\" 0 0 NIL NIL NIL NIL", "Invalid content-type" },
		{ "foo", "\"text\" \"plain\" (NIL \"us-ascii\") NIL NIL \"7bit\" 0 0 NIL NIL NIL NIL", "Invalid content params" },
		{ "foo", "\"text\" \"plain\" (\"charset\" NIL) NIL NIL \"7bit\" 0 0 NIL NIL NIL NIL", "Invalid content params" },
		{ "foo", "\"text\" \"plain\" (\"charset\" \"us-ascii\") NIL NIL NIL 0 0 NIL NIL NIL NIL", "Invalid content-transfer-encoding" },
		{ "foo", "\"text\" \"plain\" (\"charset\" \"us-ascii\") NIL NIL \"7bit\" NIL 0 NIL NIL NIL NIL", "Invalid size field" },
		{ "foo", "\"text\" \"plain\" (\"charset\" \"us-ascii\") NIL NIL \"7bit\" 0 NIL NIL NIL NIL NIL", "Invalid lines field" },
		{ "foo", "\"text\" \"plain\" (\"charset\" \"us-ascii\") NIL NIL \"7bit\" 0 0 NIL (NIL (\"foo\" \"bar\")) NIL NIL", "Invalid content-disposition" },
		{ "foo", "\"text\" \"plain\" (\"charset\" \"us-ascii\") NIL NIL \"7bit\" 0 0 NIL (\"inline\" (NIL \"bar\")) NIL NIL", "Invalid content-disposition params" },
		{ "foo", "\"text\" \"plain\" (\"charset\" \"us-ascii\") NIL NIL \"7bit\" 0 0 NIL (\"inline\" (\"foo\" NIL)) NIL NIL", "Invalid content-disposition params" },
		{ "foo", "\"text\" \"plain\" (\"charset\" \"us-ascii\") NIL NIL \"7bit\" 0 0 NIL NIL (NIL \"bar\") NIL", "Invalid content-language" },
		{ "foo", "\"text\" \"plain\" (\"charset\" \"us-ascii\") NIL NIL \"7bit\" 0 0 NIL NIL (\"foo\" NIL) NIL", "Invalid content-language" },

		/* Make sure atoms aren't allowed anywhere */
		{ "foo", "ATOM \"plain\" (\"charset\" \"us-ascii\") NIL NIL \"7bit\" 0 0 NIL NIL NIL NIL", "Invalid content-type" },
		{ "foo", "\"text\" ATOM (\"charset\" \"us-ascii\") NIL NIL \"7bit\" 0 0 NIL NIL NIL NIL", "Invalid content-type" },
		{ "foo", "\"text\" \"plain\" (ATOM \"us-ascii\") NIL NIL \"7bit\" 0 0 NIL NIL NIL NIL", "Invalid content params" },
		{ "foo", "\"text\" \"plain\" (\"charset\" ATOM) NIL NIL \"7bit\" 0 0 NIL NIL NIL NIL", "Invalid content params" },
		{ "foo", "\"text\" \"plain\" (\"charset\" \"us-ascii\") ATOM NIL \"7bit\" 0 0 NIL NIL NIL NIL", "Invalid content-id" },
		{ "foo", "\"text\" \"plain\" (\"charset\" \"us-ascii\") NIL ATOM \"7bit\" 0 0 NIL NIL NIL NIL", "Invalid content-description" },
		{ "foo", "\"text\" \"plain\" (\"charset\" \"us-ascii\") NIL NIL ATOM 0 0 NIL NIL NIL NIL", "Invalid content-transfer-encoding" },
		{ "foo", "\"text\" \"plain\" (\"charset\" \"us-ascii\") NIL NIL \"7bit\" ATOM 0 NIL NIL NIL NIL", "Invalid size field" },
		{ "foo", "\"text\" \"plain\" (\"charset\" \"us-ascii\") NIL NIL \"7bit\" 0 ATOM NIL NIL NIL NIL", "Invalid lines field" },
		{ "foo", "\"text\" \"plain\" (\"charset\" \"us-ascii\") NIL NIL \"7bit\" 0 0 ATOM NIL NIL NIL", "Invalid content-md5" },
		{ "foo", "\"text\" \"plain\" (\"charset\" \"us-ascii\") NIL NIL \"7bit\" 0 0 NIL ATOM NIL NIL", "Invalid content-disposition list" },
		{ "foo", "\"text\" \"plain\" (\"charset\" \"us-ascii\") NIL NIL \"7bit\" 0 0 NIL (ATOM (\"foo\" \"bar\")) NIL NIL", "Invalid content-disposition" },
		{ "foo", "\"text\" \"plain\" (\"charset\" \"us-ascii\") NIL NIL \"7bit\" 0 0 NIL (\"inline\" (ATOM \"bar\")) NIL NIL", "Invalid content-disposition params" },
		{ "foo", "\"text\" \"plain\" (\"charset\" \"us-ascii\") NIL NIL \"7bit\" 0 0 NIL (\"inline\" (\"foo\" ATOM)) NIL NIL", "Invalid content-disposition params" },
		{ "foo", "\"text\" \"plain\" (\"charset\" \"us-ascii\") NIL NIL \"7bit\" 0 0 NIL NIL ATOM NIL", "Invalid content-language" },
		{ "foo", "\"text\" \"plain\" (\"charset\" \"us-ascii\") NIL NIL \"7bit\" 0 0 NIL NIL (ATOM \"bar\") NIL", "Invalid content-language" },
		{ "foo", "\"text\" \"plain\" (\"charset\" \"us-ascii\") NIL NIL \"7bit\" 0 0 NIL NIL (\"foo\" ATOM) NIL", "Invalid content-language" },
		{ "foo", "\"text\" \"plain\" (\"charset\" \"us-ascii\") NIL NIL \"7bit\" 0 0 NIL NIL NIL ATOM", "Invalid content-location" },

		/* Make sure empty lists aren't allowed anywhere */
		{ "foo", "\"text\" \"plain\" () NIL NIL \"7bit\" 0 0 NIL NIL NIL NIL", "Invalid content params" },
		{ "foo", "\"text\" \"plain\" (\"charset\" \"us-ascii\") () NIL \"7bit\" 0 0 NIL NIL NIL NIL", "Invalid content-id" },
		{ "foo", "\"text\" \"plain\" (\"charset\" \"us-ascii\") NIL () \"7bit\" 0 0 NIL NIL NIL NIL", "Invalid content-description" },
		{ "foo", "\"text\" \"plain\" (\"charset\" \"us-ascii\") NIL NIL () 0 0 NIL NIL NIL NIL", "Invalid content-transfer-encoding" },
		{ "foo", "\"text\" \"plain\" (\"charset\" \"us-ascii\") NIL NIL \"7bit\" () 0 NIL NIL NIL NIL", "Invalid size field" },
		{ "foo", "\"text\" \"plain\" (\"charset\" \"us-ascii\") NIL NIL \"7bit\" 0 () NIL NIL NIL NIL", "Invalid lines field" },
		{ "foo", "\"text\" \"plain\" (\"charset\" \"us-ascii\") NIL NIL \"7bit\" 0 0 () NIL NIL NIL", "Invalid content-md5" },
		{ "foo", "\"text\" \"plain\" (\"charset\" \"us-ascii\") NIL NIL \"7bit\" 0 0 NIL () NIL NIL", "Invalid content-disposition" },
		{ "foo", "\"text\" \"plain\" (\"charset\" \"us-ascii\") NIL NIL \"7bit\" 0 0 NIL NIL () NIL", "Invalid content-language" },
		{ "foo", "\"text\" \"plain\" (\"charset\" \"us-ascii\") NIL NIL \"7bit\" 0 0 NIL NIL NIL ()", "Invalid content-location" },
	};
	struct message_part *parts;
	const char *error;
	unsigned int i;

	test_begin("imap bodystructure parser invalid");
	for (i = 0; i < N_ELEMENTS(invalid_bodystructure_tests); i++) T_BEGIN {
		const struct parse_test_invalid *test =
			&invalid_bodystructure_tests[i];
		pool_t pool = pool_alloconly_create("imap bodystructure parse", 1024);

		parts = msg_parse(pool, test->message, 0, 0, FALSE);
		test_assert_idx(imap_bodystructure_parse(test->bodystructure,
							 pool, parts, &error) == -1, i);
		test_assert_strcmp_idx(error, test->error, i);
		pool_unref(&pool);
	} T_END;
	test_end();
}

static void test_imap_bodystructure_parse_full(void)
{
	const char *error;
	unsigned int i;
	int ret;

	for (i = 0; i < parse_tests_count; i++) T_BEGIN {
		struct parse_test *test = &parse_tests[i];
		struct message_part *parts = NULL;
		string_t *str = t_str_new(128);
		pool_t pool = pool_alloconly_create("imap bodystructure parse full", 1024);

		test_begin(t_strdup_printf("imap bodystructure parser full [%u]", i));

		ret = imap_bodystructure_parse_full(test->bodystructure,
							   pool, &parts, &error);
		test_assert(ret == 0);

		if (ret == 0) {
			str_truncate(str, 0);
			test_assert(imap_bodystructure_write(parts, str, TRUE, &error) == 0);
			test_assert(strcmp(str_c(str), test->bodystructure) == 0);
		} else {
			i_error("Invalid BODYSTRUCTURE: %s", error);
		}

		pool_unref(&pool);
		test_end();
	} T_END;
}

static void test_imap_bodystructure_normalize(void)
{
	struct message_part *parts;
	const char *error;
	unsigned int i;
	int ret;

	for (i = 0; i < normalize_tests_count; i++) T_BEGIN {
		struct normalize_test *test = &normalize_tests[i];
		string_t *str = t_str_new(128);
		pool_t pool = pool_alloconly_create("imap bodystructure parse", 1024);

		test_begin(t_strdup_printf("imap bodystructure normalize [%u]", i));
		parts = msg_parse(pool, test->message, 0, 0, FALSE);

		ret = imap_bodystructure_parse(test->input,
							   pool, parts, &error);
		test_assert(ret == 0);

		if (ret == 0) {
			str_truncate(str, 0);
			test_assert(imap_bodystructure_write(parts, str, TRUE, &error) == 0);
			test_assert(strcmp(str_c(str), test->output) == 0);
		} else {
			i_error("Invalid BODYSTRUCTURE: %s", error);
		}

		pool_unref(&pool);
		test_end();
	} T_END;
}

static const struct {
	const char *input;
	const char *bodystructure;
	unsigned int max_depth;
	unsigned int max_total;
} truncation_tests[] = {
	{
		.input = "Content-Type: message/rfc822\n"
			"\n"
			"Content-Type: message/rfc822\n"
			"Header2: value2\n"
			"\n"
			"Subject: hello world\n"
			"Header2: value2\n"
			"Header3: value3\n"
			"\n"
			"body line 1\n"
			"body line 2\n"
			"body line 4\n"
			"body line 3\n",
		.bodystructure = "\"message\" \"rfc822\" NIL NIL NIL \"7bit\" 159 (NIL NIL NIL NIL NIL NIL NIL NIL NIL NIL) (\"application\" \"octet-stream\" NIL NIL NIL \"7bit\" 110 NIL NIL NIL NIL) 11 NIL NIL NIL NIL",
		.max_depth = 2,
	},
	{
		.input = "Content-Type: multipart/mixed; boundary=1\n"
			"\n"
			"--1\n"
			"Content-Type: multipart/mixed; boundary=2\n"
			"\n"
			"--2\n"
			"Content-Type: multipart/mixed; boundary=3\n"
			"\n"
			"--3\n"
			"\n"
			"body\n",
		.bodystructure = "(\"application\" \"octet-stream\" (\"boundary\" \"2\") NIL NIL \"7bit\" 63 NIL NIL NIL NIL) \"mixed\" (\"boundary\" \"1\") NIL NIL NIL",
		.max_depth = 2,
	},
	{
		.input = "Content-Type: multipart/digest; boundary=1\n"
			"\n"
			"--1\n"
			"\n"
			"Subject: hdr1\n"
			"\n"
			"body1\n"
			"--1\n"
			"\n"
			"Subject: hdr2\n"
			"\n"
			"body2\n",
		.bodystructure = "(\"application\" \"octet-stream\" NIL NIL NIL \"7bit\" 55 NIL NIL NIL NIL) \"digest\" (\"boundary\" \"1\") NIL NIL NIL",
		.max_total = 2,
	},

};

static void test_imap_bodystructure_truncation(void)
{
	struct message_part *parts;
	const char *error;
	string_t *str_body = t_str_new(128);
	string_t *str_parts = t_str_new(128);
	pool_t pool = pool_alloconly_create("imap bodystructure parse", 1024);

	test_begin("imap bodystructure truncation");

	for (unsigned int i = 0; i < N_ELEMENTS(truncation_tests); i++) {
		p_clear(pool);
		str_truncate(str_body, 0);
		str_truncate(str_parts, 0);

		parts = msg_parse(pool, truncation_tests[i].input,
				  truncation_tests[i].max_depth,
				  truncation_tests[i].max_total,
				  TRUE);

		/* write out BODYSTRUCTURE and serialize message_parts */
<<<<<<< HEAD
		imap_bodystructure_write(parts, str_body, TRUE);
=======
		test_assert(imap_bodystructure_write(parts, str_body, TRUE, &error) == 0);
>>>>>>> 850e1d67
		message_part_serialize(parts, str_parts);

		/* now deserialize message_parts and make sure they can be used
		   to parse BODYSTRUCTURE */
		parts = message_part_deserialize(pool, str_data(str_parts),
						 str_len(str_parts), &error);
		test_assert(parts != NULL);
		test_assert(imap_bodystructure_parse(str_c(str_body), pool,
						     parts, &error) == 0);
		test_assert_strcmp(str_c(str_body),
				   truncation_tests[i].bodystructure);
	}
	pool_unref(&pool);
	test_end();
}

int main(void)
{
	static void (*const test_functions[])(void) = {
		test_imap_bodystructure_write,
		test_imap_bodystructure_parse,
		test_imap_bodystructure_parse_invalid,
		test_imap_bodystructure_normalize,
		test_imap_bodystructure_parse_full,
		test_imap_bodystructure_truncation,
		NULL
	};
	return test_run(test_functions);
}<|MERGE_RESOLUTION|>--- conflicted
+++ resolved
@@ -701,11 +701,7 @@
 				  TRUE);
 
 		/* write out BODYSTRUCTURE and serialize message_parts */
-<<<<<<< HEAD
-		imap_bodystructure_write(parts, str_body, TRUE);
-=======
 		test_assert(imap_bodystructure_write(parts, str_body, TRUE, &error) == 0);
->>>>>>> 850e1d67
 		message_part_serialize(parts, str_parts);
 
 		/* now deserialize message_parts and make sure they can be used
