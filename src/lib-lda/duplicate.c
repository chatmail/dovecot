/* Copyright (c) 2005-2015 Dovecot authors, see the included COPYING file */

#include "lib.h"
#include "ioloop.h"
#include "istream.h"
#include "ostream.h"
#include "home-expand.h"
#include "file-dotlock.h"
#include "hash.h"
#include "mail-user.h"
#include "mail-storage-settings.h"
#include "duplicate.h"

#include <fcntl.h>
#include <unistd.h>

#define DUPLICATE_FNAME ".dovecot.lda-dupes"
#define COMPRESS_PERCENTAGE 10
#define DUPLICATE_BUFSIZE 4096
#define DUPLICATE_VERSION 2

struct duplicate {
	const void *id;
	unsigned int id_size;

	const char *user;
	time_t time;
};

struct duplicate_file_header {
	uint32_t version;
};

struct duplicate_record_header {
	uint32_t stamp;
	uint32_t id_size;
	uint32_t user_size;
};

struct duplicate_file {
	pool_t pool;
	HASH_TABLE(struct duplicate *, struct duplicate *) hash;
	const char *path;

	int new_fd;
	struct dotlock *dotlock;
	unsigned int changed:1;
};

struct duplicate_context {
	char *path;
	struct dotlock_settings dotlock_set;
	struct duplicate_file *file;
};

static const struct dotlock_settings default_duplicate_dotlock_set = {
	.timeout = 20,
	.stale_timeout = 10,
};

static int duplicate_cmp(const struct duplicate *d1, const struct duplicate *d2)
{
	return (d1->id_size == d2->id_size &&
		memcmp(d1->id, d2->id, d1->id_size) == 0 &&
		strcasecmp(d1->user, d2->user) == 0) ? 0 : 1;
}

static unsigned int duplicate_hash(const struct duplicate *d)
{
	/* a char* hash function from ASU -- from glib */
        const unsigned char *s = d->id, *end = s + d->id_size;
	unsigned int g, h = 0;

	while (s != end) {
		h = (h << 4) + *s;
		if ((g = h & 0xf0000000UL)) {
			h = h ^ (g >> 24);
			h = h ^ g;
		}
		s++;
	}

	return h ^ strcase_hash(d->user);
}

static int
duplicate_read_records(struct duplicate_file *file, struct istream *input,
		       unsigned int record_size)
{
	const unsigned char *data;
	struct duplicate_record_header hdr;
	size_t size;
	unsigned int change_count;

	change_count = 0;
	while (i_stream_read_data(input, &data, &size, record_size) > 0) {
		if (record_size == sizeof(hdr))
			memcpy(&hdr, data, sizeof(hdr));
		else {
			/* FIXME: backwards compatibility with v1.0 */
			time_t stamp;

			i_assert(record_size ==
				 sizeof(time_t) + sizeof(uint32_t)*2);
			memcpy(&stamp, data, sizeof(stamp));
			hdr.stamp = stamp;
			memcpy(&hdr.id_size, data + sizeof(time_t),
			       sizeof(hdr.id_size));
			memcpy(&hdr.user_size,
			       data + sizeof(time_t) + sizeof(uint32_t),
			       sizeof(hdr.user_size));
		}
		i_stream_skip(input, record_size);

		if (hdr.id_size == 0 || hdr.user_size == 0 ||
		    hdr.id_size > DUPLICATE_BUFSIZE ||
		    hdr.user_size > DUPLICATE_BUFSIZE) {
			i_error("broken duplicate file %s", file->path);
			return -1;
		}

		if (i_stream_read_data(input, &data, &size,
				       hdr.id_size + hdr.user_size - 1) <= 0) {
			i_error("unexpected end of file in %s", file->path);
			return -1;
		}

		if ((time_t)hdr.stamp >= ioloop_time) {
			/* still valid, save it */
			struct duplicate *d;
			void *new_id;

			new_id = p_malloc(file->pool, hdr.id_size);
			memcpy(new_id, data, hdr.id_size);

			d = p_new(file->pool, struct duplicate, 1);
			d->id = new_id;
			d->id_size = hdr.id_size;
			d->user = p_strndup(file->pool,
					    data + hdr.id_size, hdr.user_size);
			d->time = hdr.stamp;
			hash_table_insert(file->hash, d, d);
		} else {
                        change_count++;
		}
		i_stream_skip(input, hdr.id_size + hdr.user_size);
	}

	if (hash_table_count(file->hash) *
	    COMPRESS_PERCENTAGE / 100 > change_count)
		file->changed = TRUE;
	return 0;
}

static int duplicate_read(struct duplicate_file *file)
{
	struct istream *input;
	struct duplicate_file_header hdr;
	const unsigned char *data;
	size_t size;
	int fd;
	unsigned int record_size = 0;

	fd = open(file->path, O_RDONLY);
	if (fd == -1) {
		if (errno == ENOENT)
			return 0;
		i_error("open(%s) failed: %m", file->path);
		return -1;
	}

	/* <timestamp> <id_size> <user_size> <id> <user> */
	input = i_stream_create_fd(fd, DUPLICATE_BUFSIZE, FALSE);
	if (i_stream_read_data(input, &data, &size, sizeof(hdr)) > 0) {
		memcpy(&hdr, data, sizeof(hdr));
		if (hdr.version == 0 || hdr.version > DUPLICATE_VERSION + 10) {
			/* FIXME: backwards compatibility with v1.0 */
			record_size = sizeof(time_t) + sizeof(uint32_t)*2;
		} else if (hdr.version == DUPLICATE_VERSION) {
			record_size = sizeof(struct duplicate_record_header);
			i_stream_skip(input, sizeof(hdr));
		}
	}

	if (record_size == 0 ||
	    duplicate_read_records(file, input, record_size) < 0)
		i_unlink_if_exists(file->path);

	i_stream_unref(&input);
	if (close(fd) < 0)
		i_error("close(%s) failed: %m", file->path);
	return 0;
}

static struct duplicate_file *duplicate_file_new(struct duplicate_context *ctx)
{
	struct duplicate_file *file;
	pool_t pool;

	i_assert(ctx->path != NULL);

	pool = pool_alloconly_create("duplicates", 10240);

	file = p_new(pool, struct duplicate_file, 1);
	file->pool = pool;
	file->path = p_strdup(pool, ctx->path);
	file->new_fd = file_dotlock_open(&ctx->dotlock_set, file->path, 0,
					 &file->dotlock);
	if (file->new_fd != -1)
		;
	else if (errno != EAGAIN)
		i_error("file_dotlock_open(%s) failed: %m", file->path);
	else {
		i_error("Creating lock file for %s timed out in %u secs",
			file->path, ctx->dotlock_set.timeout);
	}
	hash_table_create(&file->hash, pool, 0, duplicate_hash, duplicate_cmp);

	(void)duplicate_read(file);
	return file;
}

static void duplicate_file_free(struct duplicate_file **_file)
{
	struct duplicate_file *file = *_file;

	*_file = NULL;
	if (file->dotlock != NULL)
		file_dotlock_delete(&file->dotlock);

	hash_table_destroy(&file->hash);
	pool_unref(&file->pool);
}

bool duplicate_check(struct duplicate_context *ctx,
		     const void *id, size_t id_size, const char *user)
{
	struct duplicate d;

	if (ctx->file == NULL) {
		if (ctx->path == NULL) {
			/* duplicate database disabled */
			return FALSE;
		}
		ctx->file = duplicate_file_new(ctx);
	}

	d.id = id;
	d.id_size = id_size;
	d.user = user;

	return hash_table_lookup(ctx->file->hash, &d) != NULL;
}

void duplicate_mark(struct duplicate_context *ctx,
		    const void *id, size_t id_size,
                    const char *user, time_t timestamp)
{
	struct duplicate *d;
	void *new_id;

	if (ctx->file == NULL) {
		if (ctx->path == NULL) {
			/* duplicate database disabled */
			return;
		}
		ctx->file = duplicate_file_new(ctx);
	}

	new_id = p_malloc(ctx->file->pool, id_size);
	memcpy(new_id, id, id_size);

	d = p_new(ctx->file->pool, struct duplicate, 1);
	d->id = new_id;
	d->id_size = id_size;
	d->user = p_strdup(ctx->file->pool, user);
	d->time = timestamp;

	ctx->file->changed = TRUE;
	hash_table_insert(ctx->file->hash, d, d);
}

void duplicate_flush(struct duplicate_context *ctx)
{
	struct duplicate_file *file = ctx->file;
	struct duplicate_file_header hdr;
	struct duplicate_record_header rec;
	struct ostream *output;
        struct hash_iterate_context *iter;
	struct duplicate *d;

	if (file == NULL)
<<<<<<< HEAD
		return;
	if (!file->changed || file->new_fd == -1) {
		/* unlock the duplicate database */
		duplicate_file_free(&ctx->file);
		return;
=======
		return;
	if (!file->changed || file->new_fd == -1) {
		/* unlock the duplicate database */
		duplicate_file_free(&ctx->file);
		return;
>>>>>>> 146ef570
	}

	memset(&hdr, 0, sizeof(hdr));
	hdr.version = DUPLICATE_VERSION;

	output = o_stream_create_fd_file(file->new_fd, 0, FALSE);
	o_stream_cork(output);
	o_stream_nsend(output, &hdr, sizeof(hdr));

	memset(&rec, 0, sizeof(rec));
	iter = hash_table_iterate_init(file->hash);
	while (hash_table_iterate(iter, file->hash, &d, &d)) {
		rec.stamp = d->time;
		rec.id_size = d->id_size;
		rec.user_size = strlen(d->user);

		o_stream_nsend(output, &rec, sizeof(rec));
		o_stream_nsend(output, d->id, rec.id_size);
		o_stream_nsend(output, d->user, rec.user_size);
	}
	hash_table_iterate_deinit(&iter);

	if (o_stream_nfinish(output) < 0) {
		i_error("write(%s) failed: %m", file->path);
		o_stream_unref(&output);
		duplicate_file_free(&ctx->file);
		return;
	}
	o_stream_unref(&output);

	if (file_dotlock_replace(&file->dotlock, 0) < 0)
		i_error("file_dotlock_replace(%s) failed: %m", file->path);
	duplicate_file_free(&ctx->file);
}

struct duplicate_context *duplicate_init(struct mail_user *user)
{
	struct duplicate_context *ctx;
	const struct mail_storage_settings *mail_set;
	const char *home = NULL;

	if (mail_user_get_home(user, &home) <= 0) {
		i_error("User %s doesn't have home dir set, "
			"disabling duplicate database", user->username);
	}

	ctx = i_new(struct duplicate_context, 1);
	ctx->path = i_strconcat(home, "/"DUPLICATE_FNAME, NULL);
	ctx->dotlock_set = default_duplicate_dotlock_set;

	mail_set = mail_user_set_get_storage_set(user);
	ctx->dotlock_set.use_excl_lock = mail_set->dotlock_use_excl;
	ctx->dotlock_set.nfs_flush = mail_set->mail_nfs_storage;
	return ctx;
}

void duplicate_deinit(struct duplicate_context **_ctx)
{
	struct duplicate_context *ctx = *_ctx;

	*_ctx = NULL;
	if (ctx->file != NULL) {
		duplicate_flush(ctx);
		i_assert(ctx->file == NULL);
	}
	i_free(ctx->path);
	i_free(ctx);
}<|MERGE_RESOLUTION|>--- conflicted
+++ resolved
@@ -290,19 +290,11 @@
 	struct duplicate *d;
 
 	if (file == NULL)
-<<<<<<< HEAD
 		return;
 	if (!file->changed || file->new_fd == -1) {
 		/* unlock the duplicate database */
 		duplicate_file_free(&ctx->file);
 		return;
-=======
-		return;
-	if (!file->changed || file->new_fd == -1) {
-		/* unlock the duplicate database */
-		duplicate_file_free(&ctx->file);
-		return;
->>>>>>> 146ef570
 	}
 
 	memset(&hdr, 0, sizeof(hdr));
