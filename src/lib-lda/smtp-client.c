--- conflicted
+++ resolved
@@ -261,12 +261,7 @@
 	p = strchr(host, ':');
 	if (p != NULL) {
 		host = t_strdup_until(host, p);
-<<<<<<< HEAD
-		if (str_to_uint(p + 1, &port) < 0 ||
-		    port == 0 || port > 65535) {
-=======
 		if (net_str2port(p + 1, &port) < 0) {
->>>>>>> 146ef570
 			*error_r = t_strdup_printf(
 				"Invalid port in submission_host: %s", p+1);
 			return -1;
