/* Copyright (c) 2005-2018 Dovecot authors, see the included COPYING file */

#include "lib.h"
#include "ioloop.h"
#include "array.h"
#include "str.h"
#include "str-sanitize.h"
#include "time-util.h"
#include "unichar.h"
#include "var-expand.h"
#include "message-address.h"
#include "smtp-address.h"
#include "lda-settings.h"
#include "mail-storage.h"
#include "mail-namespace.h"
#include "mail-storage-private.h"
#include "mail-duplicate.h"
#include "mail-deliver.h"

#define DUPLICATE_DB_NAME "lda-dupes"

#define MAIL_DELIVER_USER_CONTEXT(obj) \
	MODULE_CONTEXT_REQUIRE(obj, mail_deliver_user_module)
#define MAIL_DELIVER_STORAGE_CONTEXT(obj) \
	MODULE_CONTEXT_REQUIRE(obj, mail_deliver_storage_module)

struct event_category event_category_mail_delivery = {
	.name = "local-delivery",
};

struct mail_deliver_user {
	union mail_user_module_context module_ctx;
	struct mail_deliver_context *deliver_ctx;
	bool want_storage_id;
};

deliver_mail_func_t *deliver_mail = NULL;

struct mail_deliver_mailbox {
	union mailbox_module_context module_ctx;
};

struct mail_deliver_transaction {
	union mailbox_transaction_module_context module_ctx;

	struct mail_deliver_fields deliver_fields;
};

static const char *lda_log_wanted_headers[] = {
	"From", "Message-ID", "Subject",
	NULL
};
static enum mail_fetch_field lda_log_wanted_fetch_fields =
	MAIL_FETCH_PHYSICAL_SIZE | MAIL_FETCH_VIRTUAL_SIZE;
static MODULE_CONTEXT_DEFINE_INIT(mail_deliver_user_module,
				  &mail_user_module_register);
static MODULE_CONTEXT_DEFINE_INIT(mail_deliver_storage_module,
				  &mail_storage_module_register);

static struct message_address *
mail_deliver_get_message_address(struct mail *mail, const char *header)
{
	struct message_address *addr;
	const char *str;

	if (mail_get_first_header(mail, header, &str) <= 0)
		return NULL;
	addr = message_address_parse(pool_datastack_create(),
				     (const unsigned char *)str,
				     strlen(str), 1, 0);
	if (addr == NULL || addr->mailbox == NULL || addr->domain == NULL ||
	    *addr->mailbox == '\0' || *addr->domain == '\0')
		return NULL;
	return addr;
}

const struct smtp_address *
mail_deliver_get_address(struct mail *mail, const char *header)
{
	struct message_address *addr;
	struct smtp_address *smtp_addr;

	addr = mail_deliver_get_message_address(mail, header);
	if (addr == NULL ||
	    smtp_address_create_from_msg_temp(addr, &smtp_addr) < 0)
		return NULL;
	return smtp_addr;
}

static void
mail_deliver_update_event(struct mail_deliver_context *ctx)
{
	event_add_str(ctx->event, "message_id", ctx->fields.message_id);
	event_add_str(ctx->event, "message_subject", ctx->fields.subject);
	event_add_str(ctx->event, "message_from", ctx->fields.from);
	event_add_int(ctx->event, "message_size", ctx->fields.psize);
	event_add_int(ctx->event, "message_vsize", ctx->fields.vsize);
}

static void
update_str_field(pool_t pool, const char **old_str, const char *new_str)
{
	if (new_str == NULL || new_str[0] == '\0')
		*old_str = NULL;
	else if (*old_str == NULL || strcmp(*old_str, new_str) != 0)
		*old_str = p_strdup(pool, new_str);
}

static void
mail_deliver_fields_update(struct mail_deliver_fields *fields, pool_t pool,
			   struct mail *mail)
{
	const char *message_id = NULL, *subject = NULL, *from_envelope = NULL;
	static struct message_address *from_addr;
	const char *from;

	if (fields->filled)
		return;
	fields->filled = TRUE;

	if (mail_get_message_id(mail, &message_id) > 0)
		message_id = str_sanitize(message_id, 200);
	update_str_field(pool, &fields->message_id, message_id);

	if (mail_get_first_header_utf8(mail, "Subject", &subject) > 0)
		subject = str_sanitize(subject, 80);
	update_str_field(pool, &fields->subject, subject);

	from_addr = mail_deliver_get_message_address(mail, "From");
	from = (from_addr == NULL ? NULL :
		t_strconcat(from_addr->mailbox, "@", from_addr->domain, NULL));
	update_str_field(pool, &fields->from, from);

	if (mail_get_special(mail, MAIL_FETCH_FROM_ENVELOPE, &from_envelope) > 0)
		from_envelope = str_sanitize(from_envelope, 80);
	update_str_field(pool, &fields->from_envelope, from_envelope);

	if (mail_get_physical_size(mail, &fields->psize) < 0)
		fields->psize = 0;
	if (mail_get_virtual_size(mail, &fields->vsize) < 0)
		fields->vsize = 0;
}

const struct var_expand_table *
mail_deliver_ctx_get_log_var_expand_table(struct mail_deliver_context *ctx,
					  const char *message)
{
	unsigned int delivery_time_msecs;

	/* If a mail was saved/copied, the fields are already filled and the
	   following call is ignored. Otherwise, only the source mail exists. */
	mail_deliver_fields_update(&ctx->fields, ctx->pool, ctx->src_mail);
	/* This call finishes a mail delivery. With Sieve there may be multiple
	   mail deliveries. */
	ctx->fields.filled = FALSE;

	mail_deliver_update_event(ctx);

	io_loop_time_refresh();
	delivery_time_msecs = timeval_diff_msecs(&ioloop_timeval,
						 &ctx->delivery_time_started);

	const struct var_expand_table stack_tab[] = {
		{ '$', message, NULL },
		{ 'm', ctx->fields.message_id != NULL ?
		       ctx->fields.message_id : "unspecified", "msgid" },
		{ 's', ctx->fields.subject, "subject" },
		{ 'f', ctx->fields.from, "from" },
		{ 'e', ctx->fields.from_envelope, "from_envelope" },
		{ 'p', dec2str(ctx->fields.psize), "size" },
		{ 'w', dec2str(ctx->fields.vsize), "vsize" },
		{ '\0', dec2str(delivery_time_msecs), "delivery_time" },
		{ '\0', dec2str(ctx->session_time_msecs), "session_time" },
		{ '\0', smtp_address_encode(ctx->rcpt_params.orcpt.addr), "to_envelope" },
		{ '\0', ctx->fields.storage_id, "storage_id" },
		{ '\0', NULL, NULL }
	};
	return p_memdup(unsafe_data_stack_pool, stack_tab, sizeof(stack_tab));
}

void mail_deliver_log(struct mail_deliver_context *ctx, const char *fmt, ...)
{
	va_list args;
	string_t *str;
	const struct var_expand_table *tab;
	const char *msg, *error;

	if (*ctx->set->deliver_log_format == '\0')
		return;

	va_start(args, fmt);
	msg = t_strdup_vprintf(fmt, args);

	str = t_str_new(256);
	tab = mail_deliver_ctx_get_log_var_expand_table(ctx, msg);
	if (var_expand(str, ctx->set->deliver_log_format, tab, &error) <= 0) {
		e_error(ctx->event,
			"Failed to expand deliver_log_format=%s: %s",
			ctx->set->deliver_log_format, error);
	}

	e_info(ctx->event, "%s", str_c(str));
	va_end(args);
}

struct mail_deliver_session *mail_deliver_session_init(void)
{
	struct mail_deliver_session *session;
	pool_t pool;

	pool = pool_alloconly_create("mail deliver session", 1024);
	session = p_new(pool, struct mail_deliver_session, 1);
	session->pool = pool;
	return session;
}

void mail_deliver_session_deinit(struct mail_deliver_session **_session)
{
	struct mail_deliver_session *session = *_session;

	*_session = NULL;
	pool_unref(&session->pool);
}

int mail_deliver_save_open(struct mail_deliver_save_open_context *ctx,
			   const char *name, struct mailbox **box_r,
			   enum mail_error *error_r, const char **error_str_r)
{
	struct mailbox *box;
	enum mailbox_flags flags = MAILBOX_FLAG_POST_SESSION;

	*box_r = NULL;
	*error_r = MAIL_ERROR_NONE;
	*error_str_r = NULL;

	if (!uni_utf8_str_is_valid(name)) {
		*error_str_r = "Mailbox name not valid UTF-8";
		*error_r = MAIL_ERROR_PARAMS;
		return -1;
	}

	if (ctx->lda_mailbox_autocreate)
		flags |= MAILBOX_FLAG_AUTO_CREATE;
	if (ctx->lda_mailbox_autosubscribe)
		flags |= MAILBOX_FLAG_AUTO_SUBSCRIBE;
	*box_r = box = mailbox_alloc_for_user(ctx->user, name, flags);

	if (mailbox_open(box) == 0)
		return 0;
	*error_str_r = mailbox_get_last_internal_error(box, error_r);
	return -1;
}

static bool mail_deliver_check_duplicate(struct mail_deliver_session *session,
					 struct mailbox *box)
{
	struct mailbox_metadata metadata;
	const guid_128_t *guid;

	if (mailbox_get_metadata(box, MAILBOX_METADATA_GUID, &metadata) < 0) {
		/* just play it safe and assume a duplicate */
		return TRUE;
	}

	/* there shouldn't be all that many recipients,
	   so just do a linear search */
	if (!array_is_created(&session->inbox_guids))
		p_array_init(&session->inbox_guids, session->pool, 8);
	array_foreach(&session->inbox_guids, guid) {
		if (memcmp(metadata.guid, *guid, sizeof(metadata.guid)) == 0)
			return TRUE;
	}
	array_push_back(&session->inbox_guids, &metadata.guid);
	return FALSE;
}

void mail_deliver_deduplicate_guid_if_needed(struct mail_deliver_session *session,
					     struct mail_save_context *save_ctx)
{
	struct mailbox_transaction_context *trans =
		mailbox_save_get_transaction(save_ctx);
	struct mailbox *box = mailbox_transaction_get_mailbox(trans);
	guid_128_t guid;

	if (strcmp(mailbox_get_name(box), "INBOX") != 0)
		return;

	/* avoid storing duplicate GUIDs to delivered mails to INBOX. this
	   happens if mail is delivered to same user multiple times within a
	   session. the problem with this is that if GUIDs are used as POP3
	   UIDLs, some clients can't handle the duplicates well. */
	if (mail_deliver_check_duplicate(session, box)) {
		guid_128_generate(guid);
		mailbox_save_set_guid(save_ctx, guid_128_to_string(guid));
	}
}

void mail_deliver_init(struct mail_deliver_context *ctx,
		       struct mail_deliver_input *input)
{
	i_zero(ctx);
	ctx->set = input->set;
	ctx->smtp_set = input->smtp_set;

	ctx->session = input->session;
	ctx->pool = input->session->pool;
	pool_ref(ctx->pool);

	ctx->session_time_msecs = input->session_time_msecs;
	ctx->delivery_time_started = input->delivery_time_started;
	ctx->session_id = p_strdup(ctx->pool, input->session_id);
	ctx->src_mail = input->src_mail;
	ctx->save_dest_mail = input->save_dest_mail;

	ctx->mail_from = smtp_address_clone(ctx->pool, input->mail_from);
	smtp_params_mail_copy(ctx->pool, &ctx->mail_params,
			      &input->mail_params);
	ctx->rcpt_to = smtp_address_clone(ctx->pool, input->rcpt_to);
	smtp_params_rcpt_copy(ctx->pool, &ctx->rcpt_params,
			      &input->rcpt_params);
	ctx->rcpt_user = input->rcpt_user;
	ctx->rcpt_default_mailbox = p_strdup(ctx->pool,
					     input->rcpt_default_mailbox);

	ctx->event = event_create(input->event_parent);
	event_add_category(ctx->event, &event_category_mail_delivery);

	mail_deliver_fields_update(&ctx->fields, ctx->pool, ctx->src_mail);
	mail_deliver_update_event(ctx);

	if (ctx->rcpt_to != NULL) {
		event_add_str(ctx->event, "rcpt_to",
			      smtp_address_encode(ctx->rcpt_to));
	}
	smtp_params_rcpt_add_to_event(&ctx->rcpt_params, ctx->event);
}

void mail_deliver_deinit(struct mail_deliver_context *ctx)
{
	event_unref(&ctx->event);
	pool_unref(&ctx->pool);
}

static struct mail *
mail_deliver_open_mail(struct mailbox *box, uint32_t uid,
		       enum mail_fetch_field wanted_fields,
		       struct mailbox_transaction_context **trans_r)
{
	struct mailbox_transaction_context *t;
	struct mail *mail;

	*trans_r = NULL;

	if (mailbox_sync(box, MAILBOX_SYNC_FLAG_FAST) < 0)
		return NULL;

	t = mailbox_transaction_begin(box, 0, __func__);
	mail = mail_alloc(t, wanted_fields, NULL);

	if (!mail_set_uid(mail, uid)) {
		mail_free(&mail);
		mailbox_transaction_rollback(&t);
	}
	*trans_r = t;
	return mail;
}

int mail_deliver_save(struct mail_deliver_context *ctx, const char *mailbox,
		      enum mail_flags flags, const char *const *keywords,
		      struct mail_storage **storage_r)
{
	struct mail_deliver_save_open_context open_ctx;
	struct mailbox *box;
	enum mailbox_transaction_flags trans_flags;
	struct mailbox_transaction_context *t;
	struct mail_save_context *save_ctx;
	struct mailbox_header_lookup_ctx *headers_ctx;
	struct mail_keywords *kw;
	struct mail *dest_mail;
	enum mail_error error;
	const char *mailbox_name, *errstr, *guid;
	struct mail_transaction_commit_changes changes;
	bool default_save;
	int ret = 0;

	i_assert(ctx->dest_mail == NULL);

	default_save = strcmp(mailbox, ctx->rcpt_default_mailbox) == 0;
	if (default_save)
		ctx->tried_default_save = TRUE;

	i_zero(&open_ctx);
	open_ctx.user = ctx->rcpt_user;
	open_ctx.lda_mailbox_autocreate = ctx->set->lda_mailbox_autocreate;
	open_ctx.lda_mailbox_autosubscribe = ctx->set->lda_mailbox_autosubscribe;

	mailbox_name = str_sanitize(mailbox, 80);
	if (mail_deliver_save_open(&open_ctx, mailbox, &box,
				   &error, &errstr) < 0) {
		if (box != NULL) {
			*storage_r = mailbox_get_storage(box);
			mailbox_free(&box);
		}
		mail_deliver_log(ctx, "save failed to open mailbox %s: %s",
				 mailbox_name, errstr);
		return -1;
	}
	*storage_r = mailbox_get_storage(box);

	trans_flags = MAILBOX_TRANSACTION_FLAG_EXTERNAL;
	if (ctx->save_dest_mail)
		trans_flags |= MAILBOX_TRANSACTION_FLAG_ASSIGN_UIDS;
	t = mailbox_transaction_begin(box, trans_flags, __func__);

	kw = str_array_length(keywords) == 0 ? NULL :
		mailbox_keywords_create_valid(box, keywords);
	save_ctx = mailbox_save_alloc(t);
	if (ctx->mail_from != NULL) {
		mailbox_save_set_from_envelope(save_ctx,
			smtp_address_encode(ctx->mail_from));
	}
	mailbox_save_set_flags(save_ctx, flags, kw);

	headers_ctx = mailbox_header_lookup_init(box, lda_log_wanted_headers);
	dest_mail = mailbox_save_get_dest_mail(save_ctx);
	mail_add_temp_wanted_fields(dest_mail, lda_log_wanted_fetch_fields, NULL);
	mailbox_header_lookup_unref(&headers_ctx);
	mail_deliver_deduplicate_guid_if_needed(ctx->session, save_ctx);

	if (mailbox_save_using_mail(&save_ctx, ctx->src_mail) < 0)
		ret = -1;
	if (kw != NULL)
		mailbox_keywords_unref(&kw);

	if (ret < 0)
		mailbox_transaction_rollback(&t);
	else
		ret = mailbox_transaction_commit_get_changes(&t, &changes);

	if (ret == 0) {
		ctx->saved_mail = TRUE;
		if (ctx->save_dest_mail) {
			/* copying needs the message body. with maildir we also
			   need to get the GUID in case the message gets
			   expunged. get these early so the copying won't fail
			   later on. */
			i_assert(array_count(&changes.saved_uids) == 1);
			const struct seq_range *range =
				array_front(&changes.saved_uids);
			i_assert(range->seq1 == range->seq2);
			ctx->dest_mail = mail_deliver_open_mail(box, range->seq1,
				MAIL_FETCH_STREAM_BODY | MAIL_FETCH_GUID, &t);
			if (ctx->dest_mail == NULL) {
				i_assert(t == NULL);
			} else if (mail_get_special(ctx->dest_mail, MAIL_FETCH_GUID, &guid) < 0) {
				mail_free(&ctx->dest_mail);
				mailbox_transaction_rollback(&t);
			}
		}
		mail_deliver_log(ctx, "saved mail to %s", mailbox_name);
		pool_unref(&changes.pool);
	} else {
		mail_deliver_log(ctx, "save failed to %s: %s", mailbox_name,
			mail_storage_get_last_internal_error(*storage_r, &error));
	}

	if (ctx->dest_mail == NULL)
		mailbox_free(&box);
	return ret;
}

const struct smtp_address *
mail_deliver_get_return_address(struct mail_deliver_context *ctx)
{
	struct message_address *addr;
	struct smtp_address *smtp_addr;
	const char *path;
	int ret;

	if (!smtp_address_isnull(ctx->mail_from))
		return ctx->mail_from;

	if ((ret=mail_get_first_header(ctx->src_mail,
				       "Return-Path", &path)) <= 0) {
		if (ret < 0) {
			struct mailbox *box = ctx->src_mail->box;
			e_warning(ctx->event,
				  "Failed read return-path header: %s",
				  mailbox_get_last_internal_error(box, NULL));
		}
		return NULL;
	}
	if (message_address_parse_path(pool_datastack_create(),
				       (const unsigned char *)path,
				       strlen(path), &addr) < 0 ||
	    smtp_address_create_from_msg(ctx->pool, addr, &smtp_addr) < 0) {
		e_warning(ctx->event, "Failed to parse return-path header");
		return NULL;
	}
	return smtp_addr;
}

const char *mail_deliver_get_new_message_id(struct mail_deliver_context *ctx)
{
	static int count = 0;
	struct mail_user *user = ctx->rcpt_user;
	const struct mail_storage_settings *mail_set =
		mail_user_set_get_storage_set(user);

	return t_strdup_printf("<dovecot-%s-%s-%d@%s>",
			       dec2str(ioloop_timeval.tv_sec),
			       dec2str(ioloop_timeval.tv_usec),
			       count++, mail_set->hostname);
}

static bool mail_deliver_is_tempfailed(struct mail_deliver_context *ctx,
				       struct mail_storage *storage)
{
	enum mail_error error;

	if (ctx->tempfail_error != NULL)
		return TRUE;
	if (storage != NULL) {
		(void)mail_storage_get_last_error(storage, &error);
		return error == MAIL_ERROR_TEMP;
	}
	return FALSE;
}

static int
mail_do_deliver(struct mail_deliver_context *ctx,
		struct mail_storage **storage_r)
{
	int ret;

	*storage_r = NULL;
	if (deliver_mail == NULL)
		ret = -1;
	else {
		ctx->dup_db = mail_duplicate_db_init(ctx->rcpt_user,
						     DUPLICATE_DB_NAME);
		if (deliver_mail(ctx, storage_r) <= 0) {
			/* if message was saved, don't bounce it even though
			   the script failed later. */
			ret = ctx->saved_mail ? 0 : -1;
		} else {
			/* success. message may or may not have been saved. */
			ret = 0;
		}
		mail_duplicate_db_deinit(&ctx->dup_db);
		if (ret < 0 && mail_deliver_is_tempfailed(ctx, *storage_r))
			return -1;
	}

	if (ret < 0 && !ctx->tried_default_save) {
		/* plugins didn't handle this. save into the default mailbox. */
		ret = mail_deliver_save(ctx, ctx->rcpt_default_mailbox, 0, NULL,
					storage_r);
		if (ret < 0 && mail_deliver_is_tempfailed(ctx, *storage_r))
			return -1;
	}
	if (ret < 0 && strcasecmp(ctx->rcpt_default_mailbox, "INBOX") != 0) {
		/* still didn't work. try once more to save it
		   to INBOX. */
		ret = mail_deliver_save(ctx, "INBOX", 0, NULL, storage_r);
	}
	return ret;
}

int mail_deliver(struct mail_deliver_context *ctx,
<<<<<<< HEAD
		 struct mail_storage **storage_r)
=======
		 enum mail_deliver_error *error_code_r,
		 const char **error_r)
>>>>>>> aa13c86b
{
	struct mail_deliver_user *muser =
		MAIL_DELIVER_USER_CONTEXT(ctx->rcpt_user);
	struct event_passthrough *e;
<<<<<<< HEAD
=======
	struct mail_storage *storage = NULL;
	enum mail_deliver_error error_code = MAIL_DELIVER_ERROR_NONE;
	const char *error = NULL;
>>>>>>> aa13c86b
	int ret;

	i_assert(muser->deliver_ctx == NULL);

	mail_deliver_fields_update(&ctx->fields, ctx->pool, ctx->src_mail);
	mail_deliver_update_event(ctx);

	muser->want_storage_id =
		var_has_key(ctx->set->deliver_log_format, '\0', "storage_id");

	muser->deliver_ctx = ctx;

	e = event_create_passthrough(ctx->event)->
		set_name("mail_delivery_started");
	e_debug(e->event(), "Local delivery started");

<<<<<<< HEAD
	ret = mail_do_deliver(ctx, storage_r);

	e = event_create_passthrough(ctx->event)->
		set_name("mail_delivery_finished");
	e_debug(e->event(), "Local delivery finished");

	muser->deliver_ctx = NULL;

=======
	ret = mail_do_deliver(ctx, &storage);

	if (ret >= 0)
		i_assert(ret == 0); /* ret > 0 has no defined meaning */
	else if (ctx->tempfail_error != NULL) {
		error = ctx->tempfail_error;
		error_code = MAIL_DELIVER_ERROR_TEMPORARY;
	} else if (storage != NULL) {
		enum mail_error mail_error;

		error = mail_storage_get_last_error(storage, &mail_error);
		if (mail_error == MAIL_ERROR_NOQUOTA) {
			error_code = MAIL_DELIVER_ERROR_NOQUOTA;
		} else {
			error_code = MAIL_DELIVER_ERROR_TEMPORARY;
		}
	} else {
		/* This shouldn't happen */
		e_error(ctx->event, "BUG: Saving failed to unknown storage");
		error = "Temporary internal error";
		error_code = MAIL_DELIVER_ERROR_INTERNAL;
	}

	e = event_create_passthrough(ctx->event)->
		set_name("mail_delivery_finished");
	if (ret == 0) {
		e_debug(e->event(), "Local delivery finished successfully");
	} else {
		e->add_str("error", error);
		e_debug(e->event(), "Local delivery failed: %s", error);
	}

	muser->deliver_ctx = NULL;

	*error_code_r = error_code;
	*error_r = error;
>>>>>>> aa13c86b
	return ret;
}

deliver_mail_func_t *mail_deliver_hook_set(deliver_mail_func_t *new_hook)
{
	deliver_mail_func_t *old_hook = deliver_mail;

	deliver_mail = new_hook;
	return old_hook;
}

static int mail_deliver_save_finish(struct mail_save_context *ctx)
{
	struct mailbox *box = ctx->transaction->box;
	struct mail_deliver_mailbox *mbox = MAIL_DELIVER_STORAGE_CONTEXT(box);
	struct mail_deliver_user *muser =
		MAIL_DELIVER_USER_CONTEXT(box->storage->user);
	struct mail_deliver_transaction *dt =
		MAIL_DELIVER_STORAGE_CONTEXT(ctx->transaction);

	if (mbox->module_ctx.super.save_finish(ctx) < 0)
		return -1;

	/* initialize most of the fields from dest_mail */
	mail_deliver_fields_update(&dt->deliver_fields,
				   muser->deliver_ctx->pool,
				   ctx->dest_mail);
	return 0;
}

static int mail_deliver_copy(struct mail_save_context *ctx, struct mail *mail)
{
	struct mailbox *box = ctx->transaction->box;
	struct mail_deliver_mailbox *mbox = MAIL_DELIVER_STORAGE_CONTEXT(box);
	struct mail_deliver_user *muser =
		MAIL_DELIVER_USER_CONTEXT(box->storage->user);
	struct mail_deliver_transaction *dt =
		MAIL_DELIVER_STORAGE_CONTEXT(ctx->transaction);

	if (mbox->module_ctx.super.copy(ctx, mail) < 0)
		return -1;

	/* initialize most of the fields from dest_mail */
	mail_deliver_fields_update(&dt->deliver_fields,
				   muser->deliver_ctx->pool,
				   ctx->dest_mail);
	return 0;
}

static void
mail_deliver_fields_update_post_commit(struct mailbox *orig_box, uint32_t uid)
{
	struct mail_deliver_user *muser =
		MAIL_DELIVER_USER_CONTEXT(orig_box->storage->user);
	struct mailbox *box;
	struct mailbox_transaction_context *t;
	struct mail *mail;
	const char *storage_id;

	if (!muser->want_storage_id)
		return;

	/* getting storage_id requires a whole new mailbox view that is
	   synced, so it'll contain the newly written mail. this is racy, so
	   it's possible another process has already deleted the mail. */
	box = mailbox_alloc(orig_box->list, orig_box->vname, 0);
	mailbox_set_reason(box, "lib-lda storage-id");

	mail = mail_deliver_open_mail(box, uid, MAIL_FETCH_STORAGE_ID, &t);
	if (mail != NULL) {
		if (mail_get_special(mail, MAIL_FETCH_STORAGE_ID, &storage_id) < 0 ||
		    storage_id[0] == '\0')
			storage_id = NULL;
		muser->deliver_ctx->fields.storage_id =
			p_strdup(muser->deliver_ctx->pool, storage_id);
		mail_free(&mail);
		(void)mailbox_transaction_commit(&t);
	} else {
		muser->deliver_ctx->fields.storage_id = NULL;
	}
	mailbox_free(&box);
}

static struct mailbox_transaction_context *
mail_deliver_transaction_begin(struct mailbox *box,
			       enum mailbox_transaction_flags flags,
			       const char *reason)
{
	struct mail_deliver_mailbox *mbox = MAIL_DELIVER_STORAGE_CONTEXT(box);
	struct mail_deliver_user *muser =
		MAIL_DELIVER_USER_CONTEXT(box->storage->user);
	struct mailbox_transaction_context *t;
	struct mail_deliver_transaction *dt;

	i_assert(muser->deliver_ctx != NULL);

	t = mbox->module_ctx.super.transaction_begin(box, flags, reason);
	dt = p_new(muser->deliver_ctx->pool, struct mail_deliver_transaction, 1);

	MODULE_CONTEXT_SET(t, mail_deliver_storage_module, dt);
	return t;
}

static int
mail_deliver_transaction_commit(struct mailbox_transaction_context *ctx,
				struct mail_transaction_commit_changes *changes_r)
{
	struct mailbox *box = ctx->box;
	struct mail_deliver_mailbox *mbox = MAIL_DELIVER_STORAGE_CONTEXT(box);
	struct mail_deliver_transaction *dt = MAIL_DELIVER_STORAGE_CONTEXT(ctx);
	struct mail_deliver_user *muser =
		MAIL_DELIVER_USER_CONTEXT(box->storage->user);

	i_assert(muser->deliver_ctx != NULL);

	/* sieve creates multiple transactions, saves the mails and
	   then commits all of them at the end. we'll need to keep
	   switching the deliver_ctx->fields for each commit.

	   we also want to do this only for commits generated by sieve.
	   other plugins or storage backends may be creating transactions as
	   well, which we need to ignore. */
	if ((box->flags & MAILBOX_FLAG_POST_SESSION) != 0) {
		muser->deliver_ctx->fields = dt->deliver_fields;
		mail_deliver_update_event(muser->deliver_ctx);
	}

	if (mbox->module_ctx.super.transaction_commit(ctx, changes_r) < 0)
		return -1;

	if (array_count(&changes_r->saved_uids) > 0) {
		const struct seq_range *range =
			array_front(&changes_r->saved_uids);

		mail_deliver_fields_update_post_commit(box, range->seq1);
	}
	return 0;
}

static void mail_deliver_mail_user_created(struct mail_user *user)
{
	struct mail_deliver_user *muser;

	muser = p_new(user->pool, struct mail_deliver_user, 1);
	MODULE_CONTEXT_SET(user, mail_deliver_user_module, muser);
}

static void mail_deliver_mailbox_allocated(struct mailbox *box)
{
	struct mailbox_vfuncs *v = box->vlast;
	struct mail_deliver_mailbox *mbox;
	struct mail_deliver_user *muser =
		MAIL_DELIVER_USER_CONTEXT(box->storage->user);

	/* we are doing something other than lda/lmtp delivery
	   and should not be involved */
	if (muser->deliver_ctx == NULL)
		return;

	if ((box->flags & MAILBOX_FLAG_POST_SESSION) != 0)
		mailbox_set_reason(box, "lib-lda delivery");

	mbox = p_new(box->pool, struct mail_deliver_mailbox, 1);
	mbox->module_ctx.super = *v;
	box->vlast = &mbox->module_ctx.super;
	v->save_finish = mail_deliver_save_finish;
	v->copy = mail_deliver_copy;
	v->transaction_begin = mail_deliver_transaction_begin;
	v->transaction_commit = mail_deliver_transaction_commit;

	MODULE_CONTEXT_SET(box, mail_deliver_storage_module, mbox);
 }

static struct mail_storage_hooks mail_deliver_hooks = {
	.mail_user_created = mail_deliver_mail_user_created,
	.mailbox_allocated = mail_deliver_mailbox_allocated
};

void mail_deliver_hooks_init(void)
{
	mail_storage_hooks_add_internal(&mail_deliver_hooks);
}<|MERGE_RESOLUTION|>--- conflicted
+++ resolved
@@ -568,22 +568,15 @@
 }
 
 int mail_deliver(struct mail_deliver_context *ctx,
-<<<<<<< HEAD
-		 struct mail_storage **storage_r)
-=======
 		 enum mail_deliver_error *error_code_r,
 		 const char **error_r)
->>>>>>> aa13c86b
 {
 	struct mail_deliver_user *muser =
 		MAIL_DELIVER_USER_CONTEXT(ctx->rcpt_user);
 	struct event_passthrough *e;
-<<<<<<< HEAD
-=======
 	struct mail_storage *storage = NULL;
 	enum mail_deliver_error error_code = MAIL_DELIVER_ERROR_NONE;
 	const char *error = NULL;
->>>>>>> aa13c86b
 	int ret;
 
 	i_assert(muser->deliver_ctx == NULL);
@@ -600,16 +593,6 @@
 		set_name("mail_delivery_started");
 	e_debug(e->event(), "Local delivery started");
 
-<<<<<<< HEAD
-	ret = mail_do_deliver(ctx, storage_r);
-
-	e = event_create_passthrough(ctx->event)->
-		set_name("mail_delivery_finished");
-	e_debug(e->event(), "Local delivery finished");
-
-	muser->deliver_ctx = NULL;
-
-=======
 	ret = mail_do_deliver(ctx, &storage);
 
 	if (ret >= 0)
@@ -646,7 +629,6 @@
 
 	*error_code_r = error_code;
 	*error_r = error;
->>>>>>> aa13c86b
 	return ret;
 }
 
