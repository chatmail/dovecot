/* Copyright (c) 2011-2012 Dovecot authors, see the included COPYING file */

#include "lib.h"
#include "str.h"
#include "imap-arg.h"
#include "imap-match.h"
#include "imap-utf7.h"
#include "mailbox-tree.h"
#include "mailbox-list-subscriptions.h"
#include "imapc-client.h"
#include "imapc-storage.h"
#include "imapc-list.h"

struct imapc_mailbox_list_iterate_context {
	struct mailbox_list_iterate_context ctx;
	struct mailbox_tree_context *tree;
	struct mailbox_node *ns_root;

	struct mailbox_tree_iterate_context *iter;
	struct mailbox_info info;
};

extern struct mailbox_list imapc_mailbox_list;

static struct mailbox_list *imapc_list_alloc(void)
{
	struct imapc_mailbox_list *list;
	pool_t pool;

	pool = pool_alloconly_create("imapc mailbox list", 1024);
	list = p_new(pool, struct imapc_mailbox_list, 1);
	list->list = imapc_mailbox_list;
	list->list.pool = pool;
	/* separator is set when storage is created */
	list->mailboxes = mailbox_tree_init('\0');
	mailbox_tree_set_parents_nonexistent(list->mailboxes);
	return &list->list;
}

static void imapc_list_deinit(struct mailbox_list *_list)
{
	struct imapc_mailbox_list *list = (struct imapc_mailbox_list *)_list;

	if (list->index_list != NULL)
		mailbox_list_destroy(&list->index_list);
	mailbox_tree_deinit(&list->mailboxes);
	if (list->tmp_subscriptions != NULL)
		mailbox_tree_deinit(&list->tmp_subscriptions);
	pool_unref(&list->list.pool);
}

static void imapc_list_simple_callback(const struct imapc_command_reply *reply,
				       void *context)
{
	struct imapc_simple_context *ctx = context;
	const char *str;
	enum mail_error error;

	imapc_simple_callback(reply, context);
	if (ctx->ret < 0) {
		str = mail_storage_get_last_error(&ctx->storage->storage, &error);
		mailbox_list_set_error(&ctx->storage->list->list, error, str);
	}
}

static struct mailbox_node *
imapc_list_update_tree(struct imapc_mailbox_list *list,
		       struct mailbox_tree_context *tree,
		       const struct imap_arg *args)
{
	struct mailbox_node *node;
	const struct imap_arg *flags;
	const char *name, *flag;
	enum mailbox_info_flags info_flags = 0;
	bool created;

	if (!imap_arg_get_list(&args[0], &flags) ||
	    args[1].type == IMAP_ARG_EOL ||
	    !imap_arg_get_astring(&args[2], &name))
		return NULL;

	while (imap_arg_get_atom(flags, &flag)) {
		if (strcasecmp(flag, "\\NoSelect") == 0)
			info_flags |= MAILBOX_NOSELECT;
		else if (strcasecmp(flag, "\\NonExistent") == 0)
			info_flags |= MAILBOX_NONEXISTENT;
		else if (strcasecmp(flag, "\\NoInferiors") == 0)
			info_flags |= MAILBOX_NOINFERIORS;
		else if (strcasecmp(flag, "\\Subscribed") == 0)
			info_flags |= MAILBOX_SUBSCRIBED;
		flags++;
	}

	T_BEGIN {
		const char *vname =
			mailbox_list_get_vname(&list->list, name);

		if ((info_flags & MAILBOX_NONEXISTENT) != 0)
			node = mailbox_tree_lookup(tree, vname);
		else
			node = mailbox_tree_get(tree, vname, &created);
	} T_END;
	if (node != NULL)
		node->flags = info_flags;
	return node;
}

static void imapc_untagged_list(const struct imapc_untagged_reply *reply,
				struct imapc_storage *storage)
{
	struct imapc_mailbox_list *list = storage->list;
	const struct imap_arg *args = reply->args;
	const char *sep, *name;

	if (list->sep == '\0') {
		/* we haven't asked for the separator yet.
		   lets see if this is the reply for its request. */
		if (args[0].type == IMAP_ARG_EOL ||
		    !imap_arg_get_nstring(&args[1], &sep) ||
		    !imap_arg_get_astring(&args[2], &name))
			return;

		/* we can't handle NIL separator yet */
		list->sep = sep == NULL ? '/' : sep[0];
		mailbox_tree_set_separator(list->mailboxes, list->sep);
	} else {
		(void)imapc_list_update_tree(list, list->mailboxes, args);
	}
}

static void imapc_untagged_lsub(const struct imapc_untagged_reply *reply,
				struct imapc_storage *storage)
{
	struct imapc_mailbox_list *list = storage->list;
	const struct imap_arg *args = reply->args;
	struct mailbox_node *node;

	if (list->sep == '\0') {
		/* we haven't asked for the separator yet */
		return;
	}
	node = imapc_list_update_tree(list, list->tmp_subscriptions != NULL ?
				      list->tmp_subscriptions :
				      list->list.subscriptions, args);
	if (node != NULL) {
		if ((node->flags & MAILBOX_NOSELECT) == 0)
			node->flags |= MAILBOX_SUBSCRIBED;
		else {
			/* LSUB \Noselect means that the mailbox isn't
			   subscribed, but it has children that are */
			node->flags &= ~MAILBOX_NOSELECT;
		}
	}
}

void imapc_list_register_callbacks(struct imapc_mailbox_list *list)
{
	imapc_storage_register_untagged(list->storage, "LIST",
					imapc_untagged_list);
	imapc_storage_register_untagged(list->storage, "LSUB",
					imapc_untagged_lsub);
}

static bool
imapc_is_valid_pattern(struct mailbox_list *list ATTR_UNUSED,
		       const char *pattern ATTR_UNUSED)
{
	return TRUE;
}

static bool
imapc_is_valid_existing_name(struct mailbox_list *list ATTR_UNUSED,
			     const char *name ATTR_UNUSED)
{
	return TRUE;
}

static bool
imapc_is_valid_create_name(struct mailbox_list *list ATTR_UNUSED,
			   const char *name ATTR_UNUSED)
{
	return TRUE;
}

static char imapc_list_get_hierarchy_sep(struct mailbox_list *_list)
{
	struct imapc_mailbox_list *list = (struct imapc_mailbox_list *)_list;

	/* storage should have looked this up when it was created */
	i_assert(list->sep != '\0');

	return list->sep;
}

static const char *
imapc_list_get_storage_name(struct mailbox_list *_list, const char *vname)
{
	struct imapc_mailbox_list *list = (struct imapc_mailbox_list *)_list;
	const char *prefix = list->storage->set->imapc_list_prefix;
	const char *storage_name;

	storage_name = mailbox_list_default_get_storage_name(_list, vname);
	if (*prefix != '\0' && strcasecmp(storage_name, "INBOX") != 0) {
		storage_name = t_strdup_printf("%s%c%s", prefix, list->sep,
					       storage_name);
	}
	return storage_name;
}

static const char *
imapc_list_get_vname(struct mailbox_list *_list, const char *storage_name)
{
	struct imapc_mailbox_list *list = (struct imapc_mailbox_list *)_list;
	const char *prefix = list->storage->set->imapc_list_prefix;
	unsigned int prefix_len;

	if (*prefix != '\0' && strcasecmp(storage_name, "INBOX") != 0) {
		prefix_len = strlen(prefix);
		i_assert(strncmp(prefix, storage_name, prefix_len) == 0 &&
			 storage_name[prefix_len] == list->sep);
		storage_name += prefix_len+1;
	}
	return mailbox_list_default_get_vname(_list, storage_name);
}

static struct mailbox_list *imapc_list_get_fs(struct imapc_mailbox_list *list)
{
	struct mailbox_list_settings list_set;
	const char *error, *dir;

	dir = list->list.set.index_dir;
	if (dir == NULL)
		dir = list->list.set.root_dir;

	if (dir == NULL) {
		/* indexes disabled */
	} else if (list->index_list == NULL && !list->index_list_failed) {
		memset(&list_set, 0, sizeof(list_set));
		list_set.layout = MAILBOX_LIST_NAME_MAILDIRPLUSPLUS;
		list_set.root_dir = dir;
		list_set.escape_char = IMAPC_LIST_ESCAPE_CHAR;
		list_set.mailbox_dir_name = "";
		list_set.maildir_name = "";

		if (mailbox_list_create(list_set.layout, list->list.ns,
					&list_set, MAILBOX_LIST_FLAG_SECONDARY,
					&list->index_list, &error) < 0) {
			i_error("imapc: Couldn't create %s mailbox list: %s",
				list_set.layout, error);
			list->index_list_failed = TRUE;
		}
	}
	return list->index_list;
}

static const char *
imapc_list_get_fs_name(struct imapc_mailbox_list *list, const char *name)
{
	struct mailbox_list *fs_list = imapc_list_get_fs(list);
	const char *vname;

	if (name == NULL)
		return name;

	vname = mailbox_list_get_vname(&list->list, name);
	return mailbox_list_get_storage_name(fs_list, vname);
}

static const char *
imapc_list_get_path(struct mailbox_list *_list, const char *name,
		    enum mailbox_list_path_type type)
{
	struct imapc_mailbox_list *list = (struct imapc_mailbox_list *)_list;
	struct mailbox_list *fs_list = imapc_list_get_fs(list);
	const char *fs_name;

	if (fs_list != NULL) {
		fs_name = imapc_list_get_fs_name(list, name);
		return mailbox_list_get_path(fs_list, fs_name, type);
	} else {
		if (type == MAILBOX_LIST_PATH_TYPE_INDEX)
			return "";
		return NULL;
	}
}

static const char *
imapc_list_get_temp_prefix(struct mailbox_list *_list, bool global)
{
	struct imapc_mailbox_list *list = (struct imapc_mailbox_list *)_list;
	struct mailbox_list *fs_list = imapc_list_get_fs(list);

	if (fs_list != NULL) {
		return global ?
			mailbox_list_get_global_temp_prefix(fs_list) :
			mailbox_list_get_temp_prefix(fs_list);
	} else {
		i_panic("imapc: Can't return a temp prefix for '%s'",
			_list->ns->prefix);
		return NULL;
	}
}

static const char *
imapc_list_join_refpattern(struct mailbox_list *list ATTR_UNUSED,
			   const char *ref, const char *pattern)
{
	return t_strconcat(ref, pattern, NULL);
}

static struct imapc_command *
imapc_list_simple_context_init(struct imapc_simple_context *ctx,
			       struct imapc_mailbox_list *list)
{
	imapc_simple_context_init(ctx, list->storage);
	return imapc_client_cmd(list->storage->client,
				imapc_list_simple_callback, ctx);
}

static void imapc_list_delete_unused_indexes(struct imapc_mailbox_list *list)
{
	struct mailbox_list *fs_list = imapc_list_get_fs(list);
	struct mailbox_list_iterate_context *iter;
	const struct mailbox_info *info;
	const char *fs_name;

	if (fs_list == NULL)
		return;

	iter = mailbox_list_iter_init(fs_list, "*",
				      MAILBOX_LIST_ITER_RAW_LIST |
				      MAILBOX_LIST_ITER_NO_AUTO_BOXES |
				      MAILBOX_LIST_ITER_RETURN_NO_FLAGS);
	while ((info = mailbox_list_iter_next(iter)) != NULL) {
		if (mailbox_tree_lookup(list->mailboxes, info->name) == NULL) {
			fs_name = mailbox_list_get_storage_name(fs_list,
								info->name);
			(void)fs_list->v.delete_mailbox(fs_list, fs_name);
		}
	}
	(void)mailbox_list_iter_deinit(&iter);
}

static int imapc_list_refresh(struct imapc_mailbox_list *list)
{
	struct imapc_command *cmd;
	struct imapc_simple_context ctx;
<<<<<<< HEAD
=======
	struct mailbox_node *node;
>>>>>>> 9741bd86
	const char *pattern;

	i_assert(list->sep != '\0');

	if (list->refreshed_mailboxes)
		return 0;

	if (*list->storage->set->imapc_list_prefix == '\0')
		pattern = "*";
	else {
		pattern = t_strdup_printf("%s%c*",
			list->storage->set->imapc_list_prefix, list->sep);
	}

	cmd = imapc_list_simple_context_init(&ctx, list);
	imapc_command_sendf(cmd, "LIST \"\" %s", pattern);
	mailbox_tree_deinit(&list->mailboxes);
	list->mailboxes = mailbox_tree_init(list->sep);
	mailbox_tree_set_parents_nonexistent(list->mailboxes);
<<<<<<< HEAD

	if ((list->list.ns->flags & NAMESPACE_FLAG_INBOX_USER) != 0) {
		/* INBOX always exists in IMAP server. since this namespace is
		   marked with inbox=yes, show the INBOX even if
		   imapc_list_prefix doesn't match it */
		bool created;
		(void)mailbox_tree_get(list->mailboxes, "INBOX", &created);
	}

=======
>>>>>>> 9741bd86
	imapc_simple_run(&ctx);

	if ((list->list.ns->flags & NAMESPACE_FLAG_INBOX_USER) != 0) {
		/* INBOX always exists in IMAP server. since this namespace is
		   marked with inbox=yes, show the INBOX even if
		   imapc_list_prefix doesn't match it */
		bool created;
		node = mailbox_tree_get(list->mailboxes, "INBOX", &created);
		if (*list->storage->set->imapc_list_prefix != '\0') {
			/* this listing didn't include the INBOX itself, but
			   might have included its children. make sure there
			   aren't any extra flags in it (especially
			   \NonExistent) */
			node->flags &= MAILBOX_CHILDREN;
		}
	}

	if (ctx.ret == 0) {
		list->refreshed_mailboxes = TRUE;
		imapc_list_delete_unused_indexes(list);
	}
	return ctx.ret;
}

static void
imapc_list_build_match_tree(struct imapc_mailbox_list_iterate_context *ctx)
{
	struct imapc_mailbox_list *list =
		(struct imapc_mailbox_list *)ctx->ctx.list;
	struct mailbox_list_iter_update_context update_ctx;
	struct mailbox_tree_iterate_context *iter;
	struct mailbox_node *node;
	const char *name;

	memset(&update_ctx, 0, sizeof(update_ctx));
	update_ctx.iter_ctx = &ctx->ctx;
	update_ctx.tree_ctx = ctx->tree;
	update_ctx.glob = ctx->ctx.glob;
	update_ctx.match_parents = TRUE;

	iter = mailbox_tree_iterate_init(list->mailboxes, NULL, 0);
	while ((node = mailbox_tree_iterate_next(iter, &name)) != NULL) {
		update_ctx.leaf_flags = node->flags;
		mailbox_list_iter_update(&update_ctx, name);
	}
	mailbox_tree_iterate_deinit(&iter);
}

static struct mailbox_list_iterate_context *
imapc_list_iter_init(struct mailbox_list *_list, const char *const *patterns,
		     enum mailbox_list_iter_flags flags)
{
	struct imapc_mailbox_list *list = (struct imapc_mailbox_list *)_list;
	struct mailbox_list_iterate_context *_ctx;
	struct imapc_mailbox_list_iterate_context *ctx;
	pool_t pool;
	const char *ns_root_name;
	char sep;
	int ret = 0;

	if ((flags & MAILBOX_LIST_ITER_SELECT_SUBSCRIBED) == 0 ||
	    (flags & MAILBOX_LIST_ITER_RETURN_NO_FLAGS) == 0)
		ret = imapc_list_refresh(list);

	list->iter_count++;

	if ((flags & MAILBOX_LIST_ITER_SELECT_SUBSCRIBED) != 0) {
		/* we're listing only subscriptions. just use the cached
		   subscriptions list. */
		_ctx = mailbox_list_subscriptions_iter_init(_list, patterns,
							    flags);
		if (ret < 0)
			_ctx->failed = TRUE;
		return _ctx;
	}

	sep = mailbox_list_get_hierarchy_sep(_list);

	pool = pool_alloconly_create("mailbox list imapc iter", 1024);
	ctx = p_new(pool, struct imapc_mailbox_list_iterate_context, 1);
	ctx->ctx.pool = pool;
	ctx->ctx.list = _list;
	ctx->ctx.flags = flags;
	ctx->ctx.glob = imap_match_init_multiple(pool, patterns, FALSE, sep);
	array_create(&ctx->ctx.module_contexts, pool, sizeof(void *), 5);

	ctx->info.ns = _list->ns;

	ctx->tree = mailbox_tree_init(sep);
	mailbox_tree_set_parents_nonexistent(ctx->tree);
	imapc_list_build_match_tree(ctx);

	if (list->list.ns->prefix_len > 0) {
		ns_root_name = t_strndup(_list->ns->prefix,
					 _list->ns->prefix_len - 1);
		ctx->ns_root = mailbox_tree_lookup(ctx->tree, ns_root_name);
	}

	ctx->iter = mailbox_tree_iterate_init(ctx->tree, NULL, 0);
	if (ret < 0)
		ctx->ctx.failed = TRUE;
	return &ctx->ctx;
}

static const struct mailbox_info *
imapc_list_iter_next(struct mailbox_list_iterate_context *_ctx)
{
	struct imapc_mailbox_list_iterate_context *ctx =
		(struct imapc_mailbox_list_iterate_context *)_ctx;
	struct mailbox_node *node;
	const char *name;

	if (_ctx->failed)
		return NULL;

	if ((_ctx->flags & MAILBOX_LIST_ITER_SELECT_SUBSCRIBED) != 0)
		return mailbox_list_subscriptions_iter_next(_ctx);

	do {
		node = mailbox_tree_iterate_next(ctx->iter, &name);
		if (node == NULL)
			return NULL;
	} while ((node->flags & MAILBOX_MATCHED) == 0);

	ctx->info.name = name;
	ctx->info.flags = node->flags;
	return &ctx->info;
}

static int imapc_list_iter_deinit(struct mailbox_list_iterate_context *_ctx)
{
	struct imapc_mailbox_list_iterate_context *ctx =
		(struct imapc_mailbox_list_iterate_context *)_ctx;
	struct imapc_mailbox_list *list =
		(struct imapc_mailbox_list *)_ctx->list;
	int ret = _ctx->failed ? -1 : 0;

	i_assert(list->iter_count > 0);

	if (--list->iter_count == 0) {
		list->refreshed_mailboxes = FALSE;
		list->refreshed_subscriptions = FALSE;
	}

	if ((_ctx->flags & MAILBOX_LIST_ITER_SELECT_SUBSCRIBED) != 0)
		return mailbox_list_subscriptions_iter_deinit(_ctx);

	mailbox_tree_iterate_deinit(&ctx->iter);
	mailbox_tree_deinit(&ctx->tree);
	pool_unref(&_ctx->pool);
	return ret;
}

static int
imapc_list_subscriptions_refresh(struct mailbox_list *_src_list,
				 struct mailbox_list *dest_list)
{
	struct imapc_mailbox_list *src_list =
		(struct imapc_mailbox_list *)_src_list;
	struct imapc_simple_context ctx;
	struct imapc_command *cmd;
	const char *pattern;
	char sep;

	i_assert(src_list->tmp_subscriptions == NULL);

	if (src_list->refreshed_subscriptions) {
		if (dest_list->subscriptions == NULL) {
			sep = mailbox_list_get_hierarchy_sep(dest_list);
			dest_list->subscriptions =
				mailbox_tree_init(sep);
		}
		return 0;
	}

	if (src_list->sep == '\0')
		(void)mailbox_list_get_hierarchy_sep(_src_list);

	src_list->tmp_subscriptions = mailbox_tree_init(src_list->sep);

	cmd = imapc_list_simple_context_init(&ctx, src_list);
	if (*src_list->storage->set->imapc_list_prefix == '\0')
		pattern = "*";
	else {
		pattern = t_strdup_printf("%s%c*",
				src_list->storage->set->imapc_list_prefix,
				src_list->sep);
	}
	imapc_command_sendf(cmd, "LSUB \"\" %s", pattern);
	imapc_simple_run(&ctx);

	/* replace subscriptions tree in destination */
	mailbox_tree_set_separator(src_list->tmp_subscriptions,
				   mailbox_list_get_hierarchy_sep(dest_list));
	if (dest_list->subscriptions != NULL)
		mailbox_tree_deinit(&dest_list->subscriptions);
	dest_list->subscriptions = src_list->tmp_subscriptions;
	src_list->tmp_subscriptions = NULL;

	src_list->refreshed_subscriptions = TRUE;
	return 0;
}

static int imapc_list_set_subscribed(struct mailbox_list *_list,
				     const char *name, bool set)
{
	struct imapc_mailbox_list *list = (struct imapc_mailbox_list *)_list;
	struct imapc_command *cmd;
	struct imapc_simple_context ctx;

	cmd = imapc_list_simple_context_init(&ctx, list);
	imapc_command_sendf(cmd, set ? "SUBSCRIBE %s" : "UNSUBSCRIBE %s", name);
	imapc_simple_run(&ctx);
	return ctx.ret;
}

static int
imapc_list_create_mailbox_dir(struct mailbox_list *list ATTR_UNUSED,
			      const char *name ATTR_UNUSED,
			      enum mailbox_dir_create_type type ATTR_UNUSED)
{
	/* this gets called just before mailbox.create().
	   we don't need to do anything. */
	return 0;
}

static int
imapc_list_delete_mailbox(struct mailbox_list *_list, const char *name)
{
	struct imapc_mailbox_list *list = (struct imapc_mailbox_list *)_list;
	struct mailbox_list *fs_list = imapc_list_get_fs(list);
	struct imapc_command *cmd;
	struct imapc_simple_context ctx;

	cmd = imapc_list_simple_context_init(&ctx, list);
	imapc_command_sendf(cmd, "DELETE %s", name);
	imapc_simple_run(&ctx);

	if (fs_list != NULL && ctx.ret == 0) {
		name = imapc_list_get_fs_name(list, name);
		(void)fs_list->v.delete_mailbox(fs_list, name);
	}
	return ctx.ret;
}

static int
imapc_list_delete_dir(struct mailbox_list *_list, const char *name)
{
	struct imapc_mailbox_list *list = (struct imapc_mailbox_list *)_list;
	struct mailbox_list *fs_list = imapc_list_get_fs(list);

	if (fs_list != NULL) {
		name = imapc_list_get_fs_name(list, name);
		(void)mailbox_list_delete_dir(fs_list, name);
	}
	return 0;
}

static int
imapc_list_delete_symlink(struct mailbox_list *list,
			  const char *name ATTR_UNUSED)
{
	mailbox_list_set_error(list, MAIL_ERROR_NOTPOSSIBLE, "Not supported");
	return -1;
}

static int
imapc_list_rename_mailbox(struct mailbox_list *oldlist, const char *oldname,
			  struct mailbox_list *newlist, const char *newname,
			  bool rename_children)
{
	struct imapc_mailbox_list *list = (struct imapc_mailbox_list *)oldlist;
	struct mailbox_list *fs_list = imapc_list_get_fs(list);
	struct imapc_command *cmd;
	struct imapc_simple_context ctx;

	if (!rename_children) {
		mailbox_list_set_error(oldlist, MAIL_ERROR_NOTPOSSIBLE,
			"Renaming without children not supported.");
		return -1;
	}

	if (oldlist != newlist) {
		mailbox_list_set_error(oldlist, MAIL_ERROR_NOTPOSSIBLE,
			"Can't rename mailboxes across storages.");
		return -1;
	}

	cmd = imapc_list_simple_context_init(&ctx, list);
	imapc_command_sendf(cmd, "RENAME %s %s", oldname, newname);
	imapc_simple_run(&ctx);
	if (ctx.ret == 0 && fs_list != NULL && oldlist == newlist) {
		oldname = imapc_list_get_fs_name(list, oldname);
		newname = imapc_list_get_fs_name(list, newname);
		(void)fs_list->v.rename_mailbox(fs_list, oldname,
						fs_list, newname,
						rename_children);
	}
	return ctx.ret;
}

int imapc_list_get_mailbox_flags(struct mailbox_list *_list, const char *name,
				 enum mailbox_info_flags *flags_r)
{
	struct imapc_mailbox_list *list = (struct imapc_mailbox_list *)_list;
	struct imapc_command *cmd;
	struct imapc_simple_context sctx;
	struct mailbox_node *node;
	const char *vname;

	i_assert(list->sep != '\0');

	vname = mailbox_list_get_vname(_list, name);
	if (!list->refreshed_mailboxes) {
		node = mailbox_tree_lookup(list->mailboxes, vname);
		if (node != NULL)
			node->flags |= MAILBOX_NONEXISTENT;

		/* refresh the mailbox flags */
		cmd = imapc_list_simple_context_init(&sctx, list);
		imapc_command_sendf(cmd, "LIST \"\" %s", name);
		imapc_simple_run(&sctx);
		if (sctx.ret < 0)
			return -1;
	}

	node = mailbox_tree_lookup(list->mailboxes, vname);
	if (node == NULL)
		*flags_r = MAILBOX_NONEXISTENT;
	else
		*flags_r = node->flags;
	return 0;
}

struct mailbox_list imapc_mailbox_list = {
	.name = MAILBOX_LIST_NAME_IMAPC,
	.props = MAILBOX_LIST_PROP_NO_ROOT | MAILBOX_LIST_PROP_AUTOCREATE_DIRS,
	.mailbox_name_max_length = MAILBOX_LIST_NAME_MAX_LENGTH,

	{
		imapc_list_alloc,
		imapc_list_deinit,
		NULL,
		imapc_is_valid_pattern,
		imapc_is_valid_existing_name,
		imapc_is_valid_create_name,
		imapc_list_get_hierarchy_sep,
		imapc_list_get_vname,
		imapc_list_get_storage_name,
		imapc_list_get_path,
		imapc_list_get_temp_prefix,
		imapc_list_join_refpattern,
		imapc_list_iter_init,
		imapc_list_iter_next,
		imapc_list_iter_deinit,
		NULL,
		NULL,
		imapc_list_subscriptions_refresh,
		imapc_list_set_subscribed,
		imapc_list_create_mailbox_dir,
		imapc_list_delete_mailbox,
		imapc_list_delete_dir,
		imapc_list_delete_symlink,
		imapc_list_rename_mailbox
	}
};<|MERGE_RESOLUTION|>--- conflicted
+++ resolved
@@ -345,10 +345,7 @@
 {
 	struct imapc_command *cmd;
 	struct imapc_simple_context ctx;
-<<<<<<< HEAD
-=======
 	struct mailbox_node *node;
->>>>>>> 9741bd86
 	const char *pattern;
 
 	i_assert(list->sep != '\0');
@@ -368,18 +365,6 @@
 	mailbox_tree_deinit(&list->mailboxes);
 	list->mailboxes = mailbox_tree_init(list->sep);
 	mailbox_tree_set_parents_nonexistent(list->mailboxes);
-<<<<<<< HEAD
-
-	if ((list->list.ns->flags & NAMESPACE_FLAG_INBOX_USER) != 0) {
-		/* INBOX always exists in IMAP server. since this namespace is
-		   marked with inbox=yes, show the INBOX even if
-		   imapc_list_prefix doesn't match it */
-		bool created;
-		(void)mailbox_tree_get(list->mailboxes, "INBOX", &created);
-	}
-
-=======
->>>>>>> 9741bd86
 	imapc_simple_run(&ctx);
 
 	if ((list->list.ns->flags & NAMESPACE_FLAG_INBOX_USER) != 0) {
