--- conflicted
+++ resolved
@@ -207,28 +207,17 @@
 
 	if (reply->state == IMAPC_COMMAND_STATE_OK)
 		return;
-<<<<<<< HEAD
-=======
 	if (client->destroying &&
 	    reply->state == IMAPC_COMMAND_STATE_DISCONNECTED) {
 		/* user's work was finished before imapc login finished -
 		   it's not an error */
 		return;
 	}
->>>>>>> 146ef570
 
 	i_error("imapc: Authentication failed: %s", reply->text_full);
 	client->auth_failed = TRUE;
 
 	if (client->_storage != NULL) {
-<<<<<<< HEAD
-		mail_storage_set_error(&client->_storage->storage,
-				       MAIL_ERROR_PERM, reply->text_full);
-	}
-	if (client->_list != NULL) {
-		mailbox_list_set_error(&client->_list->list,
-				       MAIL_ERROR_PERM, reply->text_full);
-=======
 		if (reply->state == IMAPC_COMMAND_STATE_DISCONNECTED)
 			mail_storage_set_internal_error(&client->_storage->storage);
 		else {
@@ -243,7 +232,6 @@
 			mailbox_list_set_error(&client->_list->list,
 					       MAIL_ERROR_PERM, reply->text_full);
 		}
->>>>>>> 146ef570
 	}
 }
 
@@ -310,15 +298,10 @@
 	client->client = imapc_client_init(&set);
 	imapc_client_register_untagged(client->client,
 				       imapc_storage_client_untagged_cb, client);
-<<<<<<< HEAD
-	/* start logging in immediately */
-	imapc_client_login(client->client, imapc_storage_client_login, client);
-=======
 	if ((ns->flags & NAMESPACE_FLAG_LIST_PREFIX) != 0) {
 		/* start logging in immediately */
 		imapc_client_login(client->client, imapc_storage_client_login, client);
 	}
->>>>>>> 146ef570
 
 	*client_r = client;
 	return 0;
