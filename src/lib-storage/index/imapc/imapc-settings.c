/* Copyright (c) 2011-2012 Dovecot authors, see the included COPYING file */

#include "lib.h"
#include "settings-parser.h"
#include "mail-storage-settings.h"
#include "imapc-settings.h"

#include <stddef.h>

#undef DEF
#define DEF(type, name) \
	{ type, #name, offsetof(struct imapc_settings, name), NULL }

static bool imapc_settings_check(void *_set, pool_t pool, const char **error_r);

static const struct setting_define imapc_setting_defines[] = {
	DEF(SET_STR, imapc_host),
	DEF(SET_UINT, imapc_port),

	DEF(SET_STR_VARS, imapc_user),
	DEF(SET_STR_VARS, imapc_master_user),
	DEF(SET_STR, imapc_password),

	DEF(SET_ENUM, imapc_ssl),
	DEF(SET_STR, imapc_ssl_ca_dir),
	DEF(SET_BOOL, imapc_ssl_verify),

	DEF(SET_STR, imapc_features),
	DEF(SET_STR, imapc_rawlog_dir),
	DEF(SET_STR, imapc_list_prefix),
<<<<<<< HEAD
=======
	DEF(SET_TIME, imapc_max_idle_time),

>>>>>>> 9741bd86
	DEF(SET_STR, ssl_crypto_device),

	SETTING_DEFINE_LIST_END
};

static const struct imapc_settings imapc_default_settings = {
	.imapc_host = "",
	.imapc_port = 143,

	.imapc_user = "%u",
	.imapc_master_user = "",
	.imapc_password = "",

	.imapc_ssl = "no:imaps:starttls",
	.imapc_ssl_ca_dir = "",
	.imapc_ssl_verify = TRUE,

	.imapc_features = "",
	.imapc_rawlog_dir = "",
	.imapc_list_prefix = "",
<<<<<<< HEAD
=======
	.imapc_max_idle_time = 60*29,

>>>>>>> 9741bd86
	.ssl_crypto_device = ""
};

static const struct setting_parser_info imapc_setting_parser_info = {
	.module_name = "imapc",
	.defines = imapc_setting_defines,
	.defaults = &imapc_default_settings,

	.type_offset = (size_t)-1,
	.struct_size = sizeof(struct imapc_settings),

	.parent_offset = (size_t)-1,
	.parent = &mail_user_setting_parser_info,

	.check_func = imapc_settings_check
};

const struct setting_parser_info *imapc_get_setting_parser_info(void)
{
	return &imapc_setting_parser_info;
}

/* <settings checks> */
struct imapc_feature_list {
	const char *name;
	enum imapc_features num;
};

static const struct imapc_feature_list imapc_feature_list[] = {
	{ "rfc822.size", IMAPC_FEATURE_RFC822_SIZE },
	{ "guid-forced", IMAPC_FEATURE_GUID_FORCED },
	{ NULL, 0 }
};

static int
imapc_settings_parse_features(struct imapc_settings *set,
			      const char **error_r)
{
        enum imapc_features features = 0;
        const struct imapc_feature_list *list;
	const char *const *str;

        str = t_strsplit_spaces(set->imapc_features, " ,");
	for (; *str != NULL; str++) {
		list = imapc_feature_list;
		for (; list->name != NULL; list++) {
			if (strcasecmp(*str, list->name) == 0) {
				features |= list->num;
				break;
			}
		}
		if (list->name == NULL) {
			*error_r = t_strdup_printf("imapc_features: "
				"Unknown feature: %s", *str);
			return -1;
		}
	}
	set->parsed_features = features;
	return 0;
}

static bool imapc_settings_check(void *_set, pool_t pool ATTR_UNUSED,
				 const char **error_r)
{
	struct imapc_settings *set = _set;

	if (set->imapc_port == 0 || set->imapc_port > 65535) {
		*error_r = "invalid imapc_port";
		return FALSE;
	}
#ifndef CONFIG_BINARY
	if (*set->imapc_ssl_ca_dir != '\0' &&
	    access(set->imapc_ssl_ca_dir, X_OK) < 0) {
		*error_r = t_strdup_printf(
			"imapc_ssl_ca_dir: access(%s) failed: %m",
			set->imapc_ssl_ca_dir);
		return FALSE;
	}
#endif
	if (set->imapc_max_idle_time == 0) {
		*error_r = "imapc_max_idle_time must not be 0";
		return FALSE;
	}
	if (imapc_settings_parse_features(set, error_r) < 0)
		return FALSE;
	return TRUE;
}<|MERGE_RESOLUTION|>--- conflicted
+++ resolved
@@ -28,11 +28,8 @@
 	DEF(SET_STR, imapc_features),
 	DEF(SET_STR, imapc_rawlog_dir),
 	DEF(SET_STR, imapc_list_prefix),
-<<<<<<< HEAD
-=======
 	DEF(SET_TIME, imapc_max_idle_time),
 
->>>>>>> 9741bd86
 	DEF(SET_STR, ssl_crypto_device),
 
 	SETTING_DEFINE_LIST_END
@@ -53,11 +50,8 @@
 	.imapc_features = "",
 	.imapc_rawlog_dir = "",
 	.imapc_list_prefix = "",
-<<<<<<< HEAD
-=======
 	.imapc_max_idle_time = 60*29,
 
->>>>>>> 9741bd86
 	.ssl_crypto_device = ""
 };
 
