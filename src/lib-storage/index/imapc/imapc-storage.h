--- conflicted
+++ resolved
@@ -52,10 +52,7 @@
 	ARRAY(struct imapc_storage_event_callback) untagged_callbacks;
 
 	unsigned int auth_failed:1;
-<<<<<<< HEAD
-=======
 	unsigned int destroying:1;
->>>>>>> 146ef570
 };
 
 struct imapc_storage {
