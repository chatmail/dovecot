--- conflicted
+++ resolved
@@ -259,11 +259,7 @@
 			return strcasecmp(arg->value.str, "INBOX") == 0;
 		return strcmp(str, arg->value.str) == 0;
 	case SEARCH_MAILBOX_GLOB:
-<<<<<<< HEAD
-		if (imap_match(arg->value.mailbox_glob, box->vname) == IMAP_MATCH_YES)
-=======
 		if (imap_match(arg->initialized.mailbox_glob, box->vname) == IMAP_MATCH_YES)
->>>>>>> 146ef570
 			return 1;
 		if (mail_get_special(ctx->cur_mail, MAIL_FETCH_MAILBOX_NAME,
 				     &str) < 0)
