SUBDIRS = list index register

noinst_LTLIBRARIES = libstorage.la

AM_CPPFLAGS = \
	-I$(top_srcdir)/src/lib \
	-I$(top_srcdir)/src/lib-test \
	-I$(top_srcdir)/src/lib-auth \
	-I$(top_srcdir)/src/lib-dict \
	-I$(top_srcdir)/src/lib-sasl \
	-I$(top_srcdir)/src/lib-ssl-iostream \
	-I$(top_srcdir)/src/lib-fs \
	-I$(top_srcdir)/src/lib-master \
	-I$(top_srcdir)/src/lib-settings \
	-I$(top_srcdir)/src/lib-charset \
	-I$(top_srcdir)/src/lib-mail \
	-I$(top_srcdir)/src/lib-imap \
	-I$(top_srcdir)/src/lib-index \
	-DPKG_RUNDIR=\""$(rundir)"\" \
	-DMODULEDIR=\""$(moduledir)"\"

libstorage_la_SOURCES = \
	fail-mail-storage.c \
	fail-mailbox.c \
	fail-mail.c \
	mail.c \
	mail-copy.c \
	mail-error.c \
	mail-namespace.c \
	mail-search.c \
<<<<<<< HEAD
=======
	mail-search-args-cmdline.c \
>>>>>>> 146ef570
	mail-search-args-imap.c \
	mail-search-args-simplify.c \
	mail-search-build.c \
	mail-search-parser.c \
	mail-search-parser-imap.c \
	mail-search-parser-cmdline.c \
	mail-search-register.c \
	mail-search-register-human.c \
	mail-search-register-imap.c \
	mail-storage.c \
	mail-storage-hooks.c \
	mail-storage-service.c \
	mail-storage-settings.c \
	mail-thread.c \
	mail-user.c \
	mailbox-attribute.c \
<<<<<<< HEAD
=======
	mailbox-attribute-internal.c \
>>>>>>> 146ef570
	mailbox-get.c \
	mailbox-guid-cache.c \
	mailbox-header.c \
	mailbox-keywords.c \
	mailbox-list.c \
	mailbox-list-notify.c \
	mailbox-recent-flags.c \
	mailbox-search-result.c \
	mailbox-tree.c \
<<<<<<< HEAD
	mailbox-uidvalidity.c
=======
	mailbox-uidvalidity.c \
	mailbox-watch.c
>>>>>>> 146ef570

headers = \
	fail-mail-storage.h \
	mail-copy.h \
	mail-error.h \
	mail-namespace.h \
	mail-search.h \
	mail-search-build.h \
	mail-search-register.h \
	mail-thread.h \
	mail-storage.h \
	mail-search-parser.h \
	mail-search-parser-private.h \
	mail-storage-private.h \
	mail-storage-hooks.h \
	mail-storage-service.h \
	mail-storage-settings.h \
	mail-user.h \
	mailbox-attribute.h \
<<<<<<< HEAD
=======
	mailbox-attribute-internal.h \
>>>>>>> 146ef570
	mailbox-attribute-private.h \
	mailbox-guid-cache.h \
	mailbox-list.h \
	mailbox-list-iter.h \
	mailbox-list-private.h \
	mailbox-list-notify.h \
	mailbox-recent-flags.h \
	mailbox-search-result-private.h \
	mailbox-tree.h \
	mailbox-uidvalidity.h \
	mailbox-watch.h

shlibs = \
	@LINKED_STORAGE_LIBS@ \
	list/libstorage_list.la \
	index/libstorage_index.la \
	register/libstorage_register.la \
	../lib-index/libindex.la \
	../lib-imap-storage/libimap-storage.la \
	../lib-dovecot/libdovecot.la

libstorage_la_LIBADD = $(shlibs)
libstorage_la_DEPENDENCIES = $(shlibs)

pkglib_LTLIBRARIES = libdovecot-storage.la
libdovecot_storage_la_SOURCES = 
libdovecot_storage_la_LIBADD = libstorage.la $(LINKED_STORAGE_LDADD)
libdovecot_storage_la_DEPENDENCIES = libstorage.la
libdovecot_storage_la_LDFLAGS = -export-dynamic

test_programs = \
	test-mail-search-args-imap \
	test-mail-search-args-simplify \
	test-mailbox-get

noinst_PROGRAMS = $(test_programs)

test_libs = \
	$(top_builddir)/src/lib-test/libtest.la \
	$(top_builddir)/src/lib/liblib.la

test_mail_search_args_imap_SOURCES = test-mail-search-args-imap.c
test_mail_search_args_imap_LDADD = libstorage.la $(LIBDOVECOT)
test_mail_search_args_imap_DEPENDENCIES = libstorage.la $(LIBDOVECOT_DEPS)

test_mail_search_args_simplify_SOURCES = test-mail-search-args-simplify.c
test_mail_search_args_simplify_LDADD = libstorage.la $(LIBDOVECOT)
test_mail_search_args_simplify_DEPENDENCIES = libstorage.la $(LIBDOVECOT_DEPS)

test_mailbox_get_SOURCES = test-mailbox-get.c
test_mailbox_get_LDADD = mailbox-get.lo $(test_libs)
test_mailbox_get_DEPENDENCIES = $(noinst_LTLIBRARIES) $(test_libs)

check: check-am check-test
check-test: all-am
	for bin in $(test_programs); do \
	  if ! $(RUN_TEST) ./$$bin; then exit 1; fi; \
	done

pkginc_libdir=$(pkgincludedir)
pkginc_lib_HEADERS = $(headers)
noinst_HEADERS = $(test_headers)<|MERGE_RESOLUTION|>--- conflicted
+++ resolved
@@ -28,10 +28,7 @@
 	mail-error.c \
 	mail-namespace.c \
 	mail-search.c \
-<<<<<<< HEAD
-=======
 	mail-search-args-cmdline.c \
->>>>>>> 146ef570
 	mail-search-args-imap.c \
 	mail-search-args-simplify.c \
 	mail-search-build.c \
@@ -48,10 +45,7 @@
 	mail-thread.c \
 	mail-user.c \
 	mailbox-attribute.c \
-<<<<<<< HEAD
-=======
 	mailbox-attribute-internal.c \
->>>>>>> 146ef570
 	mailbox-get.c \
 	mailbox-guid-cache.c \
 	mailbox-header.c \
@@ -61,12 +55,8 @@
 	mailbox-recent-flags.c \
 	mailbox-search-result.c \
 	mailbox-tree.c \
-<<<<<<< HEAD
-	mailbox-uidvalidity.c
-=======
 	mailbox-uidvalidity.c \
 	mailbox-watch.c
->>>>>>> 146ef570
 
 headers = \
 	fail-mail-storage.h \
@@ -86,10 +76,7 @@
 	mail-storage-settings.h \
 	mail-user.h \
 	mailbox-attribute.h \
-<<<<<<< HEAD
-=======
 	mailbox-attribute-internal.h \
->>>>>>> 146ef570
 	mailbox-attribute-private.h \
 	mailbox-guid-cache.h \
 	mailbox-list.h \
