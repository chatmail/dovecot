--- conflicted
+++ resolved
@@ -86,11 +86,7 @@
 			/* only max_mails is used. nothing further to do. */
 			done = TRUE;
 			break;
-<<<<<<< HEAD
-		} else if (mail_get_save_date(mail, &timestamp) == 0) {
-=======
 		} else if (mail_get_save_date(mail, &timestamp) >= 0) {
->>>>>>> aa13c86b
 			if (I_MAX(last_rename_stamp, timestamp) > expire_time) {
 				done = TRUE;
 				break;
