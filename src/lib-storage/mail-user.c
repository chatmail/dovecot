--- conflicted
+++ resolved
@@ -702,11 +702,7 @@
 				struct fs_settings *fs_set,
 				struct ssl_iostream_settings *ssl_set)
 {
-<<<<<<< HEAD
-	fs_set->event = user->event;
-=======
 	fs_set->event_parent = user->event;
->>>>>>> 850e1d67
 	fs_set->username = user->username;
 	fs_set->session_id = user->session_id;
 	fs_set->base_dir = user->set->base_dir;
