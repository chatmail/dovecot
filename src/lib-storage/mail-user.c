--- conflicted
+++ resolved
@@ -289,12 +289,6 @@
 	if (user->remote_ip != NULL)
 		info.remote_ip = *user->remote_ip;
 
-<<<<<<< HEAD
-	if (mail_user_auth_master_conn == NULL)
-		return 0;
-
-=======
->>>>>>> 9741bd86
 	userdb_pool = pool_alloconly_create("userdb lookup", 2048);
 	ret = auth_master_user_lookup(mail_user_auth_master_conn,
 				      user->username, &info, userdb_pool,
@@ -316,14 +310,6 @@
 		return user->_home != NULL ? 1 : 0;
 	}
 
-<<<<<<< HEAD
-	ret = mail_user_userdb_lookup_home(user);
-	if (ret < 0)
-		return -1;
-
-	if (ret > 0 && user->_home == NULL && *user->set->mail_home != '\0') {
-		/* no home in userdb, fallback to mail_home setting */
-=======
 	if (mail_user_auth_master_conn == NULL) {
 		/* no userdb connection. we can only use mail_home setting. */
 		user->_home = user->set->mail_home;
@@ -336,7 +322,6 @@
 	} else if (user->_home == NULL && *user->set->mail_home != '\0') {
 		/* no home returned by userdb lookup, fallback to mail_home
 		   setting. */
->>>>>>> 9741bd86
 		user->_home = user->set->mail_home;
 	}
 	user->home_looked_up = TRUE;
