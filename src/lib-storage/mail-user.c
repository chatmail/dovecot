/* Copyright (c) 2008-2015 Dovecot authors, see the included COPYING file */

#include "lib.h"
#include "array.h"
#include "hostpid.h"
#include "net.h"
#include "module-dir.h"
#include "home-expand.h"
#include "safe-mkstemp.h"
#include "str.h"
#include "strescape.h"
#include "var-expand.h"
#include "settings-parser.h"
#include "iostream-ssl.h"
#include "fs-api.h"
#include "auth-master.h"
#include "master-service.h"
#include "dict.h"
#include "mail-storage-settings.h"
#include "mail-storage-private.h"
#include "mail-storage-service.h"
#include "mail-namespace.h"
#include "mail-storage.h"
#include "mail-user.h"


struct mail_user_module_register mail_user_module_register = { 0 };
struct auth_master_connection *mail_user_auth_master_conn;

static void mail_user_deinit_base(struct mail_user *user)
{
	if (user->_attr_dict != NULL) {
		(void)dict_wait(user->_attr_dict);
		dict_deinit(&user->_attr_dict);
	}
	mail_namespaces_deinit(&user->namespaces);
}

static void mail_user_stats_fill_base(struct mail_user *user ATTR_UNUSED,
				      struct stats *stats ATTR_UNUSED)
{
}

struct mail_user *mail_user_alloc(const char *username,
				  const struct setting_parser_info *set_info,
				  const struct mail_user_settings *set)
{
	struct mail_user *user;
	const char *error;
	pool_t pool;

	i_assert(username != NULL);
	i_assert(*username != '\0');

	pool = pool_alloconly_create(MEMPOOL_GROWING"mail user", 16*1024);
	user = p_new(pool, struct mail_user, 1);
	user->pool = pool;
	user->refcount = 1;
	user->username = p_strdup(pool, username);
	user->set_info = set_info;
	user->unexpanded_set = settings_dup(set_info, set, pool);
	user->set = settings_dup(set_info, set, pool);
	user->service = master_service_get_name(master_service);
	user->default_normalizer = uni_utf8_to_decomposed_titlecase;

	/* check settings so that the duplicated structure will again
	   contain the parsed fields */
	if (!settings_check(set_info, pool, user->set, &error))
		i_panic("Settings check unexpectedly failed: %s", error);

	user->v.deinit = mail_user_deinit_base;
	user->v.stats_fill = mail_user_stats_fill_base;
	p_array_init(&user->module_contexts, user->pool, 5);
	return user;
}

static void
mail_user_expand_plugins_envs(struct mail_user *user)
{
	const char **envs, *home;
	string_t *str;
	unsigned int i, count;

	if (!array_is_created(&user->set->plugin_envs))
		return;

	str = t_str_new(256);
	envs = array_get_modifiable(&user->set->plugin_envs, &count);
	i_assert((count % 2) == 0);
	for (i = 0; i < count; i += 2) {
		if (user->_home == NULL &&
		    var_has_key(envs[i+1], 'h', "home") &&
		    mail_user_get_home(user, &home) <= 0) {
			user->error = p_strdup_printf(user->pool,
				"userdb didn't return a home directory, "
				"but plugin setting %s used it (%%h): %s",
				envs[i], envs[i+1]);
			return;
		}
		str_truncate(str, 0);
		var_expand_with_funcs(str, envs[i+1],
				      mail_user_var_expand_table(user),
				      mail_user_var_expand_func_table, user);
		envs[i+1] = p_strdup(user->pool, str_c(str));
	}
}

int mail_user_init(struct mail_user *user, const char **error_r)
{
	const struct mail_storage_settings *mail_set;
	const char *home, *key, *value;
	bool need_home_dir;

	need_home_dir = user->_home == NULL &&
		settings_vars_have_key(user->set_info, user->set,
				       'h', "home", &key, &value);
	if (need_home_dir && mail_user_get_home(user, &home) <= 0) {
		user->error = p_strdup_printf(user->pool,
			"userdb didn't return a home directory, "
			"but %s used it (%%h): %s", key, value);
	}

	/* expand settings after we can expand %h */
	settings_var_expand_with_funcs(user->set_info, user->set,
				       user->pool, mail_user_var_expand_table(user),
				       mail_user_var_expand_func_table, user);
	user->settings_expanded = TRUE;
	mail_user_expand_plugins_envs(user);

	/* autocreated users for shared mailboxes need to be fully initialized
	   if they don't exist, since they're going to be used anyway */
	if (user->error == NULL || user->nonexistent) {
		mail_set = mail_user_set_get_storage_set(user);
		user->mail_debug = mail_set->mail_debug;

		user->initialized = TRUE;
		hook_mail_user_created(user);
	}

	if (user->error != NULL) {
		*error_r = t_strdup(user->error);
		return -1;
	}
	return 0;
}

void mail_user_ref(struct mail_user *user)
{
	i_assert(user->refcount > 0);

	user->refcount++;
}

void mail_user_unref(struct mail_user **_user)
{
	struct mail_user *user = *_user;

	i_assert(user->refcount > 0);

	*_user = NULL;
	if (user->refcount > 1) {
		user->refcount--;
		return;
	}

	user->deinitializing = TRUE;

	/* call deinit() with refcount=1, otherwise we may assert-crash in
	   mail_user_ref() that is called by some deinit() handler. */
	user->v.deinit(user);
	i_assert(user->refcount == 1);
	pool_unref(&user->pool);
}

struct mail_user *mail_user_find(struct mail_user *user, const char *name)
{
	struct mail_namespace *ns;

	for (ns = user->namespaces; ns != NULL; ns = ns->next) {
		if (ns->owner != NULL && strcmp(ns->owner->username, name) == 0)
			return ns->owner;
	}
	return NULL;
}

void mail_user_set_vars(struct mail_user *user, const char *service,
			const struct ip_addr *local_ip,
			const struct ip_addr *remote_ip)
{
	i_assert(service != NULL);

	user->service = p_strdup(user->pool, service);
	if (local_ip != NULL && local_ip->family != 0) {
		user->local_ip = p_new(user->pool, struct ip_addr, 1);
		*user->local_ip = *local_ip;
	}
	if (remote_ip != NULL && remote_ip->family != 0) {
		user->remote_ip = p_new(user->pool, struct ip_addr, 1);
		*user->remote_ip = *remote_ip;
	}
}

const struct var_expand_table *
mail_user_var_expand_table(struct mail_user *user)
{
	static struct var_expand_table static_tab[] = {
		{ 'u', NULL, "user" },
		{ 'n', NULL, "username" },
		{ 'd', NULL, "domain" },
		{ 's', NULL, "service" },
		{ 'h', NULL, "home" },
		{ 'l', NULL, "lip" },
		{ 'r', NULL, "rip" },
		{ 'p', NULL, "pid" },
		{ 'i', NULL, "uid" },
		{ '\0', NULL, "gid" },
		{ '\0', NULL, "session" },
		{ '\0', NULL, "auth_user" },
		{ '\0', NULL, "auth_username" },
		{ '\0', NULL, "auth_domain" },
		/* NOTE: keep this synced with imap-hibernate's
		   imap_client_var_expand_table() */
		{ '\0', NULL, NULL }
	};
	struct var_expand_table *tab;

	/* use a cached table, unless home directory has been set afterwards */
	if (user->var_expand_table != NULL &&
	    user->var_expand_table[4].value == user->_home)
		return user->var_expand_table;

	tab = p_malloc(user->pool, sizeof(static_tab));
	memcpy(tab, static_tab, sizeof(static_tab));

	tab[0].value = user->username;
	tab[1].value = p_strdup(user->pool, t_strcut(user->username, '@'));
	tab[2].value = strchr(user->username, '@');
	if (tab[2].value != NULL) tab[2].value++;
	tab[3].value = user->service;
	tab[4].value = user->_home; /* don't look it up unless we need it */
	tab[5].value = user->local_ip == NULL ? NULL :
		p_strdup(user->pool, net_ip2addr(user->local_ip));
	tab[6].value = user->remote_ip == NULL ? NULL :
		p_strdup(user->pool, net_ip2addr(user->remote_ip));
	tab[7].value = my_pid;
	tab[8].value = p_strdup(user->pool, dec2str(user->uid));
	tab[9].value = p_strdup(user->pool, dec2str(user->gid));
	tab[10].value = user->session_id;
	if (user->auth_user == NULL) {
		tab[11].value = tab[0].value;
		tab[12].value = tab[1].value;
		tab[13].value = tab[2].value;
	} else {
		tab[11].value = user->auth_user;
<<<<<<< HEAD
		tab[12].value = t_strcut(user->auth_user, '@');
=======
		tab[12].value = p_strdup(user->pool, t_strcut(user->auth_user, '@'));
>>>>>>> 146ef570
		tab[13].value = strchr(user->auth_user, '@');
	}

	user->var_expand_table = tab;
	return user->var_expand_table;
}

static const char *
mail_user_var_expand_func_userdb(const char *data, void *context)
{
	struct mail_user *user = context;
	const char *field_name = data;
	unsigned int i, field_name_len;

	if (user->userdb_fields == NULL)
		return NULL;

	field_name_len = strlen(field_name);
	for (i = 0; user->userdb_fields[i] != NULL; i++) {
		if (strncmp(user->userdb_fields[i], field_name,
			    field_name_len) == 0 &&
		    user->userdb_fields[i][field_name_len] == '=')
			return user->userdb_fields[i] + field_name_len+1;
	}
	return NULL;
}

void mail_user_set_home(struct mail_user *user, const char *home)
{
	user->_home = p_strdup(user->pool, home);
	user->home_looked_up = TRUE;
}

void mail_user_add_namespace(struct mail_user *user,
			     struct mail_namespace **namespaces)
{
	struct mail_namespace **tmp, *next, *ns = *namespaces;

	for (; ns != NULL; ns = next) {
		next = ns->next;

		tmp = &user->namespaces;
		for (; *tmp != NULL; tmp = &(*tmp)->next) {
			if (strlen(ns->prefix) < strlen((*tmp)->prefix))
				break;
		}
		ns->next = *tmp;
		*tmp = ns;
	}
	*namespaces = user->namespaces;

	T_BEGIN {
		hook_mail_namespaces_added(user->namespaces);
	} T_END;
}

void mail_user_drop_useless_namespaces(struct mail_user *user)
{
	struct mail_namespace *ns, *next;

	/* drop all autocreated unusable (typically shared) namespaces.
	   don't drop the autocreated prefix="" namespace that we explicitly
	   created for being the fallback namespace. */
	for (ns = user->namespaces; ns != NULL; ns = next) {
		next = ns->next;

		if ((ns->flags & NAMESPACE_FLAG_USABLE) == 0 &&
		    (ns->flags & NAMESPACE_FLAG_AUTOCREATED) != 0 &&
		    ns->prefix_len > 0)
			mail_namespace_destroy(ns);
	}
}

const char *mail_user_home_expand(struct mail_user *user, const char *path)
{
	(void)mail_user_try_home_expand(user, &path);
	return path;
}

static int mail_user_userdb_lookup_home(struct mail_user *user)
{
	struct auth_user_info info;
	struct auth_user_reply reply;
	pool_t userdb_pool;
	const char *username, *const *fields;
	int ret;

	i_assert(!user->home_looked_up);

	memset(&info, 0, sizeof(info));
	info.service = user->service;
	if (user->local_ip != NULL)
		info.local_ip = *user->local_ip;
	if (user->remote_ip != NULL)
		info.remote_ip = *user->remote_ip;

	userdb_pool = pool_alloconly_create("userdb lookup", 2048);
	ret = auth_master_user_lookup(mail_user_auth_master_conn,
				      user->username, &info, userdb_pool,
				      &username, &fields);
	if (ret > 0) {
		auth_user_fields_parse(fields, userdb_pool, &reply);
		user->_home = p_strdup(user->pool, reply.home);
	}
	pool_unref(&userdb_pool);
	return ret;
}

static void mail_user_get_mail_home(struct mail_user *user)
{
	const char *home = user->set->mail_home;
	string_t *str;

	if (user->settings_expanded) {
		user->_home = home[0] != '\0' ? home : NULL;
		return;
	}
	/* we're still initializing user. need to do the expansion ourself. */
	i_assert(home[0] == SETTING_STRVAR_UNEXPANDED[0]);
	home++;
	if (home[0] == '\0')
		return;

	str = t_str_new(128);
	var_expand(str, home, mail_user_var_expand_table(user));
	user->_home = p_strdup(user->pool, str_c(str));
}

int mail_user_get_home(struct mail_user *user, const char **home_r)
{
	int ret;

	if (user->home_looked_up) {
		*home_r = user->_home;
		return user->_home != NULL ? 1 : 0;
	}

	if (mail_user_auth_master_conn == NULL) {
		/* no userdb connection. we can only use mail_home setting. */
		mail_user_get_mail_home(user);
	} else if ((ret = mail_user_userdb_lookup_home(user)) < 0) {
		/* userdb lookup failed */
		return -1;
	} else if (ret == 0) {
		/* user doesn't exist */
		user->nonexistent = TRUE;
	} else if (user->_home == NULL) {
		/* no home returned by userdb lookup, fallback to
		   mail_home setting. */
		mail_user_get_mail_home(user);
	}
	user->home_looked_up = TRUE;

	*home_r = user->_home;
	return user->_home != NULL ? 1 : 0;
}

bool mail_user_is_plugin_loaded(struct mail_user *user, struct module *module)
{
	const char *const *plugins;
	bool ret;

	T_BEGIN {
		plugins = t_strsplit_spaces(user->set->mail_plugins, ", ");
		ret = str_array_find(plugins, module_get_plugin_name(module));
	} T_END;
	return ret;
}

const char *mail_user_plugin_getenv(struct mail_user *user, const char *name)
{
	return mail_user_set_plugin_getenv(user->set, name);
}

const char *mail_user_set_plugin_getenv(const struct mail_user_settings *set,
					const char *name)
{
	const char *const *envs;
	unsigned int i, count;

	if (!array_is_created(&set->plugin_envs))
		return NULL;

	envs = array_get(&set->plugin_envs, &count);
	for (i = 0; i < count; i += 2) {
		if (strcmp(envs[i], name) == 0)
			return envs[i+1];
	}
	return NULL;
}

int mail_user_try_home_expand(struct mail_user *user, const char **pathp)
{
	const char *home, *path = *pathp;

	if (*path != '~') {
		/* no need to expand home */
		return 0;
	}

	if (mail_user_get_home(user, &home) <= 0)
		return -1;

	path = home_expand_tilde(path, home);
	if (path == NULL)
		return -1;

	*pathp = path;
	return 0;
}

void mail_user_set_get_temp_prefix(string_t *dest,
				   const struct mail_user_settings *set)
{
	str_append(dest, set->mail_temp_dir);
	str_append(dest, "/dovecot.");
	str_append(dest, master_service_get_name(master_service));
	str_append_c(dest, '.');
}

const char *mail_user_get_anvil_userip_ident(struct mail_user *user)
{
	if (user->remote_ip == NULL)
		return NULL;
	return t_strconcat(net_ip2addr(user->remote_ip), "/",
			   str_tabescape(user->username), NULL);
}

static void
mail_user_try_load_class_plugin(struct mail_user *user, const char *name)
{
	struct module_dir_load_settings mod_set;
	struct module *module;
	unsigned int name_len = strlen(name);

	memset(&mod_set, 0, sizeof(mod_set));
	mod_set.abi_version = DOVECOT_ABI_VERSION;
	mod_set.binary_name = master_service_get_name(master_service);
	mod_set.setting_name = "<built-in storage lookup>";
	mod_set.require_init_funcs = TRUE;
	mod_set.debug = user->mail_debug;

	mail_storage_service_modules =
		module_dir_load_missing(mail_storage_service_modules,
					user->set->mail_plugin_dir,
					name, &mod_set);
	/* initialize the module (and only this module!) immediately so that
	   the class gets registered */
	for (module = mail_storage_service_modules; module != NULL; module = module->next) {
		if (strncmp(module->name, name, name_len) == 0 &&
		    strcmp(module->name + name_len, "_plugin") == 0) {
			if (!module->initialized) {
				module->initialized = TRUE;
				module->init(module);
			}
			break;
		}
	}
}

struct mail_storage *
mail_user_get_storage_class(struct mail_user *user, const char *name)
{
	struct mail_storage *storage;

	storage = mail_storage_find_class(name);
	if (storage == NULL || storage->v.alloc != NULL)
		return storage;

	/* it's implemented by a plugin. load it and check again. */
	mail_user_try_load_class_plugin(user, name);

	storage = mail_storage_find_class(name);
	if (storage != NULL && storage->v.alloc == NULL) {
		i_error("Storage driver '%s' exists as a stub, "
			"but its plugin couldn't be loaded", name);
		return NULL;
	}
	return storage;
}

struct mail_user *mail_user_dup(struct mail_user *user)
{
	struct mail_user *user2;

	user2 = mail_user_alloc(user->username, user->set_info,
				user->unexpanded_set);
<<<<<<< HEAD
=======
	user2->_service_user = user->_service_user;
>>>>>>> 146ef570
	if (user->_home != NULL)
		mail_user_set_home(user2, user->_home);
	mail_user_set_vars(user2, user->service,
			   user->local_ip, user->remote_ip);
	user2->uid = user->uid;
	user2->gid = user->gid;
	user2->anonymous = user->anonymous;
	user2->admin = user->admin;
	user2->auth_token = p_strdup(user2->pool, user->auth_token);
	user2->auth_user = p_strdup(user2->pool, user->auth_user);
	user2->session_id = p_strdup(user2->pool, user->session_id);
	return user2;
}

void mail_user_init_fs_settings(struct mail_user *user,
				struct fs_settings *fs_set,
				struct ssl_iostream_settings *ssl_set)
{
	const struct mail_storage_settings *mail_set =
		mail_user_set_get_storage_set(user);

	fs_set->username = user->username;
	fs_set->session_id = user->session_id;
	fs_set->base_dir = user->set->base_dir;
	fs_set->temp_dir = user->set->mail_temp_dir;
	fs_set->debug = user->mail_debug;
<<<<<<< HEAD
=======
	fs_set->enable_timing = user->stats_enabled;
>>>>>>> 146ef570

	fs_set->ssl_client_set = ssl_set;
	ssl_set->ca_dir = mail_set->ssl_client_ca_dir;
	ssl_set->ca_file = mail_set->ssl_client_ca_file;
}

void mail_user_stats_fill(struct mail_user *user, struct stats *stats)
{
	user->v.stats_fill(user, stats);
<<<<<<< HEAD
}
=======
}

static const struct var_expand_func_table mail_user_var_expand_func_table_arr[] = {
	{ "userdb", mail_user_var_expand_func_userdb },
	{ NULL, NULL }
};
const struct var_expand_func_table *mail_user_var_expand_func_table =
	mail_user_var_expand_func_table_arr;
>>>>>>> 146ef570
<|MERGE_RESOLUTION|>--- conflicted
+++ resolved
@@ -252,11 +252,7 @@
 		tab[13].value = tab[2].value;
 	} else {
 		tab[11].value = user->auth_user;
-<<<<<<< HEAD
-		tab[12].value = t_strcut(user->auth_user, '@');
-=======
 		tab[12].value = p_strdup(user->pool, t_strcut(user->auth_user, '@'));
->>>>>>> 146ef570
 		tab[13].value = strchr(user->auth_user, '@');
 	}
 
@@ -544,10 +540,7 @@
 
 	user2 = mail_user_alloc(user->username, user->set_info,
 				user->unexpanded_set);
-<<<<<<< HEAD
-=======
 	user2->_service_user = user->_service_user;
->>>>>>> 146ef570
 	if (user->_home != NULL)
 		mail_user_set_home(user2, user->_home);
 	mail_user_set_vars(user2, user->service,
@@ -574,10 +567,7 @@
 	fs_set->base_dir = user->set->base_dir;
 	fs_set->temp_dir = user->set->mail_temp_dir;
 	fs_set->debug = user->mail_debug;
-<<<<<<< HEAD
-=======
 	fs_set->enable_timing = user->stats_enabled;
->>>>>>> 146ef570
 
 	fs_set->ssl_client_set = ssl_set;
 	ssl_set->ca_dir = mail_set->ssl_client_ca_dir;
@@ -587,9 +577,6 @@
 void mail_user_stats_fill(struct mail_user *user, struct stats *stats)
 {
 	user->v.stats_fill(user, stats);
-<<<<<<< HEAD
-}
-=======
 }
 
 static const struct var_expand_func_table mail_user_var_expand_func_table_arr[] = {
@@ -597,5 +584,4 @@
 	{ NULL, NULL }
 };
 const struct var_expand_func_table *mail_user_var_expand_func_table =
-	mail_user_var_expand_func_table_arr;
->>>>>>> 146ef570
+	mail_user_var_expand_func_table_arr;