--- conflicted
+++ resolved
@@ -89,10 +89,7 @@
 	const char *path;
 	struct mail_index *index;
 	uint32_t ext_id, msgs_ext_id, hmodseq_ext_id, subs_hdr_ext_id;
-<<<<<<< HEAD
-=======
 	uint32_t vsize_ext_id;
->>>>>>> 146ef570
 	struct timeval last_refresh_timeval;
 
 	pool_t mailbox_pool;
