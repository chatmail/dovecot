/* Copyright (c) 2006-2018 Dovecot authors, see the included COPYING file */

#include "lib.h"
#include "ioloop.h"
#include "hash.h"
#include "str.h"
#include "mail-index-view-private.h"
#include "mail-storage-hooks.h"
#include "mail-storage-private.h"
#include "mailbox-list-index-storage.h"
#include "mailbox-list-index-sync.h"

#define MAILBOX_LIST_INDEX_REFRESH_DELAY_MSECS 1000

/* dovecot.list.index.log doesn't have to be kept for that long. */
#define MAILBOX_LIST_INDEX_LOG_ROTATE_MIN_SIZE (8*1024)
#define MAILBOX_LIST_INDEX_LOG_ROTATE_MAX_SIZE (64*1024)
#define MAILBOX_LIST_INDEX_LOG_ROTATE_MIN_AGE_SECS (5*60)
#define MAILBOX_LIST_INDEX_LOG2_MAX_AGE_SECS (10*60)

static void mailbox_list_index_init_finish(struct mailbox_list *list);

struct mailbox_list_index_module mailbox_list_index_module =
	MODULE_CONTEXT_INIT(&mailbox_list_module_register);

void mailbox_list_index_set_index_error(struct mailbox_list *list)
{
	struct mailbox_list_index *ilist = INDEX_LIST_CONTEXT_REQUIRE(list);

	mailbox_list_set_internal_error(list);
	mail_index_reset_error(ilist->index);
}

static void mailbox_list_index_init_pool(struct mailbox_list_index *ilist)
{
	ilist->mailbox_pool = pool_alloconly_create("mailbox list index", 4096);
	hash_table_create_direct(&ilist->mailbox_names, ilist->mailbox_pool, 0);
	hash_table_create_direct(&ilist->mailbox_hash, ilist->mailbox_pool, 0);
}

void mailbox_list_index_reset(struct mailbox_list_index *ilist)
{
	hash_table_destroy(&ilist->mailbox_names);
	hash_table_destroy(&ilist->mailbox_hash);
	pool_unref(&ilist->mailbox_pool);

	ilist->mailbox_tree = NULL;
	ilist->highest_name_id = 0;
	ilist->sync_log_file_seq = 0;
	ilist->sync_log_file_offset = 0;

	mailbox_list_index_init_pool(ilist);
}

int mailbox_list_index_index_open(struct mailbox_list *list)
{
	struct mailbox_list_index *ilist = INDEX_LIST_CONTEXT_REQUIRE(list);
	const struct mail_storage_settings *set = list->mail_set;
	enum mail_index_open_flags index_flags;
	unsigned int lock_timeout;

	if (ilist->opened)
		return 0;

	if (mailbox_list_mkdir_missing_list_index_root(list) < 0)
		return -1;

	i_assert(ilist->index != NULL);

	index_flags = mail_storage_settings_to_index_flags(set);
	if (strcmp(list->name, MAILBOX_LIST_NAME_INDEX) == 0) {
		/* LAYOUT=index. this is the only location for the mailbox
		   data, so we must never move it into memory. */
		index_flags |= MAIL_INDEX_OPEN_FLAG_NEVER_IN_MEMORY;
	}
	lock_timeout = set->mail_max_lock_timeout == 0 ? UINT_MAX :
		set->mail_max_lock_timeout;

	if (!mail_index_use_existing_permissions(ilist->index)) {
		struct mailbox_permissions perm;

		mailbox_list_get_root_permissions(list, &perm);
		mail_index_set_permissions(ilist->index, perm.file_create_mode,
					   perm.file_create_gid,
					   perm.file_create_gid_origin);
	}
	const struct mail_index_optimization_settings optimize_set = {
		.log = {
			.min_size = MAILBOX_LIST_INDEX_LOG_ROTATE_MIN_SIZE,
			.max_size = MAILBOX_LIST_INDEX_LOG_ROTATE_MAX_SIZE,
			.min_age_secs = MAILBOX_LIST_INDEX_LOG_ROTATE_MIN_AGE_SECS,
			.log2_max_age_secs = MAILBOX_LIST_INDEX_LOG2_MAX_AGE_SECS,
		},
	};
	mail_index_set_optimization_settings(ilist->index, &optimize_set);

	mail_index_set_fsync_mode(ilist->index, set->parsed_fsync_mode, 0);
	mail_index_set_lock_method(ilist->index, set->parsed_lock_method,
				   lock_timeout);
	if (mail_index_open_or_create(ilist->index, index_flags) < 0) {
		if (mail_index_move_to_memory(ilist->index) < 0) {
			/* try opening once more. it should be created
			   directly into memory now, except if it fails with
			   LAYOUT=index backend. */
			if (mail_index_open_or_create(ilist->index,
						      index_flags) < 0) {
				mailbox_list_set_internal_error(list);
				return -1;
			}
		}
	}
	ilist->opened = TRUE;
	return 0;
}

struct mailbox_list_index_node *
mailbox_list_index_node_find_sibling(const struct mailbox_list *list,
				     struct mailbox_list_index_node *node,
				     const char *name)
{
	mailbox_list_name_unescape(&name, list->set.storage_name_escape_char);

	while (node != NULL) {
		if (strcmp(node->raw_name, name) == 0)
			return node;
		node = node->next;
	}
	return NULL;
}

static struct mailbox_list_index_node *
mailbox_list_index_lookup_real(struct mailbox_list *list, const char *name)
{
	struct mailbox_list_index *ilist = INDEX_LIST_CONTEXT_REQUIRE(list);
	struct mailbox_list_index_node *node = ilist->mailbox_tree;
	const char *const *path;
	unsigned int i;
	char sep[2];

	if (*name == '\0')
		return mailbox_list_index_node_find_sibling(list, node, "");

	sep[0] = mailbox_list_get_hierarchy_sep(list); sep[1] = '\0';
	path = t_strsplit(name, sep);
	for (i = 0;; i++) {
		node = mailbox_list_index_node_find_sibling(list, node, path[i]);
		if (node == NULL || path[i+1] == NULL)
			break;
		node = node->children;
	}
	return node;
}

struct mailbox_list_index_node *
mailbox_list_index_lookup(struct mailbox_list *list, const char *name)
{
	struct mailbox_list_index_node *node;

	T_BEGIN {
		node = mailbox_list_index_lookup_real(list, name);
	} T_END;
	return node;
}

struct mailbox_list_index_node *
mailbox_list_index_lookup_uid(struct mailbox_list_index *ilist, uint32_t uid)
{
	return hash_table_lookup(ilist->mailbox_hash, POINTER_CAST(uid));
}

void mailbox_list_index_node_get_path(const struct mailbox_list_index_node *node,
				      char sep, string_t *str)
{
	if (node->parent != NULL) {
		mailbox_list_index_node_get_path(node->parent, sep, str);
		str_append_c(str, sep);
	}
	str_append(str, node->raw_name);
}

void mailbox_list_index_node_unlink(struct mailbox_list_index *ilist,
				    struct mailbox_list_index_node *node)
{
	struct mailbox_list_index_node **prev;

	prev = node->parent == NULL ?
		&ilist->mailbox_tree : &node->parent->children;

	while (*prev != node)
		prev = &(*prev)->next;
	*prev = node->next;
}

static int mailbox_list_index_parse_header(struct mailbox_list_index *ilist,
					   struct mail_index_view *view)
{
	const void *data, *name_start, *p;
	size_t i, len, size;
	uint32_t id, prev_id = 0;
	string_t *str;
	char *name;
	int ret = 0;

	mail_index_map_get_header_ext(view, view->map, ilist->ext_id, &data, &size);
	if (size == 0)
		return 0;

	str = t_str_new(128);
	for (i = sizeof(struct mailbox_list_index_header); i < size; ) {
		/* get id */
		if (i + sizeof(id) > size)
			return -1;
		memcpy(&id, CONST_PTR_OFFSET(data, i), sizeof(id));
		i += sizeof(id);

		if (id <= prev_id) {
			/* allow extra space in the end as long as last id=0 */
			return id == 0 ? 0 : -1;
		}
		prev_id = id;

		/* get name */
		p = memchr(CONST_PTR_OFFSET(data, i), '\0', size-i);
		if (p == NULL)
			return -1;
		name_start = CONST_PTR_OFFSET(data, i);
		len = (const char *)p - (const char *)name_start;

		if (uni_utf8_get_valid_data(name_start, len, str)) {
			name = p_strndup(ilist->mailbox_pool, name_start, len);
		} else {
			/* corrupted index. fix the name. */
			name = p_strdup(ilist->mailbox_pool, str_c(str));
			str_truncate(str, 0);
			ret = -1;
		}

		i += len + 1;

		/* add id => name to hash table */
		hash_table_insert(ilist->mailbox_names, POINTER_CAST(id), name);
		ilist->highest_name_id = id;
	}
	i_assert(i == size);
	return ret;
}

static void
mailbox_list_index_generate_name(struct mailbox_list_index *ilist,
				 struct mailbox_list_index_node *node,
				 const char *prefix)
{
	guid_128_t guid;
	char *name;

	i_assert(node->name_id != 0);

	guid_128_generate(guid);
	name = p_strdup_printf(ilist->mailbox_pool, "%s%s", prefix,
			       guid_128_to_string(guid));
	node->raw_name = name;
	node->flags |= MAILBOX_LIST_INDEX_FLAG_CORRUPTED_NAME;

	hash_table_insert(ilist->mailbox_names,
			  POINTER_CAST(node->name_id), name);
	if (ilist->highest_name_id < node->name_id)
		ilist->highest_name_id = node->name_id;
}

static int mailbox_list_index_node_cmp(const struct mailbox_list_index_node *n1,
				       const struct mailbox_list_index_node *n2)
{
	return  n1->parent == n2->parent &&
		strcmp(n1->raw_name, n2->raw_name) == 0 ? 0 : -1;
}

static unsigned int
mailbox_list_index_node_hash(const struct mailbox_list_index_node *node)
{
	return str_hash(node->raw_name) ^
		POINTER_CAST_TO(node->parent, unsigned int);
}

static bool node_has_parent(const struct mailbox_list_index_node *parent,
			    const struct mailbox_list_index_node *node)
{
	const struct mailbox_list_index_node *n;

	for (n = parent; n != NULL; n = n->parent) {
		if (n == node)
			return TRUE;
	}
	return FALSE;
}

static int mailbox_list_index_parse_records(struct mailbox_list_index *ilist,
					    struct mail_index_view *view,
					    const char **error_r)
{
	struct mailbox_list_index_node *node, *parent;
	HASH_TABLE(struct mailbox_list_index_node *,
		   struct mailbox_list_index_node *) duplicate_hash;
	const struct mail_index_record *rec;
	const struct mailbox_list_index_record *irec;
	const void *data;
	bool expunged;
	uint32_t seq, uid, count;

	*error_r = NULL;

	hash_table_create(&duplicate_hash, default_pool, 0,
			  mailbox_list_index_node_hash,
			  mailbox_list_index_node_cmp);
	count = mail_index_view_get_messages_count(view);
	for (seq = 1; seq <= count; seq++) {
		node = p_new(ilist->mailbox_pool,
			     struct mailbox_list_index_node, 1);
		rec = mail_index_lookup(view, seq);
		node->uid = rec->uid;
		node->flags = rec->flags;

		mail_index_lookup_ext(view, seq, ilist->ext_id,
				      &data, &expunged);
		if (data == NULL) {
			*error_r = "Missing list extension data";
			/* list index is missing, no point trying
			   to do second scan either */
			count = 0;
			break;
		}
		irec = data;

		node->name_id = irec->name_id;
		if (node->name_id == 0) {
			/* invalid name_id - assign a new one */
			node->name_id = ++ilist->highest_name_id;
			node->corrupted_ext = TRUE;
		}
		node->raw_name = hash_table_lookup(ilist->mailbox_names,
					       POINTER_CAST(irec->name_id));
		if (node->raw_name == NULL) {
			*error_r = t_strdup_printf(
				"name_id=%u not in index header", irec->name_id);
			if (ilist->has_backing_store)
				break;
			/* generate a new name and use it */
			mailbox_list_index_generate_name(ilist, node, "unknown-");
		}

		if (!ilist->has_backing_store && guid_128_is_empty(irec->guid) &&
		    (rec->flags & (MAILBOX_LIST_INDEX_FLAG_NONEXISTENT |
				   MAILBOX_LIST_INDEX_FLAG_NOSELECT)) == 0) {
			/* no backing store and mailbox has no GUID.
			   it can't be selectable, but the flag is missing. */
			node->flags |= MAILBOX_LIST_INDEX_FLAG_NOSELECT;
			*error_r = t_strdup_printf(
				"mailbox '%s' (uid=%u) is missing GUID - "
				"marking it non-selectable", node->raw_name, node->uid);
			node->corrupted_flags = TRUE;
		}
		if (!ilist->has_backing_store && !guid_128_is_empty(irec->guid) &&
		    (rec->flags & (MAILBOX_LIST_INDEX_FLAG_NONEXISTENT |
				   MAILBOX_LIST_INDEX_FLAG_NOSELECT)) != 0) {
			node->flags &= ENUM_NEGATE(MAILBOX_LIST_INDEX_FLAG_NONEXISTENT | MAILBOX_LIST_INDEX_FLAG_NOSELECT);
			*error_r = t_strdup_printf(
				"non-selectable mailbox '%s' (uid=%u) already has GUID - "
				"marking it selectable", node->raw_name, node->uid);
			node->corrupted_flags = TRUE;
		}

		hash_table_insert(ilist->mailbox_hash,
				  POINTER_CAST(node->uid), node);
	}

	/* do a second scan to create the actual mailbox tree hierarchy.
	   this is needed because the parent_uid may be smaller or higher than
	   the current node's uid */
	if (*error_r != NULL && ilist->has_backing_store)
		count = 0;
	for (seq = 1; seq <= count; seq++) {
		mail_index_lookup_uid(view, seq, &uid);
		mail_index_lookup_ext(view, seq, ilist->ext_id,
				      &data, &expunged);
		irec = data;

		node = mailbox_list_index_lookup_uid(ilist, uid);
		i_assert(node != NULL);

		if (irec->parent_uid != 0) {
			/* node should have a parent */
			parent = mailbox_list_index_lookup_uid(ilist,
							       irec->parent_uid);
			if (parent == NULL) {
				*error_r = t_strdup_printf(
					"parent_uid=%u points to nonexistent record",
					irec->parent_uid);
				if (ilist->has_backing_store)
					break;
				/* just place it under the root */
				node->corrupted_ext = TRUE;
			} else if (node_has_parent(parent, node)) {
				*error_r = t_strdup_printf(
					"parent_uid=%u loops to node itself (%s)",
					uid, node->raw_name);
				if (ilist->has_backing_store)
					break;
				/* just place it under the root */
				node->corrupted_ext = TRUE;
			} else {
				node->parent = parent;
				node->next = parent->children;
				parent->children = node;
			}
		} else if (strcasecmp(node->raw_name, "INBOX") == 0) {
			ilist->rebuild_on_missing_inbox = FALSE;
		}
		if (hash_table_lookup(duplicate_hash, node) == NULL)
			hash_table_insert(duplicate_hash, node, node);
		else {
			const char *old_name = node->raw_name;

			if (ilist->has_backing_store) {
				*error_r = t_strdup_printf(
					"Duplicate mailbox '%s' in index",
					node->raw_name);
				break;
			}

			/* we have only the mailbox list index and this node
			   may have a different GUID, so rename it. */
			node->corrupted_ext = TRUE;
			node->name_id = ++ilist->highest_name_id;
			mailbox_list_index_generate_name(ilist, node,
				t_strconcat(node->raw_name, "-duplicate-", NULL));
			*error_r = t_strdup_printf(
				"Duplicate mailbox '%s' in index, renaming to %s",
				old_name, node->raw_name);
		}
		if (node->parent == NULL) {
			node->next = ilist->mailbox_tree;
			ilist->mailbox_tree = node;
		}
	}
	hash_table_destroy(&duplicate_hash);
	return *error_r == NULL ? 0 : -1;
}

int mailbox_list_index_parse(struct mailbox_list *list,
			     struct mail_index_view *view, bool force)
{
	struct mailbox_list_index *ilist = INDEX_LIST_CONTEXT_REQUIRE(list);
	const struct mail_index_header *hdr;
	const char *error;

	hdr = mail_index_get_header(view);
	if (!force &&
	    hdr->log_file_seq == ilist->sync_log_file_seq &&
	    hdr->log_file_head_offset == ilist->sync_log_file_offset) {
		/* nothing changed */
		return 0;
	}
	if ((hdr->flags & MAIL_INDEX_HDR_FLAG_FSCKD) != 0) {
		mailbox_list_set_critical(list,
			"Mailbox list index was marked as fsck'd %s", ilist->path);
		ilist->call_corruption_callback = TRUE;
	}

	mailbox_list_index_reset(ilist);
	ilist->sync_log_file_seq = hdr->log_file_seq;
	ilist->sync_log_file_offset = hdr->log_file_head_offset;

	if (mailbox_list_index_parse_header(ilist, view) < 0) {
		mailbox_list_set_critical(list,
			"Corrupted mailbox list index header %s", ilist->path);
		if (ilist->has_backing_store) {
			mail_index_mark_corrupted(ilist->index);
			return -1;
		}
		ilist->call_corruption_callback = TRUE;
		ilist->corrupted_names_or_parents = TRUE;
	}
	if (mailbox_list_index_parse_records(ilist, view, &error) < 0) {
		mailbox_list_set_critical(list,
			"Corrupted mailbox list index %s: %s",
			ilist->path, error);
		if (ilist->has_backing_store) {
			mail_index_mark_corrupted(ilist->index);
			return -1;
		}
		ilist->call_corruption_callback = TRUE;
		ilist->corrupted_names_or_parents = TRUE;
	}
	return 0;
}

bool mailbox_list_index_need_refresh(struct mailbox_list_index *ilist,
				     struct mail_index_view *view)
{
	const struct mailbox_list_index_header *hdr;
	const void *data;
	size_t size;

	if (!ilist->has_backing_store)
		return FALSE;

	mail_index_get_header_ext(view, ilist->ext_id, &data, &size);
	hdr = data;
	return hdr != NULL && hdr->refresh_flag != 0;
}

int mailbox_list_index_refresh(struct mailbox_list *list)
{
	struct mailbox_list_index *ilist = INDEX_LIST_CONTEXT_REQUIRE(list);

	if (ilist->syncing)
		return 0;
	if (ilist->last_refresh_timeval.tv_usec == ioloop_timeval.tv_usec &&
	    ilist->last_refresh_timeval.tv_sec == ioloop_timeval.tv_sec) {
		/* we haven't been to ioloop since last refresh, skip checking
		   it. when we're accessing many mailboxes at once (e.g.
		   opening a virtual mailbox) we don't want to stat/read the
		   index every single time. */
		return 0;
	}

	return mailbox_list_index_refresh_force(list);
}

int mailbox_list_index_refresh_force(struct mailbox_list *list)
{
	struct mailbox_list_index *ilist = INDEX_LIST_CONTEXT_REQUIRE(list);
	struct mail_index_view *view;
	int ret;
	bool refresh;

	i_assert(!ilist->syncing);

	ilist->last_refresh_timeval = ioloop_timeval;
	if (mailbox_list_index_index_open(list) < 0)
		return -1;
	if (mail_index_refresh(ilist->index) < 0) {
		mailbox_list_index_set_index_error(list);
		return -1;
	}

	view = mail_index_view_open(ilist->index);
	if ((refresh = mailbox_list_index_need_refresh(ilist, view)) ||
	    ilist->mailbox_tree == NULL) {
		/* refresh list of mailboxes */
		ret = mailbox_list_index_sync(list, refresh);
	} else {
		ret = mailbox_list_index_parse(list, view, FALSE);
	}
	mail_index_view_close(&view);

	if (mailbox_list_index_handle_corruption(list) < 0) {
		const char *errstr;
		enum mail_error error;

		errstr = mailbox_list_get_last_internal_error(list, &error);
		mailbox_list_set_error(list, error, t_strdup_printf(
			"Failed to rebuild mailbox list index: %s", errstr));
		ret = -1;
	}
	return ret;
}

static void mailbox_list_index_refresh_timeout(struct mailbox_list *list)
{
	struct mailbox_list_index *ilist = INDEX_LIST_CONTEXT_REQUIRE(list);

	timeout_remove(&ilist->to_refresh);
	(void)mailbox_list_index_refresh(list);
}

void mailbox_list_index_refresh_later(struct mailbox_list *list)
{
	struct mailbox_list_index *ilist = INDEX_LIST_CONTEXT_REQUIRE(list);
	struct mailbox_list_index_header new_hdr;
	struct mail_index_view *view;
	struct mail_index_transaction *trans;

	memset(&ilist->last_refresh_timeval, 0,
	       sizeof(ilist->last_refresh_timeval));

	if (!ilist->has_backing_store)
		return;

	(void)mailbox_list_index_index_open(list);

	view = mail_index_view_open(ilist->index);
	if (!mailbox_list_index_need_refresh(ilist, view)) {
		new_hdr.refresh_flag = 1;

		trans = mail_index_transaction_begin(view,
					MAIL_INDEX_TRANSACTION_FLAG_EXTERNAL);
		mail_index_update_header_ext(trans, ilist->ext_id,
			offsetof(struct mailbox_list_index_header, refresh_flag),
			&new_hdr.refresh_flag, sizeof(new_hdr.refresh_flag));
		if (mail_index_transaction_commit(&trans) < 0)
			mail_index_mark_corrupted(ilist->index);

	}
	mail_index_view_close(&view);

	if (ilist->to_refresh == NULL) {
		ilist->to_refresh =
			timeout_add(MAILBOX_LIST_INDEX_REFRESH_DELAY_MSECS,
				    mailbox_list_index_refresh_timeout, list);
	}
}

static int
list_handle_corruption_locked(struct mailbox_list *list,
			      enum mail_storage_list_index_rebuild_reason reason)
{
<<<<<<< HEAD
	struct mail_storage *const *storagep;
	const char *errstr;
	enum mail_error error;

	array_foreach(&list->ns->all_storages, storagep) {
		if ((*storagep)->v.list_index_rebuild == NULL)
			continue;

		if ((*storagep)->v.list_index_rebuild(*storagep, reason) < 0) {
			errstr = mail_storage_get_last_internal_error(*storagep, &error);
=======
	struct mail_storage *storage;
	const char *errstr;
	enum mail_error error;

	array_foreach_elem(&list->ns->all_storages, storage) {
		if (storage->v.list_index_rebuild == NULL)
			continue;

		if (storage->v.list_index_rebuild(storage, reason) < 0) {
			errstr = mail_storage_get_last_internal_error(storage, &error);
>>>>>>> 850e1d67
			mailbox_list_set_error(list, error, errstr);
			return -1;
		} else {
			/* FIXME: implement a generic handler that
			   just lists mailbox directories in filesystem
			   and adds the missing ones to the index. */
		}
	}
	return mailbox_list_index_set_uncorrupted(list);
}

int mailbox_list_index_handle_corruption(struct mailbox_list *list)
{
	struct mailbox_list_index *ilist = INDEX_LIST_CONTEXT_REQUIRE(list);
	enum mail_storage_list_index_rebuild_reason reason;
	int ret;

	if (ilist->call_corruption_callback)
		reason = MAIL_STORAGE_LIST_INDEX_REBUILD_REASON_CORRUPTED;
	else if (ilist->rebuild_on_missing_inbox)
		reason = MAIL_STORAGE_LIST_INDEX_REBUILD_REASON_NO_INBOX;
	else
		return 0;

	/* make sure we don't recurse */
	if (ilist->handling_corruption)
		return 0;
	ilist->handling_corruption = TRUE;

	/* Perform the rebuilding locked. Note that if we're here because
	   INBOX wasn't found, this may be because another process is in the
	   middle of creating it. Waiting for the lock here makes sure that
	   we don't start rebuilding before it's finished. In that case the
	   rebuild is a bit unnecessary, but harmless (and avoiding the rebuild
	   just adds extra code complexity). */
	if (mailbox_list_lock(list) < 0)
		ret = -1;
	else {
		ret = list_handle_corruption_locked(list, reason);
		mailbox_list_unlock(list);
	}
	ilist->handling_corruption = FALSE;
	return ret;
}

int mailbox_list_index_set_uncorrupted(struct mailbox_list *list)
{
	struct mailbox_list_index *ilist = INDEX_LIST_CONTEXT_REQUIRE(list);
	struct mailbox_list_index_sync_context *sync_ctx;

	ilist->call_corruption_callback = FALSE;
	ilist->rebuild_on_missing_inbox = FALSE;

	if (mailbox_list_index_sync_begin(list, &sync_ctx) < 0)
		return -1;

	mail_index_unset_fscked(sync_ctx->trans);
	return mailbox_list_index_sync_end(&sync_ctx, TRUE);
}

bool mailbox_list_index_get_index(struct mailbox_list *list,
				  struct mail_index **index_r)
{
	struct mailbox_list_index *ilist = INDEX_LIST_CONTEXT(list);

	if (ilist == NULL)
		return FALSE;
	*index_r = ilist->index;
	return TRUE;
}

int mailbox_list_index_view_open(struct mailbox *box, bool require_refreshed,
				 struct mail_index_view **view_r,
				 uint32_t *seq_r)
{
	struct mailbox_list_index *ilist = INDEX_LIST_CONTEXT(box->list);
	struct mailbox_list_index_node *node;
	struct mail_index_view *view;
	uint32_t seq;
	int ret;

	if (ilist == NULL) {
		/* mailbox list indexes aren't enabled */
		return 0;
	}
	if (MAILBOX_IS_NEVER_IN_INDEX(box) && require_refreshed) {
		/* Optimization: Caller wants the list index to be up-to-date
		   for this mailbox, but this mailbox isn't updated to the list
		   index at all. */
		return 0;
	}
	if (mailbox_list_index_refresh(box->list) < 0) {
		mail_storage_copy_list_error(box->storage, box->list);
		return -1;
	}

	node = mailbox_list_index_lookup(box->list, box->name);
	if (node == NULL) {
		/* mailbox not found */
		return 0;
	}

	view = mail_index_view_open(ilist->index);
	if (mailbox_list_index_need_refresh(ilist, view)) {
		/* mailbox_list_index_refresh_later() was called.
		   Can't trust the index's contents. */
		ret = 1;
	} else if (!mail_index_lookup_seq(view, node->uid, &seq)) {
		/* our in-memory tree is out of sync */
		ret = 1;
	} else if (!require_refreshed) {
		/* this operation doesn't need the index to be up-to-date */
		ret = 0;
	} else T_BEGIN {
		ret = box->v.list_index_has_changed == NULL ? 0 :
			box->v.list_index_has_changed(box, view, seq, FALSE);
	} T_END;

	if (ret != 0) {
		/* error / mailbox has changed. we'll need to sync it. */
		if (ret < 0)
			mailbox_list_index_refresh_later(box->list);
		else
			ilist->index_last_check_changed = TRUE;
		mail_index_view_close(&view);
		return ret < 0 ? -1 : 0;
	}

	*view_r = view;
	*seq_r = seq;
	return 1;
}

static void mailbox_list_index_deinit(struct mailbox_list *list)
{
	struct mailbox_list_index *ilist = INDEX_LIST_CONTEXT_REQUIRE(list);

	timeout_remove(&ilist->to_refresh);
	if (ilist->index != NULL) {
		hash_table_destroy(&ilist->mailbox_hash);
		hash_table_destroy(&ilist->mailbox_names);
		pool_unref(&ilist->mailbox_pool);
		if (ilist->opened)
			mail_index_close(ilist->index);
		mail_index_free(&ilist->index);
	}
	ilist->module_ctx.super.deinit(list);
}

static void
mailbox_list_index_refresh_if_found(struct mailbox_list *list,
				    const char *name, bool selectable)
{
	struct mailbox_list_index *ilist = INDEX_LIST_CONTEXT_REQUIRE(list);
	struct mailbox_list_index_node *node;

	if (ilist->syncing)
		return;

	mailbox_list_last_error_push(list);
	(void)mailbox_list_index_refresh_force(list);
	node = mailbox_list_index_lookup(list, name);
	if (node != NULL &&
	    (!selectable ||
	     (node->flags & (MAILBOX_LIST_INDEX_FLAG_NONEXISTENT |
			     MAILBOX_LIST_INDEX_FLAG_NOSELECT)) == 0)) {
		/* index is out of sync - refresh */
		mailbox_list_index_refresh_later(list);
	}
	mailbox_list_last_error_pop(list);
}

static void mailbox_list_index_refresh_if_not_found(struct mailbox_list *list,
						    const char *name)
{
	struct mailbox_list_index *ilist = INDEX_LIST_CONTEXT_REQUIRE(list);

	if (ilist->syncing)
		return;

	mailbox_list_last_error_push(list);
	(void)mailbox_list_index_refresh_force(list);
	if (mailbox_list_index_lookup(list, name) == NULL) {
		/* index is out of sync - refresh */
		mailbox_list_index_refresh_later(list);
	}
	mailbox_list_last_error_pop(list);
}

static int mailbox_list_index_open_mailbox(struct mailbox *box)
{
	struct index_list_mailbox *ibox = INDEX_LIST_STORAGE_CONTEXT(box);

	if (ibox->module_ctx.super.open(box) < 0) {
		if (mailbox_get_last_mail_error(box) == MAIL_ERROR_NOTFOUND)
			mailbox_list_index_refresh_if_found(box->list, box->name, TRUE);
		return -1;
	}
	return 0;
}

static int
mailbox_list_index_create_mailbox(struct mailbox *box,
				  const struct mailbox_update *update,
				  bool directory)
{
	struct index_list_mailbox *ibox = INDEX_LIST_STORAGE_CONTEXT(box);

	if (ibox->module_ctx.super.create_box(box, update, directory) < 0) {
		if (mailbox_get_last_mail_error(box) == MAIL_ERROR_EXISTS)
			mailbox_list_index_refresh_if_not_found(box->list, box->name);
		return -1;
	}
	mailbox_list_index_refresh_later(box->list);
	return 0;
}

static int
mailbox_list_index_update_mailbox(struct mailbox *box,
				  const struct mailbox_update *update)
{
	struct index_list_mailbox *ibox = INDEX_LIST_STORAGE_CONTEXT(box);

	if (ibox->module_ctx.super.update_box(box, update) < 0) {
		if (mailbox_get_last_mail_error(box) == MAIL_ERROR_NOTFOUND)
			mailbox_list_index_refresh_if_found(box->list, box->name, TRUE);
		return -1;
	}

	mailbox_list_index_update_mailbox_index(box, update);
	return 0;
}

static int
mailbox_list_index_delete_mailbox(struct mailbox_list *list, const char *name)
{
	struct mailbox_list_index *ilist = INDEX_LIST_CONTEXT_REQUIRE(list);

	if (ilist->module_ctx.super.delete_mailbox(list, name) < 0) {
		if (mailbox_list_get_last_mail_error(list) == MAIL_ERROR_NOTFOUND)
			mailbox_list_index_refresh_if_found(list, name, FALSE);
		return -1;
	}
	mailbox_list_index_refresh_later(list);
	return 0;
}

static int
mailbox_list_index_delete_dir(struct mailbox_list *list, const char *name)
{
	struct mailbox_list_index *ilist = INDEX_LIST_CONTEXT_REQUIRE(list);

	if (ilist->module_ctx.super.delete_dir(list, name) < 0) {
		if (mailbox_list_get_last_mail_error(list) == MAIL_ERROR_NOTFOUND)
			mailbox_list_index_refresh_if_found(list, name, FALSE);
		return -1;
	}
	mailbox_list_index_refresh_later(list);
	return 0;
}

static int
mailbox_list_index_rename_mailbox(struct mailbox_list *oldlist,
				  const char *oldname,
				  struct mailbox_list *newlist,
				  const char *newname)
{
	struct mailbox_list_index *oldilist = INDEX_LIST_CONTEXT_REQUIRE(oldlist);

	if (oldilist->module_ctx.super.rename_mailbox(oldlist, oldname,
						      newlist, newname) < 0) {
		if (mailbox_list_get_last_mail_error(oldlist) == MAIL_ERROR_NOTFOUND)
			mailbox_list_index_refresh_if_found(oldlist, oldname, FALSE);
		if (mailbox_list_get_last_mail_error(newlist) == MAIL_ERROR_EXISTS)
			mailbox_list_index_refresh_if_not_found(newlist, newname);
		return -1;
	}
	mailbox_list_index_refresh_later(oldlist);
	if (oldlist != newlist)
		mailbox_list_index_refresh_later(newlist);
	return 0;
}

static int
mailbox_list_index_set_subscribed(struct mailbox_list *_list,
				  const char *name, bool set)
{
	struct mailbox_list_index *ilist = INDEX_LIST_CONTEXT_REQUIRE(_list);
	struct mail_index_view *view;
	struct mail_index_transaction *trans;
	const void *data;
	size_t size;
	uint32_t counter;

	if (ilist->module_ctx.super.set_subscribed(_list, name, set) < 0)
		return -1;

	/* update the "subscriptions changed" counter/timestamp. its purpose
	   is to trigger NOTIFY watcher to handle SubscriptionChange events */
	if (mailbox_list_index_index_open(_list) < 0)
		return -1;
	view = mail_index_view_open(ilist->index);
	mail_index_get_header_ext(view, ilist->subs_hdr_ext_id, &data, &size);
	if (size != sizeof(counter))
		counter = ioloop_time;
	else {
		memcpy(&counter, data, size);
		if (++counter < (uint32_t)ioloop_time)
			counter = ioloop_time;
	}

	trans = mail_index_transaction_begin(view,
					MAIL_INDEX_TRANSACTION_FLAG_EXTERNAL);
	mail_index_update_header_ext(trans, ilist->subs_hdr_ext_id,
				     0, &counter, sizeof(counter));
	(void)mail_index_transaction_commit(&trans);
	mail_index_view_close(&view);
	return 0;
}

static bool mailbox_list_index_is_enabled(struct mailbox_list *list)
{
	if (!list->mail_set->mailbox_list_index ||
	    (list->props & MAILBOX_LIST_PROP_NO_LIST_INDEX) != 0)
		return FALSE;

	i_assert(list->set.list_index_fname != NULL);
	if (list->set.list_index_fname[0] == '\0')
		return FALSE;
	return TRUE;
}

static void mailbox_list_index_created(struct mailbox_list *list)
{
	struct mailbox_list_vfuncs *v = list->vlast;
	struct mailbox_list_index *ilist;
	bool has_backing_store;

	/* layout=index doesn't have any backing store */
	has_backing_store = strcmp(list->name, MAILBOX_LIST_NAME_INDEX) != 0;

	if (!mailbox_list_index_is_enabled(list)) {
		/* reserve the module context anyway, so syncing code knows
		   that the index is disabled */
		i_assert(has_backing_store);
		ilist = NULL;
		MODULE_CONTEXT_SET(list, mailbox_list_index_module, ilist);
		return;
	}

	ilist = p_new(list->pool, struct mailbox_list_index, 1);
	ilist->module_ctx.super = *v;
	list->vlast = &ilist->module_ctx.super;
	ilist->has_backing_store = has_backing_store;
	ilist->pending_init = TRUE;

	v->deinit = mailbox_list_index_deinit;
	v->iter_init = mailbox_list_index_iter_init;
	v->iter_deinit = mailbox_list_index_iter_deinit;
	v->iter_next = mailbox_list_index_iter_next;

	v->delete_mailbox = mailbox_list_index_delete_mailbox;
	v->delete_dir = mailbox_list_index_delete_dir;
	v->rename_mailbox = mailbox_list_index_rename_mailbox;
	v->set_subscribed = mailbox_list_index_set_subscribed;

	v->notify_init = mailbox_list_index_notify_init;
	v->notify_next = mailbox_list_index_notify_next;
	v->notify_deinit = mailbox_list_index_notify_deinit;
	v->notify_wait = mailbox_list_index_notify_wait;
	v->notify_flush = mailbox_list_index_notify_flush;

	MODULE_CONTEXT_SET(list, mailbox_list_index_module, ilist);

	if ((list->flags & MAILBOX_LIST_FLAG_SECONDARY) != 0) {
		/* secondary lists aren't accessible via namespaces, so we
		   need to finish them now. */
		mailbox_list_index_init_finish(list);
	}
}

static void mailbox_list_index_init_finish(struct mailbox_list *list)
{
	struct mailbox_list_index *ilist = INDEX_LIST_CONTEXT(list);
	const char *dir;

	if (ilist == NULL || !ilist->pending_init)
		return;
	ilist->pending_init = FALSE;

	/* we've delayed this part of the initialization so that mbox format
	   can override the index root directory path */
	if (!mailbox_list_get_root_path(list, MAILBOX_LIST_PATH_TYPE_LIST_INDEX,
					&dir)) {
		/* in-memory indexes */
		dir = NULL;
	}
	i_assert(ilist->has_backing_store || dir != NULL);

	i_assert(list->set.list_index_fname != NULL);
	ilist->path = dir == NULL ? "(in-memory mailbox list index)" :
		p_strdup_printf(list->pool, "%s/%s", dir, list->set.list_index_fname);
	ilist->index = mail_index_alloc(list->ns->user->event,
					dir, list->set.list_index_fname);
	ilist->rebuild_on_missing_inbox = !ilist->has_backing_store &&
		(list->ns->flags & NAMESPACE_FLAG_INBOX_ANY) != 0;

	ilist->ext_id = mail_index_ext_register(ilist->index, "list",
				sizeof(struct mailbox_list_index_header),
				sizeof(struct mailbox_list_index_record),
				sizeof(uint32_t));
	ilist->subs_hdr_ext_id = mail_index_ext_register(ilist->index, "subs",
							 sizeof(uint32_t), 0,
							 sizeof(uint32_t));
	mailbox_list_index_init_pool(ilist);

	mailbox_list_index_status_init_finish(list);
}

static void
mailbox_list_index_namespaces_added(struct mail_namespace *namespaces)
{
	struct mail_namespace *ns;

	for (ns = namespaces; ns != NULL; ns = ns->next)
		mailbox_list_index_init_finish(ns->list);
}

static struct mailbox_sync_context *
mailbox_list_index_sync_init(struct mailbox *box,
			     enum mailbox_sync_flags flags)
{
	struct index_list_mailbox *ibox = INDEX_LIST_STORAGE_CONTEXT(box);

	mailbox_list_index_status_sync_init(box);
	if (!ibox->have_backend)
		mailbox_list_index_backend_sync_init(box, flags);
	return ibox->module_ctx.super.sync_init(box, flags);
}

static int
mailbox_list_index_sync_deinit(struct mailbox_sync_context *ctx,
			       struct mailbox_sync_status *status_r)
{
	struct index_list_mailbox *ibox = INDEX_LIST_STORAGE_CONTEXT(ctx->box);
	struct mailbox *box = ctx->box;

	if (ibox->module_ctx.super.sync_deinit(ctx, status_r) < 0)
		return -1;
	ctx = NULL;

	mailbox_list_index_status_sync_deinit(box);
	if (ibox->have_backend)
		return mailbox_list_index_backend_sync_deinit(box);
	else
		return 0;
}

static void mailbox_list_index_mailbox_allocated(struct mailbox *box)
{
	struct mailbox_vfuncs *v = box->vlast;
	struct mailbox_list_index *ilist = INDEX_LIST_CONTEXT(box->list);
	struct index_list_mailbox *ibox;

	if (ilist == NULL)
		return;

	ibox = p_new(box->pool, struct index_list_mailbox, 1);
	ibox->module_ctx.super = *v;
	box->vlast = &ibox->module_ctx.super;
	MODULE_CONTEXT_SET(box, index_list_storage_module, ibox);

	/* for layout=index these get overridden */
	v->open = mailbox_list_index_open_mailbox;
	v->create_box = mailbox_list_index_create_mailbox;
	v->update_box = mailbox_list_index_update_mailbox;

	/* These are used by both status and backend code, but they can't both
	   be overriding the same function pointer since they share the
	   super pointer. */
	v->sync_init = mailbox_list_index_sync_init;
	v->sync_deinit = mailbox_list_index_sync_deinit;

	mailbox_list_index_status_init_mailbox(v);
	ibox->have_backend = mailbox_list_index_backend_init_mailbox(box, v);
}

static struct mail_storage_hooks mailbox_list_index_hooks = {
	.mailbox_list_created = mailbox_list_index_created,
	.mail_namespaces_added = mailbox_list_index_namespaces_added,
	.mailbox_allocated = mailbox_list_index_mailbox_allocated
};

void mailbox_list_index_init(void); /* called in mailbox-list-register.c */

void mailbox_list_index_init(void)
{
	mail_storage_hooks_add_internal(&mailbox_list_index_hooks);
}<|MERGE_RESOLUTION|>--- conflicted
+++ resolved
@@ -614,18 +614,6 @@
 list_handle_corruption_locked(struct mailbox_list *list,
 			      enum mail_storage_list_index_rebuild_reason reason)
 {
-<<<<<<< HEAD
-	struct mail_storage *const *storagep;
-	const char *errstr;
-	enum mail_error error;
-
-	array_foreach(&list->ns->all_storages, storagep) {
-		if ((*storagep)->v.list_index_rebuild == NULL)
-			continue;
-
-		if ((*storagep)->v.list_index_rebuild(*storagep, reason) < 0) {
-			errstr = mail_storage_get_last_internal_error(*storagep, &error);
-=======
 	struct mail_storage *storage;
 	const char *errstr;
 	enum mail_error error;
@@ -636,7 +624,6 @@
 
 		if (storage->v.list_index_rebuild(storage, reason) < 0) {
 			errstr = mail_storage_get_last_internal_error(storage, &error);
->>>>>>> 850e1d67
 			mailbox_list_set_error(list, error, errstr);
 			return -1;
 		} else {
