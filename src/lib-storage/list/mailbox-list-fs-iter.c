--- conflicted
+++ resolved
@@ -395,15 +395,6 @@
 	for (patterns = ctx->valid_patterns; *patterns != NULL; patterns++) {
 		pattern = *patterns;
 
-<<<<<<< HEAD
-		for (p = last = pattern; *p != '\0'; p++) {
-			if (*p == '%' || *p == '*')
-				break;
-			if (*p == ns_sep)
-				last = p;
-		}
-		prefix_vname = t_strdup_until(pattern, last);
-=======
 		if (strncmp(pattern, ns->prefix, ns->prefix_len) != 0) {
 			/* typically e.g. prefix=foo/bar/, pattern=foo/%/%
 			   we'll use root="" for this.
@@ -422,27 +413,17 @@
 			}
 			prefix_vname = t_strdup_until(pattern, last);
 		}
->>>>>>> 9741bd86
 
 		if (p == last+1 && *pattern == ns_sep)
 			root = "/";
 		else if ((ns->flags & NAMESPACE_FLAG_INBOX_USER) != 0 &&
-<<<<<<< HEAD
-=======
 			 ns->prefix_len == 6 &&
->>>>>>> 9741bd86
 			 strcasecmp(prefix_vname, "INBOX") == 0 &&
 			 strncasecmp(ns->prefix, pattern, ns->prefix_len) == 0) {
 			/* special case: Namespace prefix is INBOX/ and
 			   we just want to see its contents (not the
 			   INBOX's children). */
 			root = "";
-<<<<<<< HEAD
-		} else if (*prefix_vname == '\0') {
-			/* we need to handle "" explicitly here, because getting
-			   storage name with mail_shared_explicit_inbox=no
-			   would return root=INBOX. */
-=======
 		} else if ((ns->flags & NAMESPACE_FLAG_INBOX_ANY) != 0 &&
 			   ns->type == NAMESPACE_SHARED &&
 			   !ctx->ctx.list->mail_set->mail_shared_explicit_inbox &&
@@ -455,7 +436,6 @@
 			   root=INBOX. (e.g. LIST "" shared/user/box has to
 			   return the box when it doesn't exist but
 			   shared/user/box/child exists) */
->>>>>>> 9741bd86
 			root = "";
 		} else {
 			root = mailbox_list_get_storage_name(ctx->ctx.list,
