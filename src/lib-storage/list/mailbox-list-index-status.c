--- conflicted
+++ resolved
@@ -27,68 +27,6 @@
 struct index_list_storage_module index_list_storage_module =
 	MODULE_CONTEXT_INIT(&mail_storage_module_register);
 
-<<<<<<< HEAD
-/* Should the STATUS information for this mailbox not be written to the
-   mailbox list index? */
-#define MAILBOX_IS_NEVER_IN_INDEX(box) \
-	((box)->inbox_any && !(box)->storage->set->mailbox_list_index_include_inbox)
-
-static int
-index_list_open_view(struct mailbox *box, bool status_check,
-		     struct mail_index_view **view_r, uint32_t *seq_r)
-{
-	struct mailbox_list_index *ilist = INDEX_LIST_CONTEXT_REQUIRE(box->list);
-	struct mailbox_list_index_node *node;
-	struct mail_index_view *view;
-	uint32_t seq;
-	int ret;
-
-	if (MAILBOX_IS_NEVER_IN_INDEX(box) && status_check)
-		return 0;
-	if (mailbox_list_index_refresh(box->list) < 0) {
-		mail_storage_copy_list_error(box->storage, box->list);
-		return -1;
-	}
-
-	node = mailbox_list_index_lookup(box->list, box->name);
-	if (node == NULL) {
-		/* mailbox not found */
-		return 0;
-	}
-
-	view = mail_index_view_open(ilist->index);
-	if (mailbox_list_index_need_refresh(ilist, view)) {
-		/* mailbox_list_index_refresh_later() was called.
-		   Can't trust the index's contents. */
-		ret = 1;
-	} else if (!mail_index_lookup_seq(view, node->uid, &seq)) {
-		/* our in-memory tree is out of sync */
-		ret = 1;
-	} else if (!status_check) {
-		/* this operation doesn't need the index to be up-to-date */
-		ret = 0;
-	} else T_BEGIN {
-		ret = box->v.list_index_has_changed == NULL ? 0 :
-			box->v.list_index_has_changed(box, view, seq, FALSE);
-	} T_END;
-
-	if (ret != 0) {
-		/* error / mailbox has changed. we'll need to sync it. */
-		if (ret < 0)
-			mailbox_list_index_refresh_later(box->list);
-		else
-			ilist->index_last_check_changed = TRUE;
-		mail_index_view_close(&view);
-		return ret < 0 ? -1 : 0;
-	}
-
-	*view_r = view;
-	*seq_r = seq;
-	return 1;
-}
-
-=======
->>>>>>> 4653eb11
 static int
 index_list_exists(struct mailbox *box, bool auto_boxes,
 		  enum mailbox_existence *existence_r)
