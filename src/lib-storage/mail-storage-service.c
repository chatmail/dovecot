--- conflicted
+++ resolved
@@ -653,11 +653,8 @@
 	mail_user->auth_user = p_strdup(mail_user->pool, user->auth_user);
 	mail_user->session_id =
 		p_strdup(mail_user->pool, user->input.session_id);
-<<<<<<< HEAD
-=======
 	mail_user->userdb_fields = user->input.userdb_fields == NULL ? NULL :
 		p_strarray_dup(mail_user->pool, user->input.userdb_fields);
->>>>>>> 146ef570
 	
 	mail_set = mail_user_set_get_storage_set(mail_user);
 
@@ -711,10 +708,6 @@
 }
 
 void mail_storage_service_io_deactivate_user(struct mail_storage_service_user *user)
-<<<<<<< HEAD
-{
-	i_set_failure_prefix("%s", user->service_ctx->default_log_prefix);
-=======
 {
 	i_set_failure_prefix("%s", user->service_ctx->default_log_prefix);
 }
@@ -758,7 +751,6 @@
 	var_expand_with_funcs(str, format,
 		   get_var_expand_table(ctx->service, user, input, priv),
 		   func_table, user);
->>>>>>> 146ef570
 }
 
 void mail_storage_service_io_deactivate(struct mail_storage_service_ctx *ctx)
@@ -1074,13 +1066,6 @@
 	string_t *str;
 
 	str = t_str_new(256);
-<<<<<<< HEAD
-	var_expand(str, user_set->mail_log_prefix,
-		   get_var_expand_table(ctx->service, user, input, priv));
-	i_set_failure_prefix("%s", str_c(str));
-}
-
-=======
 	mail_storage_service_var_expand(ctx, str, user_set->mail_log_prefix,
 					user, input, priv);
 	i_set_failure_prefix("%s", str_c(str));
@@ -1100,7 +1085,6 @@
 
 }
 
->>>>>>> 146ef570
 static int
 mail_storage_service_lookup_real(struct mail_storage_service_ctx *ctx,
 				 const struct mail_storage_service_input *input,
@@ -1201,13 +1185,10 @@
 		p_strarray_dup(user_pool, userdb_fields);
 	user->input.username = p_strdup(user_pool, username);
 	user->input.session_id = p_strdup(user_pool, input->session_id);
-<<<<<<< HEAD
-=======
 	if (user->input.session_id == NULL) {
 		user->input.session_id =
 			mail_storage_service_generate_session_id(user_pool);
 	}
->>>>>>> 146ef570
 	user->user_info = user_info;
 	user->flags = flags;
 
@@ -1451,11 +1432,8 @@
 		io_loop_context_remove_callbacks(user->ioloop_ctx,
 			mail_storage_service_io_activate_user,
 			mail_storage_service_io_deactivate_user, user);
-<<<<<<< HEAD
-=======
 		if (io_loop_get_current_context(current_ioloop) == user->ioloop_ctx)
 			mail_storage_service_io_deactivate_user(user);
->>>>>>> 146ef570
 		io_loop_context_unref(&user->ioloop_ctx);
 	}
 	settings_parser_deinit(&user->set_parser);
