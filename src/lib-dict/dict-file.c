--- conflicted
+++ resolved
@@ -3,10 +3,7 @@
 #include "lib.h"
 #include "array.h"
 #include "hash.h"
-<<<<<<< HEAD
-=======
 #include "mkdir-parents.h"
->>>>>>> 9741bd86
 #include "file-lock.h"
 #include "file-dotlock.h"
 #include "nfs-workarounds.h"
@@ -190,11 +187,6 @@
 
 	if (dict->fd != -1) {
 		input = i_stream_create_fd(dict->fd, (size_t)-1, FALSE);
-<<<<<<< HEAD
-		while ((key = i_stream_read_next_line(input)) != NULL &&
-		       (value = i_stream_read_next_line(input)) != NULL) {
-			key = p_strdup(dict->hash_pool, key);
-=======
 
 		while ((key = i_stream_read_next_line(input)) != NULL) {
 			/* strdup() before the second read */
@@ -203,7 +195,6 @@
 			if ((value = i_stream_read_next_line(input)) == NULL)
 				break;
 
->>>>>>> 9741bd86
 			value = p_strdup(dict->hash_pool, value);
 			hash_table_insert(dict->hash, key, value);
 		}
@@ -434,8 +425,6 @@
 	return fd_copy_stat_permissions(&src_st, dest_fd, dest_path);
 }
 
-<<<<<<< HEAD
-=======
 static int file_dict_mkdir(struct file_dict *dict)
 {
 	const char *path, *p, *root;
@@ -463,7 +452,6 @@
 	return 0;
 }
 
->>>>>>> 9741bd86
 static int
 file_dict_lock(struct file_dict *dict, struct file_lock **lock_r)
 {
@@ -475,14 +463,11 @@
 	if (dict->fd == -1) {
 		/* quota file doesn't exist yet, we need to create it */
 		dict->fd = open(dict->path, O_CREAT | O_RDWR, 0600);
-<<<<<<< HEAD
-=======
 		if (dict->fd == -1 && errno == ENOENT) {
 			if (file_dict_mkdir(dict) < 0)
 				return -1;
 			dict->fd = open(dict->path, O_CREAT | O_RDWR, 0600);
 		}
->>>>>>> 9741bd86
 		if (dict->fd == -1) {
 			i_error("creat(%s) failed: %m", dict->path);
 			return -1;
@@ -533,15 +518,12 @@
 	case FILE_LOCK_METHOD_DOTLOCK:
 		fd = file_dotlock_open(&file_dict_dotlock_settings, dict->path, 0,
 				       &dotlock);
-<<<<<<< HEAD
-=======
 		if (fd == -1 && errno == ENOENT) {
 			if (file_dict_mkdir(dict) < 0)
 				return -1;
 			fd = file_dotlock_open(&file_dict_dotlock_settings,
 					       dict->path, 0, &dotlock);
 		}
->>>>>>> 9741bd86
 		if (fd == -1) {
 			i_error("file dict commit: file_dotlock_open(%s) failed: %m",
 				dict->path);
@@ -554,11 +536,7 @@
 	/* refresh once more now that we're locked */
 	if (file_dict_refresh(dict) < 0) {
 		if (dotlock != NULL)
-<<<<<<< HEAD
-			file_dotlock_delete(&dotlock);
-=======
 			(void)file_dotlock_delete(&dotlock);
->>>>>>> 9741bd86
 		else {
 			(void)close(fd);
 			file_unlock(&lock);
@@ -586,29 +564,11 @@
 	o_stream_uncork(output);
 	hash_table_iterate_deinit(&iter);
 
-<<<<<<< HEAD
-	if (dotlock != NULL) {
-		if (file_dotlock_replace(&dotlock,
-				DOTLOCK_REPLACE_FLAG_DONT_CLOSE_FD) < 0) {
-			(void)close(fd);
-			return -1;
-		}
-	} else {
-		if (rename(temp_path, dict->path) < 0) {
-			i_error("rename(%s, %s) failed: %m",
-				temp_path, dict->path);
-			file_unlock(&lock);
-			(void)close(fd);
-			return -1;
-		}
-		file_lock_free(&lock);
-=======
 	if (output->stream_errno != 0) {
 		i_error("write(%s) failed: %m", temp_path);
 		o_stream_destroy(&output);
 		(void)close(fd);
 		return -1;
->>>>>>> 9741bd86
 	}
 	o_stream_destroy(&output);
 
