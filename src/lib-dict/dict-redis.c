--- conflicted
+++ resolved
@@ -332,12 +332,8 @@
 {
 	struct redis_dict *dict;
 	struct ip_addr ip;
-<<<<<<< HEAD
-	unsigned int secs, port = REDIS_DEFAULT_PORT;
-=======
 	unsigned int secs;
 	in_port_t port = REDIS_DEFAULT_PORT;
->>>>>>> 146ef570
 	const char *const *args, *unix_path = NULL;
 	int ret = 0;
 
@@ -364,11 +360,7 @@
 				ret = -1;
 			}
 		} else if (strncmp(*args, "port=", 5) == 0) {
-<<<<<<< HEAD
-			if (str_to_uint(*args+5, &port) < 0) {
-=======
 			if (net_str2port(*args+5, &port) < 0) {
->>>>>>> 146ef570
 				*error_r = t_strdup_printf("Invalid port: %s",
 							   *args+5);
 				ret = -1;
