--- conflicted
+++ resolved
@@ -204,19 +204,9 @@
 	t_array_init(values, dict->set->max_field_count);
 	maps = array_get(&dict->set->maps, &count);
 	for (i = 0; i < count; i++) {
-<<<<<<< HEAD
-		/* start matching from the previously successful match */
-		idx = (dict->prev_map_match_idx + i) % count;
-		if (dict_sql_map_match(&maps[idx], path, values,
-				       &len, &len, FALSE, FALSE)) {
-			dict->prev_map_match_idx = idx;
-			return &maps[idx];
-		}
-=======
 		if (dict_sql_map_match(&maps[i], path, values,
 				       &len, &len, FALSE, FALSE))
 			return &maps[i];
->>>>>>> 146ef570
 	}
 	return NULL;
 }
@@ -624,35 +614,6 @@
 			sql_query(dict->db, str_c(query),
 				  sql_dict_iterate_callback, ctx);
 		}
-<<<<<<< HEAD
-		for (; i < count; i++)
-			str_printfa(query, "%s,", sql_fields[i]);
-		str_truncate(query, str_len(query)-1);
-
-		str_printfa(query, " FROM %s", map->table);
-
-		if ((ctx->flags & DICT_ITERATE_FLAG_RECURSE) != 0)
-			recurse_type = SQL_DICT_RECURSE_FULL;
-		else if ((ctx->flags & DICT_ITERATE_FLAG_EXACT_KEY) != 0)
-			recurse_type = SQL_DICT_RECURSE_NONE;
-		else
-			recurse_type = SQL_DICT_RECURSE_ONE;
-		sql_dict_where_build(dict, map, &values,
-				     ctx->paths[ctx->path_idx][0],
-				     recurse_type, query);
-
-		if ((ctx->flags & DICT_ITERATE_FLAG_SORT_BY_KEY) != 0) {
-			str_append(query, " ORDER BY ");
-			for (i = 0; i < count; i++) {
-				str_printfa(query, "%s", sql_fields[i]);
-				if (i < count-1)
-					str_append_c(query, ',');
-			}
-		} else if ((ctx->flags & DICT_ITERATE_FLAG_SORT_BY_VALUE) != 0)
-			str_printfa(query, " ORDER BY %s", map->value_field);
-		ctx->result = sql_query_s(dict->db, str_c(query));
-=======
->>>>>>> 146ef570
 	} T_END;
 	*error_r = t_strdup(error);
 	i_free(error);
@@ -703,14 +664,6 @@
 	if (ctx->failed)
 		return FALSE;
 
-<<<<<<< HEAD
-	while ((ret = sql_result_next_row(ctx->result)) == 0) {
-		/* see if there are more results in the next map.
-		   don't do it if we're looking for an exact match, since we
-		   already should have handled it. */
-		if ((ctx->flags & DICT_ITERATE_FLAG_EXACT_KEY) != 0 ||
-		    !sql_dict_iterate_next_query(ctx))
-=======
 	for (;;) {
 		if (ctx->result == NULL) {
 			/* wait for async lookup to finish */
@@ -728,7 +681,6 @@
 		if ((ctx->flags & DICT_ITERATE_FLAG_EXACT_KEY) != 0)
 			return FALSE;
 		if ((ret = sql_dict_iterate_next_query(ctx, &error)) == 0)
->>>>>>> 146ef570
 			return FALSE;
 	}
 	if (ret < 0) {
