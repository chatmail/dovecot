--- conflicted
+++ resolved
@@ -19,23 +19,15 @@
 	DICT_ITERATE_FLAG_NO_VALUE            = 0x08,
 	/* Don't recurse at all. This is basically the same as dict_lookup(),
 	   but it'll return all the rows instead of only the first one. */
-<<<<<<< HEAD
-	DICT_ITERATE_FLAG_EXACT_KEY           = 0x10
-=======
 	DICT_ITERATE_FLAG_EXACT_KEY           = 0x10,
 	/* Perform iteration asynchronously. */
 	DICT_ITERATE_FLAG_ASYNC               = 0x20
->>>>>>> 146ef570
 };
 
 enum dict_data_type {
 	DICT_DATA_TYPE_STRING = 0,
-<<<<<<< HEAD
-	DICT_DATA_TYPE_UINT32
-=======
 	DICT_DATA_TYPE_UINT32,
 	DICT_DATA_TYPE_LAST
->>>>>>> 146ef570
 };
 
 struct dict_settings {
@@ -46,8 +38,6 @@
 	const char *home_dir;
 };
 
-<<<<<<< HEAD
-=======
 struct dict_lookup_result {
 	int ret;
 	const char *value;
@@ -57,7 +47,6 @@
 typedef void dict_lookup_callback_t(const struct dict_lookup_result *result,
 				    void *context);
 typedef void dict_iterate_callback_t(void *context);
->>>>>>> 146ef570
 typedef void dict_transaction_commit_callback_t(int ret, void *context);
 
 void dict_driver_register(struct dict *driver);
