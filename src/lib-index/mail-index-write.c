/* Copyright (c) 2003-2018 Dovecot authors, see the included COPYING file */

#include "lib.h"
#include "nfs-workarounds.h"
#include "read-full.h"
#include "write-full.h"
#include "ostream.h"
#include "mail-index-private.h"
#include "mail-transaction-log-private.h"

#include <stdio.h>

#define MAIL_INDEX_MIN_UPDATE_SIZE 1024
/* if we're updating >= count-n messages, recreate the index */
#define MAIL_INDEX_MAX_OVERWRITE_NEG_SEQ_COUNT 10

static int mail_index_create_backup(struct mail_index *index)
{
	const char *backup_path, *tmp_backup_path;
	int ret;

	if (index->fd != -1) {
		/* we very much want to avoid creating a backup file that
		   hasn't been written to disk yet */
		if (fdatasync(index->fd) < 0) {
			mail_index_set_error(index, "fdatasync(%s) failed: %m",
					     index->filepath);
			return -1;
		}
	}

	backup_path = t_strconcat(index->filepath, ".backup", NULL);
	tmp_backup_path = t_strconcat(backup_path, ".tmp", NULL);
	ret = link(index->filepath, tmp_backup_path);
	if (ret < 0 && errno == EEXIST) {
		if (unlink(tmp_backup_path) < 0 && errno != ENOENT) {
			mail_index_set_error(index, "unlink(%s) failed: %m",
					     tmp_backup_path);
			return -1;
		}
		ret = link(index->filepath, tmp_backup_path);
	}
	if (ret < 0) {
		if (errno == ENOENT) {
			/* no dovecot.index file, ignore */
			return 0;
		}
		mail_index_set_error(index, "link(%s, %s) failed: %m",
				     index->filepath, tmp_backup_path);
		return -1;
	}

	if (rename(tmp_backup_path, backup_path) < 0) {
		mail_index_set_error(index, "rename(%s, %s) failed: %m",
				     tmp_backup_path, backup_path);
		return -1;
	}
	return 0;
}

static int mail_index_recreate(struct mail_index *index)
{
	struct mail_index_map *map = index->map;
	struct ostream *output;
	unsigned int base_size;
	const char *path;
	int ret = 0, fd;

	i_assert(!MAIL_INDEX_IS_IN_MEMORY(index));
	i_assert(map->hdr.indexid == index->indexid);
	i_assert((map->hdr.flags & MAIL_INDEX_HDR_FLAG_CORRUPTED) == 0);
	i_assert(index->indexid != 0);

	fd = mail_index_create_tmp_file(index, index->filepath, &path);
	if (fd == -1)
		return -1;

	output = o_stream_create_fd_file(fd, 0, FALSE);
	o_stream_cork(output);

	base_size = I_MIN(map->hdr.base_header_size, sizeof(map->hdr));
	o_stream_nsend(output, &map->hdr, base_size);
	o_stream_nsend(output, MAIL_INDEX_MAP_HDR_OFFSET(map, base_size),
		       map->hdr.header_size - base_size);
	o_stream_nsend(output, map->rec_map->records,
		       map->rec_map->records_count * map->hdr.record_size);
	if (o_stream_finish(output) < 0) {
		mail_index_file_set_syscall_error(index, path, "write()");
		ret = -1;
	}
	o_stream_destroy(&output);

	if (ret == 0 && index->set.fsync_mode != FSYNC_MODE_NEVER) {
		if (fdatasync(fd) < 0) {
			mail_index_file_set_syscall_error(index, path,
							  "fdatasync()");
			ret = -1;
		}
	}

	if (close(fd) < 0) {
		mail_index_file_set_syscall_error(index, path, "close()");
		ret = -1;
	}

	if ((index->flags & MAIL_INDEX_OPEN_FLAG_KEEP_BACKUPS) != 0)
		(void)mail_index_create_backup(index);

	if (ret == 0 && rename(path, index->filepath) < 0) {
		mail_index_set_error(index, "rename(%s, %s) failed: %m",
				     path, index->filepath);
		ret = -1;
	}

	if (ret < 0)
		i_unlink(path);
	return ret;
}

static bool mail_index_should_recreate(struct mail_index *index)
{
	struct stat st1, st2;

	if (nfs_safe_stat(index->filepath, &st1) < 0) {
		if (errno != ENOENT) {
			mail_index_set_syscall_error(index, "stat()");
			return FALSE;
		} else if (index->fd == -1) {
			/* main index hasn't been created yet */
			return TRUE;
		} else {
			/* mailbox was just deleted? don't log an error */
			return FALSE;
		}
	}
	if (index->fd == -1) {
		/* main index was just created by another process */
		return FALSE;
	}
	if (fstat(index->fd, &st2) < 0) {
		if (!ESTALE_FSTAT(errno))
			mail_index_set_syscall_error(index, "fstat()");
		return FALSE;
	}
	if (st1.st_ino != st2.st_ino ||
	    !CMP_DEV_T(st1.st_dev, st2.st_dev)) {
		/* Index has already been recreated since we last read it.
		   We can't trust our decisions about whether to recreate it. */
		return FALSE;
	}
	return TRUE;
}

void mail_index_write(struct mail_index *index, bool want_rotate,
		      const char *reason)
{
	struct mail_index_header *hdr = &index->map->hdr;
	bool rotated = FALSE;

	i_assert(index->log_sync_locked);

	if (index->readonly)
		return;

	/* rotate the .log before writing index, so the index will point to
	   the latest log. Note that it's the caller's responsibility to make
	   sure that the .log can be safely rotated (i.e. everything has been
	   synced). */
	if (want_rotate) {
		if (mail_transaction_log_rotate(index->log, FALSE) == 0) {
			struct mail_transaction_log_file *file =
				index->log->head;
			/* Log rotation refreshes the index, which may cause the
			   map to change. Because we're locked, it's not
			   supposed to happen and will likely lead to an
			   assert-crash below, but we still need to make sure
			   we're using the latest map to do the checks. */
			hdr = &index->map->hdr;
			i_assert(file->hdr.prev_file_seq == hdr->log_file_seq);
			i_assert(file->hdr.prev_file_offset == hdr->log_file_head_offset);
			hdr->log_file_seq = file->hdr.file_seq;
			hdr->log_file_head_offset =
				hdr->log_file_tail_offset = file->hdr.hdr_size;
			/* Assume .log.2 was created successfully. If it
			   wasn't, it just causes an extra stat() and gets
			   fixed later on. */
			hdr->log2_rotate_time = ioloop_time;
			rotated = TRUE;
		}
	}

	if (MAIL_INDEX_IS_IN_MEMORY(index))
		;
	else if (!rotated && !mail_index_should_recreate(index)) {
		/* make sure we don't keep getting back in here */
		index->reopen_main_index = TRUE;
	} else {
		if (mail_index_recreate(index) < 0) {
			(void)mail_index_move_to_memory(index);
			return;
		}
		event_set_name(index->event, "mail_index_recreated");
<<<<<<< HEAD
		e_debug(index->event, "Recreated %s because: %s",
			index->filepath, reason);
=======
		e_debug(index->event, "Recreated %s (file_seq=%u) because: %s",
			index->filepath, hdr->log_file_seq, reason);
>>>>>>> 850e1d67
	}

	index->main_index_hdr_log_file_seq = hdr->log_file_seq;
	index->main_index_hdr_log_file_tail_offset = hdr->log_file_tail_offset;
}<|MERGE_RESOLUTION|>--- conflicted
+++ resolved
@@ -200,13 +200,8 @@
 			return;
 		}
 		event_set_name(index->event, "mail_index_recreated");
-<<<<<<< HEAD
-		e_debug(index->event, "Recreated %s because: %s",
-			index->filepath, reason);
-=======
 		e_debug(index->event, "Recreated %s (file_seq=%u) because: %s",
 			index->filepath, hdr->log_file_seq, reason);
->>>>>>> 850e1d67
 	}
 
 	index->main_index_hdr_log_file_seq = hdr->log_file_seq;
