--- conflicted
+++ resolved
@@ -964,11 +964,7 @@
 	   However, it's still safe to do the rotation because external
 	   transactions don't require syncing. */
 	want_rotate = ctx->fully_synced &&
-<<<<<<< HEAD
-		mail_transaction_log_want_rotate(index->log);
-=======
 		mail_transaction_log_want_rotate(index->log, &reason);
->>>>>>> aa13c86b
 	if (ret == 0 &&
 	    (want_rotate || mail_index_sync_want_index_write(index, &reason))) {
 		i_free(index->need_recreate);
