--- conflicted
+++ resolved
@@ -949,9 +949,6 @@
 		}
 	}
 
-<<<<<<< HEAD
-	want_rotate = mail_transaction_log_want_rotate(index->log);
-=======
 	/* Log rotation is allowed only if everything was synced. Note that
 	   tail_offset might not equal head_offset here, because
 	   mail_index_sync_update_mailbox_offset() doesn't always update
@@ -960,7 +957,6 @@
 	   transactions don't require syncing. */
 	want_rotate = ctx->fully_synced &&
 		mail_transaction_log_want_rotate(index->log);
->>>>>>> 387f6b0b
 	if (ret == 0 &&
 	    (want_rotate || mail_index_sync_want_index_write(index))) {
 		index->need_recreate = FALSE;
