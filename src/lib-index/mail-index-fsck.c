--- conflicted
+++ resolved
@@ -248,10 +248,6 @@
 		diff = dest->used - ext_hdr->hdr_size;
 		buffer_copy(map->hdr_copy_buf, hdr_offset + diff,
 			    map->hdr_copy_buf, hdr_offset, SIZE_MAX);
-<<<<<<< HEAD
-		map->hdr_base = map->hdr_copy_buf->data;
-=======
->>>>>>> 850e1d67
 		hdr->header_size += diff;
 		*offset_p += diff;
 
