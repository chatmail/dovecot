--- conflicted
+++ resolved
@@ -256,7 +256,6 @@
 		file->last_size = st.st_size;
 
 		if ((ret = mail_transaction_log_file_create(file, reset)) < 0) {
-<<<<<<< HEAD
 			mail_transaction_log_file_free(&file);
 			return -1;
 		}
@@ -268,19 +267,6 @@
 			mail_transaction_log_file_free(&file);
 			return -1;
 		}
-=======
-			mail_transaction_log_file_free(&file);
-			return -1;
-		}
-		if (ret == 0) {
-			mail_index_set_error(log->index,
-				"Transaction log %s was recreated while we had it locked - "
-				"locking is broken (lock_method=%s)", path,
-				file_lock_method_to_str(log->index->lock_method));
-			mail_transaction_log_file_free(&file);
-			return -1;
-		}
->>>>>>> 146ef570
 		i_assert(file->locked);
 	}
 
