/* Copyright (c) 2005-2015 Dovecot authors, see the included COPYING file */

#include "lib.h"
#include "lib-signals.h"
#include "ioloop.h"
#include "abspath.h"
#include "array.h"
#include "strescape.h"
#include "env-util.h"
#include "home-expand.h"
#include "process-title.h"
#include "restrict-access.h"
#include "fd-close-on-exec.h"
#include "settings-parser.h"
#include "syslog-util.h"
#include "master-instance.h"
#include "master-login.h"
#include "master-service-ssl.h"
#include "master-service-private.h"
#include "master-service-settings.h"

#include <unistd.h>
#include <sys/stat.h>
#include <syslog.h>

#define DEFAULT_CONFIG_FILE_PATH SYSCONFDIR"/dovecot.conf"

/* getenv(MASTER_CONFIG_FILE_ENV) provides path to configuration file/socket */
#define MASTER_CONFIG_FILE_ENV "CONFIG_FILE"

/* getenv(MASTER_DOVECOT_VERSION_ENV) provides master's version number */
#define MASTER_DOVECOT_VERSION_ENV "DOVECOT_VERSION"

/* when we're full of connections, how often to check if login state has
   changed. we normally notice it immediately because of a signal, so this is
   just a fallback against race conditions. */
#define MASTER_SERVICE_STATE_CHECK_MSECS 1000

/* If die callback hasn't managed to stop the service for this many seconds,
   force it. */
#define MASTER_SERVICE_DIE_TIMEOUT_MSECS (30*1000)

struct master_service *master_service;

static void master_service_io_listeners_close(struct master_service *service);
static void master_service_refresh_login_state(struct master_service *service);
static void
master_status_send(struct master_service *service, bool important_update);

const char *master_service_getopt_string(void)
{
	return "c:i:ko:OL";
}

static void sig_die(const siginfo_t *si, void *context)
{
	struct master_service *service = context;

	/* SIGINT comes either from master process or from keyboard. we don't
	   want to log it in either case.*/
	if (si->si_signo != SIGINT) {
		i_warning("Killed with signal %d (by pid=%s uid=%s code=%s)",
			  si->si_signo, dec2str(si->si_pid),
			  dec2str(si->si_uid),
			  lib_signal_code_to_str(si->si_signo, si->si_code));
	} else if ((service->flags & MASTER_SERVICE_FLAG_NO_IDLE_DIE) != 0) {
		/* never die when idling */
		return;
	} else if ((service->flags & MASTER_SERVICE_FLAG_STANDALONE) == 0) {
		/* SIGINT came from master. die only if we're not handling
		   any clients currently. */
		if (service->master_status.available_count !=
		    service->total_available_count)
			return;

		if (service->idle_die_callback != NULL &&
		    !service->idle_die_callback()) {
			/* we don't want to die - send a notification to master
			   so it doesn't think we're ignoring it completely. */
			master_status_send(service, FALSE);
			return;
		}
	}

	service->killed = TRUE;
	io_loop_stop(service->ioloop);
}

static void
sig_state_changed(const siginfo_t *si ATTR_UNUSED, void *context)
{
	struct master_service *service = context;

	master_service_refresh_login_state(service);
}

static void master_service_verify_version_string(struct master_service *service)
{
	if (service->version_string != NULL &&
	    strcmp(service->version_string, PACKAGE_VERSION) != 0) {
		i_fatal("Dovecot version mismatch: "
			"Master is v%s, %s is v"PACKAGE_VERSION" "
			"(if you don't care, set version_ignore=yes)",
			service->version_string, service->name);
	}
}

static void master_service_init_socket_listeners(struct master_service *service)
{
	unsigned int i;
	const char *value;
	bool have_ssl_sockets = FALSE;

	if (service->socket_count == 0)
		return;

	service->listeners =
		i_new(struct master_service_listener, service->socket_count);

	for (i = 0; i < service->socket_count; i++) {
		struct master_service_listener *l = &service->listeners[i];

		l->service = service;
		l->fd = MASTER_LISTEN_FD_FIRST + i;

		value = getenv(t_strdup_printf("SOCKET%u_SETTINGS", i));
		if (value != NULL) {
			const char *const *settings =
				t_strsplit_tabescaped(value);

			if (*settings != NULL) {
				l->name = i_strdup_empty(*settings);
				settings++;
			}
			while (*settings != NULL) {
				if (strcmp(*settings, "ssl") == 0) {
					l->ssl = TRUE;
					have_ssl_sockets = TRUE;
				} else if (strcmp(*settings, "haproxy") == 0) {
					l->haproxy = TRUE;
				}
				settings++;
			}
		}
	}
	service->want_ssl_settings = have_ssl_sockets ||
		(service->flags & MASTER_SERVICE_FLAG_USE_SSL_SETTINGS) != 0;
}

struct master_service *
master_service_init(const char *name, enum master_service_flags flags,
		    int *argc, char **argv[], const char *getopt_str)
{
	struct master_service *service;
	unsigned int count;
	const char *value;

	i_assert(name != NULL);

#ifdef DEBUG
	if (getenv("GDB") == NULL &&
	    (flags & MASTER_SERVICE_FLAG_STANDALONE) == 0) {
		value = getenv("SOCKET_COUNT");
		if (value == NULL || str_to_uint(value, &count) < 0)
			count = 0;
		fd_debug_verify_leaks(MASTER_LISTEN_FD_FIRST + count, 1024);
	}
#endif
	if ((flags & MASTER_SERVICE_FLAG_STANDALONE) == 0) {
		/* make sure we can dump core, at least until
		   privileges are dropped. (i'm not really sure why this
		   is needed, because doing the same just before exec
		   doesn't help, and exec shouldn't affect this with
		   non-setuid/gid binaries..) */
		restrict_access_allow_coredumps(TRUE);
	}

	/* NOTE: we start rooted, so keep the code minimal until
	   restrict_access_by_env() is called */
	lib_init();
	/* Set a logging prefix temporarily. This will be ignored once the log
	   is properly initialized */
	i_set_failure_prefix("%s(init): ", name);

	/* ignore these signals as early as possible */
	lib_signals_init();
        lib_signals_ignore(SIGPIPE, TRUE);
        lib_signals_ignore(SIGALRM, FALSE);

	if (getenv(MASTER_UID_ENV) == NULL)
		flags |= MASTER_SERVICE_FLAG_STANDALONE;

	process_title_init(argv);

	service = i_new(struct master_service, 1);
	service->argc = *argc;
	service->argv = *argv;
	service->name = i_strdup(name);
	/* keep getopt_str first in case it contains "+" */
	service->getopt_str = *getopt_str == '\0' ?
		i_strdup(master_service_getopt_string()) :
		i_strconcat(getopt_str, master_service_getopt_string(), NULL);
	service->flags = flags;
	service->ioloop = io_loop_create();
	service->service_count_left = UINT_MAX;
	service->config_fd = -1;

	service->config_path = i_strdup(getenv(MASTER_CONFIG_FILE_ENV));
	if (service->config_path == NULL)
		service->config_path = i_strdup(DEFAULT_CONFIG_FILE_PATH);
	else
		service->config_path_from_master = TRUE;

	if ((flags & MASTER_SERVICE_FLAG_STANDALONE) == 0) {
		service->version_string = getenv(MASTER_DOVECOT_VERSION_ENV);
		service->socket_count = 1;
	} else {
		service->version_string = PACKAGE_VERSION;
	}

	/* listener configuration */
	value = getenv("SOCKET_COUNT");
	if (value != NULL && str_to_uint(value, &service->socket_count) < 0)
		i_fatal("Invalid SOCKET_COUNT environment");
	T_BEGIN {
		master_service_init_socket_listeners(service);
	} T_END;

	/* set up some kind of logging until we know exactly how and where
	   we want to log */
	if (getenv("LOG_SERVICE") != NULL)
		i_set_failure_internal();
	if (getenv("USER") != NULL)
		i_set_failure_prefix("%s(%s): ", name, getenv("USER"));
	else
		i_set_failure_prefix("%s: ", name);

	if ((flags & MASTER_SERVICE_FLAG_STANDALONE) == 0) {
		/* initialize master_status structure */
		value = getenv(MASTER_UID_ENV);
		if (value == NULL ||
		    str_to_uint(value, &service->master_status.uid) < 0)
			i_fatal(MASTER_UID_ENV" missing");
		service->master_status.pid = getpid();

		/* set the default limit */
		value = getenv(MASTER_CLIENT_LIMIT_ENV);
		if (value == NULL || str_to_uint(value, &count) < 0 ||
		    count == 0)
			i_fatal(MASTER_CLIENT_LIMIT_ENV" missing");
		master_service_set_client_limit(service, count);

		/* seve the process limit */
		value = getenv(MASTER_PROCESS_LIMIT_ENV);
		if (value != NULL && str_to_uint(value, &count) == 0 &&
		    count > 0)
			service->process_limit = count;

		value = getenv(MASTER_PROCESS_MIN_AVAIL_ENV);
		if (value != NULL && str_to_uint(value, &count) == 0 &&
		    count > 0)
			service->process_min_avail = count;

		/* set the default service count */
		value = getenv(MASTER_SERVICE_COUNT_ENV);
		if (value != NULL && str_to_uint(value, &count) == 0 &&
		    count > 0)
			master_service_set_service_count(service, count);

		/* set the idle kill timeout */
		value = getenv(MASTER_SERVICE_IDLE_KILL_ENV);
		if (value != NULL && str_to_uint(value, &count) == 0)
			service->idle_kill_secs = count;
	} else {
		master_service_set_client_limit(service, 1);
		master_service_set_service_count(service, 1);
	}
	if ((flags & MASTER_SERVICE_FLAG_KEEP_CONFIG_OPEN) != 0) {
		/* since we're going to keep the config socket open anyway,
		   open it now so we can read settings even after privileges
		   are dropped. */
		master_service_config_socket_try_open(service);
	}

	master_service_verify_version_string(service);
	return service;
}

int master_getopt(struct master_service *service)
{
	int c;

	i_assert(master_getopt_str_is_valid(service->getopt_str));

	while ((c = getopt(service->argc, service->argv,
			   service->getopt_str)) > 0) {
		if (!master_service_parse_option(service, c, optarg))
			break;
	}
	return c;
}

bool master_getopt_str_is_valid(const char *str)
{
	unsigned int i, j;

	/* make sure there are no duplicates. there are few enough characters
	   that this should be fast enough. */
	for (i = 0; str[i] != '\0'; i++) {
		if (str[i] == ':' || str[i] == '+' || str[i] == '-')
			continue;
		for (j = i+1; str[j] != '\0'; j++) {
			if (str[i] == str[j])
				return FALSE;
		}
	}
	return TRUE;
}

void master_service_init_log(struct master_service *service,
			     const char *prefix)
{
	const char *path, *timestamp;

	if ((service->flags & MASTER_SERVICE_FLAG_STANDALONE) != 0 &&
	    (service->flags & MASTER_SERVICE_FLAG_DONT_LOG_TO_STDERR) == 0) {
		timestamp = getenv("LOG_STDERR_TIMESTAMP");
		if (timestamp != NULL)
			i_set_failure_timestamp_format(timestamp);
		i_set_failure_file("/dev/stderr", "");
		return;
	}

	if (getenv("LOG_SERVICE") != NULL && !service->log_directly) {
		/* logging via log service */
		i_set_failure_internal();
		i_set_failure_prefix("%s", prefix);
		return;
	}

	if (service->set == NULL) {
		i_set_failure_file("/dev/stderr", prefix);
		return;
	}

	if (strcmp(service->set->log_path, "syslog") != 0) {
		/* error logging goes to file or stderr */
		path = home_expand(service->set->log_path);
		i_set_failure_file(path, prefix);
	}

	if (strcmp(service->set->log_path, "syslog") == 0 ||
	    strcmp(service->set->info_log_path, "syslog") == 0 ||
	    strcmp(service->set->debug_log_path, "syslog") == 0) {
		/* something gets logged to syslog */
		int facility;

		if (!syslog_facility_find(service->set->syslog_facility,
					  &facility))
			facility = LOG_MAIL;
		i_set_failure_syslog("dovecot", LOG_NDELAY, facility);
		i_set_failure_prefix("%s", prefix);

		if (strcmp(service->set->log_path, "syslog") != 0) {
			/* set error handlers back to file */
			i_set_fatal_handler(default_fatal_handler);
			i_set_error_handler(default_error_handler);
		}
	}

	if (*service->set->info_log_path != '\0' &&
	    strcmp(service->set->info_log_path, "syslog") != 0) {
		path = home_expand(service->set->info_log_path);
		if (*path != '\0')
			i_set_info_file(path);
	}

	if (*service->set->debug_log_path != '\0' &&
	    strcmp(service->set->debug_log_path, "syslog") != 0) {
		path = home_expand(service->set->debug_log_path);
		if (*path != '\0')
			i_set_debug_file(path);
	}
	i_set_failure_timestamp_format(service->set->log_timestamp);
}

void master_service_set_die_with_master(struct master_service *service,
					bool set)
{
	service->die_with_master = set;
}

void master_service_set_die_callback(struct master_service *service,
				     void (*callback)(void))
{
	service->die_callback = callback;
}

void master_service_set_idle_die_callback(struct master_service *service,
					  bool (*callback)(void))
{
	service->idle_die_callback = callback;
}

static bool get_instance_config(const char *name, const char **config_path_r)
{
	struct master_instance_list *list;
	const struct master_instance *inst;
	const char *instance_path, *path;

	/* note that we don't have any settings yet. we're just finding out
	   which dovecot.conf we even want to read! so we must use the
	   hardcoded state_dir path. */
	instance_path = t_strconcat(PKG_STATEDIR"/"MASTER_INSTANCE_FNAME, NULL);
	list = master_instance_list_init(instance_path);
	inst = master_instance_list_find_by_name(list, name);
	if (inst != NULL) {
		path = t_strdup_printf("%s/dovecot.conf", inst->base_dir);
		if (t_readlink(path, config_path_r) < 0)
			i_fatal("readlink(%s) failed: %m", path);
	}
	master_instance_list_deinit(&list);
	return inst != NULL;
}

bool master_service_parse_option(struct master_service *service,
				 int opt, const char *arg)
{
	const char *path;

	switch (opt) {
	case 'c':
		service->config_path = i_strdup(arg);
		service->config_path_changed_with_param = TRUE;
		break;
	case 'i':
		if (!get_instance_config(arg, &path))
			i_fatal("Unknown instance name: %s", arg);
		service->config_path = i_strdup(path);
		service->config_path_changed_with_param = TRUE;
		break;
	case 'k':
		service->keep_environment = TRUE;
		break;
	case 'o':
		if (!array_is_created(&service->config_overrides))
			i_array_init(&service->config_overrides, 16);
		array_append(&service->config_overrides, &arg, 1);
		break;
	case 'O':
		service->flags |= MASTER_SERVICE_FLAG_NO_CONFIG_SETTINGS;
		break;
	case 'L':
		service->log_directly = TRUE;
		break;
	default:
		return FALSE;
	}
	return TRUE;
}

static void master_service_error(struct master_service *service)
{
	master_service_stop_new_connections(service);
	if (service->master_status.available_count ==
	    service->total_available_count || service->die_with_master) {
		if (service->die_callback == NULL)
			master_service_stop(service);
		else {
			service->to_die =
				timeout_add(MASTER_SERVICE_DIE_TIMEOUT_MSECS,
					    master_service_stop,
					    service);
			service->die_callback();
		}
	}
}

static void master_status_error(struct master_service *service)
{
	/* status fd is a write-only pipe, so if we're here it means the
	   master wants us to die (or died itself). don't die until all
	   service connections are finished. */
	io_remove(&service->io_status_error);

	/* the log fd may also be closed already, don't die when trying to
	   log later */
	i_set_failure_ignore_errors(TRUE);

	master_service_error(service);
}

void master_service_init_finish(struct master_service *service)
{
	enum libsig_flags sigint_flags = LIBSIG_FLAG_DELAYED;
	struct stat st;

	/* set default signal handlers */
	if ((service->flags & MASTER_SERVICE_FLAG_STANDALONE) == 0)
		sigint_flags |= LIBSIG_FLAG_RESTART;
        lib_signals_set_handler(SIGINT, sigint_flags, sig_die, service);
	lib_signals_set_handler(SIGTERM, LIBSIG_FLAG_DELAYED, sig_die, service);
	if ((service->flags & MASTER_SERVICE_FLAG_TRACK_LOGIN_STATE) != 0) {
		lib_signals_set_handler(SIGUSR1, LIBSIG_FLAGS_SAFE,
					sig_state_changed, service);
	}

	if ((service->flags & MASTER_SERVICE_FLAG_STANDALONE) == 0) {
		if (fstat(MASTER_STATUS_FD, &st) < 0 || !S_ISFIFO(st.st_mode))
			i_fatal("Must be started by dovecot master process");

		/* start listening errors for status fd, it means master died */
		service->io_status_error = io_add(MASTER_DEAD_FD, IO_ERROR,
						  master_status_error, service);
	}
	master_service_io_listeners_add(service);
	if (service->want_ssl_settings &&
	    (service->flags & MASTER_SERVICE_FLAG_NO_SSL_INIT) == 0)
		master_service_ssl_ctx_init(service);

	if ((service->flags & MASTER_SERVICE_FLAG_STD_CLIENT) != 0) {
		/* we already have a connection to be served */
		service->master_status.available_count--;
	}
	master_status_update(service);
}

void master_service_env_clean(void)
{
	const char *value = getenv(DOVECOT_PRESERVE_ENVS_ENV);

	if (value == NULL || *value == '\0')
		env_clean();
	else T_BEGIN {
		value = t_strconcat(value, " "DOVECOT_PRESERVE_ENVS_ENV, NULL);
		env_clean_except(t_strsplit_spaces(value, " "));
	} T_END;
}

void master_service_set_client_limit(struct master_service *service,
				     unsigned int client_limit)
{
	unsigned int used;

	i_assert(service->master_status.available_count ==
		 service->total_available_count);

	used = service->total_available_count -
		service->master_status.available_count;
	i_assert(client_limit >= used);

	service->total_available_count = client_limit;
	service->master_status.available_count = client_limit - used;
}

unsigned int master_service_get_client_limit(struct master_service *service)
{
	return service->total_available_count;
}

unsigned int master_service_get_process_limit(struct master_service *service)
{
	return service->process_limit;
}

unsigned int master_service_get_process_min_avail(struct master_service *service)
{
	return service->process_min_avail;
}

unsigned int master_service_get_idle_kill_secs(struct master_service *service)
{
	return service->idle_kill_secs;
}

void master_service_set_service_count(struct master_service *service,
				      unsigned int count)
{
	unsigned int used;

	used = service->total_available_count -
		service->master_status.available_count;
	i_assert(count >= used);

	if (service->total_available_count > count) {
		service->total_available_count = count;
		service->master_status.available_count = count - used;
	}
	service->service_count_left = count;
}

unsigned int master_service_get_service_count(struct master_service *service)
{
	return service->service_count_left;
}

unsigned int master_service_get_socket_count(struct master_service *service)
{
	return service->socket_count;
}

const char *master_service_get_socket_name(struct master_service *service,
					   int listen_fd)
{
	unsigned int i;

	i_assert(listen_fd >= MASTER_LISTEN_FD_FIRST);

	i = listen_fd - MASTER_LISTEN_FD_FIRST;
<<<<<<< HEAD
	return i < service->listener_names_count ?
		service->listener_names[i] : "";
=======
	i_assert(i < service->socket_count);
	return service->listeners[i].name != NULL ?
		service->listeners[i].name : "";
>>>>>>> 146ef570
}

void master_service_set_avail_overflow_callback(struct master_service *service,
						void (*callback)(void))
{
	service->avail_overflow_callback = callback;
}

const char *master_service_get_config_path(struct master_service *service)
{
	return service->config_path;
}

const char *master_service_get_version_string(struct master_service *service)
{
	return service->version_string;
}

const char *master_service_get_name(struct master_service *service)
{
	return service->name;
}

void master_service_run(struct master_service *service,
			master_service_connection_callback_t *callback)
{
	service->callback = callback;
	io_loop_run(service->ioloop);
	service->callback = NULL;
}

void master_service_stop(struct master_service *service)
{
        io_loop_stop(service->ioloop);
}

void master_service_stop_new_connections(struct master_service *service)
{
	unsigned int current_count;

	if (service->stopping)
		return;

	service->stopping = TRUE;
	master_service_io_listeners_remove(service);
	master_service_io_listeners_close(service);

	/* make sure we stop after servicing current connections */
	current_count = service->total_available_count -
		service->master_status.available_count;
	service->service_count_left = current_count;
	service->total_available_count = current_count;

	if (current_count == 0)
		master_service_stop(service);
	else {
		/* notify master that we're not accepting any more
		   connections */
		service->master_status.available_count = 0;
		master_status_update(service);
	}
	if (service->login != NULL)
		master_login_stop(service->login);
}

bool master_service_is_killed(struct master_service *service)
{
	return service->killed;
}

bool master_service_is_master_stopped(struct master_service *service)
{
	return service->io_status_error == NULL;
}

void master_service_anvil_send(struct master_service *service, const char *cmd)
{
	ssize_t ret;

	if ((service->flags & MASTER_SERVICE_FLAG_STANDALONE) != 0)
		return;

	ret = write(MASTER_ANVIL_FD, cmd, strlen(cmd));
	if (ret < 0) {
		if (errno == EPIPE) {
			/* anvil process was probably recreated, don't bother
			   logging an error about losing connection to it */
			return;
		}
		i_error("write(anvil) failed: %m");
	} else if (ret == 0)
		i_error("write(anvil) failed: EOF");
	else {
		i_assert((size_t)ret == strlen(cmd));
	}
}

void master_service_client_connection_created(struct master_service *service)
{
	i_assert(service->master_status.available_count > 0);
	service->master_status.available_count--;
	master_status_update(service);
}

void master_service_client_connection_handled(struct master_service *service,
					      struct master_service_connection *conn)
{
	if (!conn->accepted) {
		if (close(conn->fd) < 0)
			i_error("close(service connection) failed: %m");
		master_service_client_connection_destroyed(service);
	} else if (conn->fifo) {
		/* reading FIFOs stays open forever, don't count them
		   as real clients */
		master_service_client_connection_destroyed(service);
	}
	if (service->master_status.available_count == 0 &&
	    service->service_count_left == 1) {
		/* we're not going to accept any more connections after this.
		   go ahead and close the connection early. don't do this
		   before calling callback, because it may want to access
		   the listen_fd (e.g. to check socket permissions). */
		i_assert(service->listeners != NULL);
		master_service_io_listeners_remove(service);
		master_service_io_listeners_close(service);
	}
}

void master_service_client_connection_callback(struct master_service *service,
					       struct master_service_connection *conn)
{
	service->callback(conn);

	master_service_client_connection_handled(service, conn);
}

void master_service_client_connection_accept(struct master_service_connection *conn)
{
	conn->accepted = TRUE;
}

void master_service_client_connection_destroyed(struct master_service *service)
{
	/* we can listen again */
	master_service_io_listeners_add(service);

	i_assert(service->total_available_count > 0);
	i_assert(service->service_count_left > 0);

	if (service->service_count_left == service->total_available_count) {
		service->total_available_count--;
                service->service_count_left--;
	} else {
		if (service->service_count_left != UINT_MAX)
			service->service_count_left--;

		i_assert(service->master_status.available_count <
			 service->total_available_count);
		service->master_status.available_count++;
	}

	if (service->service_count_left == 0) {
		i_assert(service->master_status.available_count ==
			 service->total_available_count);
		master_service_stop(service);
	} else if ((service->io_status_error == NULL ||
		    service->listeners == NULL) &&
		   service->master_status.available_count ==
		   service->total_available_count) {
		/* we've finished handling all clients, and
		   a) master has closed the connection
		   b) there are no listeners (std-client?) */
		master_service_stop(service);
	} else {
		master_status_update(service);
	}
}

static void master_service_set_login_state(struct master_service *service,
					   enum master_login_state state)
{
	if (service->to_overflow_state != NULL)
		timeout_remove(&service->to_overflow_state);

	switch (state) {
	case MASTER_LOGIN_STATE_NONFULL:
		service->call_avail_overflow = FALSE;
		if (service->master_status.available_count > 0)
			return;

		/* some processes should now be able to handle new connections,
		   although we can't. but there may be race conditions, so
		   make sure that we'll check again soon if the state has
		   changed to "full" without our knowledge. */
		service->to_overflow_state =
			timeout_add(MASTER_SERVICE_STATE_CHECK_MSECS,
				    master_service_refresh_login_state,
				    service);
		return;
	case MASTER_LOGIN_STATE_FULL:
		/* make sure we're listening for more connections */
		service->call_avail_overflow = TRUE;
		master_service_io_listeners_add(service);
		return;
	}
	i_error("Invalid master login state: %d", state);
}

static void master_service_refresh_login_state(struct master_service *service)
{
	int ret;

	ret = lseek(MASTER_LOGIN_NOTIFY_FD, 0, SEEK_CUR);
	if (ret < 0)
		i_error("lseek(login notify fd) failed: %m");
	else
		master_service_set_login_state(service, ret);
}

void master_service_close_config_fd(struct master_service *service)
{
	if (service->config_fd != -1) {
		if (close(service->config_fd) < 0)
			i_error("close(master config fd) failed: %m");
		service->config_fd = -1;
	}
}

void master_service_deinit(struct master_service **_service)
{
	struct master_service *service = *_service;
	unsigned int i;

	*_service = NULL;

	master_service_haproxy_abort(service);

	master_service_io_listeners_remove(service);
	master_service_ssl_ctx_deinit(service);

	master_service_close_config_fd(service);
	if (service->to_die != NULL)
		timeout_remove(&service->to_die);
	if (service->to_overflow_state != NULL)
		timeout_remove(&service->to_overflow_state);
	if (service->to_status != NULL)
		timeout_remove(&service->to_status);
	if (service->io_status_error != NULL)
		io_remove(&service->io_status_error);
	if (service->io_status_write != NULL)
		io_remove(&service->io_status_write);
	if (array_is_created(&service->config_overrides))
		array_free(&service->config_overrides);

	if (service->set_parser != NULL) {
		settings_parser_deinit(&service->set_parser);
		pool_unref(&service->set_pool);
	}
	lib_signals_deinit();
	/* run atexit callbacks before destroying ioloop */
	lib_atexit_run();
	io_loop_destroy(&service->ioloop);

	for (i = 0; i < service->socket_count; i++)
		i_free(service->listeners[i].name);
	i_free(service->listeners);
	i_free(service->getopt_str);
	i_free(service->name);
	i_free(service->config_path);
	i_free(service);

	lib_deinit();
}

static void master_service_listen(struct master_service_listener *l)
{
	struct master_service *service = l->service;
	struct master_service_connection conn;

	if (service->master_status.available_count == 0) {
		/* we are full. stop listening for now, unless overflow
		   callback destroys one of the existing connections */
		if (service->call_avail_overflow &&
		    service->avail_overflow_callback != NULL)
			service->avail_overflow_callback();

		if (service->master_status.available_count == 0) {
			master_service_io_listeners_remove(service);
			return;
		}
	}

	memset(&conn, 0, sizeof(conn));
	conn.listen_fd = l->fd;
	conn.fd = net_accept(l->fd, &conn.remote_ip, &conn.remote_port);
	if (conn.fd < 0) {
		struct stat st;
		int orig_errno = errno;

		if (conn.fd == -1)
			return;

		if (errno == ENOTSOCK) {
			/* it's not a socket. should be a fifo. */
		} else if (errno == EINVAL &&
			   (fstat(l->fd, &st) == 0 && S_ISFIFO(st.st_mode))) {
			/* BSDI fails accept(fifo) with EINVAL. */
		} else {
			errno = orig_errno;
			i_error("net_accept() failed: %m");
			/* try again later after one of the existing
			   connections has died */
			master_service_io_listeners_remove(service);
			return;
		}
		/* use the "listener" as the connection fd and stop the
		   listener. */
		conn.fd = l->fd;
		conn.listen_fd = l->fd;
		conn.fifo = TRUE;

		io_remove(&l->io);
		l->fd = -1;
	}
	conn.ssl = l->ssl;
	conn.name = master_service_get_socket_name(service, conn.listen_fd);

	(void)net_getsockname(conn.fd, &conn.local_ip, &conn.local_port);
	conn.real_remote_ip = conn.remote_ip;
	conn.real_remote_port = conn.remote_port;
	conn.real_local_ip = conn.local_ip;
	conn.real_local_port = conn.local_port;

	net_set_nonblock(conn.fd, TRUE);

	master_service_client_connection_created(service);
	if (l->haproxy)
		master_service_haproxy_new(service, &conn);
	else
		master_service_client_connection_callback(service, &conn);
}

void master_service_io_listeners_add(struct master_service *service)
{
	unsigned int i;

	if (service->stopping)
		return;

	for (i = 0; i < service->socket_count; i++) {
		struct master_service_listener *l = &service->listeners[i];

		if (l->io == NULL && l->fd != -1) {
			l->io = io_add(MASTER_LISTEN_FD_FIRST + i, IO_READ,
				       master_service_listen, l);
		}
	}
}

void master_service_io_listeners_remove(struct master_service *service)
{
	unsigned int i;

	for (i = 0; i < service->socket_count; i++) {
		if (service->listeners[i].io != NULL)
			io_remove(&service->listeners[i].io);
	}
}

void master_service_ssl_io_listeners_remove(struct master_service *service)
{
	unsigned int i;

	for (i = 0; i < service->socket_count; i++) {
		if (service->listeners[i].io != NULL &&
		    service->listeners[i].ssl)
			io_remove(&service->listeners[i].io);
	}
}

static void master_service_io_listeners_close(struct master_service *service)
{
	unsigned int i;

	/* close via listeners. some fds might be pipes that are
	   currently handled as clients. we don't want to close them. */
	for (i = 0; i < service->socket_count; i++) {
		if (service->listeners[i].fd != -1) {
			if (close(service->listeners[i].fd) < 0) {
				i_error("close(listener %d) failed: %m",
					service->listeners[i].fd);
			}
			service->listeners[i].fd = -1;
		}
	}
}

static bool master_status_update_is_important(struct master_service *service)
{
	if (service->master_status.available_count == 0)
		return TRUE;
	if (!service->initial_status_sent)
		return TRUE;
	return FALSE;
}

static void
master_status_send(struct master_service *service, bool important_update)
{
	ssize_t ret;

	if (service->to_status != NULL)
		timeout_remove(&service->to_status);

	ret = write(MASTER_STATUS_FD, &service->master_status,
		    sizeof(service->master_status));
	if (ret == sizeof(service->master_status)) {
		/* success */
		if (service->io_status_write != NULL) {
			/* delayed important update sent successfully */
			io_remove(&service->io_status_write);
		}
		service->last_sent_status_time = ioloop_time;
		service->last_sent_status_avail_count =
			service->master_status.available_count;
		service->initial_status_sent = TRUE;
	} else if (ret >= 0) {
		/* shouldn't happen? */
		i_error("write(master_status_fd) returned %d", (int)ret);
		service->master_status.pid = 0;
	} else if (errno != EAGAIN) {
		/* failure */
		if (errno != EPIPE)
			i_error("write(master_status_fd) failed: %m");
		service->master_status.pid = 0;
	} else if (important_update) {
		/* reader is busy, but it's important to get this notification
		   through. send it when possible. */
		if (service->io_status_write == NULL) {
			service->io_status_write =
				io_add(MASTER_STATUS_FD, IO_WRITE,
				       master_status_update, service);
		}
	}
}

void master_status_update(struct master_service *service)
{
	bool important_update;

	if ((service->flags & MASTER_SERVICE_FLAG_UPDATE_PROCTITLE) != 0 &&
	    service->set != NULL && service->set->verbose_proctitle) T_BEGIN {
		unsigned int used_count = service->total_available_count -
			service->master_status.available_count;

		process_title_set(t_strdup_printf("[%u connections]",
						  used_count));
	} T_END;

	important_update = master_status_update_is_important(service);
	if (service->master_status.pid == 0 ||
	    service->master_status.available_count ==
	    service->last_sent_status_avail_count) {
		/* a) closed, b) updating to same state */
		if (service->to_status != NULL)
			timeout_remove(&service->to_status);
		if (service->io_status_write != NULL)
			io_remove(&service->io_status_write);
		return;
	}
	if (ioloop_time == service->last_sent_status_time &&
	    !important_update) {
		/* don't spam master */
		if (service->to_status != NULL)
			timeout_reset(service->to_status);
		else {
			service->to_status =
				timeout_add(1000, master_status_update,
					    service);
		}
		if (service->io_status_write != NULL)
			io_remove(&service->io_status_write);
		return;
	}
	master_status_send(service, important_update);
}

bool version_string_verify(const char *line, const char *service_name,
			   unsigned major_version)
{
	unsigned int minor_version;

	return version_string_verify_full(line, service_name,
					  major_version, &minor_version);
}

bool version_string_verify_full(const char *line, const char *service_name,
				unsigned major_version,
				unsigned int *minor_version_r)
{
	unsigned int service_name_len = strlen(service_name);
	bool ret;

	if (strncmp(line, "VERSION\t", 8) != 0)
		return FALSE;
	line += 8;

	if (strncmp(line, service_name, service_name_len) != 0 ||
	    line[service_name_len] != '\t')
		return FALSE;
	line += service_name_len + 1;

	T_BEGIN {
		const char *p = strchr(line, '\t');

		if (p == NULL)
			ret = FALSE;
		else {
			ret = str_uint_equals(t_strdup_until(line, p),
					      major_version);
			if (str_to_uint(p+1, minor_version_r) < 0)
				ret = FALSE;
		}
	} T_END;
	return ret;
}<|MERGE_RESOLUTION|>--- conflicted
+++ resolved
@@ -607,14 +607,9 @@
 	i_assert(listen_fd >= MASTER_LISTEN_FD_FIRST);
 
 	i = listen_fd - MASTER_LISTEN_FD_FIRST;
-<<<<<<< HEAD
-	return i < service->listener_names_count ?
-		service->listener_names[i] : "";
-=======
 	i_assert(i < service->socket_count);
 	return service->listeners[i].name != NULL ?
 		service->listeners[i].name : "";
->>>>>>> 146ef570
 }
 
 void master_service_set_avail_overflow_callback(struct master_service *service,
