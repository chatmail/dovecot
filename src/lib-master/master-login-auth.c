--- conflicted
+++ resolved
@@ -70,10 +70,6 @@
 	bool request_auth_token:1;
 };
 
-<<<<<<< HEAD
-static void master_login_auth_connected(struct connection *_conn, bool success);
-=======
->>>>>>> 387f6b0b
 static int
 master_login_auth_input_args(struct connection *_conn, const char *const *args);
 static int
@@ -87,10 +83,6 @@
 	.destroy = master_login_auth_destroy,
 	.handshake_line = master_login_auth_handshake_line,
 	.input_args = master_login_auth_input_args,
-<<<<<<< HEAD
-	.client_connected = master_login_auth_connected,
-=======
->>>>>>> 387f6b0b
 };
 
 static const struct connection_settings master_login_auth_set = {
@@ -105,12 +97,9 @@
 	.client = TRUE,
 };
 
-<<<<<<< HEAD
-=======
 static int
 master_login_auth_connect(struct master_login_auth *auth);
 
->>>>>>> 387f6b0b
 struct master_login_auth *
 master_login_auth_init(const char *auth_socket_path, bool request_auth_token)
 {
@@ -139,10 +128,7 @@
 				    auth->auth_socket_path);
 
 	auth->timeout_msecs = 1000 * MASTER_AUTH_LOOKUP_TIMEOUT_SECS;
-<<<<<<< HEAD
-=======
 	master_login_auth_connect(auth);
->>>>>>> 387f6b0b
 	return auth;
 }
 
@@ -253,7 +239,6 @@
 
 void master_login_auth_set_timeout(struct master_login_auth *auth,
 				   unsigned int msecs)
-<<<<<<< HEAD
 {
 	auth->timeout_msecs = msecs;
 }
@@ -290,44 +275,6 @@
 	expires = auth->request_head->create_stamp;
 	timeval_add_msecs(&expires, auth->timeout_msecs);
 
-=======
-{
-	auth->timeout_msecs = msecs;
-}
-
-static void master_login_auth_destroy(struct connection *_conn)
-{
-	struct master_login_auth *auth =
-		container_of(_conn, struct master_login_auth, conn);
-
-	switch (_conn->disconnect_reason) {
-	case CONNECTION_DISCONNECT_HANDSHAKE_FAILED:
-		master_login_auth_fail(auth,
-				       "Handshake with auth service failed");
-		break;
-	case CONNECTION_DISCONNECT_BUFFER_FULL:
-		/* buffer full */
-		e_error(auth->event, "Auth server sent us too long line");
-		master_login_auth_fail(auth, NULL);
-		break;
-	default:
-		/* disconnected. stop accepting new connections, because in
-		   default configuration we no longer have permissions to
-		   connect back to auth-master */
-		master_service_stop_new_connections(master_service);
-		master_login_auth_fail(auth, NULL);
-	}
-}
-
-static unsigned int auth_get_next_timeout_msecs(struct master_login_auth *auth)
-{
-	struct timeval expires;
-	int diff;
-
-	expires = auth->request_head->create_stamp;
-	timeval_add_msecs(&expires, auth->timeout_msecs);
-
->>>>>>> 387f6b0b
 	diff = timeval_diff_msecs(&expires, &ioloop_timeval);
 	return (diff <= 0 ? 0 : (unsigned int)diff);
 }
@@ -541,20 +488,6 @@
 	master_login_auth_unref(&auth);
 
 	return 1;
-<<<<<<< HEAD
-}
-
-static void master_login_auth_connected(struct connection *_conn, bool success)
-{
-	struct master_login_auth *auth =
-		container_of(_conn, struct master_login_auth, conn);
-
-	/* Cannot get here unless connect() was successful */
-	i_assert(success);
-
-	auth->connected = TRUE;
-=======
->>>>>>> 387f6b0b
 }
 
 static int
@@ -569,25 +502,18 @@
 						 auth->auth_socket_path));
 		} else {
 			e_error(auth->event, "connect(%s) failed: %m",
-<<<<<<< HEAD
-				auth->auth_socket_path);;
-=======
 				auth->auth_socket_path);
->>>>>>> 387f6b0b
 		}
 		return -1;
 	}
 	io_loop_time_refresh();
 	auth->connect_time = ioloop_timeval;
-<<<<<<< HEAD
-=======
 	auth->connected = TRUE;
 
 	o_stream_nsend_str(auth->conn.output,
 		t_strdup_printf("VERSION\t%u\t%u\n",
 				AUTH_MASTER_PROTOCOL_MAJOR_VERSION,
 				AUTH_MASTER_PROTOCOL_MINOR_VERSION));
->>>>>>> 387f6b0b
 	return 0;
 }
 
@@ -660,13 +586,6 @@
 				 context);
 			return;
 		}
-<<<<<<< HEAD
-		o_stream_nsend_str(auth->conn.output,
-			t_strdup_printf("VERSION\t%u\t%u\n",
-					AUTH_MASTER_PROTOCOL_MAJOR_VERSION,
-					AUTH_MASTER_PROTOCOL_MINOR_VERSION));
-=======
->>>>>>> 387f6b0b
 	}
 
 	id = ++auth->id_counter;
