--- conflicted
+++ resolved
@@ -73,13 +73,8 @@
 };
  
 void *testsuite_smtp_open
-<<<<<<< HEAD
-(void *script_ctx ATTR_UNUSED, const char *destination, 
+(const struct sieve_script_env *senv ATTR_UNUSED, const char *destination, 
 	const char *return_path, struct ostream **output_r)
-=======
-(const struct sieve_script_env *senv ATTR_UNUSED, const char *destination, 
-	const char *return_path, FILE **file_r)
->>>>>>> ca89209f
 {	
 	struct testsuite_smtp_message smtp_msg;
 	struct testsuite_smtp *smtp;
