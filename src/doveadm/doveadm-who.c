/* Copyright (c) 2009-2015 Dovecot authors, see the included COPYING file */

#include "lib.h"
#include "array.h"
#include "net.h"
#include "istream.h"
#include "wildcard-match.h"
#include "hash.h"
#include "str.h"
#include "doveadm.h"
#include "doveadm-print.h"
#include "doveadm-who.h"

#include <stdio.h>
#include <unistd.h>

struct who_user {
	const char *username;
	const char *service;
	ARRAY(struct ip_addr) ips;
	ARRAY(pid_t) pids;
	unsigned int connection_count;
};

static unsigned int who_user_hash(const struct who_user *user)
{
	return str_hash(user->username) + str_hash(user->service);
}

static int who_user_cmp(const struct who_user *user1,
			const struct who_user *user2)
{
	if (strcmp(user1->username, user2->username) != 0)
		return 1;
	if (strcmp(user1->service, user2->service) != 0)
		return 1;
	return 0;
}

static bool
who_user_has_ip(const struct who_user *user, const struct ip_addr *ip)
{
	const struct ip_addr *ex_ip;

	array_foreach(&user->ips, ex_ip) {
		if (net_ip_compare(ex_ip, ip))
			return TRUE;
	}
	return FALSE;
}

static int who_parse_line(const char *line, struct who_line *line_r)
{
	const char *const *args = t_strsplit_tab(line);
	const char *ident = args[0];
	const char *pid_str = args[1];
	const char *refcount_str = args[2];
	const char *p, *ip_str;

	memset(line_r, 0, sizeof(*line_r));

	p = strchr(ident, '/');
	if (p == NULL)
		return -1;
<<<<<<< HEAD
	line_r->pid = strtoul(pid_str, NULL, 10);
=======
	if (str_to_pid(pid_str, &line_r->pid) < 0)
		return -1;
>>>>>>> 146ef570
	line_r->service = t_strdup_until(ident, p++);
	line_r->username = strchr(p, '/');
	if (line_r->username == NULL)
		return -1;
<<<<<<< HEAD
	line_r->refcount = atoi(refcount_str);
=======
	if (str_to_uint(refcount_str, &line_r->refcount) < 0)
		return -1;
>>>>>>> 146ef570
	ip_str = t_strdup_until(p, line_r->username++);
	(void)net_addr2ip(ip_str, &line_r->ip);
	return 0;
}

static bool who_user_has_pid(struct who_user *user, pid_t pid)
{
	const pid_t *ex_pid;

	array_foreach(&user->pids, ex_pid) {
		if (*ex_pid == pid)
			return TRUE;
	}
	return FALSE;
}

static void who_aggregate_line(struct who_context *ctx,
			       const struct who_line *line)
{
	struct who_user *user, lookup_user;

	lookup_user.username = line->username;
	lookup_user.service = line->service;

	user = hash_table_lookup(ctx->users, &lookup_user);
	if (user == NULL) {
		user = p_new(ctx->pool, struct who_user, 1);
		user->username = p_strdup(ctx->pool, line->username);
		user->service = p_strdup(ctx->pool, line->service);
		p_array_init(&user->ips, ctx->pool, 3);
		p_array_init(&user->pids, ctx->pool, 8);
		hash_table_insert(ctx->users, user, user);
	}
	user->connection_count += line->refcount;

	if (line->ip.family != 0 && !who_user_has_ip(user, &line->ip))
		array_append(&user->ips, &line->ip, 1);

	if (!who_user_has_pid(user, line->pid))
		array_append(&user->pids, &line->pid, 1);
}

void who_parse_args(struct who_context *ctx, char **args)
{
	struct ip_addr net_ip;
	unsigned int net_bits;

	while (args[1] != NULL) {
		if (net_parse_range(args[1], &net_ip, &net_bits) == 0) {
			if (ctx->filter.net_bits != 0)
				help(&doveadm_cmd_who);
			ctx->filter.net_ip = net_ip;
			ctx->filter.net_bits = net_bits;
		} else {
			if (ctx->filter.username != NULL)
				help(&doveadm_cmd_who);
			ctx->filter.username = args[1];
		}
		args++;
	}
}

void who_lookup(struct who_context *ctx, who_callback_t *callback)
{
#define ANVIL_HANDSHAKE "VERSION\tanvil\t1\t0\n"
#define ANVIL_CMD ANVIL_HANDSHAKE"CONNECT-DUMP\n"
	struct istream *input;
	const char *line;
	int fd;

	fd = doveadm_connect(ctx->anvil_path);
	net_set_nonblock(fd, FALSE);
	if (write(fd, ANVIL_CMD, strlen(ANVIL_CMD)) < 0)
		i_fatal("write(%s) failed: %m", ctx->anvil_path);

	input = i_stream_create_fd_autoclose(&fd, (size_t)-1);
	while ((line = i_stream_read_next_line(input)) != NULL) {
		if (*line == '\0')
			break;
		T_BEGIN {
			struct who_line who_line;

			if (who_parse_line(line, &who_line) < 0)
				i_error("Invalid input: %s", line);
			else
				callback(ctx, &who_line);
		} T_END;
	}
	if (input->stream_errno != 0)
		i_fatal("read(%s) failed: %m", ctx->anvil_path);

	i_stream_destroy(&input);
}

static bool who_user_filter_match(const struct who_user *user,
				  const struct who_filter *filter)
{
	if (filter->username != NULL) {
		if (!wildcard_match_icase(user->username, filter->username))
			return FALSE;
	}
	if (filter->net_bits > 0) {
		const struct ip_addr *ip;
		bool ret = FALSE;

		array_foreach(&user->ips, ip) {
			if (net_is_in_network(ip, &filter->net_ip,
					      filter->net_bits)) {
				ret = TRUE;
				break;
			}
		}
		if (!ret)
			return FALSE;
	}
	return TRUE;
}

static void who_print_user(const struct who_user *user)
{
	const struct ip_addr *ip;
	const pid_t *pid;
	string_t *str = t_str_new(256);

	doveadm_print(user->username);
	doveadm_print(dec2str(user->connection_count));
	doveadm_print(user->service);

	str_append_c(str, '(');
	array_foreach(&user->pids, pid)
		str_printfa(str, "%ld ", (long)*pid);
	if (str_len(str) > 1)
		str_truncate(str, str_len(str)-1);
	str_append_c(str, ')');
	doveadm_print(str_c(str));

	str_truncate(str, 0);
	str_append_c(str, '(');
	array_foreach(&user->ips, ip)
		str_printfa(str, "%s ", net_ip2addr(ip));
	if (str_len(str) > 1)
		str_truncate(str, str_len(str)-1);
	str_append_c(str, ')');
	doveadm_print(str_c(str));
}

static void who_print(struct who_context *ctx)
{
	struct hash_iterate_context *iter;
	struct who_user *user;

	doveadm_print_header("username", "username", 0);
	doveadm_print_header("connections", "#",
			     DOVEADM_PRINT_HEADER_FLAG_RIGHT_JUSTIFY);
	doveadm_print_header("service", "proto", 0);
	doveadm_print_header("pids", "(pids)", 0);
	doveadm_print_header("ips", "(ips)", 0);

	iter = hash_table_iterate_init(ctx->users);
	while (hash_table_iterate(iter, ctx->users, &user, &user)) {
		if (who_user_filter_match(user, &ctx->filter)) T_BEGIN {
			who_print_user(user);
		} T_END;
	}
	hash_table_iterate_deinit(&iter);
}

bool who_line_filter_match(const struct who_line *line,
			   const struct who_filter *filter)
{
	if (filter->username != NULL) {
		if (!wildcard_match_icase(line->username, filter->username))
			return FALSE;
	}
	if (filter->net_bits > 0) {
		if (!net_is_in_network(&line->ip, &filter->net_ip,
				       filter->net_bits))
			return FALSE;
	}
	return TRUE;
}

static void who_print_line(struct who_context *ctx,
			   const struct who_line *line)
{
	unsigned int i;

	if (!who_line_filter_match(line, &ctx->filter))
		return;

	for (i = 0; i < line->refcount; i++) T_BEGIN {
		doveadm_print(line->username);
		doveadm_print(line->service);
		doveadm_print(dec2str(line->pid));
		doveadm_print(net_ip2addr(&line->ip));
	} T_END;
}

static void cmd_who(int argc, char *argv[])
{
	struct who_context ctx;
	bool separate_connections = FALSE;
	int c;

	memset(&ctx, 0, sizeof(ctx));
	ctx.anvil_path = t_strconcat(doveadm_settings->base_dir, "/anvil", NULL);
	ctx.pool = pool_alloconly_create("who users", 10240);
	hash_table_create(&ctx.users, ctx.pool, 0, who_user_hash, who_user_cmp);

	while ((c = getopt(argc, argv, "1a:")) > 0) {
		switch (c) {
		case '1':
			separate_connections = TRUE;
			break;
		case 'a':
			ctx.anvil_path = optarg;
			break;
		default:
			help(&doveadm_cmd_who);
		}
	}

	argv += optind - 1;
	who_parse_args(&ctx, argv);

	doveadm_print_init(DOVEADM_PRINT_TYPE_TABLE);
	if (!separate_connections) {
		who_lookup(&ctx, who_aggregate_line);
		who_print(&ctx);
	} else {
		doveadm_print_header("username", "username",
				     DOVEADM_PRINT_HEADER_FLAG_EXPAND);
		doveadm_print_header("service", "proto", 0);
		doveadm_print_header_simple("pid");
		doveadm_print_header_simple("ip");
		who_lookup(&ctx, who_print_line);
	}

	hash_table_destroy(&ctx.users);
	pool_unref(&ctx.pool);
}

struct doveadm_cmd doveadm_cmd_who = {
	cmd_who, "who",
	"[-a <anvil socket path>] [-1] [<user mask>] [<ip/bits>]"
};<|MERGE_RESOLUTION|>--- conflicted
+++ resolved
@@ -62,22 +62,14 @@
 	p = strchr(ident, '/');
 	if (p == NULL)
 		return -1;
-<<<<<<< HEAD
-	line_r->pid = strtoul(pid_str, NULL, 10);
-=======
 	if (str_to_pid(pid_str, &line_r->pid) < 0)
 		return -1;
->>>>>>> 146ef570
 	line_r->service = t_strdup_until(ident, p++);
 	line_r->username = strchr(p, '/');
 	if (line_r->username == NULL)
 		return -1;
-<<<<<<< HEAD
-	line_r->refcount = atoi(refcount_str);
-=======
 	if (str_to_uint(refcount_str, &line_r->refcount) < 0)
 		return -1;
->>>>>>> 146ef570
 	ip_str = t_strdup_until(p, line_r->username++);
 	(void)net_addr2ip(ip_str, &line_r->ip);
 	return 0;
