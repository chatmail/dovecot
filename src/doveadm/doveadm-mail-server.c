/* Copyright (c) 2010-2015 Dovecot authors, see the included COPYING file */

#include "lib.h"
#include "array.h"
#include "hash.h"
#include "str.h"
#include "strescape.h"
#include "ioloop.h"
#include "master-service.h"
#include "auth-master.h"
#include "mail-storage.h"
#include "mail-storage-service.h"
#include "server-connection.h"
#include "doveadm-settings.h"
#include "doveadm-print.h"
#include "doveadm-server.h"
#include "doveadm-mail.h"

#define DOVEADM_SERVER_CONNECTIONS_MAX 4
#define DOVEADM_SERVER_QUEUE_MAX 16

#define DOVEADM_MAIL_SERVER_FAILED() \
	(internal_failure || master_service_is_killed(master_service))

struct doveadm_mail_server_cmd {
	struct server_connection *conn;
	char *username;
};

static HASH_TABLE(char *, struct doveadm_server *) servers;
static pool_t server_pool;
static struct doveadm_mail_cmd_context *cmd_ctx;
static bool internal_failure = FALSE;

static void doveadm_mail_server_handle(struct server_connection *conn,
				       const char *username);

static struct doveadm_server *
doveadm_server_get(struct doveadm_mail_cmd_context *ctx, const char *name)
{
	struct doveadm_server *server;
	char *dup_name;

	if (!hash_table_is_created(servers)) {
		server_pool = pool_alloconly_create("doveadm servers", 1024*16);
		hash_table_create(&servers, server_pool, 0, str_hash, strcmp);
	}
	server = hash_table_lookup(servers, name);
	if (server == NULL) {
		server = p_new(server_pool, struct doveadm_server, 1);
		server->name = dup_name = p_strdup(server_pool, name);
		p_array_init(&server->connections, server_pool,
			     ctx->set->doveadm_worker_count);
		p_array_init(&server->queue, server_pool,
			     DOVEADM_SERVER_QUEUE_MAX);
		hash_table_insert(servers, dup_name, server);
	}
	return server;
}

static struct server_connection *
doveadm_server_find_unused_conn(struct doveadm_server *server)
{
	struct server_connection *const *connp;

	array_foreach(&server->connections, connp) {
		if (server_connection_is_idle(*connp))
			return *connp;
	}
	return NULL;
}

static bool doveadm_server_have_used_connections(struct doveadm_server *server)
{
	struct server_connection *const *connp;

	array_foreach(&server->connections, connp) {
		if (!server_connection_is_idle(*connp))
			return TRUE;
	}
	return FALSE;
}

static void doveadm_cmd_callback(int exit_code, const char *error,
				 void *context)
{
	struct doveadm_mail_server_cmd *servercmd = context;
	struct doveadm_server *server =
		server_connection_get_server(servercmd->conn);
	const char *username = t_strdup(servercmd->username);

	i_free(servercmd->username);
	i_free(servercmd);

	switch (exit_code) {
	case 0:
		break;
	case SERVER_EXIT_CODE_DISCONNECTED:
		i_error("%s: Command %s failed for %s: %s",
			server->name, cmd_ctx->cmd->name, username, error);
		internal_failure = TRUE;
		io_loop_stop(current_ioloop);
		return;
	case EX_NOUSER:
		i_error("%s: No such user: %s", server->name, username);
		if (cmd_ctx->exit_code == 0)
			cmd_ctx->exit_code = EX_NOUSER;
		break;
	default:
		if (cmd_ctx->exit_code == 0 || exit_code == EX_TEMPFAIL)
			cmd_ctx->exit_code = exit_code;
		break;
	}

	if (array_count(&server->queue) > 0) {
		struct server_connection *conn;
		char *const *usernamep = array_idx(&server->queue, 0);
		char *username = *usernamep;

		conn = doveadm_server_find_unused_conn(server);
		if (conn != NULL) {
			array_delete(&server->queue, 0, 1);
			doveadm_mail_server_handle(conn, username);
			i_free(username);
		}
	}

	io_loop_stop(current_ioloop);
}

static void doveadm_mail_server_handle(struct server_connection *conn,
				       const char *username)
{
	struct doveadm_mail_server_cmd *servercmd;
	string_t *cmd;
	unsigned int i;

	/* <flags> <username> <command> [<args>] */
	cmd = t_str_new(256);
	if (doveadm_debug)
		str_append_c(cmd, 'D');
	else if (doveadm_verbose)
		str_append_c(cmd, 'v');
	str_append_c(cmd, '\t');

	str_append_tabescaped(cmd, username);
	str_append_c(cmd, '\t');
	str_append_tabescaped(cmd, cmd_ctx->cmd->name);
	for (i = 0; cmd_ctx->full_args[i] != NULL; i++) {
		str_append_c(cmd, '\t');
		str_append_tabescaped(cmd, cmd_ctx->full_args[i]);
	}
	str_append_c(cmd, '\n');

	servercmd = i_new(struct doveadm_mail_server_cmd, 1);
	servercmd->conn = conn;
	servercmd->username = i_strdup(username);
	server_connection_cmd(conn, str_c(cmd), cmd_ctx->cmd_input,
			      doveadm_cmd_callback, servercmd);
}

static void doveadm_server_flush_one(struct doveadm_server *server)
{
	unsigned int count = array_count(&server->queue);

	do {
		io_loop_run(current_ioloop);
	} while (array_count(&server->queue) == count &&
		 doveadm_server_have_used_connections(server) &&
		 !DOVEADM_MAIL_SERVER_FAILED());
}

static int
doveadm_mail_server_user_get_host(struct doveadm_mail_cmd_context *ctx,
				  const struct mail_storage_service_input *input,
				  const char **user_r, const char **host_r,
				  const char **error_r)
{
	struct auth_master_connection *auth_conn;
	struct auth_user_info info;
	pool_t pool;
	const char *auth_socket_path, *proxy_host, *const *fields;
<<<<<<< HEAD
	unsigned int i, proxy_port;
=======
	unsigned int i;
	in_port_t proxy_port;
>>>>>>> 146ef570
	bool proxying;
	int ret;

	*user_r = input->username;
	*host_r = ctx->set->doveadm_socket_path;

	if (ctx->set->doveadm_port == 0)
		return 0;

	/* make sure we have an auth connection */
	mail_storage_service_init_settings(ctx->storage_service, input);

	memset(&info, 0, sizeof(info));
	info.service = master_service_get_name(master_service);
	info.local_ip = input->local_ip;
	info.remote_ip = input->remote_ip;
	info.local_port = input->local_port;
	info.remote_port = input->remote_port;

	pool = pool_alloconly_create("auth lookup", 1024);
	auth_conn = mail_storage_service_get_auth_conn(ctx->storage_service);
	auth_socket_path = auth_master_get_socket_path(auth_conn);
	ret = auth_master_pass_lookup(auth_conn, input->username, &info,
				      pool, &fields);
	if (ret < 0) {
		*error_r = fields[0] != NULL ?
			t_strdup(fields[0]) : "passdb lookup failed";
		*error_r = t_strdup_printf("%s: %s (to see if user is proxied, "
					   "because doveadm_port is set)",
					   auth_socket_path, *error_r);
	} else if (ret == 0) {
		/* user not found from passdb. it could be in userdb though,
		   so just continue with the default host */
	} else {
		proxy_host = NULL; proxying = FALSE;
		proxy_port = ctx->set->doveadm_port;
		for (i = 0; fields[i] != NULL; i++) {
			if (strncmp(fields[i], "proxy", 5) == 0 &&
			    (fields[i][5] == '\0' || fields[i][5] == '='))
				proxying = TRUE;
			else if (strncmp(fields[i], "host=", 5) == 0)
				proxy_host = fields[i]+5;
			else if (strncmp(fields[i], "user=", 5) == 0)
				*user_r = t_strdup(fields[i]+5);
			else if (strncmp(fields[i], "destuser=", 9) == 0)
				*user_r = t_strdup(fields[i]+9);
			else if (strncmp(fields[i], "port=", 5) == 0) {
<<<<<<< HEAD
				if (str_to_uint(fields[i]+5, &proxy_port) < 0)
=======
				if (net_str2port(fields[i]+5, &proxy_port) < 0)
>>>>>>> 146ef570
					proxy_port = 0;
			}
		}
		if (!proxying)
			ret = 0;
		else if (proxy_host == NULL) {
			*error_r = t_strdup_printf("%s: Proxy is missing destination host",
						   auth_socket_path);
			if (strstr(auth_socket_path, "/auth-userdb") != NULL) {
				*error_r = t_strdup_printf(
					"%s (maybe set auth_socket_path=director-userdb)",
					*error_r);
			}
			ret = -1;
		} else {
			*host_r = t_strdup_printf("%s:%u", proxy_host, proxy_port);
		}
	}
	pool_unref(&pool);
	return ret;
}

int doveadm_mail_server_user(struct doveadm_mail_cmd_context *ctx,
			     const struct mail_storage_service_input *input,
			     const char **error_r)
{
	struct doveadm_server *server;
	struct server_connection *conn;
	const char *user, *host;
	char *username_dup;
	int ret;

	i_assert(cmd_ctx == ctx || cmd_ctx == NULL);
	cmd_ctx = ctx;

	ret = doveadm_mail_server_user_get_host(ctx, input, &user, &host, error_r);
	if (ret < 0)
		return ret;
	if (ret == 0 &&
	    (ctx->set->doveadm_worker_count == 0 || doveadm_server)) {
		/* run it ourself */
		return 0;
	}

	/* server sends the sticky headers for each row as well,
	   so undo any sticks we might have added already */
	doveadm_print_unstick_headers();

	server = doveadm_server_get(ctx, host);
	conn = doveadm_server_find_unused_conn(server);
	if (conn != NULL)
		doveadm_mail_server_handle(conn, user);
	else if (array_count(&server->connections) <
		 	I_MAX(ctx->set->doveadm_worker_count, 1)) {
		if (server_connection_create(server, &conn) < 0)
			internal_failure = TRUE;
		else
			doveadm_mail_server_handle(conn, user);
	} else {
		if (array_count(&server->queue) >= DOVEADM_SERVER_QUEUE_MAX)
			doveadm_server_flush_one(server);

		username_dup = i_strdup(user);
		array_append(&server->queue, &username_dup, 1);
	}
	*error_r = "doveadm server failure";
	return DOVEADM_MAIL_SERVER_FAILED() ? -1 : 1;
}

static struct doveadm_server *doveadm_server_find_used(void)
{
	struct hash_iterate_context *iter;
	struct doveadm_server *ret = NULL;
	char *key;
	struct doveadm_server *server;

	iter = hash_table_iterate_init(servers);
	while (hash_table_iterate(iter, servers, &key, &server)) {
		if (doveadm_server_have_used_connections(server)) {
			ret = server;
			break;
		}
	}
	hash_table_iterate_deinit(&iter);
	return ret;
}

static void doveadm_servers_destroy_all_connections(void)
{
	struct hash_iterate_context *iter;
	char *key;
	struct doveadm_server *server;

	iter = hash_table_iterate_init(servers);
	while (hash_table_iterate(iter, servers, &key, &server)) {
		while (array_count(&server->connections) > 0) {
			struct server_connection *const *connp, *conn;

			connp = array_idx(&server->connections, 0);
			conn = *connp;
			server_connection_destroy(&conn);
		}
	}
	hash_table_iterate_deinit(&iter);
}

void doveadm_mail_server_flush(void)
{
	struct doveadm_server *server;

	if (!hash_table_is_created(servers)) {
		cmd_ctx = NULL;
		return;
	}

	while ((server = doveadm_server_find_used()) != NULL &&
	       !DOVEADM_MAIL_SERVER_FAILED())
		doveadm_server_flush_one(server);

	doveadm_servers_destroy_all_connections();
	if (master_service_is_killed(master_service))
		i_error("Aborted");
	if (DOVEADM_MAIL_SERVER_FAILED())
		doveadm_mail_failed_error(cmd_ctx, MAIL_ERROR_TEMP);

	hash_table_destroy(&servers);
	pool_unref(&server_pool);
	cmd_ctx = NULL;
}<|MERGE_RESOLUTION|>--- conflicted
+++ resolved
@@ -180,12 +180,8 @@
 	struct auth_user_info info;
 	pool_t pool;
 	const char *auth_socket_path, *proxy_host, *const *fields;
-<<<<<<< HEAD
-	unsigned int i, proxy_port;
-=======
 	unsigned int i;
 	in_port_t proxy_port;
->>>>>>> 146ef570
 	bool proxying;
 	int ret;
 
@@ -233,11 +229,7 @@
 			else if (strncmp(fields[i], "destuser=", 9) == 0)
 				*user_r = t_strdup(fields[i]+9);
 			else if (strncmp(fields[i], "port=", 5) == 0) {
-<<<<<<< HEAD
-				if (str_to_uint(fields[i]+5, &proxy_port) < 0)
-=======
 				if (net_str2port(fields[i]+5, &proxy_port) < 0)
->>>>>>> 146ef570
 					proxy_port = 0;
 			}
 		}
