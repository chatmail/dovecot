--- conflicted
+++ resolved
@@ -26,19 +26,12 @@
 static void
 doveadm_print_tab_header(const struct doveadm_print_header *hdr)
 {
-<<<<<<< HEAD
-	if (ctx.header_count++ > 0)
-		printf("\t");
-	if (!doveadm_print_hide_titles)
-		printf("%s", hdr->title);
-=======
 	ctx.header_count++;
 	if (!doveadm_print_hide_titles) {
 		if (ctx.header_count > 1)
 			printf("\t");
 		printf("%s", hdr->title);
 	}
->>>>>>> 146ef570
 }
 
 static void doveadm_print_tab_print(const char *value)
