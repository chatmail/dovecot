--- conflicted
+++ resolved
@@ -247,13 +247,10 @@
 		else if (errno == EAGAIN) {
 			if (ret == 0)
 				ret = 1;
-<<<<<<< HEAD
-=======
 		} else if (errno == ENOENT) {
 			i_error("%s doesn't exist", fs_file_path(ctx->files[i]));
 			doveadm_exit_code = DOVEADM_EX_NOTFOUND;
 			ret = -1;
->>>>>>> 146ef570
 		} else {
 			i_error("fs_delete(%s) failed: %s",
 				fs_file_path(ctx->files[i]),
@@ -320,10 +317,6 @@
 	ARRAY_TYPE(const_string) fnames;
 	struct fs_delete_ctx ctx;
 	const char *fname, *const *fnamep;
-<<<<<<< HEAD
-	unsigned int i;
-=======
->>>>>>> 146ef570
 	int ret;
 
 	memset(&ctx, 0, sizeof(ctx));
@@ -371,43 +364,11 @@
 		doveadm_exit_code = EX_TEMPFAIL;
 	}
 
-<<<<<<< HEAD
-	array_foreach(&fnames, fnamep) T_BEGIN {
-		fname = *fnamep;
-	retry:
-		for (i = 0; i < ctx.files_count; i++) {
-			if (ctx.files[i] != NULL)
-				continue;
-
-			ctx.files[i] = fs_file_init(fs,
-				t_strdup_printf("%s%s", path_prefix, fname),
-				FS_OPEN_MODE_READONLY | FS_OPEN_FLAG_ASYNC |
-				FS_OPEN_FLAG_ASYNC_NOQUEUE);
-			fname = NULL;
-			break;
-		}
-		if ((ret = cmd_fs_delete_ctx_run(&ctx)) < 0)
-			break;
-		if (fname != NULL) {
-			if (ret > 0 && fs_wait_async(fs) < 0) {
-				i_error("fs_wait_async() failed: %s", fs_last_error(fs));
-				doveadm_exit_code = EX_TEMPFAIL;
-				break;
-			}
-			goto retry;
-		}
-	} T_END;
-	while (doveadm_exit_code == 0 && cmd_fs_delete_ctx_run(&ctx) != 0) {
-		if (fs_wait_async(fs) < 0) {
-			i_error("fs_wait_async() failed: %s", fs_last_error(fs));
-			doveadm_exit_code = EX_TEMPFAIL;
-=======
 	array_foreach(&fnames, fnamep) {
 		T_BEGIN {
 			ret = doveadm_fs_delete_async_fname(&ctx, *fnamep);
 		} T_END;
 		if (ret < 0)
->>>>>>> 146ef570
 			break;
 	}
 	doveadm_fs_delete_async_finish(&ctx);
@@ -531,11 +492,7 @@
 	{ cmd_fs_copy, "fs copy", "<fs-driver> <fs-args> <source path> <dest path>" },
 	{ cmd_fs_stat, "fs stat", "<fs-driver> <fs-args> <path>" },
 	{ cmd_fs_metadata, "fs metadata", "<fs-driver> <fs-args> <path>" },
-<<<<<<< HEAD
-	{ cmd_fs_delete, "fs delete", "[-R] [-n <count>] <fs-driver> <fs-args> <path>" },
-=======
 	{ cmd_fs_delete, "fs delete", "[-R] [-n <count>] <fs-driver> <fs-args> <path> [<path> ...]" },
->>>>>>> 146ef570
 	{ cmd_fs_iter, "fs iter", "<fs-driver> <fs-args> <path>" },
 	{ cmd_fs_iter_dirs, "fs iter-dirs", "<fs-driver> <fs-args> <path>" },
 };
