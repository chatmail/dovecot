--- conflicted
+++ resolved
@@ -27,14 +27,10 @@
 	/* Don't prefetch mail bodies until they're actually needed. This works
 	   only with pipe ibc. It's useful if most of the mails can be copied
 	   directly within filesystem without having to read them. */
-<<<<<<< HEAD
-	DSYNC_BRAIN_FLAG_NO_MAIL_PREFETCH	= 0x100
-=======
 	DSYNC_BRAIN_FLAG_NO_MAIL_PREFETCH	= 0x100,
 	/* Disable mailbox renaming logic. This is just a kludge that should
 	   be removed once the renaming logic has no more bugs.. */
 	DSYNC_BRAIN_FLAG_NO_MAILBOX_RENAMES	= 0x200
->>>>>>> 146ef570
 };
 
 enum dsync_brain_sync_type {
