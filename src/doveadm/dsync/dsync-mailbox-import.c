--- conflicted
+++ resolved
@@ -402,10 +402,7 @@
 static int
 dsync_mailbox_import_attribute_real(struct dsync_mailbox_importer *importer,
 				    const struct dsync_mailbox_attribute *attr,
-<<<<<<< HEAD
-=======
 				    const struct dsync_mailbox_attribute *local_attr,
->>>>>>> 146ef570
 				    const char **result_r)
 {
 	struct mail_attribute_value value;
@@ -495,12 +492,6 @@
 int dsync_mailbox_import_attribute(struct dsync_mailbox_importer *importer,
 				   const struct dsync_mailbox_attribute *attr)
 {
-<<<<<<< HEAD
-	const char *result;
-	int ret;
-
-	ret = dsync_mailbox_import_attribute_real(importer, attr, &result);
-=======
 	struct dsync_mailbox_attribute *local_attr;
 	const char *result = "";
 	int ret;
@@ -514,7 +505,6 @@
 		if (local_attr != NULL && local_attr->value_stream != NULL)
 			i_stream_unref(&local_attr->value_stream);
 	}
->>>>>>> 146ef570
 	imp_debug(importer, "Import attribute %s: %s", attr->key,
 		  ret < 0 ? "failed" : result);
 	return ret;
@@ -2276,16 +2266,12 @@
 	if (!remote_mail) {
 		/* the mail isn't remote yet. we were just trying to copy a
 		   local mail to avoid downloading the remote mail. */
-<<<<<<< HEAD
-=======
 		mailbox_save_cancel(&save_ctx);
->>>>>>> 146ef570
 		return FALSE;
 	}
 	if (mail->minimal_fields) {
 		struct dsync_mail mail2;
 		const char *error_field;
-<<<<<<< HEAD
 
 		i_assert(mail->input_mail != NULL);
 
@@ -2306,28 +2292,6 @@
 		input = mail->input;
 	}
 
-=======
-
-		i_assert(mail->input_mail != NULL);
-
-		if (dsync_mail_fill_nonminimal(mail->input_mail, &mail2,
-					       &error_field) < 0) {
-			i_error("Mailbox %s: Failed to read mail %s uid=%u: %s",
-				mailbox_get_vname(importer->box),
-				error_field, mail->uid,
-				mailbox_get_last_error(importer->box,
-						       &importer->mail_error));
-			importer->failed = TRUE;
-			mailbox_save_cancel(&save_ctx);
-			return TRUE;
-		}
-		dsync_mailbox_save_set_nonminimal(save_ctx, &mail2);
-		input = mail2.input;
-	} else {
-		input = mail->input;
-	}
-
->>>>>>> 146ef570
 	if (input == NULL) {
 		/* it was just expunged in remote, skip it */
 		mailbox_save_cancel(&save_ctx);
