--- conflicted
+++ resolved
@@ -328,39 +328,9 @@
 static int cmd_mailbox_cache_purge_run_box(struct mailbox_cache_cmd_context *ctx,
 					   struct mailbox *box)
 {
-<<<<<<< HEAD
-	struct mailbox_transaction_context *t =
-		mailbox_transaction_begin(box,
-					  MAILBOX_TRANSACTION_FLAG_EXTERNAL |
-					  ctx->ctx.transaction_flags,
-					  "mailbox cache purge");
-	struct mail_cache *cache = t->box->cache;
-	struct mail_cache_compress_lock *lock;
-	int ret = 0;
-
-	if (mail_cache_open_and_verify(cache) < 0 ||
-	    MAIL_CACHE_IS_UNUSABLE(cache)) {
-		mailbox_transaction_rollback(&t);
-		i_error("Cache is unusable");
-		ctx->ctx.exit_code = EX_TEMPFAIL;
-		return -1;
-	}
-
-	cache->need_compress_file_seq = UINT_MAX;
-	if (mail_cache_compress_forced(cache, t->itrans, &lock) < 0) {
-		mailbox_set_index_error(t->box);
-		doveadm_mail_failed_mailbox(&ctx->ctx, box);
-		ret = -1;
-	}
-
-	if (mailbox_transaction_commit(&t) < 0) {
-		i_error("mailbox_transaction_commit() failed: %s",
-			mailbox_get_last_internal_error(box, NULL));
-=======
 	if (mail_cache_purge(box->cache, (uint32_t)-1,
 			     "doveadm mailbox cache purge") < 0) {
 		mailbox_set_index_error(box);
->>>>>>> aa13c86b
 		doveadm_mail_failed_mailbox(&ctx->ctx, box);
 		return -1;
 	}
