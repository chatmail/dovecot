#ifndef TEST_COMMON_H
#define TEST_COMMON_H

struct istream *test_istream_create(const char *data);
struct istream *test_istream_create_data(const void *data, size_t size);
void test_istream_set_size(struct istream *input, uoff_t size);
void test_istream_set_allow_eof(struct istream *input, bool allow);
void test_istream_set_max_buffer_size(struct istream *input, size_t size);

struct ostream *test_ostream_create(buffer_t *output);
struct ostream *test_ostream_create_nonblocking(buffer_t *output,
						size_t max_internal_buffer_size);
/* When output->used reaches max_size, start buffering output internally.
   When internal buffer reaches max_internal_buffer_size, start returning 0 for
   o_stream_send*(). */
void test_ostream_set_max_output_size(struct ostream *output, size_t max_size);

void test_begin(const char *name);
#define test_assert(code) STMT_START { \
	if (!(code)) test_assert_failed(#code, __FILE__, __LINE__); \
	} STMT_END
/* Additional parameter may be int or unsigned int, to indicate which of
 * a barrage of tests have failed (such as in a loop).
 */
#define test_assert_idx(code, i) STMT_START { \
		if (!(code)) test_assert_failed_idx(#code, __FILE__, __LINE__, i); \
	} STMT_END
/* Additional parameters are s1 (source) and s2 (destination) string
 * in strcmp().
 */
#define test_assert_strcmp(s1, s2) STMT_START { \
<<<<<<< HEAD
		if ((null_strcmp(s1,s2) != 0)) test_assert_failed_strcmp("strcmp(" #s1 ","  #s2 ")", __FILE__, __LINE__, s1, s2); \
=======
		test_assert_strcmp_idx(s1, s2, LLONG_MIN); \
	} STMT_END

/* Same as test_assert_strcmp expect that it takes an additional i as input.
 * When i is greater than or equals 0 it is used to identify the barrage of
 * tests failed like in test_assert_idx.
*/
#define test_assert_strcmp_idx(_s1, _s2, i) STMT_START { \
		const char *_temp_s1 = (_s1); \
		const char *_temp_s2 = (_s2); \
		if ((null_strcmp(_temp_s1,_temp_s2) != 0)) \
			test_assert_failed_strcmp_idx("strcmp(" #_s1 ","  #_s2 ")", \
						      __FILE__, __LINE__, _temp_s1, _temp_s2, i); \
>>>>>>> aa13c86b
	} STMT_END

void test_assert_failed(const char *code, const char *file, unsigned int line);
void test_assert_failed_idx(const char *code, const char *file, unsigned int line, long long i);
void test_assert_failed_strcmp_idx(const char *code, const char *file, unsigned int line,
				   const char * src, const char * dst, long long i);
bool test_has_failed(void);
/* If you're testing nasty cases which you want to warn, surround the noisy op with these */
void test_expect_errors(unsigned int expected);
void test_expect_error_string(const char *substr); /* expect just 1 message matching the printf format */
void test_expect_error_string_n_times(const char *substr, unsigned int times); /* expect just n messages matching the printf format */
void test_expect_no_more_errors(void);
/* Note that test_expect_error{s,_string}() effectively begin with a check equivalent
   to test_expect_no_more_errors(), so you don't need the latter explicitly if following
   it with either of the former.*/

void test_end(void);

void test_out(const char *name, bool success);
void test_out_quiet(const char *name, bool success); /* only prints failures */
void test_out_reason(const char *name, bool success, const char *reason)
	ATTR_NULL(3);

int test_run(void (*const test_functions[])(void)) ATTR_WARN_UNUSED_RESULT;
struct named_test {
	const char *name;
	void (*func)(void);
};
int test_run_named(const struct named_test tests[], const char *match) ATTR_WARN_UNUSED_RESULT;

#define TEST_DECL(x) void x(void);
#define TEST_NAMELESS(x) x, /* Were you to want to use the X trick but not name the tests */
#define TEST_NAMED(x) { .name = #x , .func = x },

enum fatal_test_state {
	FATAL_TEST_FINISHED, /* no more test stages, don't call again */
	FATAL_TEST_FAILURE,  /* single stage has failed, continue */
	FATAL_TEST_ABORT,    /* something's gone horrifically wrong */
};
/* The fatal function is called first with stage=0. After each call the stage
   is increased by 1. The idea is that each stage would be running an
   individual test that is supposed to crash. The function is called until
   FATAL_TEST_FINISHED or FATAL_TEST_ABORT is returned. */
typedef enum fatal_test_state test_fatal_func_t(unsigned int stage);

struct named_fatal {
	const char *name;
	test_fatal_func_t *func;
};
int test_run_with_fatals(void (*const test_functions[])(void),
			 test_fatal_func_t *const fatal_functions[]);
int test_run_named_with_fatals(const char *match, const struct named_test tests[],
			       const struct named_fatal fatals[]);

/* Require the Fatal/Panic string to match this or the fatal test fails. */
void test_expect_fatal_string(const char *substr);

#define FATAL_DECL(x) enum fatal_test_state x(unsigned int);
#define FATAL_NAMELESS(x) x, /* Were you to want to use the X trick but not name the tests */
#define FATAL_NAMED(x) { .name = #x , .func = x },

/* If a fork() wants to exit(), then this will avoid valgrind leak errors */
void test_exit(int status) ATTR_NORETURN;

#endif<|MERGE_RESOLUTION|>--- conflicted
+++ resolved
@@ -29,9 +29,6 @@
  * in strcmp().
  */
 #define test_assert_strcmp(s1, s2) STMT_START { \
-<<<<<<< HEAD
-		if ((null_strcmp(s1,s2) != 0)) test_assert_failed_strcmp("strcmp(" #s1 ","  #s2 ")", __FILE__, __LINE__, s1, s2); \
-=======
 		test_assert_strcmp_idx(s1, s2, LLONG_MIN); \
 	} STMT_END
 
@@ -45,7 +42,6 @@
 		if ((null_strcmp(_temp_s1,_temp_s2) != 0)) \
 			test_assert_failed_strcmp_idx("strcmp(" #_s1 ","  #_s2 ")", \
 						      __FILE__, __LINE__, _temp_s1, _temp_s2, i); \
->>>>>>> aa13c86b
 	} STMT_END
 
 void test_assert_failed(const char *code, const char *file, unsigned int line);
