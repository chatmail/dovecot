--- conflicted
+++ resolved
@@ -12,10 +12,7 @@
 	test-subprocess.c
 
 headers = \
-<<<<<<< HEAD
-=======
 	fuzzer.h \
->>>>>>> 850e1d67
 	test-common.h \
 	test-subprocess.h
 
