/* Copyright (c) 2007-2015 Dovecot authors, see the included COPYING file */

#include "lib.h"
#include "istream-private.h"
#include "test-common.h"

#include <stdio.h>

#include <setjmp.h> /* for fatal tests */

/* To test the firing of i_assert, we need non-local jumps, i.e. setjmp */
static volatile bool expecting_fatal = FALSE;
static jmp_buf fatal_jmpbuf;

#include <setjmp.h> /* for fatal tests */

/* To test the firing of i_assert, we need non-local jumps, i.e. setjmp */
static volatile bool expecting_fatal = FALSE;
static jmp_buf fatal_jmpbuf;

#define OUT_NAME_ALIGN 70

static char *test_prefix;
static bool test_success;
static unsigned int failure_count;
static unsigned int total_count;
static unsigned int expected_errors;
static char *expected_error_str;

struct test_istream {
	struct istream_private istream;
	const void *orig_buffer;
	unsigned int skip_diff;
	size_t max_pos;
	bool allow_eof;
};

static ssize_t test_read(struct istream_private *stream)
{
	struct test_istream *tstream = (struct test_istream *)stream;
	unsigned int new_skip_diff;
	size_t cur_max;
	ssize_t ret;

	i_assert(stream->skip <= stream->pos);

	if (stream->pos - stream->skip >= tstream->istream.max_buffer_size)
		return -2;

	if (tstream->max_pos < stream->pos) {
		/* we seeked past the end of file. */
		ret = 0;
	} else {
		/* copy data to a buffer in somewhat random place. this could
		   help catch bugs. */
		new_skip_diff = rand() % 128;
		stream->skip = (stream->skip - tstream->skip_diff) +
			new_skip_diff;
		stream->pos = (stream->pos - tstream->skip_diff) +
			new_skip_diff;
		tstream->max_pos = (tstream->max_pos - tstream->skip_diff) +
			new_skip_diff;
		tstream->skip_diff = new_skip_diff;

		cur_max = tstream->max_pos;
		if (stream->max_buffer_size < (size_t)-1 - stream->skip &&
		    cur_max > stream->skip + stream->max_buffer_size)
			cur_max = stream->skip + stream->max_buffer_size;

		/* use exactly correct buffer size so valgrind can catch
		   read overflows */
		if (stream->buffer_size != cur_max && cur_max > 0) {
			stream->w_buffer = i_realloc(stream->w_buffer,
						     stream->buffer_size,
						     cur_max);
			stream->buffer = stream->w_buffer;
			stream->buffer_size = cur_max;
		}
		memcpy(stream->w_buffer + new_skip_diff, tstream->orig_buffer,
		       cur_max - new_skip_diff);

		ret = cur_max - stream->pos;
		stream->pos = cur_max;
	}

	if (ret > 0)
		return ret;
	else if (!tstream->allow_eof ||
		 stream->pos - tstream->skip_diff < (uoff_t)stream->statbuf.st_size)
		return 0;
	else {
		stream->istream.eof = TRUE;
		return -1;
	}
}

static void test_seek(struct istream_private *stream, uoff_t v_offset,
		      bool mark ATTR_UNUSED)
{
	struct test_istream *tstream = (struct test_istream *)stream;

	stream->istream.v_offset = v_offset;
	stream->skip = v_offset + tstream->skip_diff;
	stream->pos = stream->skip;
}

struct istream *test_istream_create_data(const void *data, size_t size)
{
	struct test_istream *tstream;

	tstream = i_new(struct test_istream, 1);
	tstream->orig_buffer = data;

	tstream->istream.read = test_read;
	tstream->istream.seek = test_seek;

	tstream->istream.istream.blocking = FALSE;
	tstream->istream.istream.seekable = TRUE;
	i_stream_create(&tstream->istream, NULL, -1);
	tstream->istream.statbuf.st_size = tstream->max_pos = size;
	tstream->allow_eof = TRUE;
	tstream->istream.max_buffer_size = (size_t)-1;
	return &tstream->istream.istream;
}

struct istream *test_istream_create(const char *data)
{
	return test_istream_create_data(data, strlen(data));
}

void test_istream_set_allow_eof(struct istream *input, bool allow)
{
	struct test_istream *tstream =
		(struct test_istream *)input->real_stream;

	tstream->allow_eof = allow;
}

void test_istream_set_max_buffer_size(struct istream *input, size_t size)
{
	struct test_istream *tstream =
		(struct test_istream *)input->real_stream;

	tstream->istream.max_buffer_size = size;
}

void test_istream_set_size(struct istream *input, uoff_t size)
{
	struct test_istream *tstream =
		(struct test_istream *)input->real_stream;

	if (size > (uoff_t)tstream->istream.statbuf.st_size)
		size = (uoff_t)tstream->istream.statbuf.st_size;
	tstream->max_pos = size + tstream->skip_diff;
}

void test_begin(const char *name)
{
	test_success = TRUE;
	if (!expecting_fatal)
		i_assert(test_prefix == NULL);
	else
		test_assert((test_success = (test_prefix == NULL)));
	test_prefix = i_strdup(name);
}

bool test_has_failed(void)
{
	return !test_success;
}

void test_assert_failed(const char *code, const char *file, unsigned int line)
{
	printf("%s:%u: Assert failed: %s\n", file, line, code);
	fflush(stdout);
	test_success = FALSE;
}

void test_assert_failed_idx(const char *code, const char *file, unsigned int line, long long i)
{
	printf("%s:%u: Assert(#%lld) failed: %s\n", file, line, i, code);
	fflush(stdout);
	test_success = FALSE;
}

<<<<<<< HEAD
void test_assert_failed_idx(const char *code, const char *file, unsigned int line, long long i)
{
	printf("%s:%u: Assert(#%lld) failed: %s\n", file, line, i, code);
	test_success = FALSE;
}

=======
>>>>>>> 146ef570
static void
test_dump_rand_state(void)
{
	static int seen_count = -1;
	int count = rand_get_seed_count();
	if (count == seen_count)
		return;
	seen_count = count;
	if (count > 0)
		printf("test: random seed #%i was %u\n", 
		       rand_get_seed_count(),
		       rand_get_last_seed());
	else
		printf("test: random seed unknown\n");
}

void test_end(void)
{
	if (!expecting_fatal)
		i_assert(test_prefix != NULL);
	else
		test_assert(test_prefix != NULL);

	test_out("", test_success);
	if (!test_success)
		test_dump_rand_state();
	i_free_and_null(test_prefix);
	test_success = FALSE;
}

void test_out(const char *name, bool success)
{
	test_out_reason(name, success, NULL);
}

void test_out_quiet(const char *name, bool success)
{
	if (success) {
		total_count++;
		return;
	}
	test_out(name, success);
}

void test_out_reason(const char *name, bool success, const char *reason)
{
	int i = 0;

	if (test_prefix != NULL) {
		fputs(test_prefix, stdout);
		i += strlen(test_prefix);
		if (*name != '\0') {
			putchar(':');
			i++;
		}
		putchar(' ');
		i++;
	}
	if (*name != '\0') {
		fputs(name, stdout);
		putchar(' ');
		i += strlen(name) + 1;
	}
	for (; i < OUT_NAME_ALIGN; i++)
		putchar('.');
	fputs(" : ", stdout);
	if (success)
		fputs("ok", stdout);
	else {
		fputs("FAILED", stdout);
		test_success = FALSE;
		failure_count++;
	}
	if (reason != NULL && *reason != '\0')
		printf(": %s", reason);
	putchar('\n');
	fflush(stdout);
	total_count++;
}

void
test_expect_error_string(const char *substr)
{
	i_assert(expected_errors == 0);
	expected_errors = 1;
	expected_error_str = i_strdup(substr);
}
void
test_expect_errors(unsigned int expected)
{
	i_assert(expected_errors == 0);
	expected_errors = expected;
}
void
test_expect_no_more_errors(void)
{
	test_assert(expected_errors == 0 && expected_error_str == NULL);
	expected_errors = 0;
}

static void ATTR_FORMAT(2, 0)
test_error_handler(const struct failure_context *ctx,
		   const char *format, va_list args)
{
	test_dump_rand_state();
	default_error_handler(ctx, format, args);
#ifdef DEBUG
	if (ctx->type == LOG_TYPE_WARNING &&
	    strstr(format, "Growing") != NULL) {
		/* ignore "Growing memory pool" and "Growing data stack"
		   warnings */
		return;
	}
#endif
	if (expected_errors > 0) {
		if (expected_error_str != NULL) {
			test_assert(strstr(format, expected_error_str) != NULL);
			i_free(expected_error_str);
		}
		expected_errors--;
		return;
	}
	test_success = FALSE;
}

static void ATTR_FORMAT(2, 0) ATTR_NORETURN
test_fatal_handler(const struct failure_context *ctx,
		   const char *format, va_list args)
{
	/* Prevent recursion, we can't handle our own errors */
	i_set_fatal_handler(default_fatal_handler);
	i_assert(expecting_fatal); /* if not at the right time, bail */
	i_set_fatal_handler(test_fatal_handler);
	longjmp(fatal_jmpbuf, 1);
	/* we simply can't get here - will the compiler complain? */
	default_fatal_handler(ctx, format, args);
}

static void test_init(void)
{
	test_prefix = NULL;
	failure_count = 0;
	total_count = 0;

	lib_init();
	i_set_error_handler(test_error_handler);
	/* Don't set fatal handler until actually needed for fatal testing */
}

static int test_deinit(void)
{
	i_assert(test_prefix == NULL);
	printf("%u / %u tests failed\n", failure_count, total_count);
	lib_deinit();
	return failure_count == 0 ? 0 : 1;
}

static void test_run_funcs(void (*test_functions[])(void))
{
	unsigned int i;

	for (i = 0; test_functions[i] != NULL; i++) {
		T_BEGIN {
			test_functions[i]();
		} T_END;
	}
}

static void run_one_fatal(enum fatal_test_state (*fatal_function)(int))
{
	static int index = 0;
	for (;;) {
		volatile int jumped = setjmp(fatal_jmpbuf);
		if (jumped == 0) {
			/* normal flow */
			expecting_fatal = TRUE;
			enum fatal_test_state ret = fatal_function(index);
			expecting_fatal = FALSE;
			if (ret == FATAL_TEST_FINISHED) {
				/* ran out of tests - good */
				index = 0;
				break;
			} else if (ret == FATAL_TEST_FAILURE) {
				/* failed to fire assert - bad, but can continue */
				test_success = FALSE;
				i_error("Desired assert failed to fire at step %i", index);
				index++;
			} else { /* FATAL_TEST_ABORT or other value */
				test_success = FALSE;
				test_end();
				index = 0;
				break;
			}
		} else {
			/* assert fired, continue with next test */
			index++;
		}
	}
}
static void test_run_fatals(enum fatal_test_state (*fatal_functions[])(int index))
{
	unsigned int i;

	for (i = 0; fatal_functions[i] != NULL; i++) {
		T_BEGIN {
			run_one_fatal(fatal_functions[i]);
		} T_END;
	}
}

int test_run(void (*test_functions[])(void))
{
	test_init();
	test_run_funcs(test_functions);
	return test_deinit();
}
int test_run_with_fatals(void (*test_functions[])(void),
			 enum fatal_test_state (*fatal_functions[])(int))
{
	test_init();
	test_run_funcs(test_functions);
	i_set_fatal_handler(test_fatal_handler);
	test_run_fatals(fatal_functions);
	return test_deinit();
}<|MERGE_RESOLUTION|>--- conflicted
+++ resolved
@@ -183,15 +183,6 @@
 	test_success = FALSE;
 }
 
-<<<<<<< HEAD
-void test_assert_failed_idx(const char *code, const char *file, unsigned int line, long long i)
-{
-	printf("%s:%u: Assert(#%lld) failed: %s\n", file, line, i, code);
-	test_success = FALSE;
-}
-
-=======
->>>>>>> 146ef570
 static void
 test_dump_rand_state(void)
 {
