/* Copyright (c) 2017-2018 Dovecot authors, see the included COPYING file */
#ifndef OAUTH2_H
#define OAUTH2_H

#include "net.h"

struct dict;
struct oauth2_request;
struct oauth2_validation_key_cache;

struct oauth2_field {
	const char *name;
	const char *value;
};

ARRAY_DEFINE_TYPE(oauth2_field, struct oauth2_field);

struct oauth2_settings {
	struct http_client *client;
	/* GET tokeninfo from this URL, token is appended to URL
	   http://some.host/path?access_token= */
	const char *tokeninfo_url;
	/* POST grant password here, needs user credentials and client_* settings */
	const char *grant_url;
	/* GET more information from this URL, uses Bearer authentication */
	const char *introspection_url;
	/* POST refresh here, needs refresh token and client_* settings */
	const char *refresh_url;
	/* client identificator for oauth2 server */
	const char *client_id;
	/* client secret for oauth2 server */
	const char *client_secret;
	/* access request scope for oauth2 server (optional) */
	const char *scope;
<<<<<<< HEAD
=======
	/* key dict for looking up validation keys */
	struct dict *key_dict;
	/* cache for validation keys */
	struct oauth2_validation_key_cache *key_cache;
	/* valid issuer names */
	const char *const *issuers;

>>>>>>> aa13c86b
	enum {
		INTROSPECTION_MODE_GET_AUTH,
		INTROSPECTION_MODE_GET,
		INTROSPECTION_MODE_POST,
		INTROSPECTION_MODE_LOCAL,
	} introspection_mode;
	unsigned int timeout_msecs;
	/* Should X-Dovecot-Auth-* headers be sent */
	bool send_auth_headers;
	/* Should use grant password mechanism for authentication */
	bool use_grant_password;
};


struct oauth2_request_result {
	/* Oauth2 server response fields */
	ARRAY_TYPE(oauth2_field) *fields;
	/* Error message */
	const char *error;
	/* Request handled successfully */
	bool success:1;
	/* timestamp token expires at */
	time_t expires_at;
	/* User authenticated successfully */
	bool valid:1;
};

struct oauth2_request_input {
	const char *token;
	const char *service;
	struct ip_addr local_ip, real_local_ip, remote_ip, real_remote_ip;
	in_port_t local_port, real_local_port, remote_port, real_remote_port;
};

typedef void
oauth2_request_callback_t(struct oauth2_request_result*, void*);

bool oauth2_valid_token(const char *token);

struct oauth2_request*
oauth2_passwd_grant_start(const struct oauth2_settings *set,
			  const struct oauth2_request_input *input,
			  const char *username,
			  const char *password,
			  oauth2_request_callback_t *callback,
			  void *context);
#define oauth2_passwd_grant_start(set, input, username, password, callback, context) \
	oauth2_passwd_grant_start(set, input - \
		CALLBACK_TYPECHECK(callback, void(*)(struct oauth2_request_result*, typeof(context))), \
		username, password, \
		(oauth2_request_callback_t*)callback, (void*)context);

struct oauth2_request*
oauth2_token_validation_start(const struct oauth2_settings *set,
			      const struct oauth2_request_input *input,
			      oauth2_request_callback_t *callback,
			      void *context);
#define oauth2_token_validation_start(set, input, callback, context) \
	oauth2_token_validation_start(set, input - \
		CALLBACK_TYPECHECK(callback, void(*)(struct oauth2_request_result*, typeof(context))), \
		(oauth2_request_callback_t*)callback, (void*)context);

struct oauth2_request*
oauth2_introspection_start(const struct oauth2_settings *set,
			   const struct oauth2_request_input *input,
			   oauth2_request_callback_t *callback,
			   void *context);
#define oauth2_introspection_start(set, input, callback, context) \
	oauth2_introspection_start(set, input - \
		CALLBACK_TYPECHECK(callback, void(*)(struct oauth2_request_result*, typeof(context))), \
		(oauth2_request_callback_t*)callback, (void*)context);

struct oauth2_request *
oauth2_refresh_start(const struct oauth2_settings *set,
		     const struct oauth2_request_input *input,
		     oauth2_request_callback_t *callback,
		     void *context);
#define oauth2_refresh_start(set, input, callback, context) \
	oauth2_refresh_start(set, input - \
		CALLBACK_TYPECHECK(callback, void(*)(struct oauth2_request_result*, typeof(context))), \
		(oauth2_request_callback_t*)callback, (void*)context);

/* abort without calling callback, use this to cancel the request */
void oauth2_request_abort(struct oauth2_request **);

int oauth2_try_parse_jwt(const struct oauth2_settings *set,
			 const char *token, ARRAY_TYPE(oauth2_field) *fields,
			 bool *is_jwt_r, const char **error_r);

/* Initialize validation key cache */
struct oauth2_validation_key_cache *oauth2_validation_key_cache_init(void);

/* Evict given key ID from cache, returns 0 on successful eviction */
int oauth2_validation_key_cache_evict(struct oauth2_validation_key_cache *cache,
				      const char *key_id);

/* Deinitialize validation key cache */
void oauth2_validation_key_cache_deinit(struct oauth2_validation_key_cache **_cache);

#endif<|MERGE_RESOLUTION|>--- conflicted
+++ resolved
@@ -32,8 +32,6 @@
 	const char *client_secret;
 	/* access request scope for oauth2 server (optional) */
 	const char *scope;
-<<<<<<< HEAD
-=======
 	/* key dict for looking up validation keys */
 	struct dict *key_dict;
 	/* cache for validation keys */
@@ -41,7 +39,6 @@
 	/* valid issuer names */
 	const char *const *issuers;
 
->>>>>>> aa13c86b
 	enum {
 		INTROSPECTION_MODE_GET_AUTH,
 		INTROSPECTION_MODE_GET,
