--- conflicted
+++ resolved
@@ -2,13 +2,8 @@
 
 # Be sure to update ABI version also if anything changes that might require
 # recompiling plugins. Most importantly that means if any structs are changed.
-<<<<<<< HEAD
-AC_INIT([Dovecot],[2.2.18],[dovecot@dovecot.org])
-AC_DEFINE_UNQUOTED([DOVECOT_ABI_VERSION], "2.2.ABIv17($PACKAGE_VERSION)", [Dovecot ABI version])
-=======
 AC_INIT([Dovecot],[2.2.19],[dovecot@dovecot.org])
 AC_DEFINE_UNQUOTED([DOVECOT_ABI_VERSION], "2.2.ABIv19($PACKAGE_VERSION)", [Dovecot ABI version])
->>>>>>> 146ef570
 
 AC_CONFIG_SRCDIR([src])
 
@@ -458,17 +453,10 @@
 AC_CHECK_FUNCS(fcntl flock lockf inet_aton sigaction getpagesize madvise \
                strcasecmp stricmp vsyslog writev pread uname unsetenv \
 	       setrlimit setproctitle seteuid setreuid setegid setresgid \
-<<<<<<< HEAD
-	       strtoull strtoll strtouq strtoq getmntinfo \
-	       setpriority quotactl getmntent kqueue kevent backtrace_symbols \
-	       walkcontext dirfd clearenv malloc_usable_size glob fallocate \
-	       posix_fadvise getpeereid getpeerucred inotify_init)
-=======
 	       getmntinfo setpriority quotactl getmntent kqueue kevent \
 	       backtrace_symbols walkcontext dirfd clearenv \
 	       malloc_usable_size glob fallocate posix_fadvise \
 	       getpeereid getpeerucred inotify_init)
->>>>>>> 146ef570
 
 AC_CHECK_TYPES([struct sockpeercred],,,[
 #include <sys/types.h>
@@ -492,41 +480,6 @@
 ])
 if test $i_cv_have_typeof = yes; then
   AC_DEFINE(HAVE_TYPEOF,, [Define if you have typeof()])
-<<<<<<< HEAD
-fi
-
-dnl strtoimax and strtoumax are macros in HP-UX, so inttypes.h must be included
-dnl Link instead of just compiling since there's something wrong with Tru64
-AC_CACHE_CHECK([for strtoimax],i_cv_have_strtoimax,[
-  AC_TRY_LINK([
-    #include <inttypes.h>
-  ], [
-    strtoimax(0, 0, 0);
-  ], [
-    i_cv_have_strtoimax=yes
-  ], [
-    i_cv_have_strtoimax=no
-  ])
-])
-if test $i_cv_have_strtoimax = yes; then
-  AC_DEFINE(HAVE_STRTOIMAX,, [Define if you have strtoimax function])
-fi
-
-AC_CACHE_CHECK([for strtoumax],i_cv_have_strtoumax,[
-  AC_TRY_LINK([
-    #include <inttypes.h>
-  ], [
-    strtoumax(0, 0, 0);
-  ], [
-    i_cv_have_strtoumax=yes
-  ], [
-    i_cv_have_strtoumax=no
-  ])
-])
-if test $i_cv_have_strtoumax = yes; then
-  AC_DEFINE(HAVE_STRTOUMAX,, [Define if you have strtoumax function])
-=======
->>>>>>> 146ef570
 fi
 
 dnl * I/O loop function
@@ -617,37 +570,6 @@
   fi
 fi
 
-<<<<<<< HEAD
-if test "$notify" = "" || test "$notify" = "dnotify"; then
-  dnl * dnotify?
-  AC_CACHE_CHECK([whether we can use dnotify],i_cv_have_dnotify,[
-    AC_TRY_COMPILE([
-      #define _GNU_SOURCE
-      #include <fcntl.h>
-      #include <signal.h>
-      #include <unistd.h>
-    ], [
-      fcntl(0, F_SETSIG, SIGRTMIN);
-      fcntl(0, F_NOTIFY, DN_CREATE | DN_DELETE | DN_RENAME | DN_MULTISHOT);
-    ], [
-      i_cv_have_dnotify=yes
-    ], [
-      i_cv_have_dnotify=no
-    ])
-  ])
-  if test $i_cv_have_dnotify = yes; then
-    AC_DEFINE(IOLOOP_NOTIFY_DNOTIFY,, [Use Linux dnotify])
-    have_notify=dnotify
-    notify=dnotify
-  else
-    if test "$notify" = "dnotify"; then
-      AC_MSG_ERROR([dnotify requested but not available])
-    fi
-  fi
-fi
-
-=======
->>>>>>> 146ef570
 if test "$have_notify" = "none"; then
   AC_DEFINE(IOLOOP_NOTIFY_NONE,, [No special notify support])
 fi
