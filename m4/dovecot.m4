dnl dovecot.m4 - Check presence of dovecot -*-Autoconf-*-
dnl
dnl   Copyright (C) 2010 Dennis Schridde
dnl
dnl This file is free software; the authors give
dnl unlimited permission to copy and/or distribute it, with or without
dnl modifications, as long as this notice is preserved.

<<<<<<< HEAD
# serial 32
=======
# serial 34
>>>>>>> 850e1d67

dnl
dnl Check for support for D_FORTIFY_SOURCE=2
dnl

AC_DEFUN([AC_CC_D_FORTIFY_SOURCE],[
    AC_REQUIRE([gl_UNKNOWN_WARNINGS_ARE_ERRORS])
    AS_IF([test "$enable_hardening" = yes], [
      case "$host" in
        *)
          gl_COMPILER_OPTION_IF([-O2 -U_FORTIFY_SOURCE -D_FORTIFY_SOURCE=2], [
            CFLAGS="$CFLAGS -U_FORTIFY_SOURCE -D_FORTIFY_SOURCE=2"
            ],
            [],
            [AC_LANG_PROGRAM()]
          )
      esac
    ])
])

dnl * gcc specific options
AC_DEFUN([DC_DOVECOT_CFLAGS],[
  AS_IF([test "x$ac_cv_c_compiler_gnu" = "xyes"], [
        dnl -Wcast-qual -Wcast-align -Wconversion -Wunreachable-code # too many warnings
        dnl -Wstrict-prototypes -Wredundant-decls # may give warnings in some systems
        dnl -Wmissing-format-attribute -Wmissing-noreturn -Wwrite-strings # a couple of warnings
        CFLAGS="$CFLAGS -Wall -W -Wmissing-prototypes -Wmissing-declarations -Wpointer-arith -Wchar-subscripts -Wformat=2 -Wbad-function-cast"

        AS_IF([test "$have_clang" = "yes"], [
          AC_TRY_COMPILE([
          #if __clang_major__ > 3 || (__clang_major__ == 3 && __clang_minor__ >= 3)
          #  error new clang
          #endif
          ],,,[
            dnl clang 3.3+ unfortunately this gives warnings with hash.h
            CFLAGS="$CFLAGS -Wno-duplicate-decl-specifier"
          ])
        ], [
          dnl This is simply to avoid warning when building strftime() wrappers..
          CFLAGS="$CFLAGS -fno-builtin-strftime"
        ])

        AC_TRY_COMPILE([
        #if __GNUC__ < 4
        #  error old gcc
        #endif
        ],,[
          dnl gcc4
          CFLAGS="$CFLAGS -Wstrict-aliasing=2"
        ])

        dnl Use std=gnu99 if we have new enough gcc
        old_cflags=$CFLAGS
        CFLAGS="-std=gnu99"
        AC_TRY_COMPILE([
        ],, [
          CFLAGS="$CFLAGS $old_cflags"
        ], [
          CFLAGS="$old_cflags"
        ])

  ])
])

AC_DEFUN([AC_LD_WHOLE_ARCHIVE], [
    LD_WHOLE_ARCHIVE=
    LD_NO_WHOLE_ARCHIVE=
    AC_MSG_CHECKING([for linker option to include whole archive])
    ld_help="`$CC -Wl,-help 2>&1`"
    case "$ld_help" in
        *"--whole-archive"*)
            LD_WHOLE_ARCHIVE="--whole-archive"
            LD_NO_WHOLE_ARCHIVE="--no-whole-archive"
        ;;
    esac
    AS_IF([test "x$LD_WHOLE_ARCHIVE" != "x"],
      [AC_MSG_RESULT([-Wl,$LD_WHOLE_ARCHIVE])],
      [AC_MSG_RESULT([not supported])]
    )
    AC_SUBST([LD_WHOLE_ARCHIVE])
    AC_SUBST([LD_NO_WHOLE_ARCHIVE])
    AM_CONDITIONAL([HAVE_WHOLE_ARCHIVE], [test "x$LD_WHOLE_ARCHIVE" != "x"])
])

dnl
dnl Check for -z now and -z relro linker flags
dnl
dnl Copyright (C) 2013 Red Hat, Inc.
dnl
dnl This library is free software; you can redistribute it and/or
dnl modify it under the terms of the GNU Lesser General Public
dnl License as published by the Free Software Foundation; either
dnl version 2.1 of the License, or (at your option) any later version.
dnl
dnl This library is distributed in the hope that it will be useful,
dnl but WITHOUT ANY WARRANTY; without even the implied warranty of
dnl MERCHANTABILITY or FITNESS FOR A PARTICULAR PURPOSE.  See the GNU
dnl Lesser General Public License for more details.
dnl
dnl You should have received a copy of the GNU Lesser General Public
dnl License along with this library.  If not, see
dnl <http://www.gnu.org/licenses/>.
dnl

AC_DEFUN([AC_LD_RELRO],[
    RELRO_LDFLAGS=
    AS_IF([test "$enable_hardening" = yes], [
      AC_MSG_CHECKING([for how to force completely read-only GOT table])
      ld_help=`$CC -Wl,-help 2>&1`
      case $ld_help in
          *"-z relro"*) RELRO_LDFLAGS="-Wl,-z -Wl,relro" ;;
      esac
      case $ld_help in
          *"-z now"*) RELRO_LDFLAGS="$RELRO_LDFLAGS -Wl,-z -Wl,now" ;;
      esac
      AS_IF([test "x$RELRO_LDFLAGS" != "x"],
        [AC_MSG_RESULT([$RELRO_LDFLAGS])],
        [AC_MSG_RESULT([unknown])]
      )
   ])
   AC_SUBST([RELRO_LDFLAGS])
])

dnl
dnl Check for support for position independent executables
dnl
dnl Copyright (C) 2013 Red Hat, Inc.
dnl
dnl This library is free software; you can redistribute it and/or
dnl modify it under the terms of the GNU Lesser General Public
dnl License as published by the Free Software Foundation; either
dnl version 2.1 of the License, or (at your option) any later version.
dnl
dnl This library is distributed in the hope that it will be useful,
dnl but WITHOUT ANY WARRANTY; without even the implied warranty of
dnl MERCHANTABILITY or FITNESS FOR A PARTICULAR PURPOSE.  See the GNU
dnl Lesser General Public License for more details.
dnl
dnl You should have received a copy of the GNU Lesser General Public
dnl License along with this library.  If not, see
dnl <http://www.gnu.org/licenses/>.
dnl

AC_DEFUN([AC_CC_PIE],[
    AC_REQUIRE([gl_UNKNOWN_WARNINGS_ARE_ERRORS])
    PIE_CFLAGS=
    PIE_LDFLAGS=

    AS_IF([test "$enable_hardening" = yes], [
      OLD_CFLAGS=$CFLAGS
      case "$host" in
        *-*-mingw* | *-*-msvc* | *-*-cygwin* )
           ;; dnl All code is position independent on Win32 target
        *)
          CFLAGS="-fPIE -DPIE"
          gl_COMPILER_OPTION_IF([-pie], [
            PIE_CFLAGS="-fPIE -DPIE"
            PIE_LDFLAGS="-pie"
            ], [
              dnl some versions of clang require -Wl,-pie instead of -pie
              gl_COMPILER_OPTION_IF([[-Wl,-pie]], [
                PIE_CFLAGS="-fPIE -DPIE"
                PIE_LDFLAGS="-Wl,-pie"
                ], [AC_MSG_RESULT([not supported])],
                [AC_LANG_PROGRAM()]
              )
            ],
            [AC_LANG_PROGRAM()]
          )
      esac
      CFLAGS=$OLD_CFLAGS
    ])
    AC_SUBST([PIE_CFLAGS])
    AC_SUBST([PIE_LDFLAGS])
])

dnl
dnl Check for support for Retpoline
dnl

AC_DEFUN([AC_CC_RETPOLINE],[
    AC_ARG_WITH(retpoline,
       AS_HELP_STRING([--with-retpoline=<choice>], [Retpoline mitigation choice (default: keep)]),
            with_retpoline=$withval,
            with_retpoline=keep)

    AC_REQUIRE([gl_UNKNOWN_WARNINGS_ARE_ERRORS])
    AS_IF([test "$enable_hardening" = yes], [
      case "$host" in
        *)
          gl_COMPILER_OPTION_IF([-mfunction-return=$with_retpoline],
            [CFLAGS="$CFLAGS -mfunction-return=$with_retpoline"],
            [],
            [AC_LANG_PROGRAM()]
          )
          gl_COMPILER_OPTION_IF([-mindirect-branch=$with_retpoline], [
            CFLAGS="$CFLAGS -mindirect-branch=$with_retpoline"
            ],
            [],
            [AC_LANG_PROGRAM()]
          )
      esac
    ])
])

dnl
dnl Check for support for -fstack-protector or -strong
dnl

AC_DEFUN([AC_CC_F_STACK_PROTECTOR],[
    AC_REQUIRE([gl_UNKNOWN_WARNINGS_ARE_ERRORS])
    AS_IF([test "$enable_hardening" = yes], [
      case "$host" in
        *)
          gl_COMPILER_OPTION_IF([-fstack-protector-strong], [
            CFLAGS="$CFLAGS -fstack-protector-strong"
            ],
            [
               gl_COMPILER_OPTION_IF([-fstack-protector], [
                 CFLAGS="$CFLAGS -fstack-protector"
                 ], [], [AC_LANG_PROGRAM()])
            ],
            [AC_LANG_PROGRAM()]
          )
      esac
    ])
])

AC_DEFUN([DC_DOVECOT_MODULEDIR],[
	AC_ARG_WITH(moduledir,
	[  --with-moduledir=DIR    Base directory for dynamically loadable modules],
		[moduledir="$withval"],
		[moduledir="$dovecot_moduledir"]
	)
	AC_SUBST(moduledir)
])

AC_DEFUN([DC_PLUGIN_DEPS],[
	_plugin_deps=yes
	AC_MSG_CHECKING([whether OS supports plugin dependencies])
	case "$host_os" in
	  darwin*)
	    dnl OSX loads the plugins twice, which breaks stuff
	    _plugin_deps=no
	    ;;
	esac
	AC_MSG_RESULT([$_plugin_deps])
	AM_CONDITIONAL([DOVECOT_PLUGIN_DEPS], [test "x$_plugin_deps" = "xyes"])
	unset _plugin_deps
])

AC_DEFUN([DC_DOVECOT_TEST_WRAPPER],[
  AC_ARG_VAR([VALGRIND], [Path to valgrind])
  AC_PATH_PROG(VALGRIND, valgrind, reject)
  AS_IF([test "$VALGRIND" != reject], [
    cat > run-test.sh <<_DC_EOF
#!/bin/sh
top_srcdir=\$[1]
shift

if test "\$NOUNDEF" != ""; then
  noundef="--undef-value-errors=no"
else
  noundef=""
fi

if test "\$NOCHILDREN" != ""; then
  trace_children="--trace-children=no"
else
  trace_children="--trace-children=yes"
fi

skip_path="\$top_srcdir/run-test-valgrind.exclude"
if test -r "\$skip_path" && grep -w -q "\$(basename \$[1])" "\$skip_path"; then
  NOVALGRIND=true
fi

if test "\$NOVALGRIND" != ""; then
  \$[*]
  ret=\$?
else
  test_out="test.out~\$\$"
  trap "rm -f \$test_out" 0 1 2 3 15
  supp_path="\$top_srcdir/run-test-valgrind.supp"
  if test -r "\$supp_path"; then
<<<<<<< HEAD
    valgrind -q \$trace_children --error-exitcode=213 --leak-check=full --gen-suppressions=all --suppressions="\$supp_path" --log-file=\$test_out \$noundef \$[*]
  else
    valgrind -q \$trace_children --error-exitcode=213 --leak-check=full --gen-suppressions=all --log-file=\$test_out \$noundef \$[*]
=======
    $VALGRIND -q \$trace_children --error-exitcode=213 --leak-check=full --gen-suppressions=all --suppressions="\$supp_path" --log-file=\$test_out \$noundef \$[*]
  else
    $VALGRIND -q \$trace_children --error-exitcode=213 --leak-check=full --gen-suppressions=all --log-file=\$test_out \$noundef \$[*]
>>>>>>> 850e1d67
  fi
  ret=\$?
  if test -s \$test_out; then
    cat \$test_out
    ret=1
  fi
fi
if test \$ret != 0; then
  echo "Failed to run: \$[*]" >&2
fi
exit \$ret
_DC_EOF
    RUN_TEST='$(LIBTOOL) execute $(SHELL) $(top_builddir)/run-test.sh $(top_srcdir)'
  ], [
    RUN_TEST=''
  ])
  AC_SUBST(RUN_TEST)
])

dnl Substitute every var in the given comma separated list
AC_DEFUN([AX_SUBST_L],[
	m4_foreach([__var__], [$@], [AC_SUBST(__var__)])
])

AC_DEFUN([DC_DOVECOT_HARDENING],[
        AC_ARG_ENABLE(hardening,
        AS_HELP_STRING([--enable-hardening=yes], [Enable various hardenings (default: yes)]),
                enable_hardening=$enableval,
                enable_hardening=yes)

        AC_MSG_CHECKING([Whether to enable hardening])
        AC_MSG_RESULT([$enable_hardening])

	AC_CC_PIE
	AC_CC_F_STACK_PROTECTOR
	AC_CC_D_FORTIFY_SOURCE
	AC_CC_RETPOLINE
	AC_LD_RELRO
	DOVECOT_WANT_UBSAN
<<<<<<< HEAD
=======
])

AC_DEFUN([DC_DOVECOT_FUZZER],[
        AC_ARG_WITH(fuzzer,
        AS_HELP_STRING([--with-fuzzer=clang], [Build with clang fuzzer (default: no)]),
                with_fuzzer=$withval,
                with_fuzzer=no)
	AS_IF([test x$with_fuzzer = xclang], [
		CFLAGS="$CFLAGS -fsanitize=fuzzer-no-link"
		# use $LIB_FUZZING_ENGINE for linking if it exists
		FUZZER_LDFLAGS=${LIB_FUZZING_ENGINE--fsanitize=fuzzer}
		# May need to use CXXLINK for linking, which wants sources to
		# be compiled with -fPIE
		FUZZER_CPPFLAGS='$(AM_CPPFLAGS) -fPIE -DPIE'
	], [test x$with_fuzzer != xno], [
		AC_MSG_ERROR([Unknown fuzzer $with_fuzzer])
	])
	AC_SUBST([FUZZER_CPPFLAGS])
	AC_SUBST([FUZZER_LDFLAGS])
	AM_CONDITIONAL([USE_FUZZER], [test "x$with_fuzzer" != "xno"])

>>>>>>> 850e1d67
])

AC_DEFUN([DC_DOVECOT],[
	AC_ARG_WITH(dovecot,
	  [  --with-dovecot=DIR      Dovecot base directory],
			[ dovecotdir="$withval" ], [
			  dc_prefix=$prefix
			  test "x$dc_prefix" = xNONE && dc_prefix=$ac_default_prefix
			  dovecotdir="$dc_prefix/lib/dovecot"
			]
	)

	AC_ARG_WITH(dovecot-install-dirs,
		[AC_HELP_STRING([--with-dovecot-install-dirs],
		[Use install directories configured for Dovecot (default)])],
	AS_IF([test x$withval = xno], [
		use_install_dirs=no
	], [
		use_install_dirs=yes
	]),
	use_install_dirs=yes)

	AC_MSG_CHECKING([for "$dovecotdir/dovecot-config"])
	AS_IF([test -f "$dovecotdir/dovecot-config"], [
		AC_MSG_RESULT([$dovecotdir/dovecot-config])
	], [
		AC_MSG_RESULT([not found])
		AC_MSG_NOTICE([])
		AC_MSG_NOTICE([Use --with-dovecot=DIR to provide the path to the dovecot-config file.])
		AC_MSG_ERROR([dovecot-config not found])
	])

	old=`pwd`
	cd $dovecotdir
	abs_dovecotdir=`pwd`
	cd $old
	DISTCHECK_CONFIGURE_FLAGS="--with-dovecot=$abs_dovecotdir --without-dovecot-install-dirs"

	dnl Make sure dovecot-config doesn't accidentically override flags
	ORIG_CFLAGS="$CFLAGS"
	ORIG_LDFLAGS="$LDFLAGS"
	ORIG_BINARY_CFLAGS="$BINARY_CFLAGS"
	ORIG_BINARY_LDFLAGS="$BINARY_LDFLAGS"

	eval `grep -i '^dovecot_[[a-z_]]*=' "$dovecotdir"/dovecot-config`
	eval `grep '^LIBDOVECOT[[A-Z0-9_]]*=' "$dovecotdir"/dovecot-config`

        CFLAGS="$ORIG_CFLAGS"
        LDFLAGS="$ORIG_LDFLAGS"
        BINARY_CFLAGS="$ORIG_BINARY_CFLAGS"
        BINARY_LDFLAGS="$ORIG_BINARY_LDFLAGS"

	dovecot_installed_moduledir="$dovecot_moduledir"

	AS_IF([test "$use_install_dirs" = "no"], [
		dnl the main purpose of these is to fix make distcheck for plugins
		dnl other than that, they don't really make much sense
		dovecot_pkgincludedir='$(pkgincludedir)'
		dovecot_pkglibdir='$(pkglibdir)'
		dovecot_pkglibexecdir='$(libexecdir)/dovecot'
		dovecot_docdir='$(docdir)'
		dovecot_moduledir='$(moduledir)'
		dovecot_statedir='$(statedir)'
	])

	CC_CLANG
	DC_DOVECOT_CFLAGS
	DC_DOVECOT_HARDENING

	AX_SUBST_L([DISTCHECK_CONFIGURE_FLAGS], [dovecotdir], [dovecot_moduledir], [dovecot_installed_moduledir], [dovecot_pkgincludedir], [dovecot_pkglibexecdir], [dovecot_pkglibdir], [dovecot_docdir], [dovecot_statedir])
	AX_SUBST_L([DOVECOT_INSTALLED], [DOVECOT_CFLAGS], [DOVECOT_LIBS], [DOVECOT_SSL_LIBS], [DOVECOT_SQL_LIBS], [DOVECOT_COMPRESS_LIBS], [DOVECOT_BINARY_CFLAGS], [DOVECOT_BINARY_LDFLAGS])
	AX_SUBST_L([LIBDOVECOT], [LIBDOVECOT_LOGIN], [LIBDOVECOT_SQL], [LIBDOVECOT_SSL], [LIBDOVECOT_COMPRESS], [LIBDOVECOT_LDA], [LIBDOVECOT_STORAGE], [LIBDOVECOT_DSYNC], [LIBDOVECOT_LIBFTS])
	AX_SUBST_L([LIBDOVECOT_DEPS], [LIBDOVECOT_LOGIN_DEPS], [LIBDOVECOT_SQL_DEPS], [LIBDOVECOT_SSL_DEPS], [LIBDOVECOT_COMPRESS_DEPS], [LIBDOVECOT_LDA_DEPS], [LIBDOVECOT_STORAGE_DEPS], [LIBDOVECOT_DSYNC_DEPS], [LIBDOVECOT_LIBFTS_DEPS])
	AX_SUBST_L([LIBDOVECOT_INCLUDE], [LIBDOVECOT_LDA_INCLUDE], [LIBDOVECOT_AUTH_INCLUDE], [LIBDOVECOT_DOVEADM_INCLUDE], [LIBDOVECOT_SERVICE_INCLUDE], [LIBDOVECOT_STORAGE_INCLUDE], [LIBDOVECOT_LOGIN_INCLUDE], [LIBDOVECOT_SQL_INCLUDE])
	AX_SUBST_L([LIBDOVECOT_IMAP_LOGIN_INCLUDE], [LIBDOVECOT_CONFIG_INCLUDE], [LIBDOVECOT_IMAP_INCLUDE], [LIBDOVECOT_POP3_INCLUDE], [LIBDOVECOT_SUBMISSION_INCLUDE], [LIBDOVECOT_LMTP_INCLUDE], [LIBDOVECOT_DSYNC_INCLUDE], [LIBDOVECOT_IMAPC_INCLUDE], [LIBDOVECOT_FTS_INCLUDE])
	AX_SUBST_L([LIBDOVECOT_NOTIFY_INCLUDE], [LIBDOVECOT_PUSH_NOTIFICATION_INCLUDE], [LIBDOVECOT_ACL_INCLUDE], [LIBDOVECOT_LIBFTS_INCLUDE], [LIBDOVECOT_LUA_INCLUDE])
	AX_SUBST_L([DOVECOT_LUA_LIBS], [DOVECOT_LUA_CFLAGS], [LIBDOVECOT_LUA], [LIBDOVECOT_LUA_DEPS])

	AM_CONDITIONAL(DOVECOT_INSTALLED, test "$DOVECOT_INSTALLED" = "yes")

	DC_PLUGIN_DEPS
	DC_DOVECOT_TEST_WRAPPER
])

AC_DEFUN([DC_CC_WRAPPER],[
  AS_IF([test "$want_shared_libs" != "yes"], [
    dnl want_shared_libs=no is for internal use. the liblib.la check is for plugins
    AS_IF([test "$want_shared_libs" = "no" || echo "$LIBDOVECOT" | grep "/liblib.la" > /dev/null], [
      AS_IF([test "$with_gnu_ld" = yes], [
	dnl libtool can't handle using whole-archive flags, so we need to do this
	dnl with a CC wrapper.. shouldn't be much of a problem, since most people
	dnl are building with shared libs.
	cat > cc-wrapper.sh <<_DC_EOF
#!/bin/sh

if echo "\$[*]" | grep -- -ldl > /dev/null; then
  # the binary uses plugins. make sure we include everything from .a libs
  exec $CC -Wl,--whole-archive \$[*] -Wl,--no-whole-archive
else
  exec $CC \$[*]
fi
_DC_EOF
	chmod +x cc-wrapper.sh
	CC=`pwd`/cc-wrapper.sh
      ])
    ])
  ])
])

AC_DEFUN([DC_PANDOC], [
  AC_ARG_VAR(PANDOC, [Path to pandoc program])

  dnl Optional tool for making documentation
  AC_CHECK_PROGS(PANDOC, [pandoc], [true])

  AS_IF([test "$PANDOC" = "true"], [
   AS_IF([test ! -e README], [
     AC_MSG_ERROR([Cannot produce documentation without pandoc - disable with PANDOC=false ./configure])
   ])
  ])
])
# warnings.m4 serial 11
dnl Copyright (C) 2008-2015 Free Software Foundation, Inc.
dnl This file is free software; the Free Software Foundation
dnl gives unlimited permission to copy and/or distribute it,
dnl with or without modifications, as long as this notice is preserved.

dnl From Simon Josefsson

# gl_AS_VAR_APPEND(VAR, VALUE)
# ----------------------------
# Provide the functionality of AS_VAR_APPEND if Autoconf does not have it.
m4_ifdef([AS_VAR_APPEND],
[m4_copy([AS_VAR_APPEND], [gl_AS_VAR_APPEND])],
[m4_define([gl_AS_VAR_APPEND],
[AS_VAR_SET([$1], [AS_VAR_GET([$1])$2])])])


# gl_COMPILER_OPTION_IF(OPTION, [IF-SUPPORTED], [IF-NOT-SUPPORTED],
#                       [PROGRAM = AC_LANG_PROGRAM()])
# -----------------------------------------------------------------
# Check if the compiler supports OPTION when compiling PROGRAM.
#
# FIXME: gl_Warn must be used unquoted until we can assume Autoconf
# 2.64 or newer.
AC_DEFUN([gl_COMPILER_OPTION_IF],
[AS_VAR_PUSHDEF([gl_Warn], [gl_cv_warn_[]_AC_LANG_ABBREV[]_$1])dnl
AS_VAR_PUSHDEF([gl_Flags], [_AC_LANG_PREFIX[]FLAGS])dnl
AS_LITERAL_IF([$1],
  [m4_pushdef([gl_Positive], m4_bpatsubst([$1], [^-Wno-], [-W]))],
  [gl_positive="$1"
case $gl_positive in
  -Wno-*) gl_positive=-W`expr "X$gl_positive" : 'X-Wno-\(.*\)'` ;;
esac
m4_pushdef([gl_Positive], [$gl_positive])])dnl
AC_CACHE_CHECK([whether _AC_LANG compiler handles $1], m4_defn([gl_Warn]), [
  gl_save_compiler_FLAGS="$gl_Flags"
  gl_AS_VAR_APPEND(m4_defn([gl_Flags]),
    [" $gl_unknown_warnings_are_errors ]m4_defn([gl_Positive])["])
  AC_LINK_IFELSE([m4_default([$4], [AC_LANG_PROGRAM([])])],
                 [AS_VAR_SET(gl_Warn, [yes])],
                 [AS_VAR_SET(gl_Warn, [no])])
  gl_Flags="$gl_save_compiler_FLAGS"
])
AS_VAR_IF(gl_Warn, [yes], [$2], [$3])
m4_popdef([gl_Positive])dnl
AS_VAR_POPDEF([gl_Flags])dnl
AS_VAR_POPDEF([gl_Warn])dnl
])

# gl_UNKNOWN_WARNINGS_ARE_ERRORS
# ------------------------------
# Clang doesn't complain about unknown warning options unless one also
# specifies -Wunknown-warning-option -Werror.  Detect this.
AC_DEFUN([gl_UNKNOWN_WARNINGS_ARE_ERRORS],
[gl_COMPILER_OPTION_IF([-Werror -Wunknown-warning-option],
   [gl_unknown_warnings_are_errors='-Wunknown-warning-option -Werror'],
   [gl_unknown_warnings_are_errors=])])

# gl_WARN_ADD(OPTION, [VARIABLE = WARN_CFLAGS],
#             [PROGRAM = AC_LANG_PROGRAM()])
# ---------------------------------------------
# Adds parameter to WARN_CFLAGS if the compiler supports it when
# compiling PROGRAM.  For example, gl_WARN_ADD([-Wparentheses]).
#
# If VARIABLE is a variable name, AC_SUBST it.
AC_DEFUN([gl_WARN_ADD],
[AC_REQUIRE([gl_UNKNOWN_WARNINGS_ARE_ERRORS])
gl_COMPILER_OPTION_IF([$1],
  [gl_AS_VAR_APPEND(m4_if([$2], [], [[WARN_CFLAGS]], [[$2]]), [" $1"])],
  [],
  [$3])
m4_ifval([$2],
         [AS_LITERAL_IF([$2], [AC_SUBST([$2])])],
         [AC_SUBST([WARN_CFLAGS])])dnl
])

# Local Variables:
# mode: autoconf
# End:
dnl * clang check
AC_DEFUN([CC_CLANG],[
  AC_MSG_CHECKING([whether $CC is clang 3.3+])
  AS_IF([$CC -dM -E -x c /dev/null | grep __clang__ > /dev/null 2>&1], [
      AS_VAR_SET([have_clang], [yes])
  ], [
      AS_VAR_SET([have_clang], [no])
  ])
  AC_MSG_RESULT([$have_clang])
])

AC_DEFUN([DOVECOT_WANT_UBSAN], [
  AC_ARG_ENABLE(ubsan,
    AS_HELP_STRING([--enable-ubsan], [Enable undefined behaviour sanitizes (default=no)]),
                   [want_ubsan=yes], [want_ubsan=no])
  AC_MSG_CHECKING([whether we want undefined behaviour sanitizer])
  AC_MSG_RESULT([$want_ubsan])
  AS_IF([test x$want_ubsan = xyes], [
     san_flags=""
     gl_COMPILER_OPTION_IF([-fsanitize=undefined], [
             san_flags="$san_flags -fsanitize=undefined"
             AC_DEFINE([HAVE_FSANITIZE_UNDEFINED], [1], [Define if your compiler has -fsanitize=undefined])
     ])
     gl_COMPILER_OPTION_IF([-fno-sanitize=nonnull-attribute], [
             san_flags="$san_flags -fno-sanitize=nonnull-attribute"
             AC_DEFINE([HAVE_FNO_SANITIZE_NONNULL_ATTRIBUTE], [1], [Define if your compiler has -fno-sanitize=nonnull-attribute])
     ])
     gl_COMPILER_OPTION_IF([-fsanitize=implicit-integer-truncation], [
             san_flags="$san_flags -fsanitize=implicit-integer-truncation"
             AC_DEFINE([HAVE_FSANITIZE_IMPLICIT_INTEGER_TRUNCATION], [1], [Define if your compiler has -fsanitize=implicit-integer-truncation])
     ])
     gl_COMPILER_OPTION_IF([-fsanitize=local-bounds], [
             san_flags="$san_flags -fsanitize=local-bounds"
             AC_DEFINE([HAVE_FSANITIZE_LOCAL_BOUNDS], [1], [Define if your compiler has -fsanitize=local-bounds])
     ])
     gl_COMPILER_OPTION_IF([-fsanitize=integer], [
             san_flags="$san_flags -fsanitize=integer"
             AC_DEFINE([HAVE_FSANITIZE_INTEGER], [1], [Define if your compiler has -fsanitize=integer])
     ])
     gl_COMPILER_OPTION_IF([-fsanitize=nullability], [
             san_flags="$san_flags -fsanitize=nullability"
             AC_DEFINE([HAVE_FSANITIZE_NULLABILITY], [1], [Define if your compiler has -fsanitize=nullability])
     ])
     AS_IF([test "$san_flags" != "" ], [
       EXTRA_CFLAGS="$EXTRA_CFLAGS $san_flags -U_FORTIFY_SOURCE -g -ggdb3 -O0 -fno-omit-frame-pointer"
       AC_DEFINE([HAVE_UNDEFINED_SANITIZER], [1], [Define if your compiler supports undefined sanitizers])
     ], [
       AC_MSG_ERROR([No undefined sanitizer support in your compiler])
     ])
     san_flags=""
  ])
])<|MERGE_RESOLUTION|>--- conflicted
+++ resolved
@@ -6,11 +6,7 @@
 dnl unlimited permission to copy and/or distribute it, with or without
 dnl modifications, as long as this notice is preserved.
 
-<<<<<<< HEAD
-# serial 32
-=======
 # serial 34
->>>>>>> 850e1d67
 
 dnl
 dnl Check for support for D_FORTIFY_SOURCE=2
@@ -296,15 +292,9 @@
   trap "rm -f \$test_out" 0 1 2 3 15
   supp_path="\$top_srcdir/run-test-valgrind.supp"
   if test -r "\$supp_path"; then
-<<<<<<< HEAD
-    valgrind -q \$trace_children --error-exitcode=213 --leak-check=full --gen-suppressions=all --suppressions="\$supp_path" --log-file=\$test_out \$noundef \$[*]
-  else
-    valgrind -q \$trace_children --error-exitcode=213 --leak-check=full --gen-suppressions=all --log-file=\$test_out \$noundef \$[*]
-=======
     $VALGRIND -q \$trace_children --error-exitcode=213 --leak-check=full --gen-suppressions=all --suppressions="\$supp_path" --log-file=\$test_out \$noundef \$[*]
   else
     $VALGRIND -q \$trace_children --error-exitcode=213 --leak-check=full --gen-suppressions=all --log-file=\$test_out \$noundef \$[*]
->>>>>>> 850e1d67
   fi
   ret=\$?
   if test -s \$test_out; then
@@ -344,8 +334,6 @@
 	AC_CC_RETPOLINE
 	AC_LD_RELRO
 	DOVECOT_WANT_UBSAN
-<<<<<<< HEAD
-=======
 ])
 
 AC_DEFUN([DC_DOVECOT_FUZZER],[
@@ -367,7 +355,6 @@
 	AC_SUBST([FUZZER_LDFLAGS])
 	AM_CONDITIONAL([USE_FUZZER], [test "x$with_fuzzer" != "xno"])
 
->>>>>>> 850e1d67
 ])
 
 AC_DEFUN([DC_DOVECOT],[
