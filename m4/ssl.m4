AC_DEFUN([DOVECOT_SSL], [
  have_ssl=no
  build_dcrypt_openssl=no
  
  if test $want_openssl != no && test $have_ssl = no; then
    if test "$PKG_CONFIG" != "" && $PKG_CONFIG --exists openssl 2>/dev/null; then
      PKG_CHECK_MODULES(SSL, openssl)
      CFLAGS="$CFLAGS $SSL_CFLAGS"
      have_openssl=yes
    else
      # openssl 0.9.8 wants -ldl and it's required if there's only .a lib
      AC_CHECK_LIB(ssl, SSL_read, [
        AC_CHECK_HEADERS(openssl/ssl.h openssl/err.h, [
          SSL_LIBS="-lssl -lcrypto $DLLIB"
          AC_SUBST(SSL_LIBS)
  	have_openssl=yes
        ], [
  	if test $want_openssl = yes; then
  	  AC_ERROR([Can't build with OpenSSL: openssl/ssl.h or openssl/err.h not found])
  	fi
        ])
      ], [
        if test $want_openssl = yes; then
          AC_ERROR([Can't build with OpenSSL: libssl not found])
        fi
      ], -lcrypto $DLLIB)
    fi
    if test "$have_openssl" = "yes"; then
      AC_DEFINE(HAVE_OPENSSL,, [Build with OpenSSL support])
      have_ssl="yes (OpenSSL)"

      AC_MSG_CHECKING([if OpenSSL version is 1.0.1 or newer])
      AC_COMPILE_IFELSE([AC_LANG_PROGRAM([[
	#include <openssl/opensslv.h>
	#if OPENSSL_VERSION_NUMBER < 0x10001000L
	#error "fail-compile"
	#endif]], [[ return 0; ]])],
	[ssl_version_ge_101=true], [ssl_version_ge_101=false])
      AC_MSG_RESULT([$ssl_version_ge_101])
      if test $ssl_version_ge_101 = false; then
        AC_MSG_ERROR([Found deprecated OpenSSL version, use 1.0.1 or newer])
      fi

      AC_MSG_CHECKING([if OpenSSL version is 1.0.2 or better])

      AC_COMPILE_IFELSE([AC_LANG_PROGRAM([[
	#include <openssl/opensslv.h>
	#if OPENSSL_VERSION_NUMBER < 0x10002000L
	#error "fail-compile"
	#endif]], [[ return 0; ]])], [ssl_version_ge_102=true], [ssl_version_ge_102=false])
      AC_MSG_RESULT([$ssl_version_ge_102])

      # SSL_clear_options introduced in openssl 0.9.8m but may be backported to
      # older versions in "enterprise" OS releases; originally implemented as a
      # macro but as a function in more recent openssl versions
      AC_CACHE_CHECK([whether SSL_clear_options exists],i_cv_have_ssl_clear_options,[
        old_LIBS=$LIBS
        LIBS="$LIBS -lssl"
        AC_TRY_LINK([
          #include <openssl/ssl.h>
        ], [
          SSL *ssl;
          long options;
          SSL_clear_options(ssl, options);
        ], [
          i_cv_have_ssl_clear_options=yes
        ], [
          i_cv_have_ssl_clear_options=no
        ])
        LIBS=$old_LIBS
      ])
      if test $i_cv_have_ssl_clear_options = yes; then
        AC_DEFINE(HAVE_SSL_CLEAR_OPTIONS,, [Define if you have SSL_clear_options])
      fi

      # New style mem functions? Should be in v1.1+
      AC_CACHE_CHECK([whether CRYPTO_set_mem_functions has new style parameters],i_cv_have_ssl_new_mem_funcs,[
        old_LIBS=$LIBS
        LIBS="$LIBS -lssl"
        AC_TRY_LINK([
          #include <openssl/ssl.h>
	  int CRYPTO_set_mem_functions(
		  void *(*m) (size_t, const char *, int),
		  void *(*r) (void *, size_t, const char *, int),
		  void (*f) (void *, const char *, int));
        ], [
        ], [
          i_cv_have_ssl_new_mem_funcs=yes
        ], [
          i_cv_have_ssl_new_mem_funcs=no
        ])
        LIBS=$old_LIBS
      ])
      if test $i_cv_have_ssl_new_mem_funcs = yes; then
        AC_DEFINE(HAVE_SSL_NEW_MEM_FUNCS,, [Define if CRYPTO_set_mem_functions has new style parameters])
      fi

      # SSL_CTX_set1_curves_list is a macro so plain AC_CHECK_LIB fails here.
      AC_CACHE_CHECK([whether SSL_CTX_set1_curves_list exists],i_cv_have_ssl_ctx_set1_curves_list,[
        old_LIBS=$LIBS
        LIBS="$LIBS -lssl"
        AC_TRY_LINK([
          #include <openssl/ssl.h>
        ], [
          SSL_CTX_set1_curves_list((void*)0, "");
        ], [
          i_cv_have_ssl_ctx_set1_curves_list=yes
        ], [
          i_cv_have_ssl_ctx_set1_curves_list=no
        ])
        LIBS=$old_LIBS
      ])
      if test $i_cv_have_ssl_ctx_set1_curves_list = yes; then
        AC_DEFINE(HAVE_SSL_CTX_SET1_CURVES_LIST,, [Define if you have SSL_CTX_set1_curves_list])
      fi

      # SSL_CTX_set_min_proto_version is also a macro so AC_CHECK_LIB fails here.
      AC_CACHE_CHECK([whether SSL_CTX_set_min_proto_version exists],i_cv_have_ssl_ctx_set_min_proto_version,[
        old_LIBS=$LIBS
        LIBS="$LIBS -lssl"
        AC_TRY_LINK([
          #include <openssl/ssl.h>
        ], [
          SSL_CTX_set_min_proto_version((void*)0, 0);
        ], [
          i_cv_have_ssl_ctx_set_min_proto_version=yes
        ], [
          i_cv_have_ssl_ctx_set_min_proto_version=no
        ])
        LIBS=$old_LIBS
      ])
      if test $i_cv_have_ssl_ctx_set_min_proto_version = yes; then
        AC_DEFINE(HAVE_SSL_CTX_SET_MIN_PROTO_VERSION,, [Define if you have SSL_CTX_set_min_proto_version])
      fi

      # SSL_CTX_add0_chain_cert is also a macro so AC_CHECK_LIB fails here.
      AC_CACHE_CHECK([whether SSL_CTX_add0_chain_cert exists],i_cv_have_ssl_ctx_add0_chain_cert,[
        old_LIBS=$LIBS
        LIBS="$LIBS -lssl"
        AC_TRY_LINK([
          #include <openssl/ssl.h>
        ], [
          SSL_CTX_add0_chain_cert((void*)0, 0);
        ], [
          i_cv_have_ssl_ctx_add0_chain_cert=yes
        ], [
          i_cv_have_ssl_ctx_add0_chain_cert=no
        ])
        LIBS=$old_LIBS
      ])
      if test $i_cv_have_ssl_ctx_add0_chain_cert = yes; then
        AC_DEFINE(HAVE_SSL_CTX_ADD0_CHAIN_CERT,, [Define if you have SSL_CTX_add0_chain_cert])
      fi

      # SSL_CTX_set_current_cert is also a macro so AC_CHECK_LIB fails here.
      AC_CACHE_CHECK([whether SSL_CTX_set_current_cert exists],i_cv_have_ssl_ctx_set_current_cert,[
        old_LIBS=$LIBS
        LIBS="$LIBS -lssl"
        AC_TRY_LINK([
          #include <openssl/ssl.h>
        ], [
          SSL_CTX_set_current_cert((void*)0, 0);
        ], [
          i_cv_have_ssl_ctx_set_current_cert=yes
        ], [
          i_cv_have_ssl_ctx_set_current_cert=no
        ])
        LIBS=$old_LIBS
      ])
      if test $i_cv_have_ssl_ctx_set_current_cert = yes; then
        AC_DEFINE(HAVE_SSL_CTX_SET_CURRENT_CERT,, [Define if you have SSL_CTX_set_current_cert])
      fi


      AC_CHECK_LIB(ssl, SSL_CIPHER_get_kx_nid, [
        AC_DEFINE(HAVE_SSL_CIPHER_get_kx_nid,, [Define if you have SSL_CIPHER_get_kx_nid])
      ],, $SSL_LIBS)

      AC_CHECK_LIB(ssl, ERR_remove_thread_state, [
        AC_DEFINE(HAVE_OPENSSL_ERR_REMOVE_THREAD_STATE,, [Define if you have ERR_remove_thread_state])
      ],, $SSL_LIBS)
      AC_CHECK_LIB(ssl, OPENSSL_thread_stop, [
        AC_DEFINE(HAVE_OPENSSL_AUTO_THREAD_DEINIT,, [Define if OpenSSL performs thread cleanup automatically])
      ],, $SSL_LIBS)
      AC_CHECK_LIB(ssl, OPENSSL_cleanup, [
        AC_DEFINE(HAVE_OPENSSL_CLEANUP,, [OpenSSL supports OPENSSL_cleanup()])
      ],, $SSL_LIBS)
      AC_CHECK_LIB(ssl, SSL_get_current_compression, [
        AC_DEFINE(HAVE_SSL_COMPRESSION,, [Build with OpenSSL compression])
      ],, $SSL_LIBS)
      AC_CHECK_LIB(ssl, SSL_get_servername, [
        AC_DEFINE(HAVE_SSL_GET_SERVERNAME,, [Build with TLS hostname support])
      ],, $SSL_LIBS)
      AC_CHECK_LIB(ssl, SSL_COMP_free_compression_methods, [
        AC_DEFINE(HAVE_SSL_COMP_FREE_COMPRESSION_METHODS,, [Build with SSL_COMP_free_compression_methods() support])
      ],, $SSL_LIBS)
      AC_CHECK_LIB(ssl, RSA_generate_key_ex, [
        AC_DEFINE(HAVE_RSA_GENERATE_KEY_EX,, [Build with RSA_generate_key_ex() support])
      ],, $SSL_LIBS)
      AC_CHECK_LIB(ssl, ASN1_STRING_get0_data, [
        AC_DEFINE(HAVE_ASN1_STRING_GET0_DATA,, [Build with ASN1_STRING_get0_data() support])
      ],, $SSL_LIBS)
      AC_CHECK_LIB(ssl, HMAC_CTX_new, [
        AC_DEFINE(HAVE_HMAC_CTX_NEW,, [Build with HMAC_CTX_new() support])
      ],, $SSL_LIBS)
      AC_CHECK_LIB(ssl, EVP_MD_CTX_new, [
        AC_DEFINE(HAVE_EVP_MD_CTX_NEW,, [Build with EVP_MD_CTX_new() support])
      ],, $SSL_LIBS)
      AC_CHECK_LIB(ssl, OBJ_length, [
        AC_DEFINE(HAVE_OBJ_LENGTH,, [Build with OBJ_length() support])
      ],, $SSL_LIBS)
      AC_CHECK_LIB(ssl, EVP_PKEY_get0_RSA, [
        AC_DEFINE(HAVE_EVP_PKEY_get0,, [Build with EVP_PKEY_get0_*() support])
      ],, $SSL_LIBS)
      AC_CHECK_LIB(ssl, SSL_CTX_set_ciphersuites, [
        AC_DEFINE(HAVE_SSL_CTX_SET_CIPHERSUITES,, [Build with SSL_CTX_set_ciphersuites() support])
      ],, $SSL_LIBS)
      AC_CHECK_LIB(ssl, BN_secure_new, [
        AC_DEFINE(HAVE_BN_SECURE_NEW,, [Build with BN_secure_new support])
      ],, $SSL_LIBS)
      AC_CHECK_LIB(ssl, RSA_set0_key, [
        AC_DEFINE(HAVE_RSA_SET0_KEY,, [Build with RSA_set0_key support])
      ],, $SSL_LIBS)
      AC_CHECK_LIB(ssl, RSA_set0_factors, [
        AC_DEFINE(HAVE_RSA_SET0_FACTORS,, [Build with RSA_set0_factors support])
      ],, $SSL_LIBS)
      AC_CHECK_LIB(ssl, RSA_set0_crt_params, [
        AC_DEFINE(HAVE_RSA_SET0_CRT_PARAMS,, [Build with RSA_set0_crt_params support])
      ],, $SSL_LIBS)
      AC_CHECK_LIB(ssl, ECDSA_SIG_get0, [
        AC_DEFINE(HAVE_ECDSA_SIG_GET0,, [Build with ECDSA_SIG_get0 support])
      ],, $SSL_LIBS)
      AC_CHECK_LIB(ssl, ECDSA_SIG_set0, [
        AC_DEFINE(HAVE_ECDSA_SIG_SET0,, [Build with ECDSA_SIG_set0 support])
      ],, $SSL_LIBS)
<<<<<<< HEAD
=======
      AC_CHECK_LIB(ssl, EC_GROUP_order_bits, [
        AC_DEFINE(HAVE_EC_GROUP_order_bits,, [Build with EC_GROUP_order_bits support])
      ],, $SSL_LIBS)
>>>>>>> aa13c86b
      AC_CHECK_LIB(ssl, [EVP_PKEY_CTX_new_id], [have_evp_pkey_ctx_new_id="yes"],, $SSL_LIBS)
      AC_CHECK_LIB(ssl, [EC_KEY_new], [have_ec_key_new="yes"],, $SSL_LIBS)
      if test "$have_evp_pkey_ctx_new_id" = "yes" && test "$have_ec_key_new" = "yes"; then
        build_dcrypt_openssl="yes"
      else
        AC_MSG_WARN([No ECC support in OpenSSL - not enabling dcrypt])
      fi
    fi
  fi
  AM_CONDITIONAL(BUILD_OPENSSL, test "$have_openssl" = "yes")
  AM_CONDITIONAL(BUILD_DCRYPT_OPENSSL, test "$build_dcrypt_openssl" = "yes")
  AM_CONDITIONAL([SSL_VERSION_GE_102], [test x$ssl_version_ge_102 = xtrue])

  if test $want_gnutls != no && test $have_ssl = no; then
    AC_CHECK_LIB(gnutls, gnutls_global_init, [
      AC_CHECK_HEADER(gnutls/gnutls.h, [
        AC_DEFINE(HAVE_GNUTLS,, [Build with GNUTLS support])
        SSL_LIBS="-lgnutls -lgcrypt"
        AC_SUBST(SSL_LIBS)
        have_ssl="yes (GNUTLS)"
        have_gnutls=yes
      ], [
        if test $want_gnutls = yes; then
  	AC_ERROR([Can't build with GNUTLS: gnutls/gnutls.h not found])
        fi
      ])
    ], [
      if test $want_gnutls = yes; then
        AC_ERROR([Can't build with GNUTLS: libgnutls not found])
      fi
    ], -lgcrypt)
  fi
  
  if test "$have_ssl" != "no"; then
  	AC_DEFINE(HAVE_SSL,, [Build with SSL/TLS support])
  fi
])<|MERGE_RESOLUTION|>--- conflicted
+++ resolved
@@ -233,12 +233,9 @@
       AC_CHECK_LIB(ssl, ECDSA_SIG_set0, [
         AC_DEFINE(HAVE_ECDSA_SIG_SET0,, [Build with ECDSA_SIG_set0 support])
       ],, $SSL_LIBS)
-<<<<<<< HEAD
-=======
       AC_CHECK_LIB(ssl, EC_GROUP_order_bits, [
         AC_DEFINE(HAVE_EC_GROUP_order_bits,, [Build with EC_GROUP_order_bits support])
       ],, $SSL_LIBS)
->>>>>>> aa13c86b
       AC_CHECK_LIB(ssl, [EVP_PKEY_CTX_new_id], [have_evp_pkey_ctx_new_id="yes"],, $SSL_LIBS)
       AC_CHECK_LIB(ssl, [EC_KEY_new], [have_ec_key_new="yes"],, $SSL_LIBS)
       if test "$have_evp_pkey_ctx_new_id" = "yes" && test "$have_ec_key_new" = "yes"; then
