AC_DEFUN([DOVECOT_WANT_ZSTD], [
  have_zstd=no

  AS_IF([test $want_zstd = yes], [
    PKG_CHECK_MODULES([ZSTD], [libzstd], [have_zstd=yes], [AC_MSG_ERROR([libzstd not found])])
  ], [AS_IF([test $want_zstd != no], [
      PKG_CHECK_MODULES([ZSTD], [libzstd], [have_zstd=yes], [have_zstd=no])
    ])
  ])

  AS_IF([test $have_zstd = yes], [
    have_compress_lib=yes
    COMPRESS_LIBS="$COMPRESS_LIBS $ZSTD_LIBS"
    AC_DEFINE([HAVE_ZSTD], [], [Define if you have ZSTD library])
<<<<<<< HEAD
    AC_CHECK_DECLS([ZSTD_error_parameter_unsupported], [], [], [[#include <zstd_errors.h>]])
=======
    AC_CHECK_DECLS([ZSTD_error_parameter_unsupported, ZSTD_minCLevel], [], [], [[#include <zstd_errors.h>]])
>>>>>>> 850e1d67
    AC_CHECK_LIB([zstd], [ZSTD_getErrorCode], [
	AC_DEFINE([HAVE_ZSTD_GETERRORCODE], [1], [Whether zstd has ZSTD_getErrorCode])
    ], [])
  ])

  AM_CONDITIONAL([BUILD_ZSTD], test "$have_zstd" = "yes")
])<|MERGE_RESOLUTION|>--- conflicted
+++ resolved
@@ -12,11 +12,7 @@
     have_compress_lib=yes
     COMPRESS_LIBS="$COMPRESS_LIBS $ZSTD_LIBS"
     AC_DEFINE([HAVE_ZSTD], [], [Define if you have ZSTD library])
-<<<<<<< HEAD
-    AC_CHECK_DECLS([ZSTD_error_parameter_unsupported], [], [], [[#include <zstd_errors.h>]])
-=======
     AC_CHECK_DECLS([ZSTD_error_parameter_unsupported, ZSTD_minCLevel], [], [], [[#include <zstd_errors.h>]])
->>>>>>> 850e1d67
     AC_CHECK_LIB([zstd], [ZSTD_getErrorCode], [
 	AC_DEFINE([HAVE_ZSTD_GETERRORCODE], [1], [Whether zstd has ZSTD_getErrorCode])
     ], [])
