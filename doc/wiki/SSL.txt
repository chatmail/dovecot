--- conflicted
+++ resolved
@@ -59,8 +59,4 @@
    capabilities, insist on TLS, then start all over again inside the encrypted
    session.
 
-<<<<<<< HEAD
-(This file was created from the wiki on 2015-05-13 16:45)
-=======
-(This file was created from the wiki on 2015-10-02 04:48)
->>>>>>> 146ef570
+(This file was created from the wiki on 2015-10-02 04:48)