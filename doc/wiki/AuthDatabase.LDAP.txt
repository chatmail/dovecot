LDAP
====

There are two ways to do LDAP authentication:

 * <Password lookups> [AuthDatabase.LDAP.PasswordLookups.txt]
 * <Authentication binds> [AuthDatabase.LDAP.AuthBinds.txt]

Both of these have their own advantages and disadvantages.

 * <LDAP as userdb> [AuthDatabase.LDAP.Userdb.txt] and other common LDAP query
   settings.

Configuration common to LDAP passdb and userdb
----------------------------------------------

Connecting
----------

There are two alternative ways to specify what LDAP server(s) to connect to:

 * 'hosts': A space separated list of LDAP hosts to connect to. You can also
   use host:port syntax to use different ports.
 * 'uris': A space separated list of LDAP URIs to connect to. This isn't
   supported by all LDAP libraries. The URIs are in syntax
   'protocol://host:port'. For example 'ldap://localhost' or
   'ldaps://secure.domain.org'

If multiple LDAP servers are specified, it's decided by the LDAP library how
the server connections are handled. Typically the first working server is used,
and it's never disconnected from. So there is no load balancing or automatic
reconnecting to the "primary" server.

SSL/TLS
-------

You can enable TLS in two alternative ways:

 * Connect to ldaps port (636) by using "ldaps" protocol, e.g. 'uris =
   ldaps://secure.domain.org'
 * Connect to ldap port (389) and use STARTTLS command. Use 'tls=yes' to enable
   this.

See the tls_* settings in 'dovecot-ldap-example.conf' for how to configure TLS.
(I think they apply to ldaps too?)

Getting Dovecot to talk to a LDAPS signed against a custom certificate of
authority
-----------------------------------------------------------------------------------

If you need to connect to ldaps secured against a custom certificate of
authority (CA), you will need to install the custom CA on your system.On Red
Hat Enterprise Linux 6, Dovecot uses the OpenLDAP library. By default, the CA
must be installed under the directory specified in the TLS_CACERTDIR option
found under /etc/openldap/ldap.conf (default value is /etc/openldap/certs).
After copying the CA, you'll need to run "c_rehash ." inside the directory,
this will create a symlink pointing to the CA.

You can test the CA installation with this: openssl s_client -connect
yourldap.example.org:636 -CApath /etc/openldap/certs -showcerts

This should report "Verify return code: 0 (ok)".

SASL binds
----------

It's possible to use SASL binds instead of the regular plaintext binds if your
LDAP library supports them. See the sasl_* settings in
'dovecot-ldap-example.conf'. Note that SASL binds are currently incompatible
with authentication binds.

Active Directory
----------------

When connecting to AD, you may need to use port 3268. Then again, not all LDAP
fields are available in port 3268. Use whatever
works.http://technet.microsoft.com/en-us/library/cc978012.aspx

<<<<<<< HEAD
(This file was created from the wiki on 2015-05-13 16:45)
=======
(This file was created from the wiki on 2015-10-02 04:45)
>>>>>>> 146ef570
<|MERGE_RESOLUTION|>--- conflicted
+++ resolved
@@ -76,8 +76,4 @@
 fields are available in port 3268. Use whatever
 works.http://technet.microsoft.com/en-us/library/cc978012.aspx
 
-<<<<<<< HEAD
-(This file was created from the wiki on 2015-05-13 16:45)
-=======
-(This file was created from the wiki on 2015-10-02 04:45)
->>>>>>> 146ef570
+(This file was created from the wiki on 2015-10-02 04:45)