SQL
===

SQL can be used for both passdb and userdb lookups. If the args parameter in
passdb sql and userdb sql contain the exact same filename, only one SQL
connection is used for both passdb and userdb lookups.

Contents


 1. SQL

     1. Password database lookups

     2. Password verification by SQL server

     3. User database lookups

     4. User iteration

     5. Prefetching

     6. High availability

     7. Examples

Password database lookups
-------------------------

'password_query' setting contains the SQL query to look up the password. It
must return a field named "password". If you have it by any other name in the
database, you can use the SQL's "AS" keyword ('SELECT pw AS password ..'). You
can use all the normal <variables> [Variables.txt] such as '%u' in the SQL
query.

If all the passwords are in same format, you can use 'default_pass_scheme' to
specify it. Otherwise each password needs to be prefixed with
"{password-scheme}", for example "{plain}plaintext-password". See
<Authentication.PasswordSchemes.txt> for a list of supported password schemes.

By default MySQL does case-insensitive string comparisons, so you may have a
problem if your users are logging with different as "user", "User" and "uSer".
To fix this, you can make the SQL database return a <"user" field>
[PasswordDatabase.ExtraFields.User.txt], which makes Dovecot modify the
username to the returned value. Note that if you're using separate user and
domain fields, a common problem is that you're returning only the "user" field
from the database.*This drops out the domain from the username*. So make sure
you're returning a concatenated user@domain string or username/domain fields
separately. See the examples below.

The query can also return other <extra fields>
[PasswordDatabase.ExtraFields.txt] which have special meaning.

You can't use multiple statements in one query, but you could use a stored
procedure. If you want something like a last login update, use
<PostLoginScripting.txt> instead.

Password verification by SQL server
-----------------------------------

If the passwords are in some special format in the SQL server that Dovecot
doesn't recognize, it's still possible to use them. Change the SQL query to
return NULL as the password and return the row only if the password matches.
You'll also need to return a non-NULL "nopassword" field. The password is in
'%w' variable. For example:

---%<-------------------------------------------------------------------------
password_query = SELECT NULL AS password, 'Y' as nopassword, userid AS user \
  FROM users WHERE userid = '%u' AND mysql_pass = password('%w')
---%<-------------------------------------------------------------------------

This of course makes the verbose logging a bit wrong, since password mismatches
are also logged as "unknown user".

User database lookups
---------------------

Usually your SQL database contains also the userdb information. This means
user's UID, GID and home directory. If you're using only static UID and GID,
and your home directory can be specified with a template, you could use <static
userdb> [UserDatabase.Static.txt] instead. It is also a bit faster since it
avoids doing the userdb SQL query.

'user_query' setting contains the SQL query to look up the userdb information.
The commonly returned userdb fields are uid, gid, home and mail. See
<UserDatabase.ExtraFields.txt> for more information about these and other
fields that can be returned.

If you're using a single UID and GID for all users, you can set them in
dovecot.conf with:

---%<-------------------------------------------------------------------------
mail_uid = vmail
mail_gid = vmail
---%<-------------------------------------------------------------------------

User iteration
--------------

Some commands, such as 'doveadm -A' need to get a list of users. With SQL
userdb this is done with 'iterate_query' setting. You can either return

 * "user" field containing either user or user@domain style usernames, or
 * "username" and "domain" fields

Any other fields are ignored.

Prefetching
-----------

If you want to avoid doing two SQL queries when logging in with IMAP/POP3, you
can make the 'password_query' return all the necessary userdb fields and use
prefetch userdb to use those fields. If you're using Dovecot's deliver you'll
still need to have the 'user_query' working.

See <UserDatabase.Prefetch.txt> for example configuration

High availability
-----------------

You can add multiple "host" parameters to the SQL connect string. Dovecot will
do round robin load balancing between them. If one of them goes down, the
others will handle the traffic.

Examples
--------

Note that "user" can have a special meaning in some SQL databases, so we're
using "userid" instead.

SQL table creation command:

---%<-------------------------------------------------------------------------
CREATE TABLE users (
    userid VARCHAR(128) NOT NULL,
    domain VARCHAR(128) NOT NULL,
    password VARCHAR(64) NOT NULL,
    home VARCHAR(255) NOT NULL,
    uid INTEGER NOT NULL,
    gid INTEGER NOT NULL
);
---%<-------------------------------------------------------------------------

MySQL
-----

Add to your 'dovecot-sql.conf' file:

---%<-------------------------------------------------------------------------
driver = mysql
# The mysqld.sock socket may be in different locations in different systems.
# Use "host= ... pass=foo#bar" with double-quotes if your password has '#'
character.
connect = host=/var/run/mysqld/mysqld.sock dbname=mails user=admin
password=pass
# Alternatively you can connect to localhost as well:
#connect = host=localhost dbname=mails user=admin password=pass

password_query = SELECT userid AS username, domain, password \
  FROM users WHERE userid = '%n' AND domain = '%d'
user_query = SELECT home, uid, gid FROM users WHERE userid = '%n' AND domain =
'%d'

# For using doveadm -A:
iterate_query = SELECT userid AS username, domain FROM users
---%<-------------------------------------------------------------------------

PostgreSQL
----------

Add to your 'dovecot-sql.conf' file:

---%<-------------------------------------------------------------------------
# You can also set up non-password authentication by modifying PostgreSQL's
pg_hba.conf
driver = pgsql
# Use "host= ... pass=foo#bar" if your password has '#' character
connect = host=localhost dbname=mails user=admin password=pass

password_query = SELECT userid AS username, domain, password \
  FROM users WHERE userid = '%n' AND domain = '%d'
user_query = SELECT home, uid, gid FROM users WHERE userid = '%n' AND domain =
'%d'

# For using doveadm -A:
iterate_query = SELECT userid AS username, domain FROM users
---%<-------------------------------------------------------------------------

SQLite
------

Add to your 'dovecot-sql.conf' file:

---%<-------------------------------------------------------------------------
driver = sqlite
connect = /path/to/sqlite.db

password_query = SELECT userid AS username, domain, password \
  FROM users WHERE userid = '%n' AND domain = '%d'
user_query = SELECT home, uid, gid FROM users WHERE userid = '%n' AND domain =
'%d'

# For using doveadm -A:
iterate_query = SELECT userid AS username, domain FROM users
---%<-------------------------------------------------------------------------

PostgreSQL/Horde
----------------

I used the following in devocot-sql.conf file to authenticate directly against
the Horde user/password database (with static userdb) on PostgreSQL:

---%<-------------------------------------------------------------------------
driver = pgsql
connect = host=localhost dbname=horde user=dovecot password=
default_pass_scheme = MD5-CRYPT
password_query = SELECT user_uid AS username, user_pass AS password \
   FROM horde_users WHERE user_uid = '%u'
iterate_query = SELECT user_uid AS username FROM users
---%<-------------------------------------------------------------------------

Note that you will have to change the password encryption in Horde to
MD5-CRYPT. Also, the example above requires a 'dovecot' user in PostgreSQL with
read (SELECT) privileges on the 'horde_users' table.

<<<<<<< HEAD
(This file was created from the wiki on 2015-05-13 16:45)
=======
(This file was created from the wiki on 2015-10-02 04:45)
>>>>>>> 146ef570
<|MERGE_RESOLUTION|>--- conflicted
+++ resolved
@@ -223,8 +223,4 @@
 MD5-CRYPT. Also, the example above requires a 'dovecot' user in PostgreSQL with
 read (SELECT) privileges on the 'horde_users' table.
 
-<<<<<<< HEAD
-(This file was created from the wiki on 2015-05-13 16:45)
-=======
-(This file was created from the wiki on 2015-10-02 04:45)
->>>>>>> 146ef570
+(This file was created from the wiki on 2015-10-02 04:45)