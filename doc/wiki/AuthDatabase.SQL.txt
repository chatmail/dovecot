--- conflicted
+++ resolved
@@ -203,17 +203,10 @@
 iterate_query = SELECT userid AS username, domain FROM users
 ---%<-------------------------------------------------------------------------
 
-<<<<<<< HEAD
-Authenaticate against Horde
----------------------------
-
-I use the following in devocot-sql.conf file to authenticate directly against
-=======
 PostgreSQL/Horde
 ----------------
 
 I used the following in devocot-sql.conf file to authenticate directly against
->>>>>>> 9741bd86
 the Horde user/password database (with static userdb) on PostgreSQL:
 
 ---%<-------------------------------------------------------------------------
@@ -229,8 +222,4 @@
 MD5-CRYPT. Also, the example above requires a 'dovecot' user in PostgreSQL with
 read (SELECT) privileges on the 'horde_users' table.
 
-<<<<<<< HEAD
-(This file was created from the wiki on 2012-04-23 04:42)
-=======
-(This file was created from the wiki on 2013-04-04 04:42)
->>>>>>> 9741bd86
+(This file was created from the wiki on 2013-04-04 04:42)