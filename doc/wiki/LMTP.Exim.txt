Contents


 1. Using LMTP over UNIX Socket

 2. Using LMTP over TCP Socket

 3. Verifying recipients using LMTP

 4. Delivering mails case insensitively

Exim provides support for LMTP over UNIX sockets using the LMTP transport
[http://www.exim.org/exim-html-current/doc/html/spec_html/ch-the_lmtp_transport.html],
your distribution may/not provide this, run exim -bV and check for 'lmtp' in
'Transports:'. Support for LMTP over TCP sockets is provided by the SMTP
transport
[http://www.exim.org/exim-html-current/doc/html/spec_html/ch-the_smtp_transport.html].

Using LMTP over UNIX Socket
---------------------------

Use this configuration if dovecot runs on the same host as exim.

Example router:

---%<-------------------------------------------------------------------------
local_user:
        debug_print = "R: local_user for $local_part@$domain"
        driver = accept
        domains = +local_domains
        check_local_user
        transport = dovecot_lmtp
        cannot_route_message = Unknown user
---%<-------------------------------------------------------------------------

Example transport:

---%<-------------------------------------------------------------------------
dovecot_lmtp:
        driver = lmtp
        socket = /var/run/dovecot/lmtp
        #maximum number of deliveries per batch, default 1
        batch_max = 200
---%<-------------------------------------------------------------------------

Using LMTP over TCP Socket
--------------------------

Example router:

---%<-------------------------------------------------------------------------
local_user:
        transport = dovecot_lmtp
        domains = +local_domains
        driver = manualroute
        route_list = "* 192.168.1.0 byname"
        #if destination server is the local host enable this
        #self = send
---%<-------------------------------------------------------------------------

Set IP and port as appropriate to your setup.

Example transport:

---%<-------------------------------------------------------------------------
dovecot_lmtp:
        driver = smtp
        protocol = lmtp
        port = 2525
---%<-------------------------------------------------------------------------

Verifying recipients using LMTP
-------------------------------

You can use callout verification to avoid accepting mail for addresses which do
not exist in Dovecot. Below is a config snippet which could be used in
acl_smtp_rcpt to achieve this:

---%<-------------------------------------------------------------------------
deny
        message = invalid recipient
        domains = +local_domains
        !verify = recipient/callout=no_cache
---%<-------------------------------------------------------------------------

For more information on address verification see the related section of the
Exim specification
[http://www.exim.org/exim-html-current/doc/html/spec_html/ch-access_control_lists.html#SECTaddressverification].

Delivering mails case insensitively
-----------------------------------

*Warning: *Just use this setup if all your login names contain only lower case
characters! (On Linux see /etc/adduser.conf under NAME_REGEX variable).

Exim retains the case of the local part. Dovecot's LMTP /may/ fail looking up
an incorrect cased local part in your userdb. You can solve this problem by
extending the /protocol lmtp/ section:

---%<-------------------------------------------------------------------------
protocol lmtp {
   ...
   # use %Ln to strip away the domain part
   auth_username_format = %Lu
}
---%<-------------------------------------------------------------------------

(If you don't mind allowing case insensitive logins for dovecoth
authentication, you may set /auth_username_format/ in the global configuration
accordingly and renounce the above change).

In case you prefer to configure exim to lower case the local part instead, add
a router just before your local delivery router:

---%<-------------------------------------------------------------------------
lowercase_local:
        debug_print = "R: lower case local_part for local delivery"
        driver = redirect
        redirect_router = local_user
        data = ${lc:${local_part}}
---%<-------------------------------------------------------------------------

Make sure to reference the name you have chosen for your local delivery router
within /redirect_router/.

<<<<<<< HEAD
(This file was created from the wiki on 2015-05-13 16:45)
=======
(This file was created from the wiki on 2015-10-02 04:47)
>>>>>>> 146ef570
<|MERGE_RESOLUTION|>--- conflicted
+++ resolved
@@ -123,8 +123,4 @@
 Make sure to reference the name you have chosen for your local delivery router
 within /redirect_router/.
 
-<<<<<<< HEAD
-(This file was created from the wiki on 2015-05-13 16:45)
-=======
-(This file was created from the wiki on 2015-10-02 04:47)
->>>>>>> 146ef570
+(This file was created from the wiki on 2015-10-02 04:47)