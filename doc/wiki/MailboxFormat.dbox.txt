--- conflicted
+++ resolved
@@ -208,15 +208,6 @@
 to have a mail folder which contains a mix of messages stored in primary
 storage and alternate storage.
 
-<<<<<<< HEAD
-An upshot of the way alternate storage works is that any given storage file
-('mailboxes/<folder>/dbox-Mails/u.*' (sdbox) or 'storage/m.*' (mdbox)) can only
-appear *either* in the primary storage area *or* the alternate storage area but
-not both — if the corresponding file appears in both areas then there is an
-inconsistency.
-
-(This file was created from the wiki on 2012-04-23 04:42)
-=======
 dbox and mail header metadata
 -----------------------------
 
@@ -235,5 +226,4 @@
 Therefore,*in this case, is recommended to strip the 'X-UIDL' mail headers
 _case-insensitively_ at the MTA, MDA or LDA*.
 
-(This file was created from the wiki on 2013-04-04 04:42)
->>>>>>> 9741bd86
+(This file was created from the wiki on 2013-04-04 04:42)