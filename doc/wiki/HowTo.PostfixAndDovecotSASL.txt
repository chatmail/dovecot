Postfix and Dovecot SASL
------------------------

Since version 2.3, Postfix supports SMTP AUTH through <Dovecot SASL> [Sasl.txt]
as introduced in the Dovecot 1.0 series. If using Postfix obtained from a
binary (such as a .rpm or .deb file), you can check if Postfix was compiled
with support for Dovecot SASL by running the command:

---%<-------------------------------------------------------------------------
postconf -a
---%<-------------------------------------------------------------------------

Once you have verified that your installation of Postfix supports Dovecot SASL,
it's very simple to configure:

Example conf.d/10-master.conf excerpt
-------------------------------------

---%<-------------------------------------------------------------------------
service auth {
...
  unix_listener /var/spool/postfix/private/auth {
    mode = 0660
    # Assuming the default Postfix user and group
    user = postfix
    group = postfix
  }
  ...
}
---%<-------------------------------------------------------------------------

Example Postfix main.cf excerpt
-------------------------------

---%<-------------------------------------------------------------------------
smtpd_sasl_type = dovecot

# Can be an absolute path, or relative to $queue_directory
# Debian/Ubuntu users: Postfix is setup by default to run chrooted, so it is
best to leave it as-is below
smtpd_sasl_path = private/auth

# and the common settings to enable SASL:
smtpd_sasl_auth_enable = yes
smtpd_recipient_restrictions = permit_mynetworks, permit_sasl_authenticated,
reject_unauth_destination
---%<-------------------------------------------------------------------------

Using SASL with Postfix submission port
---------------------------------------

When Dovecot is used as the authentication backend for Postfix it is good
practice to use a dedicated submission port for the MUAs (TCP 587). Not only
can you specify individual parameters in *master.cf* overriding the global ones
but you will not run into internet mail rejection while the Dovecot Auth
Mechanism is unavailable. In this example Postfix is configured to accept TLS
encrypted sessions only, along with several other sanity checks:

 * Verification of alias ownership via Login Maps
 * Domainname and recipient plausibility

'master.cf'

---%<-------------------------------------------------------------------------
submission inet n - - - - smtpd
  -o smtpd_tls_security_level=encrypt
  -o smtpd_sasl_auth_enable=yes
  -o smtpd_sasl_type=dovecot
  -o smtpd_sasl_path=private/auth
  -o smtpd_sasl_security_options=noanonymous
  -o smtpd_sasl_local_domain=$myhostname
  -o smtpd_client_restrictions=permit_sasl_authenticated,reject
  -o smtpd_sender_login_maps=hash:/etc/postfix/virtual
  -o smtpd_sender_restrictions=reject_sender_login_mismatch
  -o
smtpd_recipient_restrictions=reject_non_fqdn_recipient,reject_unknown_recipient_domain,permit_sasl_authenticated,reject
---%<-------------------------------------------------------------------------

See also:
---------

 * http://www.postfix.org/SASL_README.html#server_dovecot

Remark
------

If Outlook Express (and/or Windows Mail) doesn't seem to login, even though you
checked "My server requires authentication" in it's configuration, then verify
that the "mechanisms" line contains "login" in addition to "plain". "plain" is
the default, and most clients can work with it, but Outlook Express needs the
"login" mechanism. Also see:

 * http://archives.neohapsis.com/archives/postfix/2000-11/0881.html

<<<<<<< HEAD
(This file was created from the wiki on 2012-04-23 04:42)
=======
(This file was created from the wiki on 2013-04-04 04:42)
>>>>>>> 9741bd86
<|MERGE_RESOLUTION|>--- conflicted
+++ resolved
@@ -92,8 +92,4 @@
 
  * http://archives.neohapsis.com/archives/postfix/2000-11/0881.html
 
-<<<<<<< HEAD
-(This file was created from the wiki on 2012-04-23 04:42)
-=======
-(This file was created from the wiki on 2013-04-04 04:42)
->>>>>>> 9741bd86
+(This file was created from the wiki on 2013-04-04 04:42)