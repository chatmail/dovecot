--- conflicted
+++ resolved
@@ -123,8 +123,4 @@
 use a nightly <cronjob> [Plugins.Expire.txt] to expunge old messages from Trash
 mailbox.
 
-<<<<<<< HEAD
-(This file was created from the wiki on 2015-05-13 16:45)
-=======
-(This file was created from the wiki on 2015-10-02 04:48)
->>>>>>> 146ef570
+(This file was created from the wiki on 2015-10-02 04:48)