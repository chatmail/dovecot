--- conflicted
+++ resolved
@@ -17,8 +17,4 @@
 handling code. Its code is small and simple, so it can also act as an example
 for writing new mail storage backends.
 
-<<<<<<< HEAD
-(This file was created from the wiki on 2015-05-13 16:45)
-=======
-(This file was created from the wiki on 2015-10-02 04:47)
->>>>>>> 146ef570
+(This file was created from the wiki on 2015-10-02 04:47)