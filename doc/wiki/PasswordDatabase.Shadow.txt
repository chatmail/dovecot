Shadow
======

Works at least with Linux and Solaris, but nowadays <PAM>
[PasswordDatabase.PAM.txt] is usually preferred to this.

This uses auth worker processes:

---%<-------------------------------------------------------------------------
passdb {
  driver = shadow
}
---%<-------------------------------------------------------------------------

If there are only a few users and you're using '/etc/shadow' file, there's
really no need to use auth workers. You can disable them with:

---%<-------------------------------------------------------------------------
passdb {
  driver = shadow
  args = blocking=no
}
---%<-------------------------------------------------------------------------

Note: on some systems blocking=no disables user login (e.g. qnap arm, firmware
4.x); log message shadow ... unknown user.Why? With default settings thread
auth runs as user dovecot and thread auth-worker runs as root and file
/etc/shadow cannot be accessed by user dovecot.

<<<<<<< HEAD
(This file was created from the wiki on 2015-05-13 16:45)
=======
(This file was created from the wiki on 2015-10-02 04:48)
>>>>>>> 146ef570
<|MERGE_RESOLUTION|>--- conflicted
+++ resolved
@@ -27,8 +27,4 @@
 auth runs as user dovecot and thread auth-worker runs as root and file
 /etc/shadow cannot be accessed by user dovecot.
 
-<<<<<<< HEAD
-(This file was created from the wiki on 2015-05-13 16:45)
-=======
-(This file was created from the wiki on 2015-10-02 04:48)
->>>>>>> 146ef570
+(This file was created from the wiki on 2015-10-02 04:48)