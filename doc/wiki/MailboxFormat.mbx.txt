mbx
===

A high performance mbox-replacement created by Mark Crispin while at University
of Washington for UW-IMAP. Each message in the file is preceded by a record
carrying all the metadata that IMAP-protocol needs. This allows changing the
metadata easily by modifying the fixed-size header, rather than moving data
around in a file like with mbox.

File locking is handled more intelligently (only appends may need to wait for
locks), making this format a good choice for shared mailboxes.

Downsides contain:

 * Messages don't get deleted from disk until there's only one client accessing
   the mailbox, so you may need to add some forced downtime to get it done.
 * Works only in local filesystem.
 * Expunging is still as costly and as fragile as with mbox.
 * At least on 32 bit systems, mailboxes are limited to 2GB size. (A mailbox
   can't be accessed anymore without manual fixing if it reached 2GB (minus 1B)
   of size on disk.) This is probably UW-IMAP -specific implementation problem
   rather than actual mailbox format issue.

<<<<<<< HEAD
(This file was created from the wiki on 2015-05-13 16:45)
=======
(This file was created from the wiki on 2015-10-02 04:47)
>>>>>>> 146ef570
<|MERGE_RESOLUTION|>--- conflicted
+++ resolved
@@ -21,8 +21,4 @@
    of size on disk.) This is probably UW-IMAP -specific implementation problem
    rather than actual mailbox format issue.
 
-<<<<<<< HEAD
-(This file was created from the wiki on 2015-05-13 16:45)
-=======
-(This file was created from the wiki on 2015-10-02 04:47)
->>>>>>> 146ef570
+(This file was created from the wiki on 2015-10-02 04:47)