--- conflicted
+++ resolved
@@ -97,8 +97,4 @@
 body. If you wish to modify any of them, you need to create a new message and
 expunge the old one.
 
-<<<<<<< HEAD
-(This file was created from the wiki on 2012-04-23 04:42)
-=======
-(This file was created from the wiki on 2013-04-04 04:42)
->>>>>>> 9741bd86
+(This file was created from the wiki on 2013-04-04 04:42)