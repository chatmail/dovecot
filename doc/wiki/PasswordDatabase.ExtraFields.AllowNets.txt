--- conflicted
+++ resolved
@@ -18,8 +18,4 @@
 user:{plain}password::::::allow_nets=192.168.0.0/24
 ---%<-------------------------------------------------------------------------
 
-<<<<<<< HEAD
-(This file was created from the wiki on 2015-05-13 16:45)
-=======
-(This file was created from the wiki on 2015-10-02 04:48)
->>>>>>> 146ef570
+(This file was created from the wiki on 2015-10-02 04:48)