--- conflicted
+++ resolved
@@ -18,8 +18,4 @@
 user:{plain}password::::::allow_nets=192.168.0.0/24
 ---%<-------------------------------------------------------------------------
 
-<<<<<<< HEAD
-(This file was created from the wiki on 2012-04-23 04:42)
-=======
-(This file was created from the wiki on 2013-04-04 04:42)
->>>>>>> 9741bd86
+(This file was created from the wiki on 2013-04-04 04:42)