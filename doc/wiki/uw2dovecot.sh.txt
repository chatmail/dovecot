--- conflicted
+++ resolved
@@ -10,8 +10,4 @@
 done
 ---%<-------------------------------------------------------------------------
 
-<<<<<<< HEAD
-(This file was created from the wiki on 2015-05-13 16:46)
-=======
-(This file was created from the wiki on 2015-10-02 04:48)
->>>>>>> 146ef570
+(This file was created from the wiki on 2015-10-02 04:48)