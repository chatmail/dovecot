--- conflicted
+++ resolved
@@ -70,11 +70,7 @@
 #         compiler:		$LTCC
 #         compiler flags:		$LTCFLAGS
 #         linker:		$LD (gnu? $with_gnu_ld)
-<<<<<<< HEAD
-#         $progname:	(GNU libtool) 2.4.2 Debian-2.4.2-1.3
-=======
 #         $progname:	(GNU libtool) 2.4.2 Debian-2.4.2-1.3ubuntu1
->>>>>>> 146ef570
 #         automake:	$automake_version
 #         autoconf:	$autoconf_version
 #
@@ -84,11 +80,7 @@
 
 PROGRAM=libtool
 PACKAGE=libtool
-<<<<<<< HEAD
-VERSION="2.4.2 Debian-2.4.2-1.3"
-=======
 VERSION="2.4.2 Debian-2.4.2-1.3ubuntu1"
->>>>>>> 146ef570
 TIMESTAMP=""
 package_revision=1.3337
 
