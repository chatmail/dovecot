--- conflicted
+++ resolved
@@ -1,5 +1,3 @@
-<<<<<<< HEAD
-=======
 v0.5.16 2021-08-06  Timo Sirainen <timo.sirainen@open-xchange.com>
 
 	* .dovecot.sieve.log file now includes year in the header.
@@ -28,7 +26,6 @@
 	* IMAP FILTER command: cmd-filter-sieve - Do not allow NIL as
 	  script name argument.
 
->>>>>>> 850e1d67
 v0.5.13 2021-01-04  Aki Tuomi <aki.tuomi@open-xchange.com>
 
 	- duplicate: The test was handled badly in a multiscript (sieve_before,
