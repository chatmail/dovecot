/* Copyright (c) 2002-2018 Pigeonhole authors, see the included COPYING file
 */

#include "lib.h"
#include "ostream.h"
#include "str.h"

#include "sieve-common.h"
#include "sieve-error.h"
#include "sieve-stringlist.h"
#include "sieve-actions.h"
#include "sieve-interpreter.h"
#include "sieve-result.h"

#include "testsuite-common.h"
#include "testsuite-log.h"
#include "testsuite-message.h"
#include "testsuite-mailstore.h"

#include "testsuite-result.h"

struct sieve_execute_env testsuite_execute_env;

static pool_t testsuite_execute_pool = NULL;
static struct sieve_result *_testsuite_result = NULL;
static struct sieve_result_execution *_testsuite_rexec = NULL;

void testsuite_result_init(void)
{
	struct sieve_instance *svinst = testsuite_sieve_instance;

	testsuite_execute_pool = pool_alloconly_create("sieve execution", 4096);

	sieve_execute_init(&testsuite_execute_env, testsuite_sieve_instance,
			   testsuite_execute_pool, &testsuite_msgdata,
			   testsuite_scriptenv, 0);

	_testsuite_result = sieve_result_create(svinst, testsuite_execute_pool,
						&testsuite_execute_env);
}

void testsuite_result_deinit(void)
{
	sieve_result_execution_destroy(&_testsuite_rexec);
	if (_testsuite_result != NULL)
		sieve_result_unref(&_testsuite_result);
	sieve_execute_deinit(&testsuite_execute_env);
	pool_unref(&testsuite_execute_pool);
}

void testsuite_result_reset(const struct sieve_runtime_env *renv)
{
	struct sieve_instance *svinst = testsuite_sieve_instance;

	if (_testsuite_result != NULL) {
		sieve_result_execution_destroy(&_testsuite_rexec);
		sieve_result_unref(&_testsuite_result);
		pool_unref(&testsuite_execute_pool);
	}

	testsuite_message_flush();
	testsuite_mailstore_flush();
	i_zero(testsuite_execute_env.exec_status);

	testsuite_execute_pool = pool_alloconly_create("sieve execution", 4096);
	_testsuite_result = sieve_result_create(svinst, testsuite_execute_pool,
						&testsuite_execute_env);
	sieve_interpreter_set_result(renv->interp, _testsuite_result);
}

struct sieve_result *testsuite_result_get(void)
{
	return _testsuite_result;
}

struct sieve_result_iterate_context *testsuite_result_iterate_init(void)
{
	if (_testsuite_result == NULL)
		return NULL;

	return sieve_result_iterate_init(_testsuite_result);
}

bool testsuite_result_execute(const struct sieve_runtime_env *renv)
{
	int ret;

	if (_testsuite_result == NULL) {
		sieve_runtime_error(renv, NULL,	"testsuite: "
				    "trying to execute result, "
				    "but no result evaluated yet");
		return FALSE;
	}

	testsuite_log_clear_messages();

	if (_testsuite_rexec == NULL) {
		_testsuite_rexec = sieve_result_execution_create(
			_testsuite_result, testsuite_execute_pool);
	}

	/* Execute the result */
<<<<<<< HEAD
	ret = sieve_result_execute(_testsuite_result, TRUE, NULL,
				   testsuite_log_ehandler);
=======
	ret = sieve_result_execute(_testsuite_rexec, SIEVE_EXEC_OK, TRUE,
				   testsuite_log_ehandler, NULL);
>>>>>>> 850e1d67

	return (ret > 0);
}

void testsuite_result_print(const struct sieve_runtime_env *renv)
{
	const struct sieve_execute_env *eenv = renv->exec_env;
	struct ostream *out;

	out = o_stream_create_fd(1, 0);
	o_stream_set_no_error_handling(out, TRUE);

	o_stream_nsend_str(out, "\n--");
	sieve_result_print(_testsuite_result, eenv->scriptenv, out, NULL);
	o_stream_nsend_str(out, "--\n\n");

	o_stream_destroy(&out);
}

/*
 * Result stringlist
 */

/* Forward declarations */

static int
testsuite_result_stringlist_next_item(struct sieve_stringlist *_strlist,
				      string_t **str_r);
static void
testsuite_result_stringlist_reset(struct sieve_stringlist *_strlist);

/* Stringlist object */

struct testsuite_result_stringlist {
	struct sieve_stringlist strlist;

	struct sieve_result_iterate_context *result_iter;
	int pos, index;
};

struct sieve_stringlist *
testsuite_result_stringlist_create(const struct sieve_runtime_env *renv,
				   int index)
{
	struct testsuite_result_stringlist *strlist;

	strlist = t_new(struct testsuite_result_stringlist, 1);
	strlist->strlist.runenv = renv;
	strlist->strlist.exec_status = SIEVE_EXEC_OK;
	strlist->strlist.next_item = testsuite_result_stringlist_next_item;
	strlist->strlist.reset = testsuite_result_stringlist_reset;

	strlist->result_iter = testsuite_result_iterate_init();
 	strlist->index = index;
	strlist->pos = 0;

	return &strlist->strlist;
}

static int
testsuite_result_stringlist_next_item(struct sieve_stringlist *_strlist,
				      string_t **str_r)
{
	struct testsuite_result_stringlist *strlist =
		(struct testsuite_result_stringlist *)_strlist;
	const struct sieve_action *action;
	const char *act_name;
	bool keep;

	*str_r = NULL;

	if (strlist->index > 0 && strlist->pos > 0)
		return 0;

	do {
		if ((action = sieve_result_iterate_next(strlist->result_iter,
							&keep)) == NULL)
			return 0;

		strlist->pos++;
	} while (strlist->pos < strlist->index);

	if (keep)
		act_name = "keep";
	else {
		act_name = ((action == NULL || action->def == NULL ||
			     action->def->name == NULL) ?
			    "" : action->def->name);
	}

	*str_r = t_str_new_const(act_name, strlen(act_name));
	return 1;
}

static void testsuite_result_stringlist_reset(struct sieve_stringlist *_strlist)
{
	struct testsuite_result_stringlist *strlist =
		(struct testsuite_result_stringlist *)_strlist;

	strlist->result_iter = testsuite_result_iterate_init();
	strlist->pos = 0;
}<|MERGE_RESOLUTION|>--- conflicted
+++ resolved
@@ -100,13 +100,8 @@
 	}
 
 	/* Execute the result */
-<<<<<<< HEAD
-	ret = sieve_result_execute(_testsuite_result, TRUE, NULL,
-				   testsuite_log_ehandler);
-=======
 	ret = sieve_result_execute(_testsuite_rexec, SIEVE_EXEC_OK, TRUE,
 				   testsuite_log_ehandler, NULL);
->>>>>>> 850e1d67
 
 	return (ret > 0);
 }
