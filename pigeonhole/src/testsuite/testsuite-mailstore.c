--- conflicted
+++ resolved
@@ -165,12 +165,8 @@
 	return TRUE;
 }
 
-<<<<<<< HEAD
-static struct mail *testsuite_mailstore_open(const char *folder)
-=======
 static struct testsuite_mailstore_mail *
 testsuite_mailstore_open(const char *folder)
->>>>>>> 850e1d67
 {
 	enum mailbox_flags flags =
 		MAILBOX_FLAG_SAVEONLY | MAILBOX_FLAG_POST_SESSION;
@@ -179,8 +175,6 @@
 	struct mailbox *box;
 	struct mailbox_transaction_context *t;
 	struct testsuite_mailstore_mail *tmail, *tmail_prev;
-<<<<<<< HEAD
-=======
 	const char *error;
 
 	if (!sieve_mailbox_check_name(folder, &error)) {
@@ -189,7 +183,6 @@
 			folder, error);
 		return NULL;
 	}
->>>>>>> 850e1d67
 
 	tmail = testsuite_mailstore_mail;
 	tmail_prev = NULL;
@@ -210,11 +203,7 @@
 			tmail->next = testsuite_mailstore_mail;
 			testsuite_mailstore_mail = tmail;
 		}
-<<<<<<< HEAD
-		return tmail->mail;
-=======
 		return tmail;
->>>>>>> 850e1d67
 	}
 
 	box = mailbox_alloc(ns->list, folder, flags);
@@ -241,14 +230,13 @@
 	tmail = i_new(struct testsuite_mailstore_mail, 1);
 	tmail->next = testsuite_mailstore_mail;
 	testsuite_mailstore_mail = tmail;
-<<<<<<< HEAD
 
 	tmail->folder = i_strdup(folder);
 	tmail->box = box;
 	tmail->trans = t;
 	tmail->mail = mail_alloc(t, 0, NULL);
 
-	return tmail->mail;
+	return tmail;
 }
 
 static void testsuite_mailstore_free(bool all)
@@ -284,50 +272,6 @@
 
 bool testsuite_mailstore_mail_index(const struct sieve_runtime_env *renv,
 				    const char *folder, unsigned int index)
-=======
-
-	tmail->folder = i_strdup(folder);
-	tmail->box = box;
-	tmail->trans = t;
-	tmail->mail = mail_alloc(t, 0, NULL);
-
-	return tmail;
-}
-
-static void testsuite_mailstore_free(bool all)
->>>>>>> 850e1d67
-{
-	struct testsuite_mailstore_mail *tmail;
-
-	if (testsuite_mailstore_mail == NULL)
-		return;
-
-	tmail = (all ?
-		 testsuite_mailstore_mail : testsuite_mailstore_mail->next);
-	while (tmail != NULL) {
-		struct testsuite_mailstore_mail *tmail_next = tmail->next;
-
-		mail_free(&tmail->mail);
-		mailbox_transaction_rollback(&tmail->trans);
-		mailbox_free(&tmail->box);
-		i_free(tmail->folder);
-		i_free(tmail);
-
-		tmail = tmail_next;
-	}
-	if (all)
-		testsuite_mailstore_mail = NULL;
-	else
-		testsuite_mailstore_mail->next = NULL;
-}
-
-void testsuite_mailstore_flush(void)
-{
-	testsuite_mailstore_free(FALSE);
-}
-
-bool testsuite_mailstore_mail_index(const struct sieve_runtime_env *renv,
-				    const char *folder, unsigned int index)
 {
 	struct testsuite_mailstore_mail *tmail;
 	struct mailbox_status status;
@@ -336,12 +280,8 @@
 	if (tmail == NULL)
 		return FALSE;
 
-<<<<<<< HEAD
-	if (mail == NULL)
-=======
 	mailbox_get_open_status(tmail->box, STATUS_MESSAGES, &status);
 	if (index >= status.messages)
->>>>>>> 850e1d67
 		return FALSE;
 
 	mail_set_seq(tmail->mail, index+1);
