--- conflicted
+++ resolved
@@ -999,13 +999,6 @@
 			      commit_status);
 }
 
-<<<<<<< HEAD
-	/* Finish keep action */
-	if (act_keep.def->finish != NULL) {
-		sieve_result_prepare_action_env(result, &act_keep);
-		act_keep.def->finish(aenv, TRUE, tr_context, status);
-	}
-=======
 static void
 sieve_result_side_effect_rollback(struct sieve_result_execution *rexec,
 				  struct sieve_action_execution *aexec,
@@ -1013,7 +1006,6 @@
 {
 	struct sieve_result_side_effect *rsef = seexec->seffect;
 	struct sieve_side_effect *sef = &rsef->seffect;
->>>>>>> 850e1d67
 
 	i_assert(sef->def != NULL);
 	if (sef->def->rollback == NULL)
@@ -1807,17 +1799,10 @@
 }
 
 static void
-<<<<<<< HEAD
-sieve_result_transaction_finish(struct sieve_result *result, bool last,
-				int status)
-{
-	struct sieve_result_action *rac = result->first_action;
-=======
 sieve_result_transaction_finish(struct sieve_result_execution *rexec,
 				int status)
 {
 	struct sieve_action_execution *aexec;
->>>>>>> 850e1d67
 
 	e_debug(rexec->event, "Finishing actions");
 
@@ -1829,13 +1814,6 @@
 	sieve_action_execution_post(rexec);
 }
 
-<<<<<<< HEAD
-		if (act->def->finish != NULL) {
-			sieve_result_prepare_action_env(result, act);
-			act->def->finish(&result->action_env, last,
-					 rac->tr_context, status);
-		}
-=======
 static void
 sieve_result_execute_update_status(struct sieve_result_execution *rexec,
 				   int status)
@@ -1871,7 +1849,6 @@
 	aexec = rexec->actions_head;
 	while (aexec != NULL) {
 		struct sieve_action_execution *aexec_next = aexec->next;
->>>>>>> 850e1d67
 
 		sieve_action_execution_update(rexec, aexec);
 		aexec = aexec_next;
@@ -1884,14 +1861,9 @@
 	}
 }
 
-<<<<<<< HEAD
-int sieve_result_execute(struct sieve_result *result, bool last, bool *keep,
-			 struct sieve_error_handler *ehandler)
-=======
 int sieve_result_execute(struct sieve_result_execution *rexec, int status,
 			 bool commit, struct sieve_error_handler *ehandler,
 			 bool *keep_r)
->>>>>>> 850e1d67
 {
 	const struct sieve_action_exec_env *aenv = &rexec->action_env;
 	struct sieve_result *result = aenv->result;
@@ -2000,16 +1972,12 @@
 
 	/* Finish execution */
 
-<<<<<<< HEAD
-	sieve_result_transaction_finish(result, last, status);
-=======
 	sieve_result_transaction_finish(rexec, rexec->status);
 
 	sieve_action_execution_post(rexec);
 	rexec->ehandler = NULL;
 
 	rexec->status = result_status;
->>>>>>> 850e1d67
 
 	/* Merge explicit keep status into implicit keep (in this case only for
 	   completeness).
@@ -2026,22 +1994,6 @@
 	if (keep_r != NULL)
 		*keep_r = rexec->keep_implicit;
 	return result_status;
-}
-
-void sieve_result_finish(struct sieve_result *result,
-			 struct sieve_error_handler *ehandler, bool success)
-{
-	int status = (success ? SIEVE_EXEC_OK : SIEVE_EXEC_FAILURE);
-
-	/* Prepare environment */
-
-	_sieve_result_prepare_execution(result, ehandler);
-
-	/* Finish execution */
-
-	sieve_result_transaction_finish(result, TRUE, status);
-
-	result->action_env.ehandler = NULL;
 }
 
 /*
