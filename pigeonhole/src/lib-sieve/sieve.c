--- conflicted
+++ resolved
@@ -664,31 +664,9 @@
 	   caller. In that case no implicit keep is attempted, because the
 	   situation may be resolved.
 	 */
-<<<<<<< HEAD
-	if (ret > 0) {
-		/* Execute result */
-		ret = sieve_result_execute(result, TRUE, keep, action_ehandler);
-	} else if (ret == SIEVE_EXEC_FAILURE) {
-		/* Perform implicit keep if script failed with a normal runtime
-		   error
-		 */
-		switch (sieve_result_implicit_keep(result, action_ehandler,
-						   FALSE)) {
-		case SIEVE_EXEC_OK:
-			if (keep != NULL) *keep = TRUE;
-			break;
-		case SIEVE_EXEC_TEMP_FAILURE:
-			ret = SIEVE_EXEC_TEMP_FAILURE;
-			break;
-		default:
-			ret = SIEVE_EXEC_KEEP_FAILED;
-		}
-	}
-=======
 	ret = sieve_result_execute(rexec, ret, TRUE, action_ehandler, NULL);
 
 	sieve_result_execution_destroy(&rexec);
->>>>>>> 850e1d67
 
 	/* Cleanup */
 	if (result != NULL)
@@ -813,21 +791,10 @@
 	mscript->exec_env.flags = flags;
 
 	if (mscript->status > 0) {
-<<<<<<< HEAD
-		mscript->status = sieve_result_execute(mscript->result, FALSE,
-						       keep, ehandler);
-	} else {
-		if (sieve_result_implicit_keep(mscript->result, ehandler,
-					       FALSE) <= 0)
-			mscript->status = SIEVE_EXEC_KEEP_FAILED;
-		else
-			if (keep != NULL) *keep = TRUE;
-=======
 		mscript->status = sieve_result_execute(mscript->rexec,
 						       SIEVE_EXEC_OK, FALSE,
 						       ehandler,
 						       &mscript->keep);
->>>>>>> 850e1d67
 	}
 }
 
@@ -963,15 +930,9 @@
 			&mscript->keep);
 	}
 
-<<<<<<< HEAD
-	sieve_result_finish(result, action_ehandler, (ret == SIEVE_EXEC_OK));
-
-	if (keep != NULL) *keep = mscript->keep;
-=======
 	e_debug(mscript->event, "Sequence finished (status=%s, keep=%s)",
 		sieve_execution_exitcode_to_str(status),
 		(mscript->keep ? "yes" : "no"));
->>>>>>> 850e1d67
 
 	/* Cleanup */
 	sieve_multiscript_destroy(&mscript);
