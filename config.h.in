/* config.h.in.  Generated from configure.ac by autoheader.  */

/* Define if building universal (internal helper macro) */
#undef AC_APPLE_UNIVERSAL_BUILD

/* Define if you have buggy CMSG macros */
#undef BUGGY_CMSG_MACROS

/* Built-in Cassandra support */
#undef BUILD_CASSANDRA

/* Build with CDB support */
#undef BUILD_CDB

/* Build with Berkeley DB support */
#undef BUILD_DB

/* Built-in MySQL support */
#undef BUILD_MYSQL

/* Built-in PostgreSQL support */
#undef BUILD_PGSQL

/* Built-in SQLite support */
#undef BUILD_SQLITE

/* GSSAPI support is built in */
#undef BUILTIN_GSSAPI

/* LDAP support is built in */
#undef BUILTIN_LDAP

/* Lua support is builtin */
#undef BUILTIN_LUA

/* IMAP capabilities advertised in banner */
#undef CAPABILITY_BANNER_STRING

/* IMAP capabilities */
#undef CAPABILITY_STRING

/* Define if _XPG6 macro is needed for crypt() */
#undef CRYPT_USE_XPG6

/* Build with extra debugging checks */
#undef DEBUG

/* Define if your dev_t is a structure instead of integer type */
#undef DEV_T_STRUCT

/* Path to random source */
#undef DEV_URANDOM_PATH

/* Disable asserts */
#undef DISABLE_ASSERTS

/* Dovecot ABI version */
#undef DOVECOT_ABI_VERSION

/* Dovecot name */
#undef DOVECOT_NAME

/* Dovecot string */
#undef DOVECOT_STRING

/* Dovecot version */
#undef DOVECOT_VERSION

/* Dovecot major version */
#undef DOVECOT_VERSION_MAJOR

/* Dovecot minor version */
#undef DOVECOT_VERSION_MINOR

/* How to define flexible array members in structs */
#undef FLEXIBLE_ARRAY_MEMBER

/* Define this if you have arc4random_buf() */
#undef HAVE_ARC4RANDOM

/* Build with ASN1_STRING_get0_data() support */
#undef HAVE_ASN1_STRING_GET0_DATA

/* Define to 1 if you have the `backtrace_symbols' function. */
#undef HAVE_BACKTRACE_SYMBOLS

/* Build with BN_secure_new support */
#undef HAVE_BN_SECURE_NEW

/* Define if you have bzlib library */
#undef HAVE_BZLIB

/* Build with Cassandra support */
#undef HAVE_CASSANDRA

/* Cassandra supports speculative execution policy */
#undef HAVE_CASSANDRA_SPECULATIVE_POLICY

/* Define to 1 if you have the `clearenv' function. */
#undef HAVE_CLEARENV

/* Define if you have the clock_gettime function */
#undef HAVE_CLOCK_GETTIME

/* Define to 1 if you have the <crypt.h> header file. */
#undef HAVE_CRYPT_H

/* Define to 1 if you have the declaration of `getrandom', and to 0 if you
   don't. */
#undef HAVE_DECL_GETRANDOM

/* Define if you have struct dirent->d_type */
#undef HAVE_DIRENT_D_TYPE

/* Define to 1 if you have the <dirent.h> header file. */
#undef HAVE_DIRENT_H

/* Define to 1 if you have the `dirfd' function. */
#undef HAVE_DIRFD

/* Define to 1 if you have the <dlfcn.h> header file. */
#undef HAVE_DLFCN_H

/* Build with ECDSA_SIG_get0 support */
#undef HAVE_ECDSA_SIG_GET0

/* Build with ECDSA_SIG_set0 support */
#undef HAVE_ECDSA_SIG_SET0

<<<<<<< HEAD
=======
/* Build with EC_GROUP_order_bits support */
#undef HAVE_EC_GROUP_order_bits

>>>>>>> aa13c86b
/* Build with EVP_MD_CTX_new() support */
#undef HAVE_EVP_MD_CTX_NEW

/* Build with EVP_PKEY_get0_*() support */
#undef HAVE_EVP_PKEY_get0

/* Define to 1 if you have the <execinfo.h> header file. */
#undef HAVE_EXECINFO_H

/* Define to 1 if you have the `fallocate' function. */
#undef HAVE_FALLOCATE

/* Define to 1 if you have the `fcntl' function. */
#undef HAVE_FCNTL

/* Define if you have fdatasync() */
#undef HAVE_FDATASYNC

/* Define to 1 if you have the `flock' function. */
#undef HAVE_FLOCK

/* Define if you have FreeBSD-compatible sendfile() */
#undef HAVE_FREEBSD_SENDFILE

/* Define if you want exttextcat support for FTS */
#undef HAVE_FTS_EXTTEXTCAT

/* Define if you want stemming support for FTS */
#undef HAVE_FTS_STEMMER

/* Define if you want textcat support for FTS */
#undef HAVE_FTS_TEXTCAT

/* Define to 1 if you have the `getmntent' function. */
#undef HAVE_GETMNTENT

/* Define to 1 if you have the `getmntinfo' function. */
#undef HAVE_GETMNTINFO

/* Define to 1 if you have the `getpagesize' function. */
#undef HAVE_GETPAGESIZE

/* Define to 1 if you have the `getpeereid' function. */
#undef HAVE_GETPEEREID

/* Define to 1 if you have the `getpeerucred' function. */
#undef HAVE_GETPEERUCRED

/* Define to 1 if you have the `getrandom' function. */
#undef HAVE_GETRANDOM

/* Define to 1 if you have the `glob' function. */
#undef HAVE_GLOB

/* Define to 1 if you have the <glob.h> header file. */
#undef HAVE_GLOB_H

/* Build with GNUTLS support */
#undef HAVE_GNUTLS

/* Build with GSSAPI support */
#undef HAVE_GSSAPI

/* Define to 1 if you have the <gssapi/gssapi_ext.h> header file. */
#undef HAVE_GSSAPI_GSSAPI_EXT_H

/* GSSAPI headers in gssapi/gssapi.h */
#undef HAVE_GSSAPI_GSSAPI_H

/* Define to 1 if you have the <gssapi/gssapi_krb5.h> header file. */
#undef HAVE_GSSAPI_GSSAPI_KRB5_H

/* GSSAPI headers in gssapi.h */
#undef HAVE_GSSAPI_H

/* Define to 1 if you have the <gssapi_krb5.h> header file. */
#undef HAVE_GSSAPI_KRB5_H

/* GSSAPI supports SPNEGO */
#undef HAVE_GSSAPI_SPNEGO

/* Define to 1 if you have the `gsskrb5_register_acceptor_identity' function.
   */
#undef HAVE_GSSKRB5_REGISTER_ACCEPTOR_IDENTITY

/* Build with HMAC_CTX_new() support */
#undef HAVE_HMAC_CTX_NEW

/* Define if you have the iconv() function and it works. */
#undef HAVE_ICONV

/* Define to 1 if you have the `inet_aton' function. */
#undef HAVE_INET_ATON

/* Define to 1 if you have the `inotify_init' function. */
#undef HAVE_INOTIFY_INIT

/* Define to 1 if you have the <inttypes.h> header file. */
#undef HAVE_INTTYPES_H

/* Build with IPv6 support */
#undef HAVE_IPV6

/* Define to 1 if you have the <jfs/quota.h> header file. */
#undef HAVE_JFS_QUOTA_H

/* Define to 1 if you have the `kevent' function. */
#undef HAVE_KEVENT

/* Define to 1 if you have the `kqueue' function. */
#undef HAVE_KQUEUE

/* Define to 1 if you have the `krb5_free_context' function. */
#undef HAVE_KRB5_FREE_CONTEXT

/* Define to 1 if you have the `krb5_gss_register_acceptor_identity' function.
   */
#undef HAVE_KRB5_GSS_REGISTER_ACCEPTOR_IDENTITY

/* Define this if you have libbsd */
#undef HAVE_LIBBSD

/* libcap is installed for cap_init() */
#undef HAVE_LIBCAP

/* Define to 1 if you have the <libexttextcat/textcat.h> header file. */
#undef HAVE_LIBEXTTEXTCAT_TEXTCAT_H

/* Define to 1 if you have the <libgen.h> header file. */
#undef HAVE_LIBGEN_H

/* Define if you want ICU normalization support for FTS */
#undef HAVE_LIBICU

/* Define if you have libsodium */
#undef HAVE_LIBSODIUM

/* Define to 1 if you have the <libtextcat/textcat.h> header file. */
#undef HAVE_LIBTEXTCAT_TEXTCAT_H

/* Define this if you have libunwind */
#undef HAVE_LIBUNWIND

/* Define if you have libwrap */
#undef HAVE_LIBWRAP

/* Define to 1 if you have the <linux/dqblk_xfs.h> header file. */
#undef HAVE_LINUX_DQBLK_XFS_H

/* Define to 1 if you have the <linux/falloc.h> header file. */
#undef HAVE_LINUX_FALLOC_H

/* Define if you have Linux-compatible mremap() */
#undef HAVE_LINUX_MREMAP

/* Define if you have Linux-compatible sendfile() */
#undef HAVE_LINUX_SENDFILE

/* Define to 1 if you have the `lockf' function. */
#undef HAVE_LOCKF

/* Define to 1 if you have lua */
#undef HAVE_LUA

/* Define if you have lz4 library */
#undef HAVE_LZ4

/* Define if you have LZ4_compress_default */
#undef HAVE_LZ4_COMPRESS_DEFAULT

/* Define if you have lzma library */
#undef HAVE_LZMA

/* Define to 1 if you have the `madvise' function. */
#undef HAVE_MADVISE

/* Define to 1 if you have the <malloc.h> header file. */
#undef HAVE_MALLOC_H

/* Define to 1 if you have the <malloc_np.h> header file. */
#undef HAVE_MALLOC_NP_H

/* Define to 1 if you have the `malloc_usable_size' function. */
#undef HAVE_MALLOC_USABLE_SIZE

/* Define to 1 if you have the <memory.h> header file. */
#undef HAVE_MEMORY_H

/* Define to 1 if you have the <mntent.h> header file. */
#undef HAVE_MNTENT_H

/* Define if you have dynamic module support */
#undef HAVE_MODULES

/* Build with MySQL support */
#undef HAVE_MYSQL

/* Define if your MySQL library has SSL functions */
#undef HAVE_MYSQL_SSL

/* Define if your MySQL library supports setting cipher */
#undef HAVE_MYSQL_SSL_CIPHER

/* Defineif your MySQL library supports verifying the name in the SSL
   certificate */
#undef HAVE_MYSQL_SSL_VERIFY_SERVER_CERT

/* Build with OBJ_length() support */
#undef HAVE_OBJ_LENGTH

/* Define if you don't have C99 compatible vsnprintf() call */
#undef HAVE_OLD_VSNPRINTF

/* Build with OpenSSL support */
#undef HAVE_OPENSSL

/* Define if OpenSSL performs thread cleanup automatically */
#undef HAVE_OPENSSL_AUTO_THREAD_DEINIT

/* OpenSSL supports OPENSSL_cleanup() */
#undef HAVE_OPENSSL_CLEANUP

/* Define to 1 if you have the <openssl/err.h> header file. */
#undef HAVE_OPENSSL_ERR_H

/* Define if you have ERR_remove_thread_state */
#undef HAVE_OPENSSL_ERR_REMOVE_THREAD_STATE

/* Define if you have openssl/rand.h */
#undef HAVE_OPENSSL_RAND_H

/* Define to 1 if you have the <openssl/ssl.h> header file. */
#undef HAVE_OPENSSL_SSL_H

/* Define if you have pam/pam_appl.h */
#undef HAVE_PAM_PAM_APPL_H

/* Define if you have pam_setcred() */
#undef HAVE_PAM_SETCRED

/* Build with PostgreSQL support */
#undef HAVE_PGSQL

/* Define to 1 if you have the `posix_fadvise' function. */
#undef HAVE_POSIX_FADVISE

/* Define if you have a working posix_fallocate() */
#undef HAVE_POSIX_FALLOCATE

/* Define if libpq has PQescapeStringConn function */
#undef HAVE_PQESCAPE_STRING_CONN

/* Define to 1 if you have the `pread' function. */
#undef HAVE_PREAD

/* Define if you have prctl(PR_SET_DUMPABLE) */
#undef HAVE_PR_SET_DUMPABLE

/* Define to 1 if you have the `quotactl' function. */
#undef HAVE_QUOTACTL

/* Define to 1 if you have the <quota.h> header file. */
#undef HAVE_QUOTA_H

/* Define if you have quota_open() */
#undef HAVE_QUOTA_OPEN

/* Define if Q_QUOTACTL exists */
#undef HAVE_Q_QUOTACTL

/* Define if you have RLIMIT_AS for setrlimit() */
#undef HAVE_RLIMIT_AS

/* Define if you have RLIMIT_CORE for getrlimit() */
#undef HAVE_RLIMIT_CORE

/* Define if you have RLIMIT_NPROC for setrlimit() */
#undef HAVE_RLIMIT_NPROC

/* Define if you wish to retrieve quota of NFS mounted mailboxes */
#undef HAVE_RQUOTA

/* Build with RSA_generate_key_ex() support */
#undef HAVE_RSA_GENERATE_KEY_EX

/* Build with RSA_set0_crt_params support */
#undef HAVE_RSA_SET0_CRT_PARAMS

/* Build with RSA_set0_factors support */
#undef HAVE_RSA_SET0_FACTORS

/* Build with RSA_set0_key support */
#undef HAVE_RSA_SET0_KEY

/* Define to 1 if you have the <sasl.h> header file. */
#undef HAVE_SASL_H

/* Define to 1 if you have the <sasl/sasl.h> header file. */
#undef HAVE_SASL_SASL_H

/* Define if you have security/pam_appl.h */
#undef HAVE_SECURITY_PAM_APPL_H

/* Define to 1 if you have the `setegid' function. */
#undef HAVE_SETEGID

/* Define to 1 if you have the `seteuid' function. */
#undef HAVE_SETEUID

/* Define to 1 if you have the `setpriority' function. */
#undef HAVE_SETPRIORITY

/* Define to 1 if you have the `setproctitle' function. */
#undef HAVE_SETPROCTITLE

/* Define to 1 if you have the `setresgid' function. */
#undef HAVE_SETRESGID

/* Define to 1 if you have the `setreuid' function. */
#undef HAVE_SETREUID

/* Define to 1 if you have the `setrlimit' function. */
#undef HAVE_SETRLIMIT

/* Define to 1 if you have the `sigaction' function. */
#undef HAVE_SIGACTION

/* Define to 'int' if you don't have socklen_t */
#undef HAVE_SOCKLEN_T

/* Define if you have Solaris-compatible sendfile() */
#undef HAVE_SOLARIS_SENDFILE

/* Build with SQLite3 support */
#undef HAVE_SQLITE

/* Build with SSL/TLS support */
#undef HAVE_SSL

/* Define if you have SSL_CIPHER_get_kx_nid */
#undef HAVE_SSL_CIPHER_get_kx_nid

/* Define if you have SSL_clear_options */
#undef HAVE_SSL_CLEAR_OPTIONS

/* Build with OpenSSL compression */
#undef HAVE_SSL_COMPRESSION

/* Build with SSL_COMP_free_compression_methods() support */
#undef HAVE_SSL_COMP_FREE_COMPRESSION_METHODS

/* Define if you have SSL_CTX_add0_chain_cert */
#undef HAVE_SSL_CTX_ADD0_CHAIN_CERT

/* Define if you have SSL_CTX_set1_curves_list */
#undef HAVE_SSL_CTX_SET1_CURVES_LIST

/* Build with SSL_CTX_set_ciphersuites() support */
#undef HAVE_SSL_CTX_SET_CIPHERSUITES

/* Define if you have SSL_CTX_set_current_cert */
#undef HAVE_SSL_CTX_SET_CURRENT_CERT

/* Define if you have SSL_CTX_set_min_proto_version */
#undef HAVE_SSL_CTX_SET_MIN_PROTO_VERSION

/* Build with TLS hostname support */
#undef HAVE_SSL_GET_SERVERNAME

/* Define if CRYPTO_set_mem_functions has new style parameters */
#undef HAVE_SSL_NEW_MEM_FUNCS

/* Define if you have statfs.f_mntfromname */
#undef HAVE_STATFS_MNTFROMNAME

/* Define if you have statvfs.f_mntfromname */
#undef HAVE_STATVFS_MNTFROMNAME

/* Define if you have st_?tim timespec fields in struct stat */
#undef HAVE_STAT_XTIM

/* Define if you have st_?timespec fields in struct stat */
#undef HAVE_STAT_XTIMESPEC

/* Define to 1 if you have the <stdint.h> header file. */
#undef HAVE_STDINT_H

/* Define to 1 if you have the <stdlib.h> header file. */
#undef HAVE_STDLIB_H

/* Define to 1 if you have the `strcasecmp' function. */
#undef HAVE_STRCASECMP

/* Define to 1 if you have the `stricmp' function. */
#undef HAVE_STRICMP

/* Define to 1 if you have the <strings.h> header file. */
#undef HAVE_STRINGS_H

/* Define to 1 if you have the <string.h> header file. */
#undef HAVE_STRING_H

/* Define if struct sqblk.dqb_curblocks exists */
#undef HAVE_STRUCT_DQBLK_CURBLOCKS

/* Define if struct sqblk.dqb_curspace exists */
#undef HAVE_STRUCT_DQBLK_CURSPACE

/* Define if you have struct iovec */
#undef HAVE_STRUCT_IOVEC

/* Define to 1 if the system has the type `struct sockpeercred'. */
#undef HAVE_STRUCT_SOCKPEERCRED

/* Define if you want to use systemd socket activation */
#undef HAVE_SYSTEMD

/* Define to 1 if you have the <sys/event.h> header file. */
#undef HAVE_SYS_EVENT_H

/* Define to 1 if you have the <sys/fs/quota_common.h> header file. */
#undef HAVE_SYS_FS_QUOTA_COMMON_H

/* Define to 1 if you have the <sys/fs/ufs_quota.h> header file. */
#undef HAVE_SYS_FS_UFS_QUOTA_H

/* Define to 1 if you have the <sys/mkdev.h> header file. */
#undef HAVE_SYS_MKDEV_H

/* Define to 1 if you have the <sys/mnttab.h> header file. */
#undef HAVE_SYS_MNTTAB_H

/* Define to 1 if you have the <sys/quota.h> header file. */
#undef HAVE_SYS_QUOTA_H

/* Define to 1 if you have the <sys/resource.h> header file. */
#undef HAVE_SYS_RESOURCE_H

/* Define to 1 if you have the <sys/select.h> header file. */
#undef HAVE_SYS_SELECT_H

/* Define to 1 if you have the <sys/stat.h> header file. */
#undef HAVE_SYS_STAT_H

/* Define to 1 if you have the <sys/sysmacros.h> header file. */
#undef HAVE_SYS_SYSMACROS_H

/* Define to 1 if you have the <sys/time.h> header file. */
#undef HAVE_SYS_TIME_H

/* Define to 1 if you have the <sys/types.h> header file. */
#undef HAVE_SYS_TYPES_H

/* Define to 1 if you have the <sys/ucred.h> header file. */
#undef HAVE_SYS_UCRED_H

/* Define to 1 if you have the <sys/uio.h> header file. */
#undef HAVE_SYS_UIO_H

/* Define to 1 if you have the <sys/utsname.h> header file. */
#undef HAVE_SYS_UTSNAME_H

/* Define to 1 if you have the <sys/vmount.h> header file. */
#undef HAVE_SYS_VMOUNT_H

/* Define to 1 if you have the `timegm' function. */
#undef HAVE_TIMEGM

/* Define if you have struct tm->tm_gmtoff */
#undef HAVE_TM_GMTOFF

/* Define if you have typeof() */
#undef HAVE_TYPEOF

/* Define to 1 if you have the <ucontext.h> header file. */
#undef HAVE_UCONTEXT_H

/* Define to 1 if you have the <ucred.h> header file. */
#undef HAVE_UCRED_H

/* Define to 1 if you have the <ufs/ufs/quota.h> header file. */
#undef HAVE_UFS_UFS_QUOTA_H

/* Define if you have uintmax_t (C99 type) */
#undef HAVE_UINTMAX_T

/* Define if you have uint_fast32_t (C99 type) */
#undef HAVE_UINT_FAST32_T

/* Define to 1 if you have the `uname' function. */
#undef HAVE_UNAME

/* Define to 1 if you have the <unistd.h> header file. */
#undef HAVE_UNISTD_H

/* Define to 1 if you have the `unsetenv' function. */
#undef HAVE_UNSETENV

/* Define if you have a native uoff_t type */
#undef HAVE_UOFF_T

/* Define to 1 if you have the `vsyslog' function. */
#undef HAVE_VSYSLOG

/* Define to 1 if you have the `walkcontext' function. */
#undef HAVE_WALKCONTEXT

/* Define to 1 if you have the `writev' function. */
#undef HAVE_WRITEV

/* Define to 1 if you have the <xfs/xqm.h> header file. */
#undef HAVE_XFS_XQM_H

/* Define if you have zlib library */
#undef HAVE_ZLIB

/* Define if you have ZSTD library */
#undef HAVE_ZSTD

/* Define to 1 if the system has the type `_Bool'. */
#undef HAVE__BOOL

/* Define if you have __gss_userok() */
#undef HAVE___GSS_USEROK

/* Define as const if the declaration of iconv() needs const. */
#undef ICONV_CONST

/* Implement I/O loop with Linux 2.6 epoll() */
#undef IOLOOP_EPOLL

/* Implement I/O loop with BSD kqueue() */
#undef IOLOOP_KQUEUE

/* Use Linux inotify */
#undef IOLOOP_NOTIFY_INOTIFY

/* Use BSD kqueue directory changes notification */
#undef IOLOOP_NOTIFY_KQUEUE

/* No special notify support */
#undef IOLOOP_NOTIFY_NONE

/* Implement I/O loop with poll() */
#undef IOLOOP_POLL

/* Implement I/O loop with select() */
#undef IOLOOP_SELECT

/* Define if you have ldap_initialize */
#undef LDAP_HAVE_INITIALIZE

/* Define if you have ldap_start_tls_s */
#undef LDAP_HAVE_START_TLS_S

/* Define to the sub-directory where libtool stores uninstalled libraries. */
#undef LT_OBJDIR

/* Required memory alignment */
#undef MEM_ALIGN_SIZE

/* Define if shared mmaps don't get updated by write()s */
#undef MMAP_CONFLICTS_WRITE

/* Dynamic module suffix */
#undef MODULE_SUFFIX

/* Maximum value of off_t */
#undef OFF_T_MAX

/* Name of package */
#undef PACKAGE

/* Define to the address where bug reports for this package should be sent. */
#undef PACKAGE_BUGREPORT

/* Define to the full name of this package. */
#undef PACKAGE_NAME

/* Define to the full name and version of this package. */
#undef PACKAGE_STRING

/* Define to the one symbol short name of this package. */
#undef PACKAGE_TARNAME

/* Define to the home page for this package. */
#undef PACKAGE_URL

/* Define to the version of this package. */
#undef PACKAGE_VERSION

/* Support URL */
#undef PACKAGE_WEBPAGE

/* Build with BSD authentication support */
#undef PASSDB_BSDAUTH

/* Build with checkpassword passdb support */
#undef PASSDB_CHECKPASSWORD

/* Build with LDAP support */
#undef PASSDB_LDAP

/* Build with PAM support */
#undef PASSDB_PAM

/* Build with passwd support */
#undef PASSDB_PASSWD

/* Build with passwd-file support */
#undef PASSDB_PASSWD_FILE

/* Build with shadow support */
#undef PASSDB_SHADOW

/* Build with Tru64 SIA support */
#undef PASSDB_SIA

/* Build with SQL support */
#undef PASSDB_SQL

/* Build with vpopmail support */
#undef PASSDB_VPOPMAIL

/* Define if pread/pwrite implementation is broken */
#undef PREAD_BROKEN

/* Define if pread/pwrite needs _XOPEN_SOURCE 500 */
#undef PREAD_WRAPPERS

/* printf() fmt for dec time_t */
#undef PRIdTIME_T

/* printf() format for uoff_t */
#undef PRIuUOFF_T

/* printf() fmt for hex time_t */
#undef PRIxTIME_T

/* Define if process title can be changed by modifying argv */
#undef PROCTITLE_HACK

/* The size of `int', as computed by sizeof. */
#undef SIZEOF_INT

/* The size of `long', as computed by sizeof. */
#undef SIZEOF_LONG

/* The size of `long long', as computed by sizeof. */
#undef SIZEOF_LONG_LONG

/* The size of `void *', as computed by sizeof. */
#undef SIZEOF_VOID_P

/* Build SQL drivers as plugins */
#undef SQL_DRIVER_PLUGINS

/* Maximum value of ssize_t */
#undef SSIZE_T_MAX

/* C99 static array */
#undef STATIC_ARRAY

/* Building with static code analyzer */
#undef STATIC_CHECKER

/* reasonable mntctl buffer size */
#undef STATIC_MTAB_SIZE

/* Define to 1 if you have the ANSI C header files. */
#undef STDC_HEADERS

/* Points to textcat pkgdatadir containing the language files */
#undef TEXTCAT_DATADIR

/* max. time_t bits gmtime() can handle */
#undef TIME_T_MAX_BITS

/* Define if your time_t is signed */
#undef TIME_T_SIGNED

/* Define if unsetenv() returns int */
#undef UNSETENV_RET_INT

/* Define if off_t is int */
#undef UOFF_T_INT

/* Define if off_t is long */
#undef UOFF_T_LONG

/* Define if off_t is long long */
#undef UOFF_T_LONG_LONG

/* Maximum value of uoff_t */
#undef UOFF_T_MAX

/* Build with checkpassword userdb support */
#undef USERDB_CHECKPASSWORD

/* Build with LDAP support */
#undef USERDB_LDAP

/* Build with passwd support */
#undef USERDB_PASSWD

/* Build with passwd-file support */
#undef USERDB_PASSWD_FILE

/* Build with prefetch userdb support */
#undef USERDB_PREFETCH

/* Build with SQL support */
#undef USERDB_SQL

/* Build with vpopmail support */
#undef USERDB_VPOPMAIL

/* A 'va_copy' style function */
#undef VA_COPY

/* 'va_lists' cannot be copied as values */
#undef VA_COPY_AS_ARRAY

/* Version number of package */
#undef VERSION

/* Define WORDS_BIGENDIAN to 1 if your processor stores words with the most
   significant byte first (like Motorola and SPARC, unlike Intel). */
#if defined AC_APPLE_UNIVERSAL_BUILD
# if defined __BIG_ENDIAN__
#  define WORDS_BIGENDIAN 1
# endif
#else
# ifndef WORDS_BIGENDIAN
#  undef WORDS_BIGENDIAN
# endif
#endif

/* Enable large inode numbers on Mac OS X 10.5.  */
#ifndef _DARWIN_USE_64_BIT_INODE
# define _DARWIN_USE_64_BIT_INODE 1
#endif

/* Number of bits in a file offset, on hosts where this is settable. */
#undef _FILE_OFFSET_BITS

/* Define for large files, on AIX-style hosts. */
#undef _LARGE_FILES

/* Define to `__inline__' or `__inline' if that's what the C compiler
   calls it, or to nothing if 'inline' is not supported under any name.  */
#ifndef __cplusplus
#undef inline
#endif

/* Define to 'unsigned int' if you don't have it */
#undef size_t

/* Define to 'int' if you don't have it */
#undef ssize_t<|MERGE_RESOLUTION|>--- conflicted
+++ resolved
@@ -127,12 +127,9 @@
 /* Build with ECDSA_SIG_set0 support */
 #undef HAVE_ECDSA_SIG_SET0
 
-<<<<<<< HEAD
-=======
 /* Build with EC_GROUP_order_bits support */
 #undef HAVE_EC_GROUP_order_bits
 
->>>>>>> aa13c86b
 /* Build with EVP_MD_CTX_new() support */
 #undef HAVE_EVP_MD_CTX_NEW
 
