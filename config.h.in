/* config.h.in.  Generated from configure.ac by autoheader.  */

/* Define if building universal (internal helper macro) */
#undef AC_APPLE_UNIVERSAL_BUILD

/* Define if you have buggy CMSG macros */
#undef BUGGY_CMSG_MACROS

/* Built-in Cassandra support */
#undef BUILD_CASSANDRA

/* Build with CDB support */
#undef BUILD_CDB

/* Build with Berkeley DB support */
#undef BUILD_DB

/* Built-in MySQL support */
#undef BUILD_MYSQL

/* Built-in PostgreSQL support */
#undef BUILD_PGSQL

/* Built-in SQLite support */
#undef BUILD_SQLITE

/* GSSAPI support is built in */
#undef BUILTIN_GSSAPI

/* LDAP support is built in */
#undef BUILTIN_LDAP

/* Lua support is builtin */
#undef BUILTIN_LUA

/* IMAP capabilities advertised in banner */
#undef CAPABILITY_BANNER_STRING

/* IMAP capabilities */
#undef CAPABILITY_STRING

/* Define if _XPG6 macro is needed for crypt() */
#undef CRYPT_USE_XPG6

/* Build with extra debugging checks */
#undef DEBUG

/* Define if your dev_t is a structure instead of integer type */
#undef DEV_T_STRUCT

/* Path to random source */
#undef DEV_URANDOM_PATH

/* Disable asserts */
#undef DISABLE_ASSERTS

/* Lua scripts will be able to yield */
#undef DLUA_WITH_YIELDS

/* Dovecot ABI version */
#undef DOVECOT_ABI_VERSION

/* Dovecot name */
#undef DOVECOT_NAME

/* Dovecot string */
#undef DOVECOT_STRING

/* Dovecot version */
#undef DOVECOT_VERSION

/* Dovecot major version */
#undef DOVECOT_VERSION_MAJOR

/* Dovecot minor version */
#undef DOVECOT_VERSION_MINOR

/* How to define flexible array members in structs */
#undef FLEXIBLE_ARRAY_MEMBER

/* Define this if you have arc4random_buf() */
#undef HAVE_ARC4RANDOM

/* Build with ASN1_STRING_get0_data() support */
#undef HAVE_ASN1_STRING_GET0_DATA

/* Define to 1 if you have the `backtrace_symbols' function. */
#undef HAVE_BACKTRACE_SYMBOLS

/* Build with BN_secure_new support */
#undef HAVE_BN_SECURE_NEW

/* Define if you have bzlib library */
#undef HAVE_BZLIB

/* Build with Cassandra support */
#undef HAVE_CASSANDRA

/* Cassandra supports speculative execution policy */
#undef HAVE_CASSANDRA_SPECULATIVE_POLICY

/* Build with cass_cluster_set_use_hostname_resolution() support */
#undef HAVE_CASS_CLUSTER_SET_USE_HOSTNAME_RESOLUTION

/* Define to 1 if you have the `clearenv' function. */
#undef HAVE_CLEARENV

/* Define if you have the clock_gettime function */
#undef HAVE_CLOCK_GETTIME

/* Define to 1 if you have the <crypt.h> header file. */
#undef HAVE_CRYPT_H

/* Define to 1 if you have the declaration of
   `CASS_SSL_VERIFY_PEER_IDENTITY_DNS', and to 0 if you don't. */
#undef HAVE_DECL_CASS_SSL_VERIFY_PEER_IDENTITY_DNS

/* Define to 1 if you have the declaration of `getrandom', and to 0 if you
   don't. */
#undef HAVE_DECL_GETRANDOM

/* Define to 1 if you have the declaration of
   `ZSTD_error_parameter_unsupported', and to 0 if you don't. */
#undef HAVE_DECL_ZSTD_ERROR_PARAMETER_UNSUPPORTED

<<<<<<< HEAD
=======
/* Define to 1 if you have the declaration of `ZSTD_minCLevel', and to 0 if
   you don't. */
#undef HAVE_DECL_ZSTD_MINCLEVEL

>>>>>>> 850e1d67
/* Define if you have struct dirent->d_type */
#undef HAVE_DIRENT_D_TYPE

/* Define to 1 if you have the <dirent.h> header file. */
#undef HAVE_DIRENT_H

/* Define to 1 if you have the `dirfd' function. */
#undef HAVE_DIRFD

/* Define to 1 if you have the <dlfcn.h> header file. */
#undef HAVE_DLFCN_H

/* Build with ECDSA_SIG_get0 support */
#undef HAVE_ECDSA_SIG_GET0

/* Build with ECDSA_SIG_set0 support */
#undef HAVE_ECDSA_SIG_SET0

/* Build with EC_GROUP_order_bits support */
#undef HAVE_EC_GROUP_order_bits

/* Build with EVP_MD_CTX_new() support */
#undef HAVE_EVP_MD_CTX_NEW

/* Build with EVP_PKEY_get0_*() support */
#undef HAVE_EVP_PKEY_get0

/* Define to 1 if you have the <execinfo.h> header file. */
#undef HAVE_EXECINFO_H

/* Define to 1 if you have the `fallocate' function. */
#undef HAVE_FALLOCATE

/* Define to 1 if you have the `fcntl' function. */
#undef HAVE_FCNTL

/* Define if you have fdatasync() */
#undef HAVE_FDATASYNC

/* Define to 1 if you have the `flock' function. */
#undef HAVE_FLOCK

/* Define if your compiler has -fno-sanitize=nonnull-attribute */
#undef HAVE_FNO_SANITIZE_NONNULL_ATTRIBUTE

/* Define if you have FreeBSD-compatible sendfile() */
#undef HAVE_FREEBSD_SENDFILE

/* Define if your compiler has -fsanitize=implicit-integer-truncation */
#undef HAVE_FSANITIZE_IMPLICIT_INTEGER_TRUNCATION

/* Define if your compiler has -fsanitize=integer */
#undef HAVE_FSANITIZE_INTEGER

/* Define if your compiler has -fsanitize=local-bounds */
#undef HAVE_FSANITIZE_LOCAL_BOUNDS

/* Define if your compiler has -fsanitize=nullability */
#undef HAVE_FSANITIZE_NULLABILITY

/* Define if your compiler has -fsanitize=undefined */
#undef HAVE_FSANITIZE_UNDEFINED

/* Define if you want exttextcat support for FTS */
#undef HAVE_FTS_EXTTEXTCAT

/* Define if you want stemming support for FTS */
#undef HAVE_FTS_STEMMER

/* Define if you want textcat support for FTS */
#undef HAVE_FTS_TEXTCAT

/* Define to 1 if you have the `getmntent' function. */
#undef HAVE_GETMNTENT

/* Define to 1 if you have the `getmntinfo' function. */
#undef HAVE_GETMNTINFO

/* Define to 1 if you have the `getpagesize' function. */
#undef HAVE_GETPAGESIZE

/* Define to 1 if you have the `getpeereid' function. */
#undef HAVE_GETPEEREID

/* Define to 1 if you have the `getpeerucred' function. */
#undef HAVE_GETPEERUCRED

/* Define to 1 if you have the `getrandom' function. */
#undef HAVE_GETRANDOM

/* Define to 1 if you have the `glob' function. */
#undef HAVE_GLOB

/* Define to 1 if you have the <glob.h> header file. */
#undef HAVE_GLOB_H

/* Build with GNUTLS support */
#undef HAVE_GNUTLS

/* Build with GSSAPI support */
#undef HAVE_GSSAPI

/* Define to 1 if you have the <gssapi/gssapi_ext.h> header file. */
#undef HAVE_GSSAPI_GSSAPI_EXT_H

/* GSSAPI headers in gssapi/gssapi.h */
#undef HAVE_GSSAPI_GSSAPI_H

/* Define to 1 if you have the <gssapi/gssapi_krb5.h> header file. */
#undef HAVE_GSSAPI_GSSAPI_KRB5_H

/* GSSAPI headers in gssapi.h */
#undef HAVE_GSSAPI_H

/* Define to 1 if you have the <gssapi_krb5.h> header file. */
#undef HAVE_GSSAPI_KRB5_H

/* GSSAPI supports SPNEGO */
#undef HAVE_GSSAPI_SPNEGO

/* Define to 1 if you have the `gsskrb5_register_acceptor_identity' function.
   */
#undef HAVE_GSSKRB5_REGISTER_ACCEPTOR_IDENTITY

/* Build with HMAC_CTX_new() support */
#undef HAVE_HMAC_CTX_NEW

/* Define if you have the iconv() function and it works. */
#undef HAVE_ICONV

/* Define to 1 if you have the `inet_aton' function. */
#undef HAVE_INET_ATON

/* Define to 1 if you have the `inotify_init' function. */
#undef HAVE_INOTIFY_INIT

/* Define to 1 if you have the <inttypes.h> header file. */
#undef HAVE_INTTYPES_H

/* Build with IPv6 support */
#undef HAVE_IPV6

/* Define to 1 if you have the <jfs/quota.h> header file. */
#undef HAVE_JFS_QUOTA_H

/* Define to 1 if you have the `kevent' function. */
#undef HAVE_KEVENT

/* Define to 1 if you have the `kqueue' function. */
#undef HAVE_KQUEUE

/* Define to 1 if you have the `krb5_free_context' function. */
#undef HAVE_KRB5_FREE_CONTEXT

/* Define to 1 if you have the `krb5_gss_register_acceptor_identity' function.
   */
#undef HAVE_KRB5_GSS_REGISTER_ACCEPTOR_IDENTITY

/* Define this if you have libbsd */
#undef HAVE_LIBBSD

/* libcap is installed for cap_init() */
#undef HAVE_LIBCAP

/* Define to 1 if you have the <libexttextcat/textcat.h> header file. */
#undef HAVE_LIBEXTTEXTCAT_TEXTCAT_H

/* Define to 1 if you have the <libgen.h> header file. */
#undef HAVE_LIBGEN_H

/* Define if you want ICU normalization support for FTS */
#undef HAVE_LIBICU

/* Define if you have libsodium */
#undef HAVE_LIBSODIUM

/* Define to 1 if you have libsystemd */
#undef HAVE_LIBSYSTEMD

/* Define to 1 if you have the <libtextcat/textcat.h> header file. */
#undef HAVE_LIBTEXTCAT_TEXTCAT_H

/* Define this if you have libunwind */
#undef HAVE_LIBUNWIND

/* Define if you have libwrap */
#undef HAVE_LIBWRAP

/* Define to 1 if you have the <linux/dqblk_xfs.h> header file. */
#undef HAVE_LINUX_DQBLK_XFS_H

/* Define to 1 if you have the <linux/falloc.h> header file. */
#undef HAVE_LINUX_FALLOC_H

/* Define if you have Linux-compatible mremap() */
#undef HAVE_LINUX_MREMAP

/* Define if you have Linux-compatible sendfile() */
#undef HAVE_LINUX_SENDFILE

/* Define to 1 if you have the `lockf' function. */
#undef HAVE_LOCKF

/* Define to 1 if you have lua */
#undef HAVE_LUA

/* Define to 1 if you have the `luaL_setfuncs' function. */
#undef HAVE_LUAL_SETFUNCS

/* Define to 1 if you have the `luaL_setmetatable' function. */
#undef HAVE_LUAL_SETMETATABLE

/* Define to 1 if you have the `lua_isinteger' function. */
#undef HAVE_LUA_ISINTEGER

/* Define to 1 if you have the `lua_resume' function. */
#undef HAVE_LUA_RESUME

/* Define to 1 if you have the `lua_seti' function. */
#undef HAVE_LUA_SETI

/* Define to 1 if you have the `lua_tointegerx' function. */
#undef HAVE_LUA_TOINTEGERX

/* Define to 1 if you have the `lua_yieldk' function. */
#undef HAVE_LUA_YIELDK

/* Define if you have lz4 library */
#undef HAVE_LZ4

/* Define if you have LZ4_compress_default */
#undef HAVE_LZ4_COMPRESS_DEFAULT

/* Define if you have lzma library */
#undef HAVE_LZMA

/* Define to 1 if you have the `madvise' function. */
#undef HAVE_MADVISE

/* Define to 1 if you have the <malloc.h> header file. */
#undef HAVE_MALLOC_H

/* Define to 1 if you have the <malloc_np.h> header file. */
#undef HAVE_MALLOC_NP_H

/* Define to 1 if you have the `malloc_usable_size' function. */
#undef HAVE_MALLOC_USABLE_SIZE

/* Define to 1 if you have the <memory.h> header file. */
#undef HAVE_MEMORY_H

/* Define to 1 if you have the <mntent.h> header file. */
#undef HAVE_MNTENT_H

/* Define if you have dynamic module support */
#undef HAVE_MODULES

/* Build with MySQL support */
#undef HAVE_MYSQL

/* Define if your MySQL library has SSL functions */
#undef HAVE_MYSQL_SSL

/* Define if your MySQL library supports setting cipher */
#undef HAVE_MYSQL_SSL_CIPHER

/* Defineif your MySQL library supports verifying the name in the SSL
   certificate */
#undef HAVE_MYSQL_SSL_VERIFY_SERVER_CERT

/* Build with OBJ_length() support */
#undef HAVE_OBJ_LENGTH

/* Define if you don't have C99 compatible vsnprintf() call */
#undef HAVE_OLD_VSNPRINTF

/* Build with OpenSSL support */
#undef HAVE_OPENSSL

/* Define if OpenSSL performs thread cleanup automatically */
#undef HAVE_OPENSSL_AUTO_THREAD_DEINIT

/* OpenSSL supports OPENSSL_cleanup() */
#undef HAVE_OPENSSL_CLEANUP

/* Define to 1 if you have the <openssl/err.h> header file. */
#undef HAVE_OPENSSL_ERR_H

/* Define if you have ERR_remove_thread_state */
#undef HAVE_OPENSSL_ERR_REMOVE_THREAD_STATE

/* Define if you have openssl/rand.h */
#undef HAVE_OPENSSL_RAND_H

/* Define to 1 if you have the <openssl/ssl.h> header file. */
#undef HAVE_OPENSSL_SSL_H

/* Define if you have pam/pam_appl.h */
#undef HAVE_PAM_PAM_APPL_H

/* Define if you have pam_setcred() */
#undef HAVE_PAM_SETCRED

/* Build with PostgreSQL support */
#undef HAVE_PGSQL

/* Define to 1 if you have the `posix_fadvise' function. */
#undef HAVE_POSIX_FADVISE

/* Define if you have a working posix_fallocate() */
#undef HAVE_POSIX_FALLOCATE

/* Define if libpq has PQescapeStringConn function */
#undef HAVE_PQESCAPE_STRING_CONN

/* Define to 1 if you have the `pread' function. */
#undef HAVE_PREAD

/* Define if you have prctl(PR_SET_DUMPABLE) */
#undef HAVE_PR_SET_DUMPABLE

/* Define to 1 if you have the `quotactl' function. */
#undef HAVE_QUOTACTL

/* Define to 1 if you have the <quota.h> header file. */
#undef HAVE_QUOTA_H

/* Define if you have quota_open() */
#undef HAVE_QUOTA_OPEN

/* Define if Q_QUOTACTL exists */
#undef HAVE_Q_QUOTACTL

/* Define if you have RLIMIT_AS for setrlimit() */
#undef HAVE_RLIMIT_AS

/* Define if you have RLIMIT_CORE for getrlimit() */
#undef HAVE_RLIMIT_CORE

/* Define if you have RLIMIT_NPROC for setrlimit() */
#undef HAVE_RLIMIT_NPROC

/* Define if you wish to retrieve quota of NFS mounted mailboxes */
#undef HAVE_RQUOTA

/* Build with RSA_generate_key_ex() support */
#undef HAVE_RSA_GENERATE_KEY_EX

/* Build with RSA_set0_crt_params support */
#undef HAVE_RSA_SET0_CRT_PARAMS

/* Build with RSA_set0_factors support */
#undef HAVE_RSA_SET0_FACTORS

/* Build with RSA_set0_key support */
#undef HAVE_RSA_SET0_KEY

/* Define to 1 if you have the <sasl.h> header file. */
#undef HAVE_SASL_H

/* Define to 1 if you have the <sasl/sasl.h> header file. */
#undef HAVE_SASL_SASL_H

/* Define if you have security/pam_appl.h */
#undef HAVE_SECURITY_PAM_APPL_H

/* Define to 1 if you have the `setegid' function. */
#undef HAVE_SETEGID

/* Define to 1 if you have the `seteuid' function. */
#undef HAVE_SETEUID

/* Define to 1 if you have the `setpriority' function. */
#undef HAVE_SETPRIORITY

/* Define to 1 if you have the `setproctitle' function. */
#undef HAVE_SETPROCTITLE

/* Define to 1 if you have the `setresgid' function. */
#undef HAVE_SETRESGID

/* Define to 1 if you have the `setreuid' function. */
#undef HAVE_SETREUID

/* Define to 1 if you have the `setrlimit' function. */
#undef HAVE_SETRLIMIT

/* Define to 1 if you have the `sigaction' function. */
#undef HAVE_SIGACTION

/* Define to 'int' if you don't have socklen_t */
#undef HAVE_SOCKLEN_T

/* Define if you have Solaris-compatible sendfile() */
#undef HAVE_SOLARIS_SENDFILE

/* Build with SQLite3 support */
#undef HAVE_SQLITE

/* Build with SSL/TLS support */
#undef HAVE_SSL

/* Define if you have SSL_CIPHER_get_kx_nid */
#undef HAVE_SSL_CIPHER_get_kx_nid

/* Define if you have SSL_clear_options */
#undef HAVE_SSL_CLEAR_OPTIONS

/* Build with OpenSSL compression */
#undef HAVE_SSL_COMPRESSION

/* Build with SSL_COMP_free_compression_methods() support */
#undef HAVE_SSL_COMP_FREE_COMPRESSION_METHODS

/* Define if you have SSL_CTX_add0_chain_cert */
#undef HAVE_SSL_CTX_ADD0_CHAIN_CERT

/* Define if you have SSL_CTX_set1_curves_list */
#undef HAVE_SSL_CTX_SET1_CURVES_LIST

/* Build with SSL_CTX_set_ciphersuites() support */
#undef HAVE_SSL_CTX_SET_CIPHERSUITES

/* Define if you have SSL_CTX_set_current_cert */
#undef HAVE_SSL_CTX_SET_CURRENT_CERT

/* Define if you have SSL_CTX_set_min_proto_version */
#undef HAVE_SSL_CTX_SET_MIN_PROTO_VERSION

/* Build with TLS hostname support */
#undef HAVE_SSL_GET_SERVERNAME

/* Define if CRYPTO_set_mem_functions has new style parameters */
#undef HAVE_SSL_NEW_MEM_FUNCS

/* Define if you have statfs.f_mntfromname */
#undef HAVE_STATFS_MNTFROMNAME

/* Define if you have statvfs.f_mntfromname */
#undef HAVE_STATVFS_MNTFROMNAME

/* Define if you have st_?tim timespec fields in struct stat */
#undef HAVE_STAT_XTIM

/* Define if you have st_?timespec fields in struct stat */
#undef HAVE_STAT_XTIMESPEC

/* Define to 1 if you have the <stdint.h> header file. */
#undef HAVE_STDINT_H

/* Define to 1 if you have the <stdlib.h> header file. */
#undef HAVE_STDLIB_H

/* Define to 1 if you have the `strcasecmp' function. */
#undef HAVE_STRCASECMP

/* Define to 1 if you have the `stricmp' function. */
#undef HAVE_STRICMP

/* Define to 1 if you have the <strings.h> header file. */
#undef HAVE_STRINGS_H

/* Define to 1 if you have the <string.h> header file. */
#undef HAVE_STRING_H

/* Define if struct sqblk.dqb_curblocks exists */
#undef HAVE_STRUCT_DQBLK_CURBLOCKS

/* Define if struct sqblk.dqb_curspace exists */
#undef HAVE_STRUCT_DQBLK_CURSPACE

/* Define if you have struct iovec */
#undef HAVE_STRUCT_IOVEC

/* Define to 1 if the system has the type `struct sockpeercred'. */
#undef HAVE_STRUCT_SOCKPEERCRED

/* Define to 1 if you have the <sys/event.h> header file. */
#undef HAVE_SYS_EVENT_H

/* Define to 1 if you have the <sys/fs/quota_common.h> header file. */
#undef HAVE_SYS_FS_QUOTA_COMMON_H

/* Define to 1 if you have the <sys/fs/ufs_quota.h> header file. */
#undef HAVE_SYS_FS_UFS_QUOTA_H

/* Define to 1 if you have the <sys/mkdev.h> header file. */
#undef HAVE_SYS_MKDEV_H

/* Define to 1 if you have the <sys/mnttab.h> header file. */
#undef HAVE_SYS_MNTTAB_H

/* Define to 1 if you have the <sys/quota.h> header file. */
#undef HAVE_SYS_QUOTA_H

/* Define to 1 if you have the <sys/resource.h> header file. */
#undef HAVE_SYS_RESOURCE_H

/* Define to 1 if you have the <sys/select.h> header file. */
#undef HAVE_SYS_SELECT_H

/* Define to 1 if you have the <sys/stat.h> header file. */
#undef HAVE_SYS_STAT_H

/* Define to 1 if you have the <sys/sysmacros.h> header file. */
#undef HAVE_SYS_SYSMACROS_H

/* Define to 1 if you have the <sys/time.h> header file. */
#undef HAVE_SYS_TIME_H

/* Define to 1 if you have the <sys/types.h> header file. */
#undef HAVE_SYS_TYPES_H

/* Define to 1 if you have the <sys/ucred.h> header file. */
#undef HAVE_SYS_UCRED_H

/* Define to 1 if you have the <sys/uio.h> header file. */
#undef HAVE_SYS_UIO_H

/* Define to 1 if you have the <sys/utsname.h> header file. */
#undef HAVE_SYS_UTSNAME_H

/* Define to 1 if you have the <sys/vmount.h> header file. */
#undef HAVE_SYS_VMOUNT_H

/* Define to 1 if you have the `timegm' function. */
#undef HAVE_TIMEGM

/* Define if you have struct tm->tm_gmtoff */
#undef HAVE_TM_GMTOFF

/* Define if you have typeof() */
#undef HAVE_TYPEOF

/* Define to 1 if you have the <ucontext.h> header file. */
#undef HAVE_UCONTEXT_H

/* Define to 1 if you have the <ucred.h> header file. */
#undef HAVE_UCRED_H

/* Define to 1 if you have the <ufs/ufs/quota.h> header file. */
#undef HAVE_UFS_UFS_QUOTA_H

/* Define if you have uintmax_t (C99 type) */
#undef HAVE_UINTMAX_T

/* Define if you have uint_fast32_t (C99 type) */
#undef HAVE_UINT_FAST32_T

/* Define to 1 if you have the `uname' function. */
#undef HAVE_UNAME

/* Define if your compiler supports undefined sanitizers */
#undef HAVE_UNDEFINED_SANITIZER

/* Define to 1 if you have the <unistd.h> header file. */
#undef HAVE_UNISTD_H

/* Define if you have a native uoff_t type */
#undef HAVE_UOFF_T

/* Define to 1 if you have the `vsyslog' function. */
#undef HAVE_VSYSLOG

/* Define to 1 if you have the `walkcontext' function. */
#undef HAVE_WALKCONTEXT

/* Define to 1 if you have the `writev' function. */
#undef HAVE_WRITEV

/* OpenSSL supports X509_check_host() */
#undef HAVE_X509_CHECK_HOST

/* OpenSSL supports X509_check_ip() */
#undef HAVE_X509_CHECK_IP

/* OpenSSL supports X509_check_ip_asc() */
#undef HAVE_X509_CHECK_IP_ASC

/* Define to 1 if you have the <xfs/xqm.h> header file. */
#undef HAVE_XFS_XQM_H

/* Define if you have zlib library */
#undef HAVE_ZLIB

/* Define if you have ZSTD library */
#undef HAVE_ZSTD

/* Whether zstd has ZSTD_getErrorCode */
#undef HAVE_ZSTD_GETERRORCODE

/* Define to 1 if the system has the type `_Bool'. */
#undef HAVE__BOOL

/* Define if you have __gss_userok() */
#undef HAVE___GSS_USEROK

/* Define as const if the declaration of iconv() needs const. */
#undef ICONV_CONST

/* Implement I/O loop with Linux 2.6 epoll() */
#undef IOLOOP_EPOLL

/* Implement I/O loop with BSD kqueue() */
#undef IOLOOP_KQUEUE

/* Use Linux inotify */
#undef IOLOOP_NOTIFY_INOTIFY

/* Use BSD kqueue directory changes notification */
#undef IOLOOP_NOTIFY_KQUEUE

/* No special notify support */
#undef IOLOOP_NOTIFY_NONE

/* Implement I/O loop with poll() */
#undef IOLOOP_POLL

/* Implement I/O loop with select() */
#undef IOLOOP_SELECT

/* Define if you have ldap_initialize */
#undef LDAP_HAVE_INITIALIZE

/* Define if you have ldap_start_tls_s */
#undef LDAP_HAVE_START_TLS_S

/* Define to the sub-directory where libtool stores uninstalled libraries. */
#undef LT_OBJDIR

/* Required memory alignment */
#undef MEM_ALIGN_SIZE

/* Define if shared mmaps don't get updated by write()s */
#undef MMAP_CONFLICTS_WRITE

/* Dynamic module suffix */
#undef MODULE_SUFFIX

/* Maximum value of off_t */
#undef OFF_T_MAX

/* Name of package */
#undef PACKAGE

/* Define to the address where bug reports for this package should be sent. */
#undef PACKAGE_BUGREPORT

/* Define to the full name of this package. */
#undef PACKAGE_NAME

/* Define to the full name and version of this package. */
#undef PACKAGE_STRING

/* Define to the one symbol short name of this package. */
#undef PACKAGE_TARNAME

/* Define to the home page for this package. */
#undef PACKAGE_URL

/* Define to the version of this package. */
#undef PACKAGE_VERSION

/* Support URL */
#undef PACKAGE_WEBPAGE

/* Build with BSD authentication support */
#undef PASSDB_BSDAUTH

/* Build with checkpassword passdb support */
#undef PASSDB_CHECKPASSWORD

/* Build with LDAP support */
#undef PASSDB_LDAP

/* Build with PAM support */
#undef PASSDB_PAM

/* Build with passwd support */
#undef PASSDB_PASSWD

/* Build with passwd-file support */
#undef PASSDB_PASSWD_FILE

/* Build with shadow support */
#undef PASSDB_SHADOW

/* Build with SQL support */
#undef PASSDB_SQL

/* Define if pread/pwrite implementation is broken */
#undef PREAD_BROKEN

/* Define if pread/pwrite needs _XOPEN_SOURCE 500 */
#undef PREAD_WRAPPERS

/* printf() fmt for dec time_t */
#undef PRIdTIME_T

/* printf() format for uoff_t */
#undef PRIuUOFF_T

/* printf() fmt for hex time_t */
#undef PRIxTIME_T

/* Define if process title can be changed by modifying argv */
#undef PROCTITLE_HACK

/* The size of `int', as computed by sizeof. */
#undef SIZEOF_INT

/* The size of `long', as computed by sizeof. */
#undef SIZEOF_LONG

/* The size of `long long', as computed by sizeof. */
#undef SIZEOF_LONG_LONG

/* The size of `void *', as computed by sizeof. */
#undef SIZEOF_VOID_P

/* Build SQL drivers as plugins */
#undef SQL_DRIVER_PLUGINS

/* Maximum value of ssize_t */
#undef SSIZE_T_MAX

/* C99 static array */
#undef STATIC_ARRAY

/* Building with static code analyzer */
#undef STATIC_CHECKER

/* reasonable mntctl buffer size */
#undef STATIC_MTAB_SIZE

/* Define to 1 if you have the ANSI C header files. */
#undef STDC_HEADERS

/* Points to textcat pkgdatadir containing the language files */
#undef TEXTCAT_DATADIR

/* max. time_t bits gmtime() can handle */
#undef TIME_T_MAX_BITS

/* Define if your time_t is signed */
#undef TIME_T_SIGNED

/* Define if off_t is int */
#undef UOFF_T_INT

/* Define if off_t is long */
#undef UOFF_T_LONG

/* Define if off_t is long long */
#undef UOFF_T_LONG_LONG

/* Maximum value of uoff_t */
#undef UOFF_T_MAX

/* Build with checkpassword userdb support */
#undef USERDB_CHECKPASSWORD

/* Build with LDAP support */
#undef USERDB_LDAP

/* Build with passwd support */
#undef USERDB_PASSWD

/* Build with passwd-file support */
#undef USERDB_PASSWD_FILE

/* Build with prefetch userdb support */
#undef USERDB_PREFETCH

/* Build with SQL support */
#undef USERDB_SQL

/* A 'va_copy' style function */
#undef VA_COPY

/* 'va_lists' cannot be copied as values */
#undef VA_COPY_AS_ARRAY

/* Version number of package */
#undef VERSION

/* Define WORDS_BIGENDIAN to 1 if your processor stores words with the most
   significant byte first (like Motorola and SPARC, unlike Intel). */
#if defined AC_APPLE_UNIVERSAL_BUILD
# if defined __BIG_ENDIAN__
#  define WORDS_BIGENDIAN 1
# endif
#else
# ifndef WORDS_BIGENDIAN
#  undef WORDS_BIGENDIAN
# endif
#endif

/* Enable large inode numbers on Mac OS X 10.5.  */
#ifndef _DARWIN_USE_64_BIT_INODE
# define _DARWIN_USE_64_BIT_INODE 1
#endif

/* Number of bits in a file offset, on hosts where this is settable. */
#undef _FILE_OFFSET_BITS

/* Define for large files, on AIX-style hosts. */
#undef _LARGE_FILES

/* Define to `__inline__' or `__inline' if that's what the C compiler
   calls it, or to nothing if 'inline' is not supported under any name.  */
#ifndef __cplusplus
#undef inline
#endif

/* Define to 'unsigned int' if you don't have it */
#undef size_t

/* Define to 'int' if you don't have it */
#undef ssize_t<|MERGE_RESOLUTION|>--- conflicted
+++ resolved
@@ -123,13 +123,10 @@
    `ZSTD_error_parameter_unsupported', and to 0 if you don't. */
 #undef HAVE_DECL_ZSTD_ERROR_PARAMETER_UNSUPPORTED
 
-<<<<<<< HEAD
-=======
 /* Define to 1 if you have the declaration of `ZSTD_minCLevel', and to 0 if
    you don't. */
 #undef HAVE_DECL_ZSTD_MINCLEVEL
 
->>>>>>> 850e1d67
 /* Define if you have struct dirent->d_type */
 #undef HAVE_DIRENT_D_TYPE
 
