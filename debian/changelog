--- conflicted
+++ resolved
@@ -1,10 +1,3 @@
-<<<<<<< HEAD
-dovecot (1:2.2.21-1~bpo8+1) jessie-backports; urgency=medium
-
-  * Rebuild for jessie-backports.
-
- -- Apollon Oikonomopoulos <apoikos@debian.org>  Sat, 05 Mar 2016 01:37:26 +0200
-=======
 dovecot (1:2.2.23-1) unstable; urgency=medium
 
   [ Jaldhar H. Vyas ]
@@ -22,7 +15,6 @@
   * [3fa8a62] Updated pigeonhole patch to 0.4.13
 
  -- Jaldhar H. Vyas <jaldhar@debian.org>  Fri, 18 Mar 2016 19:18:34 -0400
->>>>>>> ae3745e9
 
 dovecot (1:2.2.21-1) unstable; urgency=medium
 
