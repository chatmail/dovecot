<<<<<<< HEAD
dovecot (1:1.0.15-3) UNRELEASED; urgency=low

  * debian/control:
    + added LDA to the description of dovecot-common.
    + dovecot-common suggests ntp.

 -- Fabio Tranchitella <kobold@debian.org>  Thu, 08 Jan 2009 19:32:25 +0100
=======
dovecot (1:1.1.9-1) experimental; urgency=low

  [ Fabio Tranchitella ]
  * debian/control: dovecot-common suggests ntp.

  [ Joel Johnson ]
  * New upstream release
  * updated managesieve patch to apply against new version

 -- Joel Johnson <mrjoel@lixil.net>  Sat, 24 Jan 2009 04:12:42 +0000

dovecot (1:1.1.8-1) experimental; urgency=low

  * New upstream release.
  * debian/control: added LDA to the description of dovecot-common.

 -- Fabio Tranchitella <kobold@debian.org>  Wed, 07 Jan 2009 23:14:29 +0100

dovecot (1:1.1.7-1) experimental; urgency=low

  * New upstream release
  * Updated dovecot-ssh.patch for new release
  * Updated MANAGESIEVE to 0.10.4
  * Fix package to support double compilation
    - Properly clean dovecot-managesieve as pointed out by Stephan Bosch
    - Add --copy directive to automake invocation

 -- Joel Johnson <mrjoel@lixil.net>  Thu, 04 Dec 2008 20:52:11 -0700

dovecot (1:1.1.2-3) experimental; urgency=low

  * debian/control: added libbz2-dev to the Build-Depends to enable the bzip2
    support. (Closes: #495129)

 -- Fabio Tranchitella <kobold@debian.org>  Thu, 14 Aug 2008 20:45:41 +0200

dovecot (1:1.1.2-2) experimental; urgency=low

  * Merged changes in the unstable package.
  * debian/control: added replaces for the imap and pop modules from the
    -common to the the -imap and -pop packages. (Closes: #493798)
  * debian/rules: applied some of the suggestions from Matthias Kloses,
    thanks! (Refs: #493803)

 -- Fabio Tranchitella <kobold@debian.org>  Tue, 05 Aug 2008 21:20:33 +0200

dovecot (1:1.1.2-1) experimental; urgency=low

  * New upstream release
  * Trivial update to autocreate patch

 -- Joel Johnson <mrjoel@lixil.net>  Sat, 26 Jul 2008 08:18:39 -0600

dovecot (1:1.1.1-1) experimental; urgency=low

  [ Joel Johnson ]
  * New upstream release (Closes: #487989)
  * Updated policy version to 3.8.0.1 (no changes needed)
  * Updated watch file to watch new release directory
  * Actually install dovecot.8 since we have it
  * Removed quota_v2 patch (was unreachable code): upstream now defaults
    to quota v1 if _LINUX_QUOTA_VERSION is not defined
  * Removed pam-error-information patch: included upstream
  * Removed mbox_snarf patch: included upstream
  * Removed full MANAGESIEVE patch (replaced with new 1.1 approach)
  * Merged protocols_none_by_default patch into dovecot-example patch
  * Updated drac patch to build against 1.1
  * Updated autocreate patch with 1.1 version
  * Updated dovecot-sieve to 1.1.5
  * Added dovecot-managesieve patch against dovecot tree
  * Added dovecot-managesieve source for building module

  [ Fabio Tranchitella ]
  * Added Joel Johnson to the uploaders; thanks for your work!

 -- Fabio Tranchitella <kobold@debian.org>  Sun, 20 Jul 2008 19:09:23 +0200
>>>>>>> b6b868ef

dovecot (1:1.0.15-2) unstable; urgency=low

  * debian/dovecot.1: added "This includes doing a syntax check" to the -a
    option.
  * debian/rules: now the package builds two times in a row without problems.
    (Closes: #490201)

 -- Fabio Tranchitella <kobold@debian.org>  Sun, 27 Jul 2008 19:56:18 +0200

dovecot (1:1.0.15-1) unstable; urgency=low

  * New upstream release.
  * debian/rules: clean the package before unpatching. (Closes: #490201)

 -- Fabio Tranchitella <kobold@debian.org>  Sun, 22 Jun 2008 09:06:01 +0200

dovecot (1:1.0.14-1) unstable; urgency=low

  * New upstream release.
  * debian/patches/inbox_creation.dpatch: removed, merged upstream.
  * debian/patches/allow_nets.dpatch: removed, merged upstream.

 -- Fabio Tranchitella <kobold@debian.org>  Tue, 03 Jun 2008 10:07:13 +0200

dovecot (1:1.0.13-6) unstable; urgency=low

  * debian/patches/inbox_creation.dpatch: added, use mail_privileged_group's
    group when creating inboxes if the unprivileged user fails; upstream:
    http://hg.dovecot.org/dovecot-1.0/rev/932768a879c6 (Closes: #471716)

 -- Fabio Tranchitella <kobold@debian.org>  Wed, 28 May 2008 12:58:17 +0200

dovecot (1:1.0.13-5) unstable; urgency=low

  * debian/patches/allow_nets.dpatch: added, allow_nets didn't work correctly
    with big endian machines; patch from upstream, thanks Timo:
    http://hg.dovecot.org/dovecot-1.0/rev/71c02fdf1b59

 -- Fabio Tranchitella <kobold@debian.org>  Thu, 15 May 2008 14:48:14 +0200

dovecot (1:1.0.13-4) unstable; urgency=low

  * debian/patches/dovecot-MANAGESIEVE-9.3.dpatch: updated managesieve to
    version 9.3.
  * debian/dovecot-common.README.Debian: added a note about how to configure
    dovecot to log to file instead of using syslog.
  * debian/dovecot.1: added a SIGNALS section. (Closes: #479059)
  * dovecot-sieve: updated to the last hg release (5c3ba11994cb).
    (Closes: #479104)

 -- Fabio Tranchitella <kobold@debian.org>  Mon, 05 May 2008 17:28:21 +0200

dovecot (1:1.0.13-3) unstable; urgency=low

  * debian/rules: do not install anymore the ldap and sql example
    configuration files under /etc. (Closes: #472674)
  * debian/dovecot-common.postinst: really chmod
    /etc/dovecot/dovecot-{ldap,sql}.conf files to 0600.
  * debian/devecot-common.init: do not start the service if dovecot.conf
    doesn't exist. (Closes: #475888)

 -- Fabio Tranchitella <kobold@debian.org>  Sun, 27 Apr 2008 22:42:37 +0200

dovecot (1:1.0.13-2) unstable; urgency=low

  * debian/rules: use aclocal-1.9 instead of aclocal. (Closes: #473754)

 -- Fabio Tranchitella <kobold@debian.org>  Tue, 01 Apr 2008 15:30:32 +0200

dovecot (1:1.0.13-1) unstable; urgency=high

  * New upstream release, fixes a security issue:
    http://www.dovecot.org/list/dovecot-news/2008-March/000064.html

 -- Fabio Tranchitella <kobold@debian.org>  Sun, 09 Mar 2008 19:22:20 +0100

dovecot (1:1.0.12-1) unstable; urgency=high

  * New upstream release. (Closes: #469457)
  * debian/patches/dovecot-MANAGESIEVE-9.2.dpatch: updated, thanks to Marco
    Nenciarini for the patch.

 -- Fabio Tranchitella <kobold@debian.org>  Thu, 06 Mar 2008 15:53:07 +0100

dovecot (1:1.0.10-4) unstable; urgency=low

  * debian/patches/autocreate.dpatch: added, thanks to Walter Reiner.
  * debian/rules: use --with-ioloop=best instead of --with-ioloop=epoll, as
    suggested by Timo. (Closes: #466296)

 -- Fabio Tranchitella <kobold@debian.org>  Mon, 18 Feb 2008 09:29:39 +0100

dovecot (1:1.0.10-3) unstable; urgency=low

  * debian/patches/dovecot-MANAGESIEVE-9.1.dpatch: added, thanks to Aleksey
    Midenkov for providing a patch. (Closes: #416166)
  * debian/dovecot-common.init: added $time to Should-Start. (Closes: #461543)
  * debian/dovecot-common.postinst: do not add the dovecot user to the mail
    group, it is not required by upstream. (Closes: #457123)
  * debian/control: updated Standards-Version to 3.7.3, no changes required.

 -- Fabio Tranchitella <kobold@debian.org>  Sun, 10 Feb 2008 18:37:55 +0100

dovecot (1:1.0.10-2) unstable; urgency=low

  * debian/patches/mbox_snarf.dpatch: added, thanks to Bernd Kuhls.
    (Closes: #462319)

 -- Fabio Tranchitella <kobold@debian.org>  Thu, 24 Jan 2008 10:12:02 +0100

dovecot (1:1.0.10-1) unstable; urgency=high

  * New upstream release, fixes a security bug.
  * debian/patches/exec_check_for_none.dpatch: updated.

 -- Fabio Tranchitella <kobold@debian.org>  Sun, 30 Dec 2007 10:29:26 +0100

dovecot (1:1.0.9-1) unstable; urgency=low

  * New upstream release.
  * debian/control: added the Vcs-Svn and Vcs-Browser fields.

 -- Fabio Tranchitella <kobold@debian.org>  Wed, 12 Dec 2007 08:10:11 +0100

dovecot (1:1.0.8-2) unstable; urgency=low

  * Provides a dovecot-dev package, thanks to Josh Triplett for providing a
    patch. (Closes: #444812)

 -- Fabio Tranchitella <kobold@debian.org>  Tue, 04 Dec 2007 09:22:59 +0100

dovecot (1:1.0.8-1) unstable; urgency=low

  * New upstream release.
  * debian/patches/unsupported-sasl-mech.dpatch: merged with upstream.

 -- Fabio Tranchitella <kobold@debian.org>  Thu, 29 Nov 2007 13:36:39 +0100

dovecot (1:1.0.7-3) unstable; urgency=low

  * debian/patches/dovecot-ssl.dpatch: provide mechanism to discover if ssl
    client certificate is verified, patch from Stephen Gran. (Closes: #446555)
  * debian/patches/pam-error-information.dpatch: fill auth information in pam
    error, patch backported from upstream RCS. (Closes: #439246)
  * debian/patches/unsupported-sasl-mech.dpatch: should use NO (not BAD) for
    unsupported SASL mech, patch backported from upstream RCS. (Closes: #449324)

 -- Fabio Tranchitella <kobold@debian.org>  Wed, 14 Nov 2007 21:33:55 +0100

dovecot (1:1.0.7-2) unstable; urgency=low

  * debian/dovecot-common.postinst:
    + don't fail if dovecot-ldap.conf or dovecot-sql.conf are removed; thanks
      to Mathias Gug. (Closes: #448401)
    + fix permissions of /var/run/dovecot and /var/run/dovecot/login.
      (Closes: #446051)

 -- Fabio Tranchitella <kobold@debian.org>  Sun, 04 Nov 2007 10:06:06 +0100

dovecot (1:1.0.7-1) unstable; urgency=low

  * New upstream release.
  * debian/rules: remove drac.so in the clean target. (Closes: #442548)
  * debian/dovecot-common.init: implemented the reload action.
    (Closes: #441032)
  * Update protocoles option in configuration when installing/removing
    -imapd/-pop3d packages. Thanks to Soren Hansen and Mathias Gug from
    Ubuntu for providing a patch. (Closes: #447201)

 -- Fabio Tranchitella <kobold@debian.org>  Fri, 02 Nov 2007 23:06:17 +0100

dovecot (1:1.0.5-1) unstable; urgency=low

  * New upstream release.

 -- Fabio Tranchitella <kobold@debian.org>  Mon, 10 Sep 2007 09:25:59 +0200

dovecot (1:1.0.3-3) unstable; urgency=low

  * debian/dovecot-common.init: don't use the init script name to locate the
    configuration file because it is not reliable. If you really want to start
    multiple servers, just copy the init script and use the optional default
    file to override the variables. (Closes: #437228)

 -- Fabio Tranchitella <kobold@debian.org>  Thu, 16 Aug 2007 09:17:01 +0200

dovecot (1:1.0.3-2) unstable; urgency=low

  * debian/rules: removed the --with-notify=inotify switch, it should be
    detected automatically.

 -- Fabio Tranchitella <kobold@debian.org>  Thu, 09 Aug 2007 09:39:50 +0200

dovecot (1:1.0.3-1) unstable; urgency=low

  * New upstream release. (Closes: #434038, #432601)
  * This release doesn't build dbox support out-of-the-box. (Closes: #431615)
  * dovecot-sieve: updated to the last hg's tip. (Closes: #434079)
  * debian/dovecot-*.README.Debian: don't call /etc/init.d scripts directly.
    (Closes: #431991)
  * debian/dovecot-common.init: updated with patches from Tom Metro, thanks!
    (Closes: #426480, #422674)
  * debian/dovecot-common.postinst: fixed a missing variable DOMAINNAME.
    (Closes: #425917)
  * debian/rules: moved the init script to the level 24, after the ntpdate
    one. (Closes: #432723)
  * debian/patches/00list: added dovecot-drac, again. (Closes: #353039)
  * debian/rules: build with inotify and epoll support. (Closes: #419281)
  * debian/dovecot.1: added a simple manpage for dovecot. (Closes: #426702)
  * debian/copyright: added copyright exceptions as suggested by Timo.

 -- Fabio Tranchitella <kobold@debian.org>  Sat, 04 Aug 2007 20:11:36 +0200

dovecot (1:1.0.0-1) unstable; urgency=low

  * New upstream release, the final 1.0.0. Bumped epoch, because we used the
    wrong version scheming in the past and I think it is worth to do so now
    that 1.0.0 has been released.
  * debian/watch: updated.
  * Rebuilt with a new glibc in unstable, now we have inotify support.
    (Closes: #395306)

 -- Fabio Tranchitella <kobold@debian.org>  Mon, 16 Apr 2007 08:42:32 +0200

dovecot (1.0.rc31-1) unstable; urgency=low

  * New upstream release.

 -- Fabio Tranchitella <kobold@debian.org>  Mon, 09 Apr 2007 11:55:45 +0200

dovecot (1.0.rc30-2) unstable; urgency=low

  * debian/dovecot-common.init: check if /etc/inetd.conf exists before
    calling sed on it. (Closes: #417299)

 -- Fabio Tranchitella <kobold@debian.org>  Sun, 08 Apr 2007 16:58:30 +0200

dovecot (1.0.rc30-1) unstable; urgency=low

  * New upstream release.
  * 

 -- Fabio Tranchitella <kobold@debian.org>  Sat, 07 Apr 2007 11:17:45 +0200

dovecot (1.0.rc29-1) unstable; urgency=low

  * New upstream release.
  * debian/rules: ship convert-tool in dovecot-common. (Closes: #416909)

 -- Fabio Tranchitella <kobold@debian.org>  Sat, 31 Mar 2007 14:15:39 +0200

dovecot (1.0.rc28-1) unstable; urgency=low

  * New upstream release.

 -- Fabio Tranchitella <kobold@debian.org>  Sun, 25 Mar 2007 14:02:28 +0200

dovecot (1.0.rc27-1) unstable; urgency=low

  * New upstream release.

 -- Fabio Tranchitella <kobold@debian.org>  Wed, 14 Mar 2007 14:39:04 +0100

dovecot (1.0.rc26-4) unstable; urgency=low

  * debian/dovecot-common.postinst: fixed a typo. (Closes: #414672)

 -- Fabio Tranchitella <kobold@debian.org>  Tue, 13 Mar 2007 08:45:47 +0100

dovecot (1.0.rc26-3) unstable; urgency=low

  * debian/control: depends on ucf (>= 2.0020). (Closes: #414032)
  * debian/dovecot-common.postinst: handles better chmod/chown on package
    upgrade. (Closes: #414257)

 -- Fabio Tranchitella <kobold@debian.org>  Mon, 12 Mar 2007 10:03:34 +0100

dovecot (1.0.rc26-2) unstable; urgency=low

  * debian/control:
    + dovecot-{imapd,pop3d}: depends on the same-source dovecot-common.
      (Closes: #414032)
  * debian/rules: fixed permission for dovecot.conf. (Closes: #413995)

 -- Fabio Tranchitella <kobold@debian.org>  Fri,  9 Mar 2007 12:57:50 +0100

dovecot (1.0.rc26-1) unstable; urgency=low

  * New upstream release.
  * Add support for ucf, thanks to Vincent Danjean for providing a full patch.
    (Closes: #413081)
  * debian/dovecot-common.init: create /var/run directories at start-up time.
    (Closes: #376143)

 -- Fabio Tranchitella <kobold@debian.org>  Wed,  7 Mar 2007 11:26:56 +0100

dovecot (1.0.rc25-1) unstable; urgency=low

  * New upstream release.

 -- Fabio Tranchitella <kobold@debian.org>  Fri,  2 Mar 2007 13:44:44 +0100

dovecot (1.0.rc24-1) unstable; urgency=low

  * New upstream release.

 -- Fabio Tranchitella <kobold@debian.org>  Fri, 23 Feb 2007 15:47:30 +0100

dovecot (1.0.rc23-1) unstable; urgency=low

  * New upstream release.
  * debian/patches/documentation.dpatch, debian/patches/xfs_quotas.dpatch:
    removed, applied upstream.

 -- Fabio Tranchitella <kobold@debian.org>  Wed, 21 Feb 2007 09:34:44 +0100

dovecot (1.0.rc22-2) UNRELEASED; urgency=low

  * debian/watch: added.

 -- Fabio Tranchitella <kobold@debian.org>  Fri,  9 Feb 2007 12:15:34 +0100

dovecot (1.0.rc22-1) unstable; urgency=low

  * New upstream release.

 -- Fabio Tranchitella <kobold@debian.org>  Wed,  7 Feb 2007 09:38:34 +0100

dovecot (1.0.rc21-1) unstable; urgency=low

  * New upstream release.

 -- Fabio Tranchitella <kobold@debian.org>  Mon,  5 Feb 2007 16:23:33 +0100

dovecot (1.0.rc19-1) unstable; urgency=low

  * New upstream release.

 -- Fabio Tranchitella <kobold@debian.org>  Wed, 24 Jan 2007 00:03:38 +0100

dovecot (1.0.rc18-2) unstable; urgency=low

  * dovecot-sieve: updated to cvs version 1.0.1.
  * debian/README.Debian: updated for the new setting mail_location, which
    substitutes the old default_mail_env. (Closes: #408025)

 -- Fabio Tranchitella <kobold@debian.org>  Tue, 23 Jan 2007 10:15:36 +0100

dovecot (1.0.rc18-1) unstable; urgency=low

  * New upstream release.

 -- Fabio Tranchitella <kobold@debian.org>  Mon, 22 Jan 2007 18:15:02 +0100

dovecot (1.0.rc17-1) unstable; urgency=low

  * New upstream release.
  * Updated dovecot-sieve from CVS.

 -- Fabio Tranchitella <kobold@debian.org>  Fri, 12 Jan 2007 09:42:47 +0100

dovecot (1.0.rc15-2) unstable; urgency=medium

  * debian/dovecot-common.README.Debian: updated details about raw logging;
    thanks Chris Moore for providing a patch. (Closes: #400689)
  * debian/patches/dovecot-example.dpatch: added a missing slash for an
    absolute path. (Closes: #400830)
  * debian/patches/dovecotpw.dpatch: applied patched to fix argument parsing
    on some architectures. (Closes: #402075)

 -- Fabio Tranchitella <kobold@debian.org>  Mon, 18 Dec 2006 18:34:31 +0100

dovecot (1.0.rc15-1) unstable; urgency=medium

  * New upstream release.
  * Fixes a security bug: Off-by-one buffer overflow with mmap_disable=yes.
    (See: http://www.dovecot.org/list/dovecot-news/2006-November/000023.html)

 -- Fabio Tranchitella <kobold@debian.org>  Mon, 20 Nov 2006 12:47:39 +0100

dovecot (1.0.rc14-1) unstable; urgency=medium

  * New upstream release.

 -- Fabio Tranchitella <kobold@debian.org>  Thu, 16 Nov 2006 09:37:38 +0100

dovecot (1.0.rc13-1) unstable; urgency=medium

  * New upstream release.
  * debian/rules:
    + preserve upstream config.guess and config.sub. (Closes: #397404)
    + really clean dovecot-sieve/src on clean target. (Closes: #397407)
  * debian/control: added build-conflict with automake1.4. (Closes: #397409)
  * dovecot-sieve/src/Makefile.am: move sieve plug-ins under
    usr/lib/dovecot/lda/modules; thanks to Chris Vanden Berghe for pointing
    this out.

 -- Fabio Tranchitella <kobold@debian.org>  Tue,  7 Nov 2006 09:26:56 +0100

dovecot (1.0.rc12-1) unstable; urgency=low

  * New upstream release.

 -- Fabio Tranchitella <kobold@debian.org>  Sun,  5 Nov 2006 16:52:52 +0100

dovecot (1.0.rc10-3) unstable; urgency=medium

  * debian/rules: fixed two typos in the configure call. (Closes: #395016)
  * Included dovecot-sieve plug-in from CVS. (Closes: #394885)
  * Urgency medium: we are near the freeze, and this release must be part
    of etch.

 -- Fabio Tranchitella <kobold@debian.org>  Tue, 31 Oct 2006 06:30:45 +0000

dovecot (1.0.rc10-2) unstable; urgency=low

  * debian/patches/dovecot-example.dpatch: commented out a close brace.
    (Closes: #394785)

 -- Fabio Tranchitella <kobold@debian.org>  Mon, 23 Oct 2006 08:17:13 +0000

dovecot (1.0.rc10-1) unstable; urgency=low

  * New upstream release. (Closes: #393004)
  * debian/patches/dovecot-example.dpatch:
    + added specific comments to the mail_extra_groups option.
      (Closes: #383453)
    + removed duplicated LDA section. (Closes: #391632)
  * debian/dovecot.8: fixed a layout error. (Closes: #393080)
  * debian/dovecot-common.init: added LSB headers.
  * Switched to the upstream dovecot deliver (LDA).
  * debian/patches/quota_v2.dpatch: added, thanks to Jonas Smedegaard.
    (Closes: #377563)

 -- Fabio Tranchitella <kobold@debian.org>  Sun, 22 Oct 2006 08:55:16 +0000

dovecot (1.0.rc7-1) unstable; urgency=low

  * New upstream release. (Closes: #377840, #385101)
  * debian/patches/dovecot-example.dpatch: set a default value for
    pop3_uidl_format. (Closes: #383883)

 -- Fabio Tranchitella <kobold@debian.org>  Tue, 29 Aug 2006 10:38:17 +0200

dovecot (1.0.rc6-1) unstable; urgency=low

  * New upstream release:
    + Fixed imap segfaults on small mbox files (2 bytes). (Closes: #377840)
    + Fixed a known bug in dovecot's IDLE handler. (Closes: #351828)
    + Added support for quota2. (Closes: #377563)
  * debian/control: converted build-depends on linux-kernel-headers to
    build-conflicts to help the GNU/kFreeBSD port. (Closes: #377479)
  * debian/control: changed maintainer to "Dovecot Maintainers"; no changes
    to the email addresses.

 -- Fabio Tranchitella <kobold@debian.org>  Tue, 15 Aug 2006 10:58:57 +0200

dovecot (1.0.rc2-2) unstable; urgency=low

  * patched the quota plugin to fix a missing symbol (Closes: #377018)

 -- Jaldhar H. Vyas <jaldhar@debian.org>  Fri,  7 Jul 2006 10:50:04 -0400

dovecot (1.0.rc2-1) unstable; urgency=high

  * New upstream release
  * Update dovecot-lda to the latest version (05132006)
  * IPv6 with SSL/TLS should work now.  (Closes: #374783)
  * go back to using poll instead of epoll.  (Closes: #376222)

 -- Jaldhar H. Vyas <jaldhar@debian.org>  Thu,  6 Jul 2006 00:47:56 -0400

dovecot (1.0.rc1-1) unstable; urgency=low

  * New upstream release.
  * Add a build-dependency on linux-kernel-headers for the xfs quotas 
    stuff.  Make it higher than the version in sarge because sarges xfs
    includes are too old.  If any knowledgeable person would like to 
    give me a patch for this, please do.  (Closes: #374793)

 -- Jaldhar H. Vyas <jaldhar@debian.org>  Wed, 28 Jun 2006 11:42:07 -0400

dovecot (1.0.beta9-1) unstable; urgency=low

  * New upstream release
  * Added XFS quota support.  Thanks  Pawel Jarosz <pj@rsi.pl> 
    (Closes: #373936)

 -- Jaldhar H. Vyas <jaldhar@debian.org>  Mon, 19 Jun 2006 16:55:20 -0400

dovecot (1.0.beta8-4) unstable; urgency=high

  * Unfortunately, the patch in the last version broke the mysql module.
    Fixed thanks to Martin Pitt.  (Closes: #369359, #373227)

 -- Jaldhar H. Vyas <jaldhar@debian.org>  Sun, 11 Jun 2006 16:27:43 -0400

dovecot (1.0.beta8-3) unstable; urgency=high

  * [SECURITY] SQL injection could occur in the postgresql module with
    certain client character encodings. (See CVE-2006-2314)
    Used the patch from upstream and Martin Pitt <martin.pitt@ubuntu.com>.
    Thanks Martin.  (Closes: #369359)

 -- Jaldhar H. Vyas <jaldhar@debian.org>  Sun, 11 Jun 2006 15:33:55 -0400

dovecot (1.0.beta8-2) unstable; urgency=high

  * Don't chown/chmod ssl certificate unless we created it.
    (Closes: #364766)
  * Upstream fixed the crash if passwd-file had entries without passwords.
    (Closes: #361536)
  * fixed up the last versions changelog to better describe the security
    problem which was fixed there.

 -- Jaldhar H. Vyas <jaldhar@debian.org>  Sun, 21 May 2006 13:16:17 -0400

dovecot (1.0.beta8-1) unstable; urgency=high

  * New upstream release.
  * [SECURITY] Fixes a directory traversal vulnerability.
    (see: http://www.dovecot.org/list/dovecot-news/2006-May/000006.html 
    and CVE-2006-2414)
  * Set urgency to high: this version fixes a security bug
  * Standards-Version: 3.7.2, no changes needed.

 -- Fabio Tranchitella <kobold@debian.org>  Sat, 13 May 2006 22:46:16 +0200

dovecot (1.0.beta7-1) unstable; urgency=low

  * New upstream version.
  * Added sqlite support.

 -- Jaldhar H. Vyas <jaldhar@debian.org>  Wed, 12 Apr 2006 23:25:41 -0400

dovecot (1.0.beta5-1) unstable; urgency=low

  * New upstream version.  Also updated dovecot-lda from CVS.
  * debian/control.  Added build-depends on flex to prevent FTBS.

 -- Jaldhar H. Vyas <jaldhar@debian.org>  Thu,  6 Apr 2006 16:22:46 -0400

dovecot (1.0.beta3-3) unstable; urgency=low

  * Compile against the newer mysql library. (Closes: #356729)

 -- Fabio Tranchitella <kobold@debian.org>  Wed, 22 Mar 2006 13:43:04 +0000

dovecot (1.0.beta3-2) unstable; urgency=low

  [Fabio Tranchitella]
  * debian/control: added build-depends on byacc.
  * debian/rules: removed --with-vpopmail option, because libvpopmail-dev
    is in contrib and we don't wanto to have dovecot build-depends on it.
  * debian/patches/dovecot-example.dpatch: added two small commented 
    block of configuration for dovecot-lda.

 -- Fabio Tranchitella <kobold@debian.org>  Sun, 26 Feb 2006 20:59:06 +0000

dovecot (1.0.beta3-1) unstable; urgency=high

  [Fabio Tranchitella]
  * New upstream release, which fixes two security related bugs.
    CVE-2006-0730 (Closes: #353341)
  * Included dovecot-lda (ver. 20060209). (Closes: #353307, #347348, #333962)

  [ Jaldhar H. Vyas ]
  * Removed the code for upgrading impad.pem.  This might bite if you if
    you try and upgrade a woody version of dovecot to this one.  So
    don't do that.  (Closes: #337715)
  * dovecot-imapd,dovecot-pop3d: depend on dovecot-common >= 1.0beta3-1 
    as the way SSL parameters are generated has changed.  (Closes: #353404)

 -- Jaldhar H. Vyas <jaldhar@debian.org>  Fri, 17 Feb 2006 22:06:21 -0500

dovecot (1.0.beta2-1) unstable; urgency=low

  [Fabio Tranchitella]
  * New upstream release.
  * debian/rules: compile with vpopmail support. (Closes: #347838)
  * debian/patches: removed zlib patch (merged with upstream).

 -- Fabio Tranchitella <kobold@debian.org>  Thu,  2 Feb 2006 21:38:32 +0000

dovecot (1.0.alpha5-1) unstable; urgency=low

  [Fabio Tranchitella]
  * New upstream release.
  * Compile dovecot with Kerberos support. (Closes: #338384)
  * Fixed a small typo in mbox specification. (Closes: #339789)
  * Added man page for maildirmake.dovecot, thanks to Henry Precheur.
    (Closes: #340498)
  * Use /usr/lib/dovecot/modules as basedir for dynamic modules.
    Upstream suggests /usr/lib/dovecot, but we already use it as 
    libexec directory.

 -- Fabio Tranchitella <kobold@debian.org>  Wed, 21 Dec 2005 13:44:38 +0000

dovecot (1.0.alpha4-1) unstable; urgency=low

  [Jaldhar H. Vyas]
  * New upstream version.
  * Made sure the default dovecot.conf includes mail_extra_groups=mail
    (Closes: #336476) somehow this edit got lost at some point.
  * use ISO8601 date format as default value for log_timestamp in
    /etc/dovecot/dovecot.conf  (Closes: #333059)
  * stop shipping {arch} directories in source (Closes: #334646)
  * Include plugin for compressed mboxen (Closes: #332384)
  * updated NEWS.Debian to warn users that the dovecot.conf syntax has
    changed (Closes: #334209)
  * Remember, remember, the 5th of November.

 -- Jaldhar H. Vyas <jaldhar@debian.org>  Sat,  5 Nov 2005 23:19:19 -0500

dovecot (1.0.alpha3-2) unstable; urgency=low

  [Jaldhar H. Vyas]
  * dovecot-common: When creating the dovecot user in the postinst,
    the --ingroup option to adduser to add dovecot to group
    mail isn't used anymore.
    (Closes: #330960, #331106)
  * commented out userdb passdb from default configuration.  Most 
    people won't need that. (Closes: #330978)

 -- Jaldhar H. Vyas <jaldhar@debian.org>  Thu,  6 Oct 2005 14:25:33 -0400

dovecot (1.0.alpha3-1) unstable; urgency=low

  [ Fabio Tranchitella ]
  * New upstream release (dovecot-1.0.alpha.3)
  * debian/patches/ipv6_v6only.dpatch: removed, upstream accepted it.
  * debian/dovecot-common.postinst: removed bashisms.
  * debian/dovecot-common.postinst: add dovecot user to group mail.
    (Closes: #323921)
  * debian/control: removed conflicts with imap-server and pop3-server,
    added replaces instead. (Closes: #324480)
  [ Jaldhar H. Vyas ]
  * No longer crashes when using LDAP as userdb/passdb (Closes: #320388)

 -- Jaldhar H. Vyas <jaldhar@debian.org>  Mon, 26 Sep 2005 01:42:09 -0400

dovecot (0.99.20050712-2) unstable; urgency=low

  * Fabio Tranchitella <kobold@debian.org>
    + debian/control: dovecot-common has to depend on adduser.
    + debian/patches/documentation.dpatch: some cosmetic fixes about mysql
      backend.
  * Jaldhar H. Vyas <jaldhar@debian.org>
    + debian/control: tighten dovecot-imapd and dovecot-pop3d's dependency on 
      dovecot-common (Closes: #319465)
    + debian/patches/dovecot-example.dpatch: some more fixes to default
      configuration.  (Closes: #319413, #319941)

 -- Jaldhar H. Vyas <jaldhar@debian.org>  Fri, 29 Jul 2005 15:37:52 -0400

dovecot (0.99.20050712-1) unstable; urgency=low

  * Fabio Tranchitella <kobold@debian.org>
    + New upstream version (dovecot-stable, last update 20050712).
      (Closes: #312893)
    + debian/control: Standards-Version: 3.6.2 (no changes needed).
    + debian/patches/dovecot-sql.dpatch: use the right path for mysql socket.
      (Closes: #298874)
  * Jaldhar H. Vyas <jaldhar@debian.org>
    + Removed dovecot package as it was just a woody->sarge transitional
      pseudo-package.
    + Apply patch to debian/dovecot-common.init to help when manually
      starting dovecot.  Thanks Roland Stigge.  (Closes: #309679)
    + Apply patch to src/lib/network.c to support IPV6_V6ONLY.  Thanks
      Marco D'Itri. (Closes: #308652)
    + depend on the latest postgresql library.

 -- Jaldhar H. Vyas <jaldhar@debian.org>  Wed, 20 Jul 2005 06:30:37 -0400

dovecot (0.99.14-1) unstable; urgency=low

  * New upstream version.
  * dovecot-common: another postinst regexp fix for SSL cert/key files.
    (Closes: #294989)

 -- Jaldhar H. Vyas <jaldhar@debian.org>  Sat, 12 Feb 2005 21:34:33 -0500

dovecot (0.99.13-6) unstable; urgency=high

  * dovecot-common: *sigh* another init script fix.  Hopefully we now
    fully deal with dovecot being run from inetd.  Thanks again to Magnus
    Holmgren.  (Closes: #293348)
  * High again so -5 doesn't get into sarge.

 -- Jaldhar H. Vyas <jaldhar@debian.org>  Mon,  7 Feb 2005 02:58:30 -0500

dovecot (0.99.13-5) unstable; urgency=high

  * dovecot-common: typo in postinst resulted in incorrect generation of
    keys for first-time installers.  Hence urgency high.
  * dovecot-common: In init script, make extra check to make sure an 
    IMAP or POP3 server called from inetd is dovecot and not some other 
    random inferior product.  (Closes: #293348)

 -- Jaldhar H. Vyas <jaldhar@debian.org>  Sat,  5 Feb 2005 13:56:31 -0500

dovecot (0.99.13-4) unstable; urgency=low

  * build depend on libmysqlclient12
  * dovecot-common: Allow STARTTLS to work when dovecot is run from inetd
    Thanks Magnus Holmgren (Closes: #290985)
  * dovecot-common: let init script exit if dovecot is being run from inetd
    Thanks Magnus Holmgren (Closes: #292195)
  * dovecot-common: fix a number of problems in postinst
    + fails if /etc/ssl/certs or /etc/ssl/private doesn't exist
    + certs cannot be generated and upgrade fails if openssl is not
      configured.  Fail more gracefully if this is the case.
    + read the name and path for the cert from dovecot.conf instead of
      hardcoding it.
      Thanks Frederic Pauget (Closes: #292344)

 -- Jaldhar H. Vyas <jaldhar@debian.org>  Sun, 30 Jan 2005 15:20:03 -0500

dovecot (0.99.13-3) unstable; urgency=high

  * Oops -2 had to be urgency=high so -1 doesn't get into sarge.

 -- Jaldhar H. Vyas <jaldhar@debian.org>  Sat,  8 Jan 2005 12:11:38 -0500

dovecot (0.99.13-2) unstable; urgency=low

  * dovecot-imapd, dovecot-pop3d:  It occurred to me that the effects of 
    fixing #288391 will cause confusion in the minds of new installers so I 
    should add a warning in README.Debian and NEWS.Debian in a vain 
    effort to stave off swarms of bug reports.  (Vain, because no one 
    actually reads documentation anyway.)

 -- Jaldhar H. Vyas <jaldhar@debian.org>  Sat,  8 Jan 2005 11:29:59 -0500

dovecot (0.99.13-1) unstable; urgency=high

  * New upstream version.
  * dovecot-imapd, dovecot-pop3d: No longer mess with dovecot.conf in postinst
    (Closes: #288391)
  * urgency high due to #288391 being a release-critical bug.

 -- Jaldhar H. Vyas <jaldhar@debian.org>  Fri,  7 Jan 2005 17:37:08 -0500

dovecot (0.99.12-1) unstable; urgency=low

  * New upstream version.  (Yes I know 0.99.13 is just around the corner.)
  * SASL is reenabled so this bug ("Dovecot seems not to require SASL")
    is no longer valid (Closes: #272093)
  * Configuration files moved to /etc/dovecot (Closes: #276183)
  * Permissions on /var/run/dovecot and /var/run/dovecot/login no longer
    give warnings. (Closes: #283996)
  * SSL certificate is world readable (Closes: #277114).
  * Thanks to Jan Buren, much extra documentation has been added to
    /usr/share/doc/dovecot-common/README.Debian
  * Lintian overrides added.
  * Happy new year to all you Gregorians

 -- Jaldhar H. Vyas <jaldhar@debian.org>  Fri, 31 Dec 2004 15:55:07 -0500

dovecot (0.99.11-3) unstable; urgency=medium

  * applied dovecot-large-header-fix patch to prevent 100% CPU 
    utilization when dealing with really large headers.
    (Closes: #271458)

 -- Jaldhar H. Vyas <jaldhar@debian.org>  Mon, 13 Sep 2004 20:20:23 -0400

dovecot (0.99.11-2) unstable; urgency=low

  * Eliminated duplicate stanza in dovecot.conf (Closes: #270181)
  * Reapplied CRAM-MD5 patch.

 -- Jaldhar H. Vyas <jaldhar@debian.org>  Mon,  6 Sep 2004 01:24:53 -0400

dovecot (0.99.11-1) unstable; urgency=low

  * New upstream release.
  * patch to give bug reporting address in configure.ac.
    Thanks Matthias Andree.

 -- Jaldhar H. Vyas <jaldhar@debian.org>  Sat,  4 Sep 2004 14:24:57 -0400

dovecot (0.99.10.9-2) unstable; urgency=low

  * screw mipsel.
  * Added PAM_RHOST patch.  Thanks Dean Gaudet.  (Closes: #264712)
  * Added CRAM-MD5 patch.  Thanks Joshua Goodall.
  * Added unexpected EOF patch from Timo.

 -- Jaldhar H. Vyas <jaldhar@debian.org>  Tue, 17 Aug 2004 01:13:20 -0400

dovecot (0.99.10.9-1) unstable; urgency=low

  * New upstream release.

 -- Jaldhar H. Vyas <jaldhar@debian.org>  Mon,  2 Aug 2004 18:56:02 -0400

dovecot (0.99.10.8-1) unstable; urgency=low

  * New upstream release.

 -- Jaldhar H. Vyas <jaldhar@debian.org>  Fri, 30 Jul 2004 08:17:51 -0400

dovecot (0.99.10.7-1) unstable; urgency=low

  * New upstream release.

 -- Jaldhar H. Vyas <jaldhar@debian.org>  Wed, 14 Jul 2004 07:29:49 -0400

dovecot (0.99.10.6-3) unstable; urgency=low

  * Patched so dovecot follows symlinks to directories again.
    (Closes: #256061)
  * Changed the priority of init script so it is run after postgresql
    (Closes: #256068)

 -- Jaldhar H. Vyas <jaldhar@debian.org>  Thu, 24 Jun 2004 23:57:50 -0400

dovecot (0.99.10.6-2) unstable; urgency=high

  * I needed to enable one more parameter in the configuration in order 
    to get dot-locking working.  Hence this should still be high urgency.
    (Really Closes: #185335)

 -- Jaldhar H. Vyas <jaldhar@debian.org>  Mon, 21 Jun 2004 20:02:29 -0400

dovecot (0.99.10.6-1) unstable; urgency=high

  * New upstream version.
    + finally fixes dot-locking so I think it deserves high priority for
      sarge.  (Closes: #185335)
  * dovecot: fixed a typo in description (Closes: #254415)
  * dovecot-common: man page for dovecot added.  Thanks Kai Hendry.
    (Closes: #253482)

 -- Jaldhar H. Vyas <jaldhar@debian.org>  Sat, 19 Jun 2004 23:18:39 -0400

dovecot (0.99.10.5-4) unstable; urgency=high

  * Crap, typo in dovecot-common.postinst sorry.  This should only 
    affect new installs though.

 -- Jaldhar H. Vyas <jaldhar@debian.org>  Fri, 11 Jun 2004 22:30:41 -0400

dovecot (0.99.10.5-3) unstable; urgency=high

  * SECURITY:  set permissions on config files to 0600 to prevent
    disclosure of sensitive information to local users. (Closes: #253760)
  * SECURITY: Tightened permissions on generated SSL certificate.
    (Closes: #253833)
  * Made a note that dovecot-openssl.conf is not needed on Debian
    because we generate a certificate in dovecot-commons' postinst.
    (Closes: #253774)
  * Added maildir-autocreate patch.

 -- Jaldhar H. Vyas <jaldhar@debian.org>  Fri, 11 Jun 2004 09:12:07 -0400

dovecot (0.99.10.5-2) unstable; urgency=low

  * Added maildir-stat patch.

 -- Jaldhar H. Vyas <jaldhar@debian.org>  Thu, 10 Jun 2004 14:39:28 -0400

dovecot (0.99.10.5-1) unstable; urgency=low

  * New upstream version.
  * Enabled mysql support.

 -- Jaldhar H. Vyas <jaldhar@debian.org>  Thu, 27 May 2004 13:21:42 -0400

dovecot (0.99.10.4-5) unstable; urgency=high

  * Switched to using openssl as dovecot segfaults with gnutls7 and is
    not compatible with gnutls10 (Closes: #244570)

 -- Jaldhar H. Vyas <jaldhar@debian.org>  Mon, 19 Apr 2004 22:45:21 -0400

dovecot (0.99.10.4-4) unstable; urgency=low

  * Added a patch to src/auth/db-pgsql.c from Zsolt VARGA.

 -- Jaldhar H. Vyas <jaldhar@debian.org>  Tue, 30 Mar 2004 12:49:31 -0500

dovecot (0.99.10.4-3) unstable; urgency=high

  * dovecot-common: Fix postinst to no longer delete /etc/pam.d/imap 
    (Closes: #232832)

 -- Jaldhar H. Vyas <jaldhar@debian.org>  Mon, 15 Mar 2004 10:27:52 -0500

dovecot (0.99.10.4-2) unstable; urgency=low

  * dovecot-common: now replaces: dovecot for smoother upgrades.
    (Closes: #223666)

 -- Jaldhar H. Vyas <jaldhar@debian.org>  Thu, 11 Dec 2003 09:18:12 -0500

dovecot (0.99.10.4-1) unstable; urgency=low

  * New upstream version
    + This fixes the curruption of .subscriptions files wth folders in
      maildir format. (Closes: #222272)
  * Some extra information included in dovecot-common.README.Debian.
    (Closes: #221106)  There should probaly be more so if you have ideas 
    let me know.

 -- Jaldhar H. Vyas <jaldhar@debian.org>  Mon,  1 Dec 2003 23:41:00 -0500

dovecot (0.99.10.2-1) unstable; urgency=low

  * New upstream version.

 -- Jaldhar H. Vyas <jaldhar@debian.org>  Tue, 11 Nov 2003 17:21:45 -0500

dovecot (0.99.10-11) unstable; urgency=low

  * Build depend on gnutls 7 instead of 5 (Closes: #219523)

 -- Jaldhar H. Vyas <jaldhar@debian.org>  Thu,  6 Nov 2003 22:25:00 -0500

dovecot (0.99.10-10) unstable; urgency=low

  * maildirmake.dovecot will now let you create maildirs whose names 
   have spaces in them and chown them to a specified user.  Thanks Paul
   Slootman (Closes: #219168)

 -- Jaldhar H. Vyas <jaldhar@debian.org>  Tue,  4 Nov 2003 20:00:25 +0000

dovecot (0.99.10-9) unstable; urgency=low

  * Don't use SASL2 as upstream says the support is broken.

 -- Jaldhar H. Vyas <jaldhar@debian.org>  Tue, 23 Sep 2003 16:27:11 +0000

dovecot (0.99.10-8) unstable; urgency=low

  * Patched so suid works on 2.6 kernels.  Thanks Peter Gervai.
    (Closes: #211420)

 -- Jaldhar H. Vyas <jaldhar@debian.org>  Wed, 17 Sep 2003 17:59:10 +0000

dovecot (0.99.10-7) unstable; urgency=low

  * Yet another init script fix.  It should be ok now.  Thanks once again
    to Alexis Iglauer.

 -- Jaldhar H. Vyas <jaldhar@debian.org>  Wed, 27 Aug 2003 10:56:04 -0400

dovecot (0.99.10-6) unstable; urgency=low

  * fix some errors in init script (closes: #207464)
    Thanks to Adam Lackorzynski and Alexis Iglauer.

 -- Jaldhar H. Vyas <jaldhar@debian.org>  Wed, 27 Aug 2003 09:02:23 -0400

dovecot (0.99.10-5) unstable; urgency=high

  * dovecot-pop3d, dovecot-imapd: make sure init script doesn't 
    attempt to start the daemons if unconfigured thus preventing 
    segfault on startup.  (Closes: #206992, #207140)

 -- Jaldhar H. Vyas <jaldhar@debian.org>  Mon, 25 Aug 2003 16:40:53 -0400

dovecot (0.99.10-4) unstable; urgency=low

  * Updated PAM configuration to the new scheme and added appropriate 
    dependency.

 -- Jaldhar H. Vyas <jaldhar@debian.org>  Fri, 22 Aug 2003 12:54:54 -0400

dovecot (0.99.10-3) unstable; urgency=low

  * dovecot-pop3d: Patch for proper PAM service name.
  * dovecot-imapd, dovecot-pop3d: Make sure there is an appropriate 
    entry in the protocol = line in /etc/dovecot.conf so the service 
    will start up without errors. (Closes: #204213)

 -- Jaldhar H. Vyas <jaldhar@debian.org>  Thu, 21 Aug 2003 13:47:00 -0400

dovecot (0.99.10-2.1) unstable; urgency=low

  * Non-maintainer upload at request of maintainer.
  * Fix segfault on alpha caused by time_t size. Closes: #203892.
  * Fix segfault when user's home directory is left empty.

 -- Scott James Remnant <scott@netsplit.com>  Wed,  6 Aug 2003 01:47:16 +0100

dovecot (0.99.10-2) unstable; urgency=low

  * corrected paths to example and configuration files in sample config
    (Closes: #199740)
  * Added postgresql support.

 -- Jaldhar H. Vyas <jaldhar@debian.org>  Thu,  3 Jul 2003 16:45:49 -0400

dovecot (0.99.10-1) unstable; urgency=low

  * New upstream release.
  * PAM service name has changed to dovecot (for IMAP and POP3.)  I've included 
    code to move /etc/pam.d/imap to /etc/pam.d/dovecot but if things suddenly 
    stop working, this is the first thing to check.

 -- Jaldhar H. Vyas <jaldhar@debian.org>  Thu, 26 Jun 2003 22:31:07 -0400

dovecot (0.99.10-0.rc2) unstable; urgency=low

  * New upstream release.  Fixes broken imaps support.
  * Typo in configure options that broke LDAP support on woody corrected.
  * Only start /usr/sbin/dovecot if either the IMAP or POP3 servers are 
    installed. (Closes: #192066)

 -- Jaldhar H. Vyas <jaldhar@debian.org>  Mon, 23 Jun 2003 23:26:04 -0400

dovecot (0.99.9.1-1) unstable; urgency=low

  * New upstream release.

 -- Jaldhar H. Vyas <jaldhar@debian.org>  Sun,  4 May 2003 21:49:55 -0400

dovecot (0.99.9-1) unstable; urgency=low

  * New upstream release.
  * The IMAP and POP3 servers have been split into seperate package so you
    don't have to install both.  There is also a dovecot-common package
    for the parts they share.  The dovecot package is now a dummy just for 
    transitioning to this new scheme.  (Closes: #187826)
  * Allow chmod in maildirmake.dovecot to fail gracefully (Closes: #191244)

 -- Jaldhar H. Vyas <jaldhar@debian.org>  Wed, 30 Apr 2003 08:53:46 -0400

dovecot (0.99.8.1-4) unstable; urgency=low

  * Added a build-depends on libsasl-dev (Closes: #187516)
  * Enabled pop3 service.  However it is still turned off in the config file by
    default so as to not surprise anyone who thought they only had an IMAP
    server.
  * Consequently, changed "IMAP server" in descriptions etc. to "mail server".
  * only skip key generation if both /etc/ssl/certs/dovecot.pem and
    /etc/ssl/private/dovecot.pem exist.  (Closes: #187638)
  * post-0.99.8.1 patch: Fix renaming subfolders with maildir.
  * post-0.99.8.1 patch: Fix other maildir subfolder problems.
  * post-0.99.8.1 patch: Fix partial body fetches.
  * post-0.99.8.1 patch: Fix using LITERAL+APPEND.

 -- Jaldhar H. Vyas <jaldhar@debian.org>  Sat,  5 Apr 2003 14:13:52 -0500

dovecot (0.99.8.1-3) unstable; urgency=low

  * Fixed bashism and perlism(!) in maildirmake.dovecot.  Thanks Clint
    Adams. (Closes: #185768)
  * Enabled LDAP support.  The configuration is in /etc/dovecot-ldap.conf
    but is commented out.
  * Happy new year to all Debian users still on the Julian calendar.

 -- Jaldhar H. Vyas <jaldhar@debian.org>  Tue, 25 Mar 2003 09:25:37 -0500

dovecot (0.99.8.1-2) unstable; urgency=low

  * Make a seperate check for /etc/ssl/private/imapd.pem in case we don't
    have it. (Closes: #185334)
  * Move check for dovecot user and creation code to postinsts' configure 
    phase. (Closes: #185333)

 -- Jaldhar H. Vyas <jaldhar@debian.org>  Wed, 19 Mar 2003 01:50:10 -0500

dovecot (0.99.8.1-1) unstable; urgency=low

  * new upstream release.  (Closes: #184131)  Does not include the POP3
    server or LDAP and SASL support for now so we can get into the archive
    quickly.  Fixes segfaults in imap-master (Closes: #184231)  Fixes
    faulty mail autodetection presets (Closes: #179625)

 -- Jaldhar H. Vyas <jaldhar@debian.org>  Sun, 16 Mar 2003 15:47:54 -0500

dovecot (0.99.7-4) unstable; urgency=low

  * Fixed location of handlers. (Closes: #179273)

 -- Jaldhar H. Vyas <jaldhar@debian.org>  Fri, 31 Jan 2003 18:37:23 -0500

dovecot (0.99.7-3) unstable; urgency=low

  * doh pam file should be called imap not dovecot (Closes: #179180)

 -- Jaldhar H. Vyas <jaldhar@debian.org>  Fri, 31 Jan 2003 14:12:29 -0500

dovecot (0.99.7-2) unstable; urgency=low

  * Added two upstream patches to fix broken plain authentication and 
    building with vpopmail support (which is not enabled in the Debian 
    package yet.)

 -- Jaldhar H. Vyas <jaldhar@debian.org>  Fri, 17 Jan 2003 14:24:22 -0500

dovecot (0.99.7-1) unstable; urgency=low

  * New upstream release.
  * Syslog no longer fills up with entries when dovecot is misconfigured.
    (Closes: #175507)
  * startup is logged now. shutdowns were already logged. (Closes: #175509)
  * dovecot will not remove your SSL certificates now.  (Closes: #175282)

 -- Jaldhar H. Vyas <jaldhar@debian.org>  Wed, 15 Jan 2003 00:58:23 -0500

dovecot (0.99.6rc2-1) unstable; urgency=low

  * New upstream release.
  * Includes patch which stops dovecot from dying on alpha (Closes: #175577)

 -- Jaldhar H. Vyas <jaldhar@debian.org>  Wed,  8 Jan 2003 14:22:09 -0500

dovecot (0.99.5-1) unstable; urgency=low

  * New upstream release with many fixes and improvements.

 -- Jaldhar H. Vyas <jaldhar@debian.org>  Fri,  3 Jan 2003 00:53:26 -0500

dovecot (0.99.4-1) unstable; urgency=low

  * Initial Release.

 -- Jaldhar H. Vyas <jaldhar@debian.org>  Wed, 18 Dec 2002 09:44:39 -0500
<|MERGE_RESOLUTION|>--- conflicted
+++ resolved
@@ -1,12 +1,9 @@
-<<<<<<< HEAD
-dovecot (1:1.0.15-3) UNRELEASED; urgency=low
-
-  * debian/control:
-    + added LDA to the description of dovecot-common.
-    + dovecot-common suggests ntp.
-
- -- Fabio Tranchitella <kobold@debian.org>  Thu, 08 Jan 2009 19:32:25 +0100
-=======
+dovecot (1:1.1.11-1) unstable; urgency=low
+
+  * New upstream release, upload to unstable.
+
+ -- Fabio Tranchitella <kobold@debian.org>  Fri, 20 Feb 2009 19:50:41 +0100
+
 dovecot (1:1.1.9-1) experimental; urgency=low
 
   [ Fabio Tranchitella ]
@@ -83,7 +80,6 @@
   * Added Joel Johnson to the uploaders; thanks for your work!
 
  -- Fabio Tranchitella <kobold@debian.org>  Sun, 20 Jul 2008 19:09:23 +0200
->>>>>>> b6b868ef
 
 dovecot (1:1.0.15-2) unstable; urgency=low
 
