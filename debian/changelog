<<<<<<< HEAD
dovecot (1:2.3.4.1-4~bpo9+1) stretch-backports; urgency=medium

  * Rebuild for stretch-backports.

 -- Apollon Oikonomopoulos <apoikos@debian.org>  Thu, 18 Apr 2019 10:42:54 +0300
=======
dovecot (1:2.3.4.1-5+deb10u1) buster-security; urgency=high

  * Non-maintainer upload by the Security Team.
  * Fix CVE-2019-11500
    - lib-imap: Don't accept strings with NULs
    - lib-imap: Make sure str_unescape() won't be writing past allocated
      memory
    - lib-managesieve: Don't accept strings with NULs
    - lib-managesieve: Make sure str_unescape() won't be writing past
      allocated memory

 -- Salvatore Bonaccorso <carnil@debian.org>  Sun, 25 Aug 2019 10:54:21 +0200

dovecot (1:2.3.4.1-5) unstable; urgency=medium

  * [bd00402] Fix CVE-2019-11494 and CVE-2019-11499 (Closes: #928235)
     - submission-login: fix null pointer dereference when client
       disconnects during authentication (CVE-2019-11494)
     - submission-login: fix assert-crash when receiving an invalid
       authentication message over TLS (CVE-2019-11499)

 -- Apollon Oikonomopoulos <apoikos@debian.org>  Mon, 29 Apr 2019 23:35:05 +0300
>>>>>>> b5001149

dovecot (1:2.3.4.1-4) unstable; urgency=high

  * [d04d4ba] Fix assert-crash in JSON encoder (CVE-2019-10691)

 -- Apollon Oikonomopoulos <apoikos@debian.org>  Thu, 18 Apr 2019 10:21:19 +0300

dovecot (1:2.3.4.1-3) unstable; urgency=high

  * [07c9212] Fix two buffer overflows when reading oversized FTS headers
    and/or oversized POP3-UIDL headers (CVE-2019-7524).

 -- Apollon Oikonomopoulos <apoikos@debian.org>  Mon, 25 Mar 2019 23:06:01 +0200

dovecot (1:2.3.4.1-2) unstable; urgency=medium

  [ Laurent Bigonville ]
  * [ac99918] Fix double-free crash in mysql driver
    Fix double closing of the connection in the mysql driver, this should
    fix the crash in the dovecot auth process, taken from upstream.
    (Closes: #918339)

  [ Apollon Oikonomopoulos ]
  * [8a30446] Bump Standards-Version to 4.3.0; no changes needed

 -- Apollon Oikonomopoulos <apoikos@debian.org>  Thu, 14 Mar 2019 11:02:39 +0200

dovecot (1:2.3.4.1-1) unstable; urgency=high

  * [bebf0b4] New upstream version 2.3.4.1
    + Fixes CVE-2019-3814: TLS client auth username handling

 -- Apollon Oikonomopoulos <apoikos@debian.org>  Tue, 05 Feb 2019 16:19:12 +0200

dovecot (1:2.3.4-2) unstable; urgency=medium

  * [51d1317] Fix FTBFS on 32-bit platforms.
    Cherry-pick upstream commit de42b54, fixing the event-stats test on
    32-bit platforms.

 -- Apollon Oikonomopoulos <apoikos@debian.org>  Sat, 24 Nov 2018 02:02:17 +0200

dovecot (1:2.3.4-1) unstable; urgency=medium

  * [14c247f] New upstream version 2.3.4
  * [7fed004] Update pigeonhole to 0.5.4

 -- Apollon Oikonomopoulos <apoikos@debian.org>  Fri, 23 Nov 2018 22:00:06 +0200

dovecot (1:2.3.3-1) unstable; urgency=medium

  [ Jelmer Vernooĳ ]
  * Trim trailing whitespace.

  [ Apollon Oikonomopoulos ]
  * [6591a99] New upstream version 2.3.3
  * [3d718ec] Bump Standards-Version to 4.2.1; no changes needed
  * [123bd32] Update pigeonhole to 0.5.3

 -- Apollon Oikonomopoulos <apoikos@debian.org>  Thu, 04 Oct 2018 17:29:40 +0300

dovecot (1:2.3.2.1-1) unstable; urgency=medium

  * [40ba9f0] New upstream bugfix release 2.3.2.1
  * [87045ac] Drop fix-ftbfs-on-32bit.patch; merged upstream
  * [5bb22a4] Bump Standards-Version to 4.1.5; no changes needed

 -- Apollon Oikonomopoulos <apoikos@debian.org>  Tue, 10 Jul 2018 17:51:43 +0300

dovecot (1:2.3.2-2) unstable; urgency=medium

  * [48067de] Fix FTBFS on 32-bit platforms by cherry-picking upstream commit
    1e23986f.

 -- Apollon Oikonomopoulos <apoikos@debian.org>  Wed, 04 Jul 2018 12:43:14 +0300

dovecot (1:2.3.2-1) unstable; urgency=medium

  * [bb03669] New upstream version 2.3.2
    + Upload to unstable
  * [d29da3a] Merge 2.3 package changes from experimental. Important changes:
    + [b3d1e17] Enable AppArmor support, see
      https://wiki2.dovecot.org/Plugins/Apparmor
      • B-D on libapparmor-dev
    + [c0c55bd] Enable Lua scripting support for authdb/passdb.
      • B-D on liblua5.3-dev
      • New binary package, dovecot-auth-lua
    + [4f6792e] Build with sodium support, enabling the ARGON2I and ARGON2ID
      password schemes.
      • B-D on libsodium-dev
    + [54347e7] Build with ICU support enabling FTS unicode normalization
      • B-D on libicu-dev
    + New dovecot-submissiond binary package for the dovecot submission agent;
      see https://wiki2.dovecot.org/Submission.
  * [4db4813] Change maintainer address to dovecot@packages.d.o
  * [5118354] Update pigeonhole to 0.5.2
  * [52a7af4] Drop murmur3-big-endian.patch; merged upstream
  * [22a6eee] Refresh dovecot_name.patch
  * [3af7568] dovecot_name.patch: apply to submissiond as well

 -- Apollon Oikonomopoulos <apoikos@debian.org>  Wed, 04 Jul 2018 08:57:45 +0300

dovecot (1:2.2.36-1) unstable; urgency=medium

  * [19f2274] d/gbp.conf: set merge-mode to "merge" to preserve pigeonhole/
    when importing new dovecot sources
  * [6b9bf0d] New upstream version 2.2.36
  * [be12f22] Bump pigeonhole version to 0.4.24
    + Remove new file under doc/rfc
    + Ship the new imap_filter_sieve module in dovecot-sieve
  * [b77be59] Bump Standards-Version to 4.1.4; no changes needed

 -- Apollon Oikonomopoulos <apoikos@debian.org>  Wed, 06 Jun 2018 09:31:49 +0300

dovecot (1:2.2.35-2) unstable; urgency=medium

  * [7665652] Use git-subtree to generate pigeonhole patch from git; add
    single-debian-patch to d/source/local-options
  * [bfa0f10] d/rules: specify libdir manually; previous upload moved modules
    under /usr/lib/<triplet>, which was bound to break existing setups
  * [982e826] d/copyright: adjust pigeonhole path and bump years

 -- Apollon Oikonomopoulos <apoikos@debian.org>  Thu, 22 Mar 2018 16:56:40 +0200

dovecot (1:2.2.35-1) unstable; urgency=medium

  * [8108cba] New upstream version 2.2.35
  * [6cbbaa1] Update pigeonhole to 0.4.23 (Closes: #892137)
  * [9ace5f2] Switch Vcs-* URLs to salsa.d.o
  * [ef40625] d/rules: call configure via dh_auto_configure.
    Thanks to Helmut Grohne (Closes: #885854)
  * [a459455] Drop B-D on libcurl4-gnutls-dev; removed upstream since 2.2
  * [235af9d] Update upstream signing key

 -- Apollon Oikonomopoulos <apoikos@debian.org>  Tue, 20 Mar 2018 11:15:42 +0200

dovecot (1:2.2.34-2) unstable; urgency=high

  * [868dc65] Update pigeonhole to 0.4.22
  * Set urgency to high due to the security fixes in 2.2.34-1

 -- Apollon Oikonomopoulos <apoikos@debian.org>  Fri, 02 Mar 2018 18:36:23 +0200

dovecot (1:2.2.34-1) unstable; urgency=medium

  * [f53dc9a] New upstream version 2.2.34
    Fixes the following security issues:
     + CVE-2017-15130: TLS SNI config lookups may lead to excessive memory
       usage (Closes: #891820)
     + CVE-2017-14461: rfc822_parse_domain information leak vulnerability
       (Closes: #891819)
     + CVE-2017-15132: auth client leaks memory if SASL authentication is
       aborted (Closes: #888432)
  * [0dc98c6] Do not patch all-settings.c; regenerate it at build time
    instead. Thanks to Aki Tuomi!
  * [e678e3b] Bump dh compat to 11
     + B-D on debhelper (>= 11~)
     + Use dh_installsystemd instead of dh_systemd_enable
  * [271b290] Bump Standards-Version to 4.1.3; no changes needed
  * [3cd6715] d/copyright: bump upstream and debian years
  * [380d1ac] Drop the ENABLED flag from /etc/default/dovecot (but let the
    initscript handle it if it exists)
  * [97d6fae] d/watch: switch upstream URL to https://

 -- Apollon Oikonomopoulos <apoikos@debian.org>  Thu, 01 Mar 2018 10:55:49 +0200

dovecot (1:2.2.33.2-1) unstable; urgency=medium

  * [8216f38] New upstream version 2.2.33.2

 -- Apollon Oikonomopoulos <apoikos@debian.org>  Sat, 11 Nov 2017 20:59:43 +0200

dovecot (1:2.2.33.1-1) unstable; urgency=medium

  * [dbd1132] New upstream version 2.2.33.1
    + [b3d1f2d] Refresh split-protocols.patch
    + [e0de123] Update pigeonhole to 0.4.21
  * [ef6a1eb] Set mail_privileged_group to 'mail' by default (Closes: #711856)
  * [aeb6cf3] d/copyright: convert to Format 1.0
  * [5961f9d] Use dh-autoreconf for both, dovecot and pigeonhole.
  * [85f1f0f] Bump Standards to 4.1.1; no changes needed

 -- Apollon Oikonomopoulos <apoikos@debian.org>  Fri, 13 Oct 2017 16:28:14 +0300

dovecot (1:2.2.32-2) unstable; urgency=medium

  * [fa71c69] dovecot-core.postinst: remove dovecot-common's postrm
    (Closes: #696382)
  * [e835c67] Ship decode2text.sh as an example (Closes: #767313)
  * [63fb486] Deprecate dovecot-dbg in favor of auto dbgsyms
  * [36b44b9] Handle unsupported SSLv2/SSLv3 in the ssl_protocols setting
    gracefully (Closes: #866752)

 -- Apollon Oikonomopoulos <apoikos@debian.org>  Tue, 19 Sep 2017 16:59:38 +0300

dovecot (1:2.2.32-1) unstable; urgency=medium

  * [6652d9c] New upstream version 2.2.32.
  * [c9cb096] Update pigeonhole to 0.4.20.
  * [b499950] dovecot-core: remove SSL key/cert symlinks on purge
    (Closes: #867157)
  * [dbdcc66] dovecot-core.postinst: ignore adduser errors (Closes: #867849)
  * [476c950] Bump Standards to 4.1.0; no changes needed.
  * [2914efa] Drop B-D on autotools-dev, it is depended on by debhelper 10.
  * [305d022] Remove Fabio, Joel and Marco from Uploaders. Thanks for your work!

 -- Apollon Oikonomopoulos <apoikos@debian.org>  Tue, 12 Sep 2017 16:15:52 +0300

dovecot (1:2.2.31-1) unstable; urgency=medium

  * [9b058f3] New upstream version 2.2.31
    + [2b577c1] Bump pigeonhole version to 0.4.19
  * Enable TLS by default:
    + [7ca4b1c] Update SSL cert location patch; cert/key should reside under
      /etc/dovecot/private by default.
    + [05d3d0f] Use ssl-cert-snakeoil certificates to setup SSL by default
      (Closes: #376146, #786570)
    + [862901f] dovecot-core.postinst: manage 10-ssl.conf using ucf
      (Closes: #850538)
    + [418df05] README.Debian: document the new TLS setup
    + [47bade9] dovecot-core.NEWS: document TLS support
  * [8356bc0] Handle /etc/dovecot/private mode using dpkg-statoverride
  * dovecot-core.postinst: cleanup
    + [afbd33f] dovecot-core.postinst: always call adduser
    + [ee22dc5] dovecot-core.postinst: remove obsolete conffile handling
    + [7bb298b] dovecot-core.postinst: do not remove the imapd user/group
  * [815a2d1] README.Debian: cleanup
  * [91115a3] Use noawait dpkg triggers (lintian warning)
  * [e845cec] Add basic usage DEP-8 test, doing end-to-end tests involving
    LDA, IMAP and POP3.
  * [71c73ef] systemd: convert service to Type=simple and start after
    network-online.target (Closes: #865546, #825562)
  * [1534fac] dovecot.service: enable ProtectSystem=full
  * [d276c69] B-D only on default-libmysqlclient-dev

 -- Apollon Oikonomopoulos <apoikos@debian.org>  Tue, 27 Jun 2017 18:18:12 +0300

dovecot (1:2.2.30.2-1) unstable; urgency=medium

  * [401e83d] New upstream version 2.2.30.2
  * [1ea8321] Bump pigeonhole version to 0.4.18
  * [97bf8ec] Drop CVE-2017-2669 patch
  * [9c1bbe2] Drop fix-sha3-on-big-endian.patch
  * [d3c607b] Refresh dovecot_name.patch
  * [5c64268] Bump Standards to 4.0.0; no changes needed
  * [0b884fc] Bump compat to 10
    + B-D on debhelper (>= 10)
    + Drop B-D on dh-systemd, now provided by debhelper
    + Run dh --without=autoreconf, since we use autotools-dev

 -- Apollon Oikonomopoulos <apoikos@debian.org>  Thu, 22 Jun 2017 22:22:59 +0300

dovecot (1:2.2.27-3) unstable; urgency=high

  * [117285a] Remove /etc/dovecot/README (Closes: #849290)
  * [04e8ce3] auth: Do not double-expand key in passdb dict when
    authenticating (CVE-2017-2669) (Closes: #860049)

 -- Apollon Oikonomopoulos <apoikos@debian.org>  Tue, 11 Apr 2017 00:46:54 +0300

dovecot (1:2.2.27-2) unstable; urgency=medium

  * [30586e3] Fix SHA3 on big-endian architectures.

 -- Apollon Oikonomopoulos <apoikos@debian.org>  Thu, 15 Dec 2016 22:24:56 +0200

dovecot (1:2.2.27-1) unstable; urgency=medium

  [ Jaldhar H. Vyas ]
  * [b1e4693] Imported Upstream version 2.2.27
    + Includes fix for CVE-2016-8652 (Closes: #846605)

  [ Apollon Oikonomopoulos ]
  * [b25993a] Drop patches merged upstream:
    + call_openssl_cleanup_at_deinit.patch
    + disable_sslv23.patch

 -- Apollon Oikonomopoulos <apoikos@debian.org>  Wed, 14 Dec 2016 21:48:46 +0200

dovecot (1:2.2.26.0-4) unstable; urgency=medium

  * [3015f35] Drop references to SSLv2 in the default SSL protocols (Closes: #844271)

 -- Apollon Oikonomopoulos <apoikos@debian.org>  Mon, 14 Nov 2016 17:55:26 +0200

dovecot (1:2.2.26.0-3) unstable; urgency=medium

  * [b03027b] Call OPENSSL_cleanup() on dcrypt_openssl unload. Fixes FTBFS
    with OpenSSL 1.1.0c.

 -- Apollon Oikonomopoulos <apoikos@debian.org>  Sun, 13 Nov 2016 10:56:30 +0200

dovecot (1:2.2.26.0-2) unstable; urgency=medium

  * [9db7d1b] Fix upgrades from 2.2.25 (Closes: #843028)

 -- Apollon Oikonomopoulos <apoikos@debian.org>  Tue, 08 Nov 2016 15:06:16 +0200

dovecot (1:2.2.26.0-1) unstable; urgency=medium

  [ Apollon Oikonomopoulos ]
  * [18fc181] New upstream version 2.2.26.0 (Closes: #828286, #834837)
  * [3ecfd3c] Update pigeonhole to 0.4.16
  * [61ff825] Move libdovecot-ldap and libdict_ldap to dovecot-ldap (Closes:
    #830135).
  * [b3a1650] Ubuntu: disable -Bsymbolic-functions ld flag.
    Thanks to Christian Ehrhardt <christian.ehrhardt@canonical.com>
    (Closes: #842151) (LP: #1636781)
  * [5828ab1] B-D on default-libmysqlclient-dev (but keep plain
    libmysqlclient-dev as an alternative to ease backports).
  * [0086110] Drop DRAC plugin.
    Thanks to Christian Ehrhardt <christian.ehrhardt@canonical.com>
    (Closes: #842153)

  [ Jaldhar H. Vyas ]
  * [60808eb] Move aclocal *.m4 files into -dev package.
  * [52fd869] Move lib95_imap_sieve_plugin.so into dovecot-sieve (Closes:
    #832046).

 -- Apollon Oikonomopoulos <apoikos@debian.org>  Thu, 07 Jul 2016 10:17:58 +0200

dovecot (1:2.2.25-1) unstable; urgency=medium

  * [cc29a81] Imported Upstream version 2.2.25
  * [d19bcca] Updated pigeonhole patch to 0.4.14
  * [16db179] Merged in some features of the Ubuntu dovecot package.
    + dovecot-core: added lsb-base dependency.
    + dovecot-core: Added apport hook.
    + dovecot-imapd,dovecot-pop3d: Added ufw profiles.
    Thanks to Christian Erhardt <christian.ehrhardt@canonical.com>
    (Closes: #828864)

 -- Jaldhar H. Vyas <jaldhar@debian.org>  Fri, 01 Jul 2016 17:07:03 -0400

dovecot (1:2.2.24-1) unstable; urgency=medium

  * [26020b6] Imported Upstream version 2.2.24 (Closes: #818652)

 -- Apollon Oikonomopoulos <apoikos@debian.org>  Mon, 09 May 2016 10:42:08 +0300

dovecot (1:2.2.23-1) unstable; urgency=medium

  [ Jaldhar H. Vyas ]
  * Drop missing-expunges.patch, merged upstream

  [ Apollon Oikonomopoulos ]
  * [8a01915] Imported Upstream version 2.2.23

 -- Apollon Oikonomopoulos <apoikos@debian.org>  Tue, 12 Apr 2016 17:30:03 +0300

dovecot (1:2.2.22-1) unstable; urgency=medium

  [ Jaldhar H. Vyas ]
  * [2321581] Imported Upstream version 2.2.22
  * [3fa8a62] Updated pigeonhole patch to 0.4.13

 -- Jaldhar H. Vyas <jaldhar@debian.org>  Fri, 18 Mar 2016 19:18:34 -0400

dovecot (1:2.2.21-1) unstable; urgency=medium

  [ Jaldhar H. Vyas ]
  * [d9c0630] Imported Upstream version 2.2.21 (Closes: #809666, #708539,
    #801346, 803223)
  * [5360548] Updated pigeonhole patch to 0.4.12
  * [5e6783f] Fixed typo in dovecot-core.README.Debian.
    Thanks to Ingo Wichmann <iw-debian@linuxhotel.de> (Closes: #809717)
  * [d00d0c7] Create /var/lib/dovecot in the package. (Closes: #801752)
  * [6510373] Upstream patch for sync problem which could cause expunged
    messages to keep reappearing. (Closes: #684499)
  * [040f7fa] dovecot-core: dovecot.socket not enabled on installation
    (Closes: #814999)
  * [fc29003] /etc/dovecot/10-ssl.conf no longer managed by ucf or modified by
    postinst. Thanks to Santiago Vila <sanvila@unex.es> (Closes: #773237)
  * [0d16e16] Fixed some lintian warnings.
  * [801ba7e] Added Apollon to uploaders

  [ Apollon Oikonomopoulos ]
  * [99ef3d8] Build with lz4 support (Closes: #784321)
  * [92f68aa] Fix nss userdb (Closes: #712764)
  * [41b9bde] Disable dovecot.socket in existing installations.
  * [49c5b97] d/rules: specify systemd unit dir manually (Closes: #720854)
  * [a377ccb] Convert to dh sequencer
  * [48af954] B-D on debhelper >= 9
  * [591c315] Bump standards to 3.9.7; no changes needed
  * [ceb629e] Use dh_installinit --name
  * [ef8d8ac] d/rules: refactor file installation
  * [a899bcc] dovecot-core: use dh_installman
  * [6159e00] d/rules: build in parallel if requested
  * [51014e6] d/control: use HTTPS Vcs-* URLs
  * [b385cf5] dovecot-sieve: replace Conflicts with Breaks
  * [b4a9e68] Add basic DEP-8 tests
  * [7452649] Add DEP-8 tests for systemd support
  * [e5101aa] Re-enable PIE and bindnow
  * [5717808] Fix invoke-rc.d calls and never call init.d directly
  * [3504241] Drop debconf remains

 -- Jaldhar H. Vyas <jaldhar@debian.org>  Tue, 01 Mar 2016 19:31:42 -0500

dovecot (1:2.2.20-1) UNRELEASED; urgency=medium

  * [68d5038] Imported Upstream version 2.2.20

 -- Jaldhar H. Vyas <jaldhar@debian.org>  Sun, 13 Dec 2015 10:21:21 -0500

dovecot (1:2.2.19-1) UNRELEASED; urgency=medium

  * [146ef57] Imported Upstream version 2.2.19
  * [3af7cad] Updated pigeonhole patch to 0.4.9

 -- Jaldhar H. Vyas <jaldhar@debian.org>  Sun, 13 Dec 2015 09:41:56 -0500

dovecot (1:2.2.18-2) unstable; urgency=high

  * [3f3bf71] Updated pigeonhole patch to 0.4.8 (Closes: #792669)

 -- Jaldhar H. Vyas <jaldhar@debian.org>  Sun, 23 Aug 2015 23:16:28 -0400

dovecot (1:2.2.18-1) unstable; urgency=medium

  * [cce20a5] Imported Upstream version 2.2.18. Closes: #786760
  * [36d2ec1] Refresh patch dovecot_name.patch.
  * [109e6f8] Drop patch cve-2015-3420.patch: applied upstream.
  * [6c59f09] Depend on krb5-multidev rather than libkrb5-dev.

 -- Jelmer Vernooij <jelmer@debian.org>  Sun, 24 May 2015 15:01:19 +0000

dovecot (1:2.2.16-1) unstable; urgency=medium

  * [e9d9193] Imported Upstream version 2.2.16
  * [976c256] Remove gbp- prefix from section names in debian/gbp.conf.
  * [762b9a6] Add Dutch translation. Thanks, Frans Spiesschaert. Closes: #766203
  * [dea3dd6] Drop bye_logout_not_sent.patch: already included upstream.

 -- Jelmer Vernooij <jelmer@debian.org>  Mon, 04 May 2015 12:23:05 +0000

dovecot (1:2.2.13-12) unstable; urgency=high

  * [48f6fe4] Add patch cve-2015-3420.patch: Fix SSL/TLS handshake failures
    leading to a crash of the login process with newer versions of OpenSSL.
    Closes: #783649 (CVE-2015-3420)

 -- Jelmer Vernooij <jelmer@debian.org>  Mon, 04 May 2015 11:38:30 +0000

dovecot (1:2.2.13-11) unstable; urgency=high

  * [ebc0377] Don't allow install of dovecot-sieve without a new enough
    dovecot-core. (Closes: #772885)

 -- Jaldhar H. Vyas <jaldhar@debian.org>  Sun, 14 Dec 2014 12:27:50 -0500

dovecot (1:2.2.13-10) unstable; urgency=high

  [ Jelmer Vernooij ]
  * [93db7f0] Fix path to 90-sieve-extprograms.conf in dovecot-sieve.postinst.
    Closes: #772703, #772711

  [ Jaldhar H. Vyas ]
  * [8c627a4] Add another db_stop this time for triggers.  Die #770695 die!

 -- Jaldhar H. Vyas <jaldhar@debian.org>  Wed, 10 Dec 2014 19:56:20 -0500

dovecot (1:2.2.13-9) unstable; urgency=high

  * [5b689f6] Made some overlooked configuration files into conffiles;
    deleted excess files from /usr/share/doc/dovecot-core.
  * [83f2fc4] Explicitly stop debconf in dovecot-core postinst which hopefully
    fixes the last of the install hangs.
    Thanks to Chris Gilbert <zeke.gilbert@gmail.com> (Closes: #770695)

 -- Jaldhar H. Vyas <jaldhar@debian.org>  Tue, 09 Dec 2014 06:17:23 -0500

dovecot (1:2.2.13-8) unstable; urgency=medium

  * [b2f652f] Turn off SSL by default and leave SSL cert locations commented
    out. Hopefully this will be a satisfactory lowest common denominator for
    new installs without messing with upgrades.
    (Closes: #771334, #771407)

 -- Jaldhar H. Vyas <jaldhar@debian.org>  Tue, 02 Dec 2014 00:21:30 -0500

dovecot (1:2.2.13-7) unstable; urgency=high

  * [daea09a] Commented out cert locations so install doesn't bomb if the
    certs haven't been created yet.
    (Closes: #706216, #732263, #767154, #768253, #769461, #770697)

 -- Jaldhar H. Vyas <jaldhar@debian.org>  Fri, 28 Nov 2014 00:27:03 -0500

dovecot (1:2.2.13-6) unstable; urgency=medium

  * [f7205c0] dovecot-dev: removed dependency on dovecot-core
  * [e393868] Removed SSL certificate generation from postinst.  From now on
    you have to do this yourself.  See dovecot-core's README.debian for
    instructions. (Closes: #730828)

 -- Jaldhar H. Vyas <jaldhar@debian.org>  Sat, 25 Oct 2014 23:31:42 -0400

dovecot (1:2.2.13-5) unstable; urgency=medium

  * Fix name of organizationName field in SSL configuration for self-
    signed certs. Closes: #760653

 -- Jelmer Vernooij <jelmer@debian.org>  Sat, 06 Sep 2014 23:19:51 +0200

dovecot (1:2.2.13-4) unstable; urgency=medium

  * Add Provides with dovecot ABI version, for plugins to depend on.
    Closes: #456021

 -- Jelmer Vernooij <jelmer@debian.org>  Sun, 20 Jul 2014 19:31:09 +0200

dovecot (1:2.2.13-3) unstable; urgency=medium

  * Build-depend on clucene 2.3 or later, which upstream lists as the
    minimum version. Closes: #754141
  * Use configuration file for openssl certificate configuration.
  * Use canonical address for Vcs-Browser header.
  * Remove unnecessary asterisk from NEWS entry; fixes lintian warning.
  * Remove unused lintian override for usr/lib/dovecot/imap.
  * dovecot-core: Ignore lintian warnings for empty directories.

 -- Jelmer Vernooij <jelmer@debian.org>  Tue, 08 Jul 2014 01:48:08 +0200

dovecot (1:2.2.13-2) unstable; urgency=medium

  * [bd5e34b] Patches from upstreams' hg repo to fix BYE and LOGOUT not being
    sent. (Closes: #751682)
  * [452e336] Czech translation for debconf.
    Thanks to Michal Šimůnek (Closes: #751389)

 -- Jaldhar H. Vyas <jaldhar@debian.org>  Wed, 25 Jun 2014 01:38:59 -0400

dovecot (1:2.2.13-1) unstable; urgency=medium

  * [0680040] Imported Upstream version 2.2.13

 -- Jelmer Vernooij <jelmer@debian.org>  Sun, 25 May 2014 18:45:38 +0200

dovecot (1:2.2.13~rc1-1) unstable; urgency=medium

  * [7751508] Imported Upstream version 2.2.13~rc1
    + Fixes denial of service vulnerability (CVE-2014-3430). Closes: #747549

 -- Jelmer Vernooij <jelmer@debian.org>  Sat, 10 May 2014 14:34:14 +0200

dovecot (1:2.2.12-3) unstable; urgency=medium

  * [0383db0] Break long line.
  * [c961b6a] Fix installation of sieve plugins. Closes: #742770, #684271
  * [388d2bf] Strip body.rfc5173.txt from the pigeonhole patch, as it is
    non-free. Closes: #745398

 -- Jelmer Vernooij <jelmer@debian.org>  Wed, 23 Apr 2014 02:56:56 +0200

dovecot (1:2.2.12-2) unstable; urgency=medium

  * [c882a38] Add build dependencies libstemmer-dev and libexttextcat-dev,
    used by dovecot-lucene.
  * [67762d4] Use autotools-dev to update config.guess and config.sub.
  * [33e79b7] Update Japenese po file. Thanks, victory. Closes: #730171
  * [cbf213b] Add non-standard-dir-perm override for /etc/dovecot/private.

 -- Jelmer Vernooij <jelmer@debian.org>  Sun, 23 Mar 2014 17:57:04 +0000

dovecot (1:2.2.12-1) experimental; urgency=medium

  * [52b67de] Update watch file for 2.2 series.
  * [c4eac1f] Verify upstream tarball signature in watch file.
  * [3a81ff9] Imported Upstream version 2.2.12
  * [8950a86] Bump standards version to 3.9.5 (no changes).
  * [cd82417] Add myself to uploaders.

 -- Jelmer Vernooij <jelmer@debian.org>  Thu, 06 Mar 2014 22:45:19 +0000

dovecot (1:2.2.10-1) unstable; urgency=low

  * [0496c52] Imported Upstream version 2.2.10
  * [515dd61] Added new package for Lucene full text search support.
    Thanks to Jelmer Vernooij <jelmer@debian.org> for the patch.
    (Closes: #685979)
  * [718a68e] Fix old private key location in README.Debian.
    Thanks to Jelmer Vernooij <jelmer@debian.org> for the patch.
    (Closes: #702385)
  * [42da568] dovecot-solr: Make sure solr-schema.xml gets installed.
    (In /usr/share/dovecot)
    (Closes: #695185)
  * [77acbf7] Added /usr/share/dovecot/dovecot-abi file in dovecot-dev to
    document -- you guessed it! -- the dovecot ABI version.
  * [feb597a] Added support for xz compression.

 -- Jaldhar H. Vyas <jaldhar@debian.org>  Thu, 06 Mar 2014 02:51:34 -0500

dovecot (1:2.2.9-1) unstable; urgency=low

  [ Jaldhar H. Vyas ]
  * [77468cf] Imported Upstream version 2.2.9
  * [43e08f3] Place dovenull user in its own group. (Closes: #725164)
  * [e1a3e9c] Handled the fact that dovecot-db.conf.ext is no longer used.
    (Closes: #728107, #730403)

  [Debconf translation updates]
  * Russian (Yuri Kozlov).  (Closes: #729106)
  * German (Chris Leick).  (Closes: #729358)
  * Danish (Joe Hansen).  (Closes: #729425)
  * French (Julien Patriarca).  (Closes: #729966)
  * Portuguese (Américo Monteiro).  (Closes: #730006)
  * Polish (Michał Kułach).  (Closes: #730061)
  * Italian (Beatrice Torracca).  (Closes: #730136)
  * Japanese (victory).  (Closes: #73017)
  * Swedish (Martin Bagge / brother).  (Closes: #730188)
  * Spanish; (Camaleón).  (Closes: #730354)

 -- Jaldhar H. Vyas <jaldhar@debian.org>  Thu, 16 Jan 2014 15:42:13 -0500

dovecot (1:2.2.8-1) UNRELEASED; urgency=low

  * [6157a2b] New upstream version 2.2.8

 -- Jaldhar H. Vyas <jaldhar@debian.org>  Thu, 21 Nov 2013 16:54:46 -0500

dovecot (1:2.2.5-1) experimental; urgency=low
  [ Micah Anderson ]
  * [a0035bf] New upstream version 2.2.5
  * [a053c49] Update pigeonhole patch to 0.4.1
  * [689cd67] refreshed patches

  [ Jaldhar H. Vyas ]
  * Caused bugs and then fixed them again.

 -- Jaldhar H. Vyas <jaldhar@debian.org>  Mon, 09 Sep 2013 00:57:32 -0400

dovecot (1:2.1.17-2) unstable; urgency=low

  * [e8286e0] New version of drac patch taken from Ubuntu which works better
    with 2.x (Closes: #716764)
  * [23acb40] Add a patch from Ubuntu to report the distro name in the login
    banner why not.
  * [f8d566e] Don't need dovecot-common package anymore; get rid of it.

 -- Jaldhar H. Vyas <jaldhar@debian.org>  Sat, 07 Sep 2013 14:58:05 -0400

dovecot (1:2.1.17-1) experimental; urgency=low

  [ Jaldhar H. Vyas ]
  * [fa0d6aa] Re-enable mbox write locking patch to comply with policy 11.6
    (Closes: #720502)
  * [38691fb] New upstream version (Closes: #719021)
  * [1361144] prompts in dovecot-core postinst debconfiscated.
  * IN MEMORIAM: Goldy the Goldfish (2000-2013)  You were a prince (or
    perhaps princess?) among fish and we shall all miss you dearly.
    May your karmas merit much punya in future lives.

 -- Jaldhar H. Vyas <jaldhar@debian.org>  Fri, 23 Aug 2013 01:46:20 -0400

dovecot (1:2.1.16-1) experimental; urgency=low

  * [9741bd8] New Upstream version
  * [3476489] Updated pigeonhole patch to 0.3.5
  * [d4f236f] Removed some patches which are no longer required.

 -- Jaldhar H. Vyas <jaldhar@debian.org>  Fri, 14 Jun 2013 16:25:19 -0400

dovecot (1:2.1.7-8) experimental; urgency=low

  * This version is not actually intended for upload.  It merely undoes
    some changes made for the the wheezy release.  Namely, the following
    features are back:
    - TCP Wrappers support
    - Hurd compatibility support
    - Triggers.

 -- Jaldhar H. Vyas <jaldhar@debian.org>  Thu, 13 Jun 2013 16:14:21 -0400

dovecot (1:2.1.7-7) unstable; urgency=high

  * If you are upgrading from stable or earlier versions of this package
    from testing/unstable please carefully read
    /usr/share/doc/dovecot-core/README.Debian.gz for important information
    about changes.
  * [0d74b31] Move Breaks/Replaces mailavenger from dovecot-common to
    dovecot-core (Closes: #694376)
  * [a8030a1] Revamped dovecot-cores README.Debian by adding any info I could
    think of in order to ease upgrade problems. (Closes: #696820)
  * [04798d3] Don't touch 10-ssl.conf at all.  Eventually I will DTRT with
    regards to the default generated ssl certificates but in the mean time
    this will do the least mischief.  (Closes: #696817)
  * [fde17d1] Patch to make /etc/dovecot/readme point to the right place for
    the example configuration.  (Closes: #698941)

 -- Jaldhar H. Vyas <jaldhar@debian.org>  Mon, 04 Feb 2013 16:27:17 -0500

dovecot (1:2.1.7-6) unstable; urgency=high

  * WARNING: in order to get this package into wheezy some functionality
    from the previous release had to be removed.  Namely:
    - TCP Wrappers support
    - Hurd compatability support
    - Triggers
    All this will be coming back in the next version but for now, if you need
    any of it, stick with -5.
  * [1f869e0] NEWS.Debian was not getting added to the package (Closes: #693621)
  * [564c5e2] Add breaks and replaces mailavenger for debian-common
    (Closes: #694376)

 -- Jaldhar H. Vyas <jaldhar@debian.org>  Fri, 14 Dec 2012 17:01:33 -0500

dovecot (1:2.1.7-5) unstable; urgency=high

  * [132bc3b] Remove call to ntp-wait in init script.  Dovecot handles a
    skewed clock much better now.  (Closes: #693225)

 -- Jaldhar H. Vyas <jaldhar@debian.org>  Wed, 14 Nov 2012 14:45:29 -0500

dovecot (1:2.1.7-4) unstable; urgency=high

  * [68ef7ad] piuparts complained /etc/dovecot/private was left unowned on
    purge which is against policy (Closes: #692944)

 -- Jaldhar H. Vyas <jaldhar@debian.org>  Sun, 11 Nov 2012 23:45:07 -0500

dovecot (1:2.1.7-3) unstable; urgency=high

  [ Jaldhar H. Vyas ]
  * [03d5499] Do not generate new dovecot cert if key or cert is already
    present (Closes: #685896,#631257) Thanks to Alexander Ufimtsev
    <alexu@ucd.ie> and Jörg-Volker Peetz <jvpeetz@web.de> for patches.
  * [5be6c2a] You should be able to upgrade and remove dovecot-managesieved
    without errors (Closes: #665487)
  * [1a9ad5c] Fixes instances where UTF-8 was misused instead of mUTF-7
    (Closes: #680035)
  * [c0ac3ba] Backport of fix for failure to autocreate mailboxes
    (Closes: #623440) This also requires setting the default mail_location.
  * [ba1d3f5] Fix FTBS on Hurd (Closes: #686931) via upstream patch backported
    from mercurial.
  * [cfa92b5] Upgrade pigeonhole page to 0.3.1 (Closes: #688407)
  * [58f01c2] Generated certificates will now be created in /etc/dovecot
    (Closes: #608719)
  * [8e40ea5] Patch to build with PIE and bindnow
    by intrigeri@debian.org (Closes: #679017)
  * [87d982b] Use libwrap (Closes: #685850)
  * [ebb5421] Start after nslcd (Closes: #692632)
  * [2db5c1a] Add support for dpkg triggers.  This means dovecot will not be
    repeatedly restarted when installing or removing lots of plugins
    (Closes: #601744)
  * [bc66629] Patch to document -k in dsync.1
    by Luca Capello <luca@pca.it> (Closes: #680992)
  * [ba67766] Add lintian overrides.

  [ Marco Nenciarini ]
  * [ffba408] Updated watch file
  * [9777434] Install missing default configuration files from upstream
  * [9496828] Backport fix for segfault in managesieve triggered by
    CHECKSCRIPT command. (Closes: #688197)

 -- Jaldhar H. Vyas <jaldhar@debian.org>  Sat, 10 Nov 2012 03:50:30 -0500

dovecot (1:2.1.7-2) unstable; urgency=low

  * [e23a136] Just a quick upload to make dovecot buildable on non-linux
    platforms again. (Closes: #676817) I did it by removing the systemd
    build-dep altogether.  sd-daemon.[ch] is included in the source so if
    systemd is installed on a system, it should be detected and socket
    activation should happen.  That is, assuming I've got everything right
    (and documented) which is something I'll be looking into for the next
    version.

 -- Jaldhar H. Vyas <jaldhar@debian.org>  Thu, 21 Jun 2012 23:54:47 -0400

dovecot (1:2.1.7-1) unstable; urgency=low

  * [7668742] Imported upstream 2.1.7 (Closes: #663243)
              + doveadm.1 documents the move command. (Closes: #641750)
  * [4db927a] Patch to enable systemd support.  (Closes: #672266)
              Thanks Riku Voipio.
  * [e17ac86] Previous attempt at setting hardening flags did not include the
              drac plugin.  Simon Ruderich provided an extra patch.
              (Closes: #653530)

 -- Jaldhar H. Vyas <jaldhar@debian.org>  Wed, 30 May 2012 16:27:21 -0400

dovecot (1:2.1.4-1) experimental; urgency=low

  * [6cc1e7d] Imported upstream 2.1.4

 -- Micah Anderson <micah@debian.org>  Tue, 10 Apr 2012 11:33:05 -0400

dovecot (1:2.1.3-1) experimental; urgency=low

  * [49ecc33] Imported upstream 2.1.3

 -- Micah Anderson <micah@debian.org>  Fri, 16 Mar 2012 22:04:46 -0400

dovecot (1:2.1.2-1) experimental; urgency=low

  * [70c3f6e] Imported upstream 2.1.2
  * Add missing dependency on dpkg-dev 1.16.1

 -- Micah Anderson <micah@debian.org>  Thu, 15 Mar 2012 20:26:35 -0400

dovecot (1:2.1.1-1) experimental; urgency=low

  * [e113636] Imported upstream 2.1.1
  * Updated pigeonhole patch to 0.3.0, supporting 2.1

 -- Micah Anderson <micah@debian.org>  Tue, 13 Mar 2012 23:08:06 -0400

dovecot (1:2.0.18-1) unstable; urgency=low

  * [85ae320] Imported Upstream version 2.0.18
  * [9cfd1da] Upped standards version to 3.9.3
  * [afb4164] Patch to dovecot-core/postinst so that permissions of symlinked
    certificates aren't modified. (Closes: #646508)
    Thanks Michael Kuhn.
  * [bf642ee] Patch to enable hardened build flags.  (Closes: #653530)
    Thanks Moritz Muehlenhoff.
  * [00b0d0c] Updated pigeonhole to 0.2.6

 -- Jaldhar H. Vyas <jaldhar@debian.org>  Fri, 09 Mar 2012 00:55:13 -0500

dovecot (1:2.0.15-1) unstable; urgency=low

  * [a22575a] New upstream version 2.0.15: (Closes: #642045)
      + doveadm altmove: Added -r parameter to move mails back to primary
        storage.
      - v2.0.14: Index reading could have eaten a lot of memory in some
        situations
      - doveadm index no longer affects future caching decisions
      - mbox: Fixed crash during mail delivery when mailbox didn't yet have
        GUID assigned to it.
      - zlib+mbox: Fetching last message from compressed mailboxes crashed.
      - lib-sql: Fixed load balancing and error
  * [8ce5abc] Update pigeonhole to release 0.2.4
  * [87658d2] Add dovecot-solr to dovecot-core's Suggests line.

 -- Marco Nenciarini <mnencia@debian.org>  Mon, 19 Sep 2011 19:26:48 +0200

dovecot (1:2.0.14-3) unstable; urgency=low

  * [f37a9ec] Enable solr full text search plugin. (LP: #620959)
  * [cdd8b84] Build dovecot-common as architecture-all package.
  * [af90444] Fix mail_plugin_dir default value in conf.d/10-mail.conf
    (Closes: #624294)
  * [61347cb] Bump debhelper build-depends to (>= 7.2.3~) because we use
    dh_bugfiles.
  * [4b757b6] Fix wrong configuration files path in sieve manpages.

 -- Marco Nenciarini <mnencia@debian.org>  Fri, 16 Sep 2011 02:26:21 +0200

dovecot (1:2.0.14-2) unstable; urgency=low

  [ Marco Nenciarini ]
  * [a6896d6] Rename dovecot-common to dovecot-core. (Closes: #624835)
  * [c36ca96] Manage protocols during package configuration and
    deconfiguration phases.
  * [599b55b] Update pigeonhole to release 0.2.3.
  * [c654db0] Add a bug-script which will append doveconf -n output to bug
    reports.
  * [5270323] Add notes about upgrading from 1.2 to README.Debian.
    (Closes: #635351)
  * [5cd77a3] Add build-arch and build-indep target to debian/rules as
    required by lintian.
  * [be05d2a] Avoid ucf question when upgrading from squeeze and the only
    difference in dovecot.conf is at the "protocols" line.
  * [3c73782] Remove ucf backups during purge.
  * [3ccf508] Make /etc/dovecot/*.ext readable by dovecot group members.
    (Closes: #639005)
  * [665bcc5] Use -c ${CONF} when calling doveconf to determine PIDBASE.
    Thanks to Jonathan Hall (Closes: #627794)
  * [325042c] Purge obsolete unmodified config files from /etc.
    (Closes: #629397)
  * [a9b9afb] Modified init script to report failures. (Closes: #629654)
  * [d4622fd] Make dovecot-core suggesting all other packages containing
    additional features.

 -- Marco Nenciarini <mnencia@debian.org>  Thu, 15 Sep 2011 19:43:55 +0200

dovecot (1:2.0.14-1) unstable; urgency=low

  * [50a947e] New upstream version 2.0.14: (Closes: #640143)
      + doveadm: Added support for running mail commands by proxying to
        another doveadm server.
      + Added "doveadm proxy list" and "doveadm proxy kick" commands to
        list/kick proxy connections (via a new "ipc" service).
      + Added "doveadm director move" to assign user from one server to
        another, killing any existing connections.
      + Added "doveadm director ring status" command.
      + userdb extra fields can now return name+=value to append to an
        existing name, e.g. "mail_plugins+= quota".
      - script-login attempted an unnecessary config lookup, which usually
        failed with "Permission denied".
      - lmtp: Fixed parsing quoted strings with spaces as local-part for
        MAIL FROM and RCPT TO.
      - imap: FETCH BODY[HEADER.FIELDS (..)] may have crashed or not
        returned all data sometimes.
      - ldap: Fixed random assert-crashing with with sasl_bind=yes.
      - Fixes to handling mail chroots
      - Fixed renaming mailboxes under different parent with FS layout when
        using separate ALT, INDEX or CONTROL paths.
      - zlib: Fixed reading concatenated .gz files.
  * [0297425] Use xz compression for dbg packages.
  * [4464ccf] Support parallel builds in debian/rules
  * [19667f0] Acknowledge NMU 1:2.0.13-1.1.
    Thanks to Luk Claes

 -- Marco Nenciarini <mnencia@debian.org>  Tue, 06 Sep 2011 23:18:46 +0200

dovecot (1:2.0.13-1.1) unstable; urgency=low

  * Non-maintainer upload.
  * Don't ship .la files (Closes: #621297).

 -- Luk Claes <luk@debian.org>  Sat, 18 Jun 2011 12:31:28 +0200

dovecot (1:2.0.13-1) unstable; urgency=high

  [ Marco Nenciarini ]
  * [8af9e4d] New upstream version 2.0.13:
      + Added "doveadm index" command to add unindexed messages into
        index/cache. If full text search is enabled, it also adds unindexed
        messages to the fts database.
      + added "doveadm director dump" command.
      + pop3: Added support for showing messages in "POP3 order", which can
        be different from IMAP message order. This can be useful for
        migrations from other servers. Implemented it for Maildir as 'O'
        field in dovecot-uidlist.
      - doveconf: Fixed a wrong "subsection has ssl=yes" warning.
      - mdbox purge: Fixed wrong warning about corrupted extrefs.
      - sdbox: INBOX GUID changed when INBOX was autocreated, leading to
        trouble with dsync.
      - script-login binary wasn't actually dropping privileges to the
        user/group/chroot specified by its service settings.
      - Fixed potential crashes and other problems when parsing header names
        that contained NUL characters. (CVE-2011-1929)
    (Closes: #627443)

 -- Marco Nenciarini <mnencia@debian.org>  Sat, 21 May 2011 23:58:06 +0200

dovecot (1:2.0.12-1) unstable; urgency=low

  [ Jaldhar H. Vyas ]
  * [66cbb94] New upstream major release.  Imported Upstream version 2.0.12
  * [a48c7fd] Updated standards version

  [ Marco Nenciarini ]
  * [5c6b334] Updated watch file
  * [0ba683e] Updated init script to new configuration scheme. (Closes: #593527)
  * [8370be4] Fix upgrading from rename-it.nl packages
  * [ae804e3] Update changelog

 -- Jaldhar H. Vyas <jaldhar@debian.org>  Mon, 25 Apr 2011 17:03:26 -0400

dovecot (1:2.0.11-1) experimental; urgency=low

  * [a4764a4] New upstream major release (Closes: #573889, #580929,
    #597476, #603951, #606089, #606646, #606649, #608075, #612369, #610919)
  * [461f667] Updated copyright and package descriptions. Thanks Stephan
    Bosch.
  * [7fbd92a] Drop all patches but drac support. Update pigeonhole to
    release 0.2.1
  * [05a5a1e] Update debian/rules to work with dovecot 2.0. Thanks
    Stephan Bosch.
  * [a36193e] Update debian/dovecot-common.{postinst,postrm} to handle
    the new config file layout. Thanks Stephan Bosch.
  * [3589afd] Remove debian/dovecot.1 manpage because is provided by
    upstream.
  * [f1703e1] Remove debian/dovecotpw.1 manpage as there is no dovecotpw
    executable in dovecot 2.0. Same feature is provided through 'doveadm
    pw' command.
  * [e30283d] Remove expire-tool.sh wrapper as there is no expire-tool
    in dovecot 2.0. Same feature is provided through 'doveadm expunge'
    command.
  * [3385061] Remove daily cron script and the related configuration
    from the default file.
  * [bec19a0] Update debian/dovecot-common.NEWS.Debian with upgrading
    instructions
  * [1e56f1c] Call dh_makeshlibs with --no-script option to avoid
    {postinst,postrm}-has-useless-call-to-ldconfig lintian errors.
  * [325f055] Disable numbers in patches (requires git-buildpackage >=0.5.13)
  * [74d6ebe] Added debian/source/local-options with "unapply-patches".
  * [0edef17] Set default protocols value as empty and enable each
    protocol in its own configuration file in
    /usr/share/dovecot/protocols.d (LP: #661453)
  * [e88860c] Removed code about upgrading from pre-etch packages.
  * [95c5d47] Removed obsolete Build-Conflict (Closes: #614053)
  * [41dddf4] Move configurations for imapd and pop3d to the appropriate
    packages. (Closes: #606648)
  * [b8b66dc] Removed obsolete README.Debian and NEWS.Debian from
    dovecot-pop3d and dovecot-imapd packages
  * [0bda8ac] Added packages dovecot-lmtpd and dovecot-managesieved.
  * [9a954f1] Build databases, ldap and gssapi support as plugins
  * [1a3f323] Deregister obsolete configuration files from ucf in
    dovecot-common postinst on upgrades.
  * [fae4b76] Added packages dovecot-pgsql, dovecot-mysql, dovecot-sqlite,
    dovecot-ldap, dovecot-gssapi and dovecot-sieve (Closes: #251433)
  * [aa8983d] Imported Upstream version 2.0.11

 -- Marco Nenciarini <mnencia@debian.org>  Mon, 07 Mar 2011 18:23:59 +0100

dovecot (1:1.2.15-3) unstable; urgency=low

  * [096c373] Fix file overwrite error when upgrading from lenny
    (Closes: #601980)
  * [37b3220] Add --no-create-home to adduser invocation in dovecot-
    common.postinst script (Closes: #601767)
  * [b00b527] Fall back to `hostname` if `hostname -f` invocation fails
    (Closes: #562780)
  * [9102fec] Make self-generated certificates key length 2048 bits.

 -- Marco Nenciarini <mnencia@debian.org>  Tue, 02 Nov 2010 11:12:53 +0100

dovecot (1:1.2.15-2) unstable; urgency=low

  * [a0744a5] Switch vcs fields to git
  * [d8a1bd4] Add debian/gbp.conf to make easy the usage of git-
    buildpackage
  * [c0dc21f] Warn that the generated SSL certificate will expire in 10
    years instead of 365 days, as it's the lifetime of of self-generated
    certificates since 1:1.2.13-1
  * [6472d63] Switch to gbp-pq patch management.
  * [bf2fc17] Upgraded sieve plugin to version 0.1.18
  * [6b9809d] Upgraded managesieve plugin to version 0.11.12
  * [d67cd17] Upgraded dovecot-managesieve.patch to version 0.11.12

 -- Marco Nenciarini <mnencia@debian.org>  Thu, 28 Oct 2010 22:50:19 +0200

dovecot (1:1.2.15-1) unstable; urgency=high

  [ Marco Nenciarini ]
  * New upstream release (Closes: #587036,#597529)
  * Updated policy version to 3.9.1.0 (no changes needed)

  [ Jaldhar H. Vyas ]
  * [SECURITY] Fixes two bugs with acls which could have allowed a user to
    gain improper access or admin rights to shared mailboxes.
    (Closes: #599521)
  * Warn that the generated SSL certificate will expire in 365 days.  Thanks
    Phillip Weis.  (Closes: #576455)
  * Wherever the path to sendmail is given as /usr/lib/sendmail, change to
    /usr/sbin/sendmail.  (Closes: #570814,#595671)

 -- Jaldhar H. Vyas <jaldhar@debian.org>  Fri, 08 Oct 2010 17:34:19 -0400

dovecot (1:1.2.13-1) unstable; urgency=low

  [ Jaldhar H. Vyas ]
  * dovecot-common: Upped expiration date of self-generated certificates to
    10 years from 1 year.  (Closes: #587371)

  [ Marco Nenciarini ]
  * New upstream release:
    - Fixed iconv() crash when it was processing several kilobytes of
      broken continuous input. This mainly could have caused a problem
      with IMAP SEARCH. Possibly also with some Sieve checks.
    - If MIME encoded-words contained line feeds, Dovecot logged
      cache corruption errors.
    - mbox: Renaming mailbox under newly created dir didn't move index
      directory.
    - mbox: When generating envelope to From_-line, don't append a second
      @owndomain if username already has one.
  * Updated policy version to 3.9.0.0 (no changes needed)

 -- Marco Nenciarini <mnencia@debian.org>  Mon, 26 Jul 2010 17:03:38 +0200

dovecot (1:1.2.12-1) unstable; urgency=low

  * New upstream release
  * Upgraded sieve plugin to version 0.1.17
  * Refreshed dovecot-managesieve.patch
  * debian/patches/sieve-fix-imapflags.patch: Removed. Fixed upstream.

 -- Marco Nenciarini <mnencia@debian.org>  Sat, 26 Jun 2010 18:14:15 +0200

dovecot (1:1.2.11-1) unstable; urgency=high

  * New upstream release
  * urgency set to high, because under particular circumstances you could
    cause a DoS by sending a message with a huge header.
  * sieve: Fix addflags command in deprecated imapflags extension
    (Closes: #570058)
  * Include a daily expire script with a setting in /etc/default/dovecot
    to enable it. The new script is disabled by default as it requires
    some configurations by the system administrator. Thanks to Hans Spaans
  * Mark expire-tool.sh as a bash script
  * Bump Standards-Version to 3.8.4, no changes needed

 -- Marco Nenciarini <mnencia@debian.org>  Mon, 08 Mar 2010 22:25:46 +0100

dovecot (1:1.2.10-1) unstable; urgency=low

  * New upstream release (Closes: #566796)
  * Upgraded sieve plugin to version 0.1.15
  * Upgraded managesieve plugin to version 0.11.11
  * Upgraded dovecot-managesieve.patch to version 0.11.11

 -- Marco Nenciarini <mnencia@debian.org>  Mon, 25 Jan 2010 17:21:09 +0100

dovecot (1:1.2.9-2) unstable; urgency=low

  * Upgraded sieve plugin to version 0.1.14
  * Upgraded managesieve plugin to version 0.11.10
  * Upgraded dovecot-managesieve.patch to version 0.11.10
  * debian/patches/dovecot-example.patch: Refreshed.
  * Added expire-tool wrapper script (Closes: #565538)
  * Added ${misc:Depends} to the dependencies of each binary package,
    to make lintian happy (debhelper-but-no-misc-depends)

 -- Marco Nenciarini <mnencia@debian.org>  Sun, 17 Jan 2010 09:39:42 +0100

dovecot (1:1.2.9-1) unstable; urgency=low

  * New upstream release.
  * debian/patches/gold-fix.patch: Removed. Fixed upstream.

 -- Marco Nenciarini <mnencia@debian.org>  Thu, 17 Dec 2009 10:52:53 +0100

dovecot (1:1.2.8-2) unstable; urgency=low

  * Moved libexec to lib corrections in dovecot-managesieve.patch and
    dovecot-managesieve-dist.patch to dovecot-example.patch
  * debian/patches/dovecot-mboxlocking.patch: Regenerated to avoid FTBFS
    when quilt isn't installed.
  * debian/patches/quota-mountpoint.patch: Removed. Not needed anymore.
  * debian/patches/dovecot-quota.patch: Removed. Quotas aren't properly
    enabled unless mail_plugins = quota imap_quota.
  * debian/patches/gold-fix.patch: Fixed configure script to build even
    with binutils-gold or --no-add-needed linker flag (Closes: #554306)
  * debian/dovecot-common.init: fixed LSB headers. Thanks to Pascal Volk.
    (Closes: #558040)
  * debian/changelog: added CVE references to previous changelog entry.
  * debian/rules: checked up the build system. It's not fragile anymore.
    (Closes: 493803)
  * debian/dovecot-common.postinst: Now invoking dpkg-reconfigure
    on dovecot-common is enough to generate new certificates
    if the previous ones were removed. (Closes: #545582)
  * debian/rules: No longer install convert-tool in /usr/bin.
    It isn't an user utility and it should stay in /usr/lib/dovecot
    like all other similar tool.

 -- Marco Nenciarini <mnencia@debian.org>  Tue, 08 Dec 2009 12:24:04 +0100

dovecot (1:1.2.8-1) unstable; urgency=high

  [ Marco Nenciarini ]
  * New upstream release. (Closes: #557601)
  * [SECURITY] Fixes local information disclosure and denial of service.
    (see: http://www.dovecot.org/list/dovecot-news/2009-November/000143.html
    and CVE-2009-3897)
  * Added myself to uploaders.
  * Switched to the new source format "3.0 (quilt)":
    - removed dpatch from build-depends
    - removed debian/README.source because now we use only standard
      dpkg features
    - regenerated all patches
  * Prepared to switch to multi-origin source:
    - recreated dovecot-libsieve.patch and dovecot-managesieve-dist.patch
      starting from the upstream tarball
    - removed all autotools related build-depends and build-conflict
    - renamed dovecot-libsieve and dovecot-managesieve directories
      to libsieve and managesieve.
  * debian/rules: Moved the configuration of libsieve and managesieve from
    the build phase to the configuration phase

  [ Jaldhar H. Vyas ]
  * Added dovecot-dbg package  with debugging symbols.  Thanks Stephan Bosch.
    (Closes: #554710)
  * Fixed some stray libexec'isms in the default configuration.

 -- Jaldhar H. Vyas <jaldhar@debian.org>  Mon, 23 Nov 2009 17:04:14 -0500

dovecot (1:1.2.7-1) unstable; urgency=low

  * New upstream release.
  * debian/dovecot-common.init:
    - use $CONF when starting the daemon. (Closes: #549944)
    - always output start/stop messages. (Closes: #523810)

 -- Fabio Tranchitella <kobold@debian.org>  Sat, 14 Nov 2009 11:28:33 +0100

dovecot (1:1.2.6-1) unstable; urgency=low

  * New upstream relese.
  * debian/patches/v1.2.5-exec-mail_fix.dpatch: removed, merged upstream.

 -- Fabio Tranchitella <kobold@debian.org>  Mon, 12 Oct 2009 06:56:55 +0000

dovecot (1:1.2.5-2) unstable; urgency=low

  * debian/dpatches/v1.2.5-exec-mail_fix.dpatch: added.
    (Closes: #546694, #546695)
  * debian/dovecot-common.dirs: removed /etc, /etc/ssl/{private,certs}, they
    are handled by openssl; this should fix the piuparts test.

 -- Fabio Tranchitella <kobold@debian.org>  Sun, 27 Sep 2009 20:53:52 +0200

dovecot (1:1.2.5-1) unstable; urgency=low

  * New upstream release.

 -- Fabio Tranchitella <kobold@debian.org>  Mon, 14 Sep 2009 14:34:06 +0200

dovecot (1:1.2.4-2) unstable; urgency=low

  * debian/patches/dovecot-libsieve.dpatch: updated to 0.1.12.
    (Closes: #539527)

 -- Fabio Tranchitella <kobold@debian.org>  Wed, 02 Sep 2009 07:28:23 +0200

dovecot (1:1.2.4-1) unstable; urgency=low

  * New upstream release. (Closes: #537186, #540058)
  * Bumped Standards-Version to 3.8.3, no changes needed.
  * debian/control: only suggests ntp. (Closes: #542152)
  * debian/patches/dovecot-managesieve-dist.dpatch: updated to the 0.11.9
    release. (Closes: #539527)
  * debian/rules: dovecot should be started with sequence number 20.
    (Closes: #543473)

 -- Fabio Tranchitella <kobold@debian.org>  Sat, 29 Aug 2009 17:27:59 +0200

dovecot (1:1.2.2-2) unstable; urgency=high

  * Er that should be fcntl not fnctl.  (Closes: #539474, #539486)
  * For the sake of completeness, fixed some errors in the example config file.
    (They are in the !include statements which are commented out by default
    so it is unlikely that most users will actually be affected.)
    (Closes: #539391)

 -- Jaldhar H. Vyas <jaldhar@debian.org>  Sat, 01 Aug 2009 11:38:03 -0400

dovecot (1:1.2.2-1) unstable; urgency=low

  [Joel Johnson]
  * New upstream version, updated ManageSieve patch
     - fixes index corruption condition (Closes: #537388)
  * Set default for mbox_write_locks to "fnctl dotlock" according to
    Debian Policy (Closes: #537326)
  * Set MySQL build dependency to use version-agnostic -dev package
  * Drop postgres-configure patch, functionality included upstream
  * Updated dovecot-libsieve to version 0.1.9
     - fixes subaddress matching (Closes: #537386)
     - check additional address-list headers (Closes: #537379)

  [Jaldhar H. Vyas]
  * Remove unneeded build-dependencies on byacc and flex now that we no longer
    use cmusieve.

 -- Joel Johnson <mrjoel@lixil.net>  Tue, 28 Jul 2009 20:35:57 -0600

dovecot (1:1.2.1-2) unstable; urgency=low

  * Update to use default automake (Closes: #536880) now that current upstream
    successfully builds with 1.10 (was previously a problem in bug 473754.
  * Updated Standards-Verson to 3.8.2 (no action required)
  * Remove ./var/run directories to fix lintian warnings.
  * Updated dovecot-libsieve patch to version 0.1.8, removed autogen.sh,
    tests, and doc/rfc
  * Updated dovecot-managesieve patch to version 0.11.7
  * Updated dovecot-managesieve-dist patch to Mercurial revision 12b9733ee8b0
      (0.11.7+), removed lib-cmusieve, doc/rfs, autogen.sh
  * Add additional upgrading note to README.Debian to clarify the ManageSieve
    configuration changes needed - existing configurations break if not
    updated! (Closes: #537158)
  * Include the ChangeLog and README for sieve and ManageSieve

 -- Joel Johnson <mrjoel@lixil.net>  Wed, 15 Jul 2009 20:29:33 -0600

dovecot (1:1.2.1-1) unstable; urgency=low

  [ Joel Johnson ]
  * New upstream release
  * Update packaging for 1.2 release
    - update SIEVE patch to use Dovecot rewrite (version 0.1.7,
        removed RFCs and tests for a DFSG patch)
    - update ManageSieve patch and software to hg revision 2c9b4b4ab6a8
        (0.11.6+) for 1.2.1 support
        + removed lib-cmusieve since building against newer sieve
        + removed doc/rfc for DFSG compliance
        + removed autogen.sh since we run autotools during the build
    - updated other misc patches

 -- Joel Johnson <mrjoel@lixil.net>  Sun, 12 Jul 2009 11:15:01 -0600

dovecot (1:1.1.16-1) unstable; urgency=low

  * New upstream release. (Closes: #531599)

 -- Fabio Tranchitella <kobold@debian.org>  Thu, 04 Jun 2009 12:38:59 +0200

dovecot (1:1.1.15-1) unstable; urgency=low

  * New upstream release; sorry, no time to include extra upstream patches
    which are not released, feel free to submit them as dpatch files and I will
    add them to the package. (Closes: #529923)
  * debian/control: updated Standards-Version, no changes needed.
  * debian/dovecot-common.init: patched to support ENABLED=0 in
    /etc/default/dovecot, useful if dovecot is used as local-only IMAP server
    through PREAUTH interface. (Closes: #524302)
  * debian/dovecot-common.README.Debian: simplyfied, we only point the user to
    wiki.dovecot.org; added a note about how to regenerate the SSL certificate.
    (Closes: #528934)
  * debian/dovecot-common.postrm: do not break if /etc/ssl/certs does not
    exist. (Closes: #524865)
  * debian/patches/dovecot-managesieve-dist: updated to 0.10.6.

 -- Fabio Tranchitella <kobold@debian.org>  Sun, 31 May 2009 20:13:26 +0200

dovecot (1:1.1.13-2) unstable; urgency=high

  * New upload, urgency set to high: the package in testing is broken.
  * debian/dovecot-common.init: fixed a typo.
  * debian/patches/dovecot-example.dpatch: fixed a few paths.
    (Closes: #521544)

 -- Fabio Tranchitella <kobold@debian.org>  Sun, 29 Mar 2009 21:16:02 +0200

dovecot (1:1.1.13-1) unstable; urgency=low

  * New upstream release.
  * This version fixes problems accessing mailboxes in some setups.
    (Closes: #520310)

 -- Fabio Tranchitella <kobold@debian.org>  Thu, 19 Mar 2009 17:31:56 +0100

dovecot (1:1.1.12-1) unstable; urgency=low

  * New upstream release, it fixes some wrong defaults in the configuration
    file. (Closes: #518631)
  * debian/rules: add support for libdb. (Closes: #518630)
  * debian/dovecot-common.postinst: create the dovecot certificate only at
    install time. (Closes: #518738, #518598)

 -- Fabio Tranchitella <kobold@debian.org>  Mon, 16 Mar 2009 14:26:32 +0100

dovecot (1:1.1.11-4) unstable; urgency=low

  * debian/dovecot-common.init: fixed a typo from the last upload.
    (Closes: #518504)

 -- Fabio Tranchitella <kobold@debian.org>  Fri, 06 Mar 2009 18:39:09 +0100

dovecot (1:1.1.11-3) unstable; urgency=low

  * debian/dovecot-common.init: applied patch from Håkon Stordahl to call
    ntp-wait if available. (Closes: #517808)

 -- Fabio Tranchitella <kobold@debian.org>  Wed, 04 Mar 2009 17:38:59 +0100

dovecot (1:1.1.11-2) unstable; urgency=low

  * debian/dovecot-common.init: fixed a bug in the init script, adding a
    missing slash in the PIDFILE path. (Closes: #516845)
  * debian/dovecot-common.init: fixed a bug in the init script, sending the HUP
    signal for reloading the configuration. (Closes: #512197)
  * debian/dovecot-common.init: check if /etc/inetd.conf exists.
    (Closes: #509259, #497148)
  * debian/control: dovecot-common suggests ntp and ntpdate. (Closes: #511060)
  * debian/dovecot-common.postinst: migration hook for default_mail_env =>
    mail_location. (Closes: #517073)
  * debian/dovecot.1: fixed the path of the configuration file.
    (Closes: #501493)

 -- Fabio Tranchitella <kobold@debian.org>  Fri, 27 Feb 2009 17:24:09 +0100

dovecot (1:1.1.11-1) unstable; urgency=low

  * New upstream release, upload to unstable. (Closes: #507122)
  * debian/patches/dovecot-quota.dpatch: fixed a bug in the imap quota plugin.
    (Closes: #484677)
  * debian/dovecot-common.init: added the status action, thanks Fladischer
    Michael for the patch. (Closes: #509694)
  * debian/dovecotpw.1: added manpage for dovecotpw, thanks Xavier Luthi for
    the patch. (Closes: #504712)

 -- Fabio Tranchitella <kobold@debian.org>  Fri, 20 Feb 2009 20:39:38 +0100

dovecot (1:1.1.9-1) experimental; urgency=low

  [ Fabio Tranchitella ]
  * debian/control: dovecot-common suggests ntp.

  [ Joel Johnson ]
  * New upstream release
  * updated managesieve patch to apply against new version

 -- Joel Johnson <mrjoel@lixil.net>  Sat, 24 Jan 2009 04:12:42 +0000

dovecot (1:1.1.8-1) experimental; urgency=low

  * New upstream release.
  * debian/control: added LDA to the description of dovecot-common.

 -- Fabio Tranchitella <kobold@debian.org>  Wed, 07 Jan 2009 23:14:29 +0100

dovecot (1:1.1.7-1) experimental; urgency=low

  * New upstream release
  * Updated dovecot-ssh.patch for new release
  * Updated MANAGESIEVE to 0.10.4
  * Fix package to support double compilation
    - Properly clean dovecot-managesieve as pointed out by Stephan Bosch
    - Add --copy directive to automake invocation

 -- Joel Johnson <mrjoel@lixil.net>  Thu, 04 Dec 2008 20:52:11 -0700

dovecot (1:1.1.2-3) experimental; urgency=low

  * debian/control: added libbz2-dev to the Build-Depends to enable the bzip2
    support. (Closes: #495129)

 -- Fabio Tranchitella <kobold@debian.org>  Thu, 14 Aug 2008 20:45:41 +0200

dovecot (1:1.1.2-2) experimental; urgency=low

  * Merged changes in the unstable package.
  * debian/control: added replaces for the imap and pop modules from the
    -common to the the -imap and -pop packages. (Closes: #493798)
  * debian/rules: applied some of the suggestions from Matthias Kloses,
    thanks! (Refs: #493803)

 -- Fabio Tranchitella <kobold@debian.org>  Tue, 05 Aug 2008 21:20:33 +0200

dovecot (1:1.1.2-1) experimental; urgency=low

  * New upstream release
  * Trivial update to autocreate patch

 -- Joel Johnson <mrjoel@lixil.net>  Sat, 26 Jul 2008 08:18:39 -0600

dovecot (1:1.1.1-1) experimental; urgency=low

  [ Joel Johnson ]
  * New upstream release (Closes: #487989)
  * Updated policy version to 3.8.0.1 (no changes needed)
  * Updated watch file to watch new release directory
  * Actually install dovecot.8 since we have it
  * Removed quota_v2 patch (was unreachable code): upstream now defaults
    to quota v1 if _LINUX_QUOTA_VERSION is not defined
  * Removed pam-error-information patch: included upstream
  * Removed mbox_snarf patch: included upstream
  * Removed full MANAGESIEVE patch (replaced with new 1.1 approach)
  * Merged protocols_none_by_default patch into dovecot-example patch
  * Updated drac patch to build against 1.1
  * Updated autocreate patch with 1.1 version
  * Updated dovecot-sieve to 1.1.5
  * Added dovecot-managesieve patch against dovecot tree
  * Added dovecot-managesieve source for building module

  [ Fabio Tranchitella ]
  * Added Joel Johnson to the uploaders; thanks for your work!

 -- Fabio Tranchitella <kobold@debian.org>  Sun, 20 Jul 2008 19:09:23 +0200

dovecot (1:1.0.15-2) unstable; urgency=low

  * debian/dovecot.1: added "This includes doing a syntax check" to the -a
    option.
  * debian/rules: now the package builds two times in a row without problems.
    (Closes: #490201)

 -- Fabio Tranchitella <kobold@debian.org>  Sun, 27 Jul 2008 19:56:18 +0200

dovecot (1:1.0.15-1) unstable; urgency=low

  * New upstream release.
  * debian/rules: clean the package before unpatching. (Closes: #490201)

 -- Fabio Tranchitella <kobold@debian.org>  Sun, 22 Jun 2008 09:06:01 +0200

dovecot (1:1.0.14-1) unstable; urgency=low

  * New upstream release.
  * debian/patches/inbox_creation.dpatch: removed, merged upstream.
  * debian/patches/allow_nets.dpatch: removed, merged upstream.

 -- Fabio Tranchitella <kobold@debian.org>  Tue, 03 Jun 2008 10:07:13 +0200

dovecot (1:1.0.13-6) unstable; urgency=low

  * debian/patches/inbox_creation.dpatch: added, use mail_privileged_group's
    group when creating inboxes if the unprivileged user fails; upstream:
    http://hg.dovecot.org/dovecot-1.0/rev/932768a879c6 (Closes: #471716)

 -- Fabio Tranchitella <kobold@debian.org>  Wed, 28 May 2008 12:58:17 +0200

dovecot (1:1.0.13-5) unstable; urgency=low

  * debian/patches/allow_nets.dpatch: added, allow_nets didn't work correctly
    with big endian machines; patch from upstream, thanks Timo:
    http://hg.dovecot.org/dovecot-1.0/rev/71c02fdf1b59

 -- Fabio Tranchitella <kobold@debian.org>  Thu, 15 May 2008 14:48:14 +0200

dovecot (1:1.0.13-4) unstable; urgency=low

  * debian/patches/dovecot-MANAGESIEVE-9.3.dpatch: updated managesieve to
    version 9.3.
  * debian/dovecot-common.README.Debian: added a note about how to configure
    dovecot to log to file instead of using syslog.
  * debian/dovecot.1: added a SIGNALS section. (Closes: #479059)
  * dovecot-sieve: updated to the last hg release (5c3ba11994cb).
    (Closes: #479104)

 -- Fabio Tranchitella <kobold@debian.org>  Mon, 05 May 2008 17:28:21 +0200

dovecot (1:1.0.13-3) unstable; urgency=low

  * debian/rules: do not install anymore the ldap and sql example
    configuration files under /etc. (Closes: #472674)
  * debian/dovecot-common.postinst: really chmod
    /etc/dovecot/dovecot-{ldap,sql}.conf files to 0600.
  * debian/devecot-common.init: do not start the service if dovecot.conf
    doesn't exist. (Closes: #475888)

 -- Fabio Tranchitella <kobold@debian.org>  Sun, 27 Apr 2008 22:42:37 +0200

dovecot (1:1.0.13-2) unstable; urgency=low

  * debian/rules: use aclocal-1.9 instead of aclocal. (Closes: #473754)

 -- Fabio Tranchitella <kobold@debian.org>  Tue, 01 Apr 2008 15:30:32 +0200

dovecot (1:1.0.13-1) unstable; urgency=high

  * New upstream release, fixes a security issue:
    http://www.dovecot.org/list/dovecot-news/2008-March/000064.html

 -- Fabio Tranchitella <kobold@debian.org>  Sun, 09 Mar 2008 19:22:20 +0100

dovecot (1:1.0.12-1) unstable; urgency=high

  * New upstream release. (Closes: #469457)
  * debian/patches/dovecot-MANAGESIEVE-9.2.dpatch: updated, thanks to Marco
    Nenciarini for the patch.

 -- Fabio Tranchitella <kobold@debian.org>  Thu, 06 Mar 2008 15:53:07 +0100

dovecot (1:1.0.10-4) unstable; urgency=low

  * debian/patches/autocreate.dpatch: added, thanks to Walter Reiner.
  * debian/rules: use --with-ioloop=best instead of --with-ioloop=epoll, as
    suggested by Timo. (Closes: #466296)

 -- Fabio Tranchitella <kobold@debian.org>  Mon, 18 Feb 2008 09:29:39 +0100

dovecot (1:1.0.10-3) unstable; urgency=low

  * debian/patches/dovecot-MANAGESIEVE-9.1.dpatch: added, thanks to Aleksey
    Midenkov for providing a patch. (Closes: #416166)
  * debian/dovecot-common.init: added $time to Should-Start. (Closes: #461543)
  * debian/dovecot-common.postinst: do not add the dovecot user to the mail
    group, it is not required by upstream. (Closes: #457123)
  * debian/control: updated Standards-Version to 3.7.3, no changes required.

 -- Fabio Tranchitella <kobold@debian.org>  Sun, 10 Feb 2008 18:37:55 +0100

dovecot (1:1.0.10-2) unstable; urgency=low

  * debian/patches/mbox_snarf.dpatch: added, thanks to Bernd Kuhls.
    (Closes: #462319)

 -- Fabio Tranchitella <kobold@debian.org>  Thu, 24 Jan 2008 10:12:02 +0100

dovecot (1:1.0.10-1) unstable; urgency=high

  * New upstream release, fixes a security bug.
  * debian/patches/exec_check_for_none.dpatch: updated.

 -- Fabio Tranchitella <kobold@debian.org>  Sun, 30 Dec 2007 10:29:26 +0100

dovecot (1:1.0.9-1) unstable; urgency=low

  * New upstream release.
  * debian/control: added the Vcs-Svn and Vcs-Browser fields.

 -- Fabio Tranchitella <kobold@debian.org>  Wed, 12 Dec 2007 08:10:11 +0100

dovecot (1:1.0.8-2) unstable; urgency=low

  * Provides a dovecot-dev package, thanks to Josh Triplett for providing a
    patch. (Closes: #444812)

 -- Fabio Tranchitella <kobold@debian.org>  Tue, 04 Dec 2007 09:22:59 +0100

dovecot (1:1.0.8-1) unstable; urgency=low

  * New upstream release.
  * debian/patches/unsupported-sasl-mech.dpatch: merged with upstream.

 -- Fabio Tranchitella <kobold@debian.org>  Thu, 29 Nov 2007 13:36:39 +0100

dovecot (1:1.0.7-3) unstable; urgency=low

  * debian/patches/dovecot-ssl.dpatch: provide mechanism to discover if ssl
    client certificate is verified, patch from Stephen Gran. (Closes: #446555)
  * debian/patches/pam-error-information.dpatch: fill auth information in pam
    error, patch backported from upstream RCS. (Closes: #439246)
  * debian/patches/unsupported-sasl-mech.dpatch: should use NO (not BAD) for
    unsupported SASL mech, patch backported from upstream RCS. (Closes: #449324)

 -- Fabio Tranchitella <kobold@debian.org>  Wed, 14 Nov 2007 21:33:55 +0100

dovecot (1:1.0.7-2) unstable; urgency=low

  * debian/dovecot-common.postinst:
    + don't fail if dovecot-ldap.conf or dovecot-sql.conf are removed; thanks
      to Mathias Gug. (Closes: #448401)
    + fix permissions of /var/run/dovecot and /var/run/dovecot/login.
      (Closes: #446051)

 -- Fabio Tranchitella <kobold@debian.org>  Sun, 04 Nov 2007 10:06:06 +0100

dovecot (1:1.0.7-1) unstable; urgency=low

  * New upstream release.
  * debian/rules: remove drac.so in the clean target. (Closes: #442548)
  * debian/dovecot-common.init: implemented the reload action.
    (Closes: #441032)
  * Update protocoles option in configuration when installing/removing
    -imapd/-pop3d packages. Thanks to Soren Hansen and Mathias Gug from
    Ubuntu for providing a patch. (Closes: #447201)

 -- Fabio Tranchitella <kobold@debian.org>  Fri, 02 Nov 2007 23:06:17 +0100

dovecot (1:1.0.5-1) unstable; urgency=low

  * New upstream release.

 -- Fabio Tranchitella <kobold@debian.org>  Mon, 10 Sep 2007 09:25:59 +0200

dovecot (1:1.0.3-3) unstable; urgency=low

  * debian/dovecot-common.init: don't use the init script name to locate the
    configuration file because it is not reliable. If you really want to start
    multiple servers, just copy the init script and use the optional default
    file to override the variables. (Closes: #437228)

 -- Fabio Tranchitella <kobold@debian.org>  Thu, 16 Aug 2007 09:17:01 +0200

dovecot (1:1.0.3-2) unstable; urgency=low

  * debian/rules: removed the --with-notify=inotify switch, it should be
    detected automatically.

 -- Fabio Tranchitella <kobold@debian.org>  Thu, 09 Aug 2007 09:39:50 +0200

dovecot (1:1.0.3-1) unstable; urgency=low

  * New upstream release. (Closes: #434038, #432601)
  * This release doesn't build dbox support out-of-the-box. (Closes: #431615)
  * dovecot-sieve: updated to the last hg's tip. (Closes: #434079)
  * debian/dovecot-*.README.Debian: don't call /etc/init.d scripts directly.
    (Closes: #431991)
  * debian/dovecot-common.init: updated with patches from Tom Metro, thanks!
    (Closes: #426480, #422674)
  * debian/dovecot-common.postinst: fixed a missing variable DOMAINNAME.
    (Closes: #425917)
  * debian/rules: moved the init script to the level 24, after the ntpdate
    one. (Closes: #432723)
  * debian/patches/00list: added dovecot-drac, again. (Closes: #353039)
  * debian/rules: build with inotify and epoll support. (Closes: #419281)
  * debian/dovecot.1: added a simple manpage for dovecot. (Closes: #426702)
  * debian/copyright: added copyright exceptions as suggested by Timo.

 -- Fabio Tranchitella <kobold@debian.org>  Sat, 04 Aug 2007 20:11:36 +0200

dovecot (1:1.0.0-1) unstable; urgency=low

  * New upstream release, the final 1.0.0. Bumped epoch, because we used the
    wrong version scheming in the past and I think it is worth to do so now
    that 1.0.0 has been released.
  * debian/watch: updated.
  * Rebuilt with a new glibc in unstable, now we have inotify support.
    (Closes: #395306)

 -- Fabio Tranchitella <kobold@debian.org>  Mon, 16 Apr 2007 08:42:32 +0200

dovecot (1.0.rc31-1) unstable; urgency=low

  * New upstream release.

 -- Fabio Tranchitella <kobold@debian.org>  Mon, 09 Apr 2007 11:55:45 +0200

dovecot (1.0.rc30-2) unstable; urgency=low

  * debian/dovecot-common.init: check if /etc/inetd.conf exists before
    calling sed on it. (Closes: #417299)

 -- Fabio Tranchitella <kobold@debian.org>  Sun, 08 Apr 2007 16:58:30 +0200

dovecot (1.0.rc30-1) unstable; urgency=low

  * New upstream release.
  *

 -- Fabio Tranchitella <kobold@debian.org>  Sat, 07 Apr 2007 11:17:45 +0200

dovecot (1.0.rc29-1) unstable; urgency=low

  * New upstream release.
  * debian/rules: ship convert-tool in dovecot-common. (Closes: #416909)

 -- Fabio Tranchitella <kobold@debian.org>  Sat, 31 Mar 2007 14:15:39 +0200

dovecot (1.0.rc28-1) unstable; urgency=low

  * New upstream release.

 -- Fabio Tranchitella <kobold@debian.org>  Sun, 25 Mar 2007 14:02:28 +0200

dovecot (1.0.rc27-1) unstable; urgency=low

  * New upstream release.

 -- Fabio Tranchitella <kobold@debian.org>  Wed, 14 Mar 2007 14:39:04 +0100

dovecot (1.0.rc26-4) unstable; urgency=low

  * debian/dovecot-common.postinst: fixed a typo. (Closes: #414672)

 -- Fabio Tranchitella <kobold@debian.org>  Tue, 13 Mar 2007 08:45:47 +0100

dovecot (1.0.rc26-3) unstable; urgency=low

  * debian/control: depends on ucf (>= 2.0020). (Closes: #414032)
  * debian/dovecot-common.postinst: handles better chmod/chown on package
    upgrade. (Closes: #414257)

 -- Fabio Tranchitella <kobold@debian.org>  Mon, 12 Mar 2007 10:03:34 +0100

dovecot (1.0.rc26-2) unstable; urgency=low

  * debian/control:
    + dovecot-{imapd,pop3d}: depends on the same-source dovecot-common.
      (Closes: #414032)
  * debian/rules: fixed permission for dovecot.conf. (Closes: #413995)

 -- Fabio Tranchitella <kobold@debian.org>  Fri,  9 Mar 2007 12:57:50 +0100

dovecot (1.0.rc26-1) unstable; urgency=low

  * New upstream release.
  * Add support for ucf, thanks to Vincent Danjean for providing a full patch.
    (Closes: #413081)
  * debian/dovecot-common.init: create /var/run directories at start-up time.
    (Closes: #376143)

 -- Fabio Tranchitella <kobold@debian.org>  Wed,  7 Mar 2007 11:26:56 +0100

dovecot (1.0.rc25-1) unstable; urgency=low

  * New upstream release.

 -- Fabio Tranchitella <kobold@debian.org>  Fri,  2 Mar 2007 13:44:44 +0100

dovecot (1.0.rc24-1) unstable; urgency=low

  * New upstream release.

 -- Fabio Tranchitella <kobold@debian.org>  Fri, 23 Feb 2007 15:47:30 +0100

dovecot (1.0.rc23-1) unstable; urgency=low

  * New upstream release.
  * debian/patches/documentation.dpatch, debian/patches/xfs_quotas.dpatch:
    removed, applied upstream.

 -- Fabio Tranchitella <kobold@debian.org>  Wed, 21 Feb 2007 09:34:44 +0100

dovecot (1.0.rc22-2) UNRELEASED; urgency=low

  * debian/watch: added.

 -- Fabio Tranchitella <kobold@debian.org>  Fri,  9 Feb 2007 12:15:34 +0100

dovecot (1.0.rc22-1) unstable; urgency=low

  * New upstream release.

 -- Fabio Tranchitella <kobold@debian.org>  Wed,  7 Feb 2007 09:38:34 +0100

dovecot (1.0.rc21-1) unstable; urgency=low

  * New upstream release.

 -- Fabio Tranchitella <kobold@debian.org>  Mon,  5 Feb 2007 16:23:33 +0100

dovecot (1.0.rc19-1) unstable; urgency=low

  * New upstream release.

 -- Fabio Tranchitella <kobold@debian.org>  Wed, 24 Jan 2007 00:03:38 +0100

dovecot (1.0.rc18-2) unstable; urgency=low

  * dovecot-sieve: updated to cvs version 1.0.1.
  * debian/README.Debian: updated for the new setting mail_location, which
    substitutes the old default_mail_env. (Closes: #408025)

 -- Fabio Tranchitella <kobold@debian.org>  Tue, 23 Jan 2007 10:15:36 +0100

dovecot (1.0.rc18-1) unstable; urgency=low

  * New upstream release.

 -- Fabio Tranchitella <kobold@debian.org>  Mon, 22 Jan 2007 18:15:02 +0100

dovecot (1.0.rc17-1) unstable; urgency=low

  * New upstream release.
  * Updated dovecot-sieve from CVS.

 -- Fabio Tranchitella <kobold@debian.org>  Fri, 12 Jan 2007 09:42:47 +0100

dovecot (1.0.rc15-2) unstable; urgency=medium

  * debian/dovecot-common.README.Debian: updated details about raw logging;
    thanks Chris Moore for providing a patch. (Closes: #400689)
  * debian/patches/dovecot-example.dpatch: added a missing slash for an
    absolute path. (Closes: #400830)
  * debian/patches/dovecotpw.dpatch: applied patched to fix argument parsing
    on some architectures. (Closes: #402075)

 -- Fabio Tranchitella <kobold@debian.org>  Mon, 18 Dec 2006 18:34:31 +0100

dovecot (1.0.rc15-1) unstable; urgency=medium

  * New upstream release.
  * Fixes a security bug: Off-by-one buffer overflow with mmap_disable=yes.
    (See: http://www.dovecot.org/list/dovecot-news/2006-November/000023.html)

 -- Fabio Tranchitella <kobold@debian.org>  Mon, 20 Nov 2006 12:47:39 +0100

dovecot (1.0.rc14-1) unstable; urgency=medium

  * New upstream release.

 -- Fabio Tranchitella <kobold@debian.org>  Thu, 16 Nov 2006 09:37:38 +0100

dovecot (1.0.rc13-1) unstable; urgency=medium

  * New upstream release.
  * debian/rules:
    + preserve upstream config.guess and config.sub. (Closes: #397404)
    + really clean dovecot-sieve/src on clean target. (Closes: #397407)
  * debian/control: added build-conflict with automake1.4. (Closes: #397409)
  * dovecot-sieve/src/Makefile.am: move sieve plug-ins under
    usr/lib/dovecot/lda/modules; thanks to Chris Vanden Berghe for pointing
    this out.

 -- Fabio Tranchitella <kobold@debian.org>  Tue,  7 Nov 2006 09:26:56 +0100

dovecot (1.0.rc12-1) unstable; urgency=low

  * New upstream release.

 -- Fabio Tranchitella <kobold@debian.org>  Sun,  5 Nov 2006 16:52:52 +0100

dovecot (1.0.rc10-3) unstable; urgency=medium

  * debian/rules: fixed two typos in the configure call. (Closes: #395016)
  * Included dovecot-sieve plug-in from CVS. (Closes: #394885)
  * Urgency medium: we are near the freeze, and this release must be part
    of etch.

 -- Fabio Tranchitella <kobold@debian.org>  Tue, 31 Oct 2006 06:30:45 +0000

dovecot (1.0.rc10-2) unstable; urgency=low

  * debian/patches/dovecot-example.dpatch: commented out a close brace.
    (Closes: #394785)

 -- Fabio Tranchitella <kobold@debian.org>  Mon, 23 Oct 2006 08:17:13 +0000

dovecot (1.0.rc10-1) unstable; urgency=low

  * New upstream release. (Closes: #393004)
  * debian/patches/dovecot-example.dpatch:
    + added specific comments to the mail_extra_groups option.
      (Closes: #383453)
    + removed duplicated LDA section. (Closes: #391632)
  * debian/dovecot.8: fixed a layout error. (Closes: #393080)
  * debian/dovecot-common.init: added LSB headers.
  * Switched to the upstream dovecot deliver (LDA).
  * debian/patches/quota_v2.dpatch: added, thanks to Jonas Smedegaard.
    (Closes: #377563)

 -- Fabio Tranchitella <kobold@debian.org>  Sun, 22 Oct 2006 08:55:16 +0000

dovecot (1.0.rc7-1) unstable; urgency=low

  * New upstream release. (Closes: #377840, #385101)
  * debian/patches/dovecot-example.dpatch: set a default value for
    pop3_uidl_format. (Closes: #383883)

 -- Fabio Tranchitella <kobold@debian.org>  Tue, 29 Aug 2006 10:38:17 +0200

dovecot (1.0.rc6-1) unstable; urgency=low

  * New upstream release:
    + Fixed imap segfaults on small mbox files (2 bytes). (Closes: #377840)
    + Fixed a known bug in dovecot's IDLE handler. (Closes: #351828)
    + Added support for quota2. (Closes: #377563)
  * debian/control: converted build-depends on linux-kernel-headers to
    build-conflicts to help the GNU/kFreeBSD port. (Closes: #377479)
  * debian/control: changed maintainer to "Dovecot Maintainers"; no changes
    to the email addresses.

 -- Fabio Tranchitella <kobold@debian.org>  Tue, 15 Aug 2006 10:58:57 +0200

dovecot (1.0.rc2-2) unstable; urgency=low

  * patched the quota plugin to fix a missing symbol (Closes: #377018)

 -- Jaldhar H. Vyas <jaldhar@debian.org>  Fri,  7 Jul 2006 10:50:04 -0400

dovecot (1.0.rc2-1) unstable; urgency=high

  * New upstream release
  * Update dovecot-lda to the latest version (05132006)
  * IPv6 with SSL/TLS should work now.  (Closes: #374783)
  * go back to using poll instead of epoll.  (Closes: #376222)

 -- Jaldhar H. Vyas <jaldhar@debian.org>  Thu,  6 Jul 2006 00:47:56 -0400

dovecot (1.0.rc1-1) unstable; urgency=low

  * New upstream release.
  * Add a build-dependency on linux-kernel-headers for the xfs quotas
    stuff.  Make it higher than the version in sarge because sarges xfs
    includes are too old.  If any knowledgeable person would like to
    give me a patch for this, please do.  (Closes: #374793)

 -- Jaldhar H. Vyas <jaldhar@debian.org>  Wed, 28 Jun 2006 11:42:07 -0400

dovecot (1.0.beta9-1) unstable; urgency=low

  * New upstream release
  * Added XFS quota support.  Thanks  Pawel Jarosz <pj@rsi.pl>
    (Closes: #373936)

 -- Jaldhar H. Vyas <jaldhar@debian.org>  Mon, 19 Jun 2006 16:55:20 -0400

dovecot (1.0.beta8-4) unstable; urgency=high

  * Unfortunately, the patch in the last version broke the mysql module.
    Fixed thanks to Martin Pitt.  (Closes: #369359, #373227)

 -- Jaldhar H. Vyas <jaldhar@debian.org>  Sun, 11 Jun 2006 16:27:43 -0400

dovecot (1.0.beta8-3) unstable; urgency=high

  * [SECURITY] SQL injection could occur in the postgresql module with
    certain client character encodings. (See CVE-2006-2314)
    Used the patch from upstream and Martin Pitt <martin.pitt@ubuntu.com>.
    Thanks Martin.  (Closes: #369359)

 -- Jaldhar H. Vyas <jaldhar@debian.org>  Sun, 11 Jun 2006 15:33:55 -0400

dovecot (1.0.beta8-2) unstable; urgency=high

  * Don't chown/chmod ssl certificate unless we created it.
    (Closes: #364766)
  * Upstream fixed the crash if passwd-file had entries without passwords.
    (Closes: #361536)
  * fixed up the last versions changelog to better describe the security
    problem which was fixed there.

 -- Jaldhar H. Vyas <jaldhar@debian.org>  Sun, 21 May 2006 13:16:17 -0400

dovecot (1.0.beta8-1) unstable; urgency=high

  * New upstream release.
  * [SECURITY] Fixes a directory traversal vulnerability.
    (see: http://www.dovecot.org/list/dovecot-news/2006-May/000006.html
    and CVE-2006-2414)
  * Set urgency to high: this version fixes a security bug
  * Standards-Version: 3.7.2, no changes needed.

 -- Fabio Tranchitella <kobold@debian.org>  Sat, 13 May 2006 22:46:16 +0200

dovecot (1.0.beta7-1) unstable; urgency=low

  * New upstream version.
  * Added sqlite support.

 -- Jaldhar H. Vyas <jaldhar@debian.org>  Wed, 12 Apr 2006 23:25:41 -0400

dovecot (1.0.beta5-1) unstable; urgency=low

  * New upstream version.  Also updated dovecot-lda from CVS.
  * debian/control.  Added build-depends on flex to prevent FTBS.

 -- Jaldhar H. Vyas <jaldhar@debian.org>  Thu,  6 Apr 2006 16:22:46 -0400

dovecot (1.0.beta3-3) unstable; urgency=low

  * Compile against the newer mysql library. (Closes: #356729)

 -- Fabio Tranchitella <kobold@debian.org>  Wed, 22 Mar 2006 13:43:04 +0000

dovecot (1.0.beta3-2) unstable; urgency=low

  [Fabio Tranchitella]
  * debian/control: added build-depends on byacc.
  * debian/rules: removed --with-vpopmail option, because libvpopmail-dev
    is in contrib and we don't wanto to have dovecot build-depends on it.
  * debian/patches/dovecot-example.dpatch: added two small commented
    block of configuration for dovecot-lda.

 -- Fabio Tranchitella <kobold@debian.org>  Sun, 26 Feb 2006 20:59:06 +0000

dovecot (1.0.beta3-1) unstable; urgency=high

  [Fabio Tranchitella]
  * New upstream release, which fixes two security related bugs.
    CVE-2006-0730 (Closes: #353341)
  * Included dovecot-lda (ver. 20060209). (Closes: #353307, #347348, #333962)

  [ Jaldhar H. Vyas ]
  * Removed the code for upgrading impad.pem.  This might bite if you if
    you try and upgrade a woody version of dovecot to this one.  So
    don't do that.  (Closes: #337715)
  * dovecot-imapd,dovecot-pop3d: depend on dovecot-common >= 1.0beta3-1
    as the way SSL parameters are generated has changed.  (Closes: #353404)

 -- Jaldhar H. Vyas <jaldhar@debian.org>  Fri, 17 Feb 2006 22:06:21 -0500

dovecot (1.0.beta2-1) unstable; urgency=low

  [Fabio Tranchitella]
  * New upstream release.
  * debian/rules: compile with vpopmail support. (Closes: #347838)
  * debian/patches: removed zlib patch (merged with upstream).

 -- Fabio Tranchitella <kobold@debian.org>  Thu,  2 Feb 2006 21:38:32 +0000

dovecot (1.0.alpha5-1) unstable; urgency=low

  [Fabio Tranchitella]
  * New upstream release.
  * Compile dovecot with Kerberos support. (Closes: #338384)
  * Fixed a small typo in mbox specification. (Closes: #339789)
  * Added man page for maildirmake.dovecot, thanks to Henry Precheur.
    (Closes: #340498)
  * Use /usr/lib/dovecot/modules as basedir for dynamic modules.
    Upstream suggests /usr/lib/dovecot, but we already use it as
    libexec directory.

 -- Fabio Tranchitella <kobold@debian.org>  Wed, 21 Dec 2005 13:44:38 +0000

dovecot (1.0.alpha4-1) unstable; urgency=low

  [Jaldhar H. Vyas]
  * New upstream version.
  * Made sure the default dovecot.conf includes mail_extra_groups=mail
    (Closes: #336476) somehow this edit got lost at some point.
  * use ISO8601 date format as default value for log_timestamp in
    /etc/dovecot/dovecot.conf  (Closes: #333059)
  * stop shipping {arch} directories in source (Closes: #334646)
  * Include plugin for compressed mboxen (Closes: #332384)
  * updated NEWS.Debian to warn users that the dovecot.conf syntax has
    changed (Closes: #334209)
  * Remember, remember, the 5th of November.

 -- Jaldhar H. Vyas <jaldhar@debian.org>  Sat,  5 Nov 2005 23:19:19 -0500

dovecot (1.0.alpha3-2) unstable; urgency=low

  [Jaldhar H. Vyas]
  * dovecot-common: When creating the dovecot user in the postinst,
    the --ingroup option to adduser to add dovecot to group
    mail isn't used anymore.
    (Closes: #330960, #331106)
  * commented out userdb passdb from default configuration.  Most
    people won't need that. (Closes: #330978)

 -- Jaldhar H. Vyas <jaldhar@debian.org>  Thu,  6 Oct 2005 14:25:33 -0400

dovecot (1.0.alpha3-1) unstable; urgency=low

  [ Fabio Tranchitella ]
  * New upstream release (dovecot-1.0.alpha.3)
  * debian/patches/ipv6_v6only.dpatch: removed, upstream accepted it.
  * debian/dovecot-common.postinst: removed bashisms.
  * debian/dovecot-common.postinst: add dovecot user to group mail.
    (Closes: #323921)
  * debian/control: removed conflicts with imap-server and pop3-server,
    added replaces instead. (Closes: #324480)
  [ Jaldhar H. Vyas ]
  * No longer crashes when using LDAP as userdb/passdb (Closes: #320388)

 -- Jaldhar H. Vyas <jaldhar@debian.org>  Mon, 26 Sep 2005 01:42:09 -0400

dovecot (0.99.20050712-2) unstable; urgency=low

  * Fabio Tranchitella <kobold@debian.org>
    + debian/control: dovecot-common has to depend on adduser.
    + debian/patches/documentation.dpatch: some cosmetic fixes about mysql
      backend.
  * Jaldhar H. Vyas <jaldhar@debian.org>
    + debian/control: tighten dovecot-imapd and dovecot-pop3d's dependency on
      dovecot-common (Closes: #319465)
    + debian/patches/dovecot-example.dpatch: some more fixes to default
      configuration.  (Closes: #319413, #319941)

 -- Jaldhar H. Vyas <jaldhar@debian.org>  Fri, 29 Jul 2005 15:37:52 -0400

dovecot (0.99.20050712-1) unstable; urgency=low

  * Fabio Tranchitella <kobold@debian.org>
    + New upstream version (dovecot-stable, last update 20050712).
      (Closes: #312893)
    + debian/control: Standards-Version: 3.6.2 (no changes needed).
    + debian/patches/dovecot-sql.dpatch: use the right path for mysql socket.
      (Closes: #298874)
  * Jaldhar H. Vyas <jaldhar@debian.org>
    + Removed dovecot package as it was just a woody->sarge transitional
      pseudo-package.
    + Apply patch to debian/dovecot-common.init to help when manually
      starting dovecot.  Thanks Roland Stigge.  (Closes: #309679)
    + Apply patch to src/lib/network.c to support IPV6_V6ONLY.  Thanks
      Marco D'Itri. (Closes: #308652)
    + depend on the latest postgresql library.

 -- Jaldhar H. Vyas <jaldhar@debian.org>  Wed, 20 Jul 2005 06:30:37 -0400

dovecot (0.99.14-1) unstable; urgency=low

  * New upstream version.
  * dovecot-common: another postinst regexp fix for SSL cert/key files.
    (Closes: #294989)

 -- Jaldhar H. Vyas <jaldhar@debian.org>  Sat, 12 Feb 2005 21:34:33 -0500

dovecot (0.99.13-6) unstable; urgency=high

  * dovecot-common: *sigh* another init script fix.  Hopefully we now
    fully deal with dovecot being run from inetd.  Thanks again to Magnus
    Holmgren.  (Closes: #293348)
  * High again so -5 doesn't get into sarge.

 -- Jaldhar H. Vyas <jaldhar@debian.org>  Mon,  7 Feb 2005 02:58:30 -0500

dovecot (0.99.13-5) unstable; urgency=high

  * dovecot-common: typo in postinst resulted in incorrect generation of
    keys for first-time installers.  Hence urgency high.
  * dovecot-common: In init script, make extra check to make sure an
    IMAP or POP3 server called from inetd is dovecot and not some other
    random inferior product.  (Closes: #293348)

 -- Jaldhar H. Vyas <jaldhar@debian.org>  Sat,  5 Feb 2005 13:56:31 -0500

dovecot (0.99.13-4) unstable; urgency=low

  * build depend on libmysqlclient12
  * dovecot-common: Allow STARTTLS to work when dovecot is run from inetd
    Thanks Magnus Holmgren (Closes: #290985)
  * dovecot-common: let init script exit if dovecot is being run from inetd
    Thanks Magnus Holmgren (Closes: #292195)
  * dovecot-common: fix a number of problems in postinst
    + fails if /etc/ssl/certs or /etc/ssl/private doesn't exist
    + certs cannot be generated and upgrade fails if openssl is not
      configured.  Fail more gracefully if this is the case.
    + read the name and path for the cert from dovecot.conf instead of
      hardcoding it.
      Thanks Frederic Pauget (Closes: #292344)

 -- Jaldhar H. Vyas <jaldhar@debian.org>  Sun, 30 Jan 2005 15:20:03 -0500

dovecot (0.99.13-3) unstable; urgency=high

  * Oops -2 had to be urgency=high so -1 doesn't get into sarge.

 -- Jaldhar H. Vyas <jaldhar@debian.org>  Sat,  8 Jan 2005 12:11:38 -0500

dovecot (0.99.13-2) unstable; urgency=low

  * dovecot-imapd, dovecot-pop3d:  It occurred to me that the effects of
    fixing #288391 will cause confusion in the minds of new installers so I
    should add a warning in README.Debian and NEWS.Debian in a vain
    effort to stave off swarms of bug reports.  (Vain, because no one
    actually reads documentation anyway.)

 -- Jaldhar H. Vyas <jaldhar@debian.org>  Sat,  8 Jan 2005 11:29:59 -0500

dovecot (0.99.13-1) unstable; urgency=high

  * New upstream version.
  * dovecot-imapd, dovecot-pop3d: No longer mess with dovecot.conf in postinst
    (Closes: #288391)
  * urgency high due to #288391 being a release-critical bug.

 -- Jaldhar H. Vyas <jaldhar@debian.org>  Fri,  7 Jan 2005 17:37:08 -0500

dovecot (0.99.12-1) unstable; urgency=low

  * New upstream version.  (Yes I know 0.99.13 is just around the corner.)
  * SASL is reenabled so this bug ("Dovecot seems not to require SASL")
    is no longer valid (Closes: #272093)
  * Configuration files moved to /etc/dovecot (Closes: #276183)
  * Permissions on /var/run/dovecot and /var/run/dovecot/login no longer
    give warnings. (Closes: #283996)
  * SSL certificate is world readable (Closes: #277114).
  * Thanks to Jan Buren, much extra documentation has been added to
    /usr/share/doc/dovecot-common/README.Debian
  * Lintian overrides added.
  * Happy new year to all you Gregorians

 -- Jaldhar H. Vyas <jaldhar@debian.org>  Fri, 31 Dec 2004 15:55:07 -0500

dovecot (0.99.11-3) unstable; urgency=medium

  * applied dovecot-large-header-fix patch to prevent 100% CPU
    utilization when dealing with really large headers.
    (Closes: #271458)

 -- Jaldhar H. Vyas <jaldhar@debian.org>  Mon, 13 Sep 2004 20:20:23 -0400

dovecot (0.99.11-2) unstable; urgency=low

  * Eliminated duplicate stanza in dovecot.conf (Closes: #270181)
  * Reapplied CRAM-MD5 patch.

 -- Jaldhar H. Vyas <jaldhar@debian.org>  Mon,  6 Sep 2004 01:24:53 -0400

dovecot (0.99.11-1) unstable; urgency=low

  * New upstream release.
  * patch to give bug reporting address in configure.ac.
    Thanks Matthias Andree.

 -- Jaldhar H. Vyas <jaldhar@debian.org>  Sat,  4 Sep 2004 14:24:57 -0400

dovecot (0.99.10.9-2) unstable; urgency=low

  * screw mipsel.
  * Added PAM_RHOST patch.  Thanks Dean Gaudet.  (Closes: #264712)
  * Added CRAM-MD5 patch.  Thanks Joshua Goodall.
  * Added unexpected EOF patch from Timo.

 -- Jaldhar H. Vyas <jaldhar@debian.org>  Tue, 17 Aug 2004 01:13:20 -0400

dovecot (0.99.10.9-1) unstable; urgency=low

  * New upstream release.

 -- Jaldhar H. Vyas <jaldhar@debian.org>  Mon,  2 Aug 2004 18:56:02 -0400

dovecot (0.99.10.8-1) unstable; urgency=low

  * New upstream release.

 -- Jaldhar H. Vyas <jaldhar@debian.org>  Fri, 30 Jul 2004 08:17:51 -0400

dovecot (0.99.10.7-1) unstable; urgency=low

  * New upstream release.

 -- Jaldhar H. Vyas <jaldhar@debian.org>  Wed, 14 Jul 2004 07:29:49 -0400

dovecot (0.99.10.6-3) unstable; urgency=low

  * Patched so dovecot follows symlinks to directories again.
    (Closes: #256061)
  * Changed the priority of init script so it is run after postgresql
    (Closes: #256068)

 -- Jaldhar H. Vyas <jaldhar@debian.org>  Thu, 24 Jun 2004 23:57:50 -0400

dovecot (0.99.10.6-2) unstable; urgency=high

  * I needed to enable one more parameter in the configuration in order
    to get dot-locking working.  Hence this should still be high urgency.
    (Really Closes: #185335)

 -- Jaldhar H. Vyas <jaldhar@debian.org>  Mon, 21 Jun 2004 20:02:29 -0400

dovecot (0.99.10.6-1) unstable; urgency=high

  * New upstream version.
    + finally fixes dot-locking so I think it deserves high priority for
      sarge.  (Closes: #185335)
  * dovecot: fixed a typo in description (Closes: #254415)
  * dovecot-common: man page for dovecot added.  Thanks Kai Hendry.
    (Closes: #253482)

 -- Jaldhar H. Vyas <jaldhar@debian.org>  Sat, 19 Jun 2004 23:18:39 -0400

dovecot (0.99.10.5-4) unstable; urgency=high

  * Crap, typo in dovecot-common.postinst sorry.  This should only
    affect new installs though.

 -- Jaldhar H. Vyas <jaldhar@debian.org>  Fri, 11 Jun 2004 22:30:41 -0400

dovecot (0.99.10.5-3) unstable; urgency=high

  * SECURITY:  set permissions on config files to 0600 to prevent
    disclosure of sensitive information to local users. (Closes: #253760)
  * SECURITY: Tightened permissions on generated SSL certificate.
    (Closes: #253833)
  * Made a note that dovecot-openssl.conf is not needed on Debian
    because we generate a certificate in dovecot-commons' postinst.
    (Closes: #253774)
  * Added maildir-autocreate patch.

 -- Jaldhar H. Vyas <jaldhar@debian.org>  Fri, 11 Jun 2004 09:12:07 -0400

dovecot (0.99.10.5-2) unstable; urgency=low

  * Added maildir-stat patch.

 -- Jaldhar H. Vyas <jaldhar@debian.org>  Thu, 10 Jun 2004 14:39:28 -0400

dovecot (0.99.10.5-1) unstable; urgency=low

  * New upstream version.
  * Enabled mysql support.

 -- Jaldhar H. Vyas <jaldhar@debian.org>  Thu, 27 May 2004 13:21:42 -0400

dovecot (0.99.10.4-5) unstable; urgency=high

  * Switched to using openssl as dovecot segfaults with gnutls7 and is
    not compatible with gnutls10 (Closes: #244570)

 -- Jaldhar H. Vyas <jaldhar@debian.org>  Mon, 19 Apr 2004 22:45:21 -0400

dovecot (0.99.10.4-4) unstable; urgency=low

  * Added a patch to src/auth/db-pgsql.c from Zsolt VARGA.

 -- Jaldhar H. Vyas <jaldhar@debian.org>  Tue, 30 Mar 2004 12:49:31 -0500

dovecot (0.99.10.4-3) unstable; urgency=high

  * dovecot-common: Fix postinst to no longer delete /etc/pam.d/imap
    (Closes: #232832)

 -- Jaldhar H. Vyas <jaldhar@debian.org>  Mon, 15 Mar 2004 10:27:52 -0500

dovecot (0.99.10.4-2) unstable; urgency=low

  * dovecot-common: now replaces: dovecot for smoother upgrades.
    (Closes: #223666)

 -- Jaldhar H. Vyas <jaldhar@debian.org>  Thu, 11 Dec 2003 09:18:12 -0500

dovecot (0.99.10.4-1) unstable; urgency=low

  * New upstream version
    + This fixes the curruption of .subscriptions files wth folders in
      maildir format. (Closes: #222272)
  * Some extra information included in dovecot-common.README.Debian.
    (Closes: #221106)  There should probaly be more so if you have ideas
    let me know.

 -- Jaldhar H. Vyas <jaldhar@debian.org>  Mon,  1 Dec 2003 23:41:00 -0500

dovecot (0.99.10.2-1) unstable; urgency=low

  * New upstream version.

 -- Jaldhar H. Vyas <jaldhar@debian.org>  Tue, 11 Nov 2003 17:21:45 -0500

dovecot (0.99.10-11) unstable; urgency=low

  * Build depend on gnutls 7 instead of 5 (Closes: #219523)

 -- Jaldhar H. Vyas <jaldhar@debian.org>  Thu,  6 Nov 2003 22:25:00 -0500

dovecot (0.99.10-10) unstable; urgency=low

  * maildirmake.dovecot will now let you create maildirs whose names
   have spaces in them and chown them to a specified user.  Thanks Paul
   Slootman (Closes: #219168)

 -- Jaldhar H. Vyas <jaldhar@debian.org>  Tue,  4 Nov 2003 20:00:25 +0000

dovecot (0.99.10-9) unstable; urgency=low

  * Don't use SASL2 as upstream says the support is broken.

 -- Jaldhar H. Vyas <jaldhar@debian.org>  Tue, 23 Sep 2003 16:27:11 +0000

dovecot (0.99.10-8) unstable; urgency=low

  * Patched so suid works on 2.6 kernels.  Thanks Peter Gervai.
    (Closes: #211420)

 -- Jaldhar H. Vyas <jaldhar@debian.org>  Wed, 17 Sep 2003 17:59:10 +0000

dovecot (0.99.10-7) unstable; urgency=low

  * Yet another init script fix.  It should be ok now.  Thanks once again
    to Alexis Iglauer.

 -- Jaldhar H. Vyas <jaldhar@debian.org>  Wed, 27 Aug 2003 10:56:04 -0400

dovecot (0.99.10-6) unstable; urgency=low

  * fix some errors in init script (closes: #207464)
    Thanks to Adam Lackorzynski and Alexis Iglauer.

 -- Jaldhar H. Vyas <jaldhar@debian.org>  Wed, 27 Aug 2003 09:02:23 -0400

dovecot (0.99.10-5) unstable; urgency=high

  * dovecot-pop3d, dovecot-imapd: make sure init script doesn't
    attempt to start the daemons if unconfigured thus preventing
    segfault on startup.  (Closes: #206992, #207140)

 -- Jaldhar H. Vyas <jaldhar@debian.org>  Mon, 25 Aug 2003 16:40:53 -0400

dovecot (0.99.10-4) unstable; urgency=low

  * Updated PAM configuration to the new scheme and added appropriate
    dependency.

 -- Jaldhar H. Vyas <jaldhar@debian.org>  Fri, 22 Aug 2003 12:54:54 -0400

dovecot (0.99.10-3) unstable; urgency=low

  * dovecot-pop3d: Patch for proper PAM service name.
  * dovecot-imapd, dovecot-pop3d: Make sure there is an appropriate
    entry in the protocol = line in /etc/dovecot.conf so the service
    will start up without errors. (Closes: #204213)

 -- Jaldhar H. Vyas <jaldhar@debian.org>  Thu, 21 Aug 2003 13:47:00 -0400

dovecot (0.99.10-2.1) unstable; urgency=low

  * Non-maintainer upload at request of maintainer.
  * Fix segfault on alpha caused by time_t size. Closes: #203892.
  * Fix segfault when user's home directory is left empty.

 -- Scott James Remnant <scott@netsplit.com>  Wed,  6 Aug 2003 01:47:16 +0100

dovecot (0.99.10-2) unstable; urgency=low

  * corrected paths to example and configuration files in sample config
    (Closes: #199740)
  * Added postgresql support.

 -- Jaldhar H. Vyas <jaldhar@debian.org>  Thu,  3 Jul 2003 16:45:49 -0400

dovecot (0.99.10-1) unstable; urgency=low

  * New upstream release.
  * PAM service name has changed to dovecot (for IMAP and POP3.)  I've included
    code to move /etc/pam.d/imap to /etc/pam.d/dovecot but if things suddenly
    stop working, this is the first thing to check.

 -- Jaldhar H. Vyas <jaldhar@debian.org>  Thu, 26 Jun 2003 22:31:07 -0400

dovecot (0.99.10-0.rc2) unstable; urgency=low

  * New upstream release.  Fixes broken imaps support.
  * Typo in configure options that broke LDAP support on woody corrected.
  * Only start /usr/sbin/dovecot if either the IMAP or POP3 servers are
    installed. (Closes: #192066)

 -- Jaldhar H. Vyas <jaldhar@debian.org>  Mon, 23 Jun 2003 23:26:04 -0400

dovecot (0.99.9.1-1) unstable; urgency=low

  * New upstream release.

 -- Jaldhar H. Vyas <jaldhar@debian.org>  Sun,  4 May 2003 21:49:55 -0400

dovecot (0.99.9-1) unstable; urgency=low

  * New upstream release.
  * The IMAP and POP3 servers have been split into seperate package so you
    don't have to install both.  There is also a dovecot-common package
    for the parts they share.  The dovecot package is now a dummy just for
    transitioning to this new scheme.  (Closes: #187826)
  * Allow chmod in maildirmake.dovecot to fail gracefully (Closes: #191244)

 -- Jaldhar H. Vyas <jaldhar@debian.org>  Wed, 30 Apr 2003 08:53:46 -0400

dovecot (0.99.8.1-4) unstable; urgency=low

  * Added a build-depends on libsasl-dev (Closes: #187516)
  * Enabled pop3 service.  However it is still turned off in the config file by
    default so as to not surprise anyone who thought they only had an IMAP
    server.
  * Consequently, changed "IMAP server" in descriptions etc. to "mail server".
  * only skip key generation if both /etc/ssl/certs/dovecot.pem and
    /etc/ssl/private/dovecot.pem exist.  (Closes: #187638)
  * post-0.99.8.1 patch: Fix renaming subfolders with maildir.
  * post-0.99.8.1 patch: Fix other maildir subfolder problems.
  * post-0.99.8.1 patch: Fix partial body fetches.
  * post-0.99.8.1 patch: Fix using LITERAL+APPEND.

 -- Jaldhar H. Vyas <jaldhar@debian.org>  Sat,  5 Apr 2003 14:13:52 -0500

dovecot (0.99.8.1-3) unstable; urgency=low

  * Fixed bashism and perlism(!) in maildirmake.dovecot.  Thanks Clint
    Adams. (Closes: #185768)
  * Enabled LDAP support.  The configuration is in /etc/dovecot-ldap.conf
    but is commented out.
  * Happy new year to all Debian users still on the Julian calendar.

 -- Jaldhar H. Vyas <jaldhar@debian.org>  Tue, 25 Mar 2003 09:25:37 -0500

dovecot (0.99.8.1-2) unstable; urgency=low

  * Make a seperate check for /etc/ssl/private/imapd.pem in case we don't
    have it. (Closes: #185334)
  * Move check for dovecot user and creation code to postinsts' configure
    phase. (Closes: #185333)

 -- Jaldhar H. Vyas <jaldhar@debian.org>  Wed, 19 Mar 2003 01:50:10 -0500

dovecot (0.99.8.1-1) unstable; urgency=low

  * new upstream release.  (Closes: #184131)  Does not include the POP3
    server or LDAP and SASL support for now so we can get into the archive
    quickly.  Fixes segfaults in imap-master (Closes: #184231)  Fixes
    faulty mail autodetection presets (Closes: #179625)

 -- Jaldhar H. Vyas <jaldhar@debian.org>  Sun, 16 Mar 2003 15:47:54 -0500

dovecot (0.99.7-4) unstable; urgency=low

  * Fixed location of handlers. (Closes: #179273)

 -- Jaldhar H. Vyas <jaldhar@debian.org>  Fri, 31 Jan 2003 18:37:23 -0500

dovecot (0.99.7-3) unstable; urgency=low

  * doh pam file should be called imap not dovecot (Closes: #179180)

 -- Jaldhar H. Vyas <jaldhar@debian.org>  Fri, 31 Jan 2003 14:12:29 -0500

dovecot (0.99.7-2) unstable; urgency=low

  * Added two upstream patches to fix broken plain authentication and
    building with vpopmail support (which is not enabled in the Debian
    package yet.)

 -- Jaldhar H. Vyas <jaldhar@debian.org>  Fri, 17 Jan 2003 14:24:22 -0500

dovecot (0.99.7-1) unstable; urgency=low

  * New upstream release.
  * Syslog no longer fills up with entries when dovecot is misconfigured.
    (Closes: #175507)
  * startup is logged now. shutdowns were already logged. (Closes: #175509)
  * dovecot will not remove your SSL certificates now.  (Closes: #175282)

 -- Jaldhar H. Vyas <jaldhar@debian.org>  Wed, 15 Jan 2003 00:58:23 -0500

dovecot (0.99.6rc2-1) unstable; urgency=low

  * New upstream release.
  * Includes patch which stops dovecot from dying on alpha (Closes: #175577)

 -- Jaldhar H. Vyas <jaldhar@debian.org>  Wed,  8 Jan 2003 14:22:09 -0500

dovecot (0.99.5-1) unstable; urgency=low

  * New upstream release with many fixes and improvements.

 -- Jaldhar H. Vyas <jaldhar@debian.org>  Fri,  3 Jan 2003 00:53:26 -0500

dovecot (0.99.4-1) unstable; urgency=low

  * Initial Release.

 -- Jaldhar H. Vyas <jaldhar@debian.org>  Wed, 18 Dec 2002 09:44:39 -0500
<|MERGE_RESOLUTION|>--- conflicted
+++ resolved
@@ -1,10 +1,3 @@
-<<<<<<< HEAD
-dovecot (1:2.3.4.1-4~bpo9+1) stretch-backports; urgency=medium
-
-  * Rebuild for stretch-backports.
-
- -- Apollon Oikonomopoulos <apoikos@debian.org>  Thu, 18 Apr 2019 10:42:54 +0300
-=======
 dovecot (1:2.3.4.1-5+deb10u1) buster-security; urgency=high
 
   * Non-maintainer upload by the Security Team.
@@ -27,7 +20,6 @@
        authentication message over TLS (CVE-2019-11499)
 
  -- Apollon Oikonomopoulos <apoikos@debian.org>  Mon, 29 Apr 2019 23:35:05 +0300
->>>>>>> b5001149
 
 dovecot (1:2.3.4.1-4) unstable; urgency=high
 
