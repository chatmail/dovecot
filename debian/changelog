--- conflicted
+++ resolved
@@ -1,16 +1,8 @@
-<<<<<<< HEAD
-dovecot (1:2.3.4.1-3~bpo9+1) stretch-backports; urgency=medium
-
-  * Rebuild for stretch-backports.
-
- -- Apollon Oikonomopoulos <apoikos@debian.org>  Wed, 03 Apr 2019 15:41:42 +0300
-=======
 dovecot (1:2.3.4.1-4) unstable; urgency=high
 
   * [d04d4ba] Fix assert-crash in JSON encoder (CVE-2019-10691)
 
  -- Apollon Oikonomopoulos <apoikos@debian.org>  Thu, 18 Apr 2019 10:21:19 +0300
->>>>>>> e090a160
 
 dovecot (1:2.3.4.1-3) unstable; urgency=high
 
