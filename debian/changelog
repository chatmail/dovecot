--- conflicted
+++ resolved
@@ -1,10 +1,3 @@
-<<<<<<< HEAD
-dovecot (1:2.2.33.2-1~bpo9+1) stretch-backports; urgency=medium
-
-  * Rebuild for stretch-backports.
-
- -- Apollon Oikonomopoulos <apoikos@debian.org>  Wed, 15 Nov 2017 17:34:48 +0200
-=======
 dovecot (1:2.2.34-2) unstable; urgency=high
 
   * [868dc65] Update pigeonhole to 0.4.22
@@ -34,7 +27,6 @@
   * [97d6fae] d/watch: switch upstream URL to https://
 
  -- Apollon Oikonomopoulos <apoikos@debian.org>  Thu, 01 Mar 2018 10:55:49 +0200
->>>>>>> 6e0f84c7
 
 dovecot (1:2.2.33.2-1) unstable; urgency=medium
 
