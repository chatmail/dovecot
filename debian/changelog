--- conflicted
+++ resolved
@@ -1,16 +1,8 @@
-<<<<<<< HEAD
-dovecot (1:2.2.23-1~bpo8+1) jessie-backports; urgency=medium
-
-  * Rebuild for jessie-backports.
-
- -- Apollon Oikonomopoulos <apoikos@debian.org>  Mon, 25 Apr 2016 00:28:33 +0300
-=======
 dovecot (1:2.2.24-1) unstable; urgency=medium
 
   * [26020b6] Imported Upstream version 2.2.24 (Closes: #818652)
 
  -- Apollon Oikonomopoulos <apoikos@debian.org>  Mon, 09 May 2016 10:42:08 +0300
->>>>>>> e12929e9
 
 dovecot (1:2.2.23-1) unstable; urgency=medium
 
