--- conflicted
+++ resolved
@@ -1,10 +1,3 @@
-<<<<<<< HEAD
-dovecot (1:2.0.15-1~bpo60+1) squeeze-backports; urgency=low
-
-  * Rebuild for squeeze-backports.
-
- -- Marco Nenciarini <mnencia@debian.org>  Mon, 19 Sep 2011 19:55:55 +0200
-=======
 dovecot (1:2.1.7-7) unstable; urgency=high
 
   * If you are upgrading from stable or earlier versions of this package
@@ -150,7 +143,12 @@
   * [00b0d0c] Updated pigeonhole to 0.2.6
 
  -- Jaldhar H. Vyas <jaldhar@debian.org>  Fri, 09 Mar 2012 00:55:13 -0500
->>>>>>> 059c682a
+
+dovecot (1:2.0.15-1~bpo60+1) squeeze-backports; urgency=low
+
+  * Rebuild for squeeze-backports.
+
+ -- Marco Nenciarini <mnencia@debian.org>  Mon, 19 Sep 2011 19:55:55 +0200
 
 dovecot (1:2.0.15-1) unstable; urgency=low
 
