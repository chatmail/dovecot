--- conflicted
+++ resolved
@@ -1,10 +1,3 @@
-<<<<<<< HEAD
-dovecot (1:2.2.24-1~bpo8+1) jessie-backports; urgency=medium
-
-  * Rebuild for jessie-backports.
-
- -- Apollon Oikonomopoulos <apoikos@debian.org>  Mon, 23 May 2016 18:25:33 +0300
-=======
 dovecot (1:2.2.26.0-4) unstable; urgency=medium
 
   * [3015f35] Drop references to SSLv2 in the default SSL protocols (Closes: #844271)
@@ -59,7 +52,6 @@
     (Closes: #828864)
 
  -- Jaldhar H. Vyas <jaldhar@debian.org>  Fri, 01 Jul 2016 17:07:03 -0400
->>>>>>> 5f830289
 
 dovecot (1:2.2.24-1) unstable; urgency=medium
 
