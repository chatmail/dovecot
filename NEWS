<<<<<<< HEAD
=======
v2.1.16 2013-04-04  Timo Sirainen <tss@iki.fi>

	+ Added quota-status policy service for Postfix
	+ Added "doveadm batch" command to run multiple commands before moving
	  onto the next user (useful only with -A and -u <usermask>)
	+ Added forwards compatibility for v2.2 index files
	- mdbox: Index rebuilding crashed in some situations
	- Fixed a race condition with setting \Recent flags
	- Fixed a crash when decoding a specific message (decoding is done
	  for SEARCH TEXT/BODY and with full text search indexing, so this
	  couldn't fully DoS a user)

v2.1.15 2013-02-08  Timo Sirainen <tss@iki.fi>

	- v2.1.14: dovecot.index.cache fixes caused it to use more disk I/O
	  and memory than necessary.

v2.1.14 2013-01-30  Timo Sirainen <tss@iki.fi>

	+ doveadm acl recalc command added
	- v2.1.11+ had a race condition where it sometimes overwrote data in
	  dovecot.index.cache file. This could have caused Dovecot to return
	  the same cached data to two different messages.
	- mdbox: Fixes to handling duplicate GUIDs during index rebuild

v2.1.13 2013-01-06  Timo Sirainen <tss@iki.fi>

	- Some fixes to cache file changes in v2.1.11.
	- fts-solr: Overlong UTF8 sequences in mails were rejected by Solr and
	  caused the mails to not be indexed.
	- virtual storage: Sorting mailbox by from/to/cc/bcc didn't work.

v2.1.12 2012-11-30  Timo Sirainen <tss@iki.fi>

	- dovecot-config in v2.1.11 caused build problems with Pigeonhole

v2.1.11 2012-11-29  Timo Sirainen <tss@iki.fi>

	* lmtp/lda: dovecot.index.cache file is no longer fully mapped to
	  memory, allowing mail deliveries to work even if the file is huge.
	* auth: userdb passwd lookups are now done by auth worker processes
	  instead of auth master process (as it was documented, but
	  accidentally didn't work that way).

	+ lmtp: lmtp_rcpt_check_quota=yes setting checks quota on RCPT TO.
	- lmtp: After successful proxying RCPT TO, the next one to a
	  nonexistent user gave tempfail error instead of "user not found".
	- lmtp proxy: Fixed hanging if remote server was down.
	- imap: Fixed crash when SEARCH contained multiple KEYWORD parameters.
	- doveadm: Various fixes to handling doveadm-server connections.
	- -i <instance name> parameter for Dovecot tools didn't work correctly.
	- director was somewhat broken in v2.1.10. This version also includes
	  various reliability enhancements.
	- auth: passdb imap was broken in v2.1.10.

v2.1.10 2012-09-18  Timo Sirainen <tss@iki.fi>

	+ imap: Implemented THREAD=ORDEREDSUBJECT extension.
	+ Added "doveadm exec" command to easily execute commands from
	  libexec_dir, e.g. "doveadm exec imap -u user@domain"
	+ Added "doveadm copy" command.
	+ doveadm copy/move: Added optional user parameter to specify the
	  source username. This allows easily copying mails between different
	  users.
	+ Added namespace { disabled } setting to quickly enable/disable
	  namespaces. This is especially useful when its value is returned by
	  userdb.
	+ Added mailbox_alias plugin. It allows creating mailbox aliases using
	  symlinks.
	+ imapc storage: Added imapc_max_idle_time setting to force activity
	  on connection.
	+ fts-solr: Expunging multiple messages is now faster.
	- director: In some conditions director may have disconnected from
	  another director (without logging about it), thinking it was sending
	  invalid data.
	- imap: Various fixes to listing mailboxes.
	- pop3-migration plugin: Avoid disconnection from POP3 server due
	  to idling.
	- login processes crashed if there were a lot of local {} or remote {}
	  settings blocks.

v2.1.9 2012-08-01  Timo Sirainen <tss@iki.fi>

	* mail-log plugin: Log mailbox names with UTF-8 everywhere 
	  (instead of mUTF-7 in some places and UTF-8 in other places)
	* director: Changed director_username_hash setting's default from %u
	  to %Lu (= lowercase usernames). This doesn't break any existing
	  installations, but might fix some of them.

	+ doveadm: Added "auth cache flush [<username>]" command.
	+ Implemented dict passdb/userdb
	+ Implemented Redis and memcached dict backends, which can be used as
	  auth backends. Redis can also be used as dict-quota backend.
	+ Added plugin { quota_ignore_save_errors=yes } setting to allow saving
	  a mail when quota lookup fails with temporary failure.
	- Full text search indexing might have failed for some messages,
	  always causing indexer-worker process to run out of memory.
	- fts-lucene: Fixed handling SEARCH HEADER FROM/TO/SUBJECT/CC/BCC when
	  the header wasn't lowercased.
	- fts-squat: Fixed crash when searching a virtual mailbox.
	- pop3: Fixed assert crash when doing UIDL on empty mailbox on some
	  setups. 
	- auth: GSSAPI RFC compliancy and error handling fixes.
	- Various fixes related to handling shared namespaces

v2.1.8 2012-07-03  Timo Sirainen <tss@iki.fi>

	+ pop3c: Added pop3c_master_user setting.
	- imap: Mailbox names were accidentally sent as UTF-8 instead of mUTF-7
	  in previous v2.1.x releases for STATUS, MYRIGHTS and GETQUOTAROOT
	  commands.
	- lmtp proxy: Don't timeout connections too early when mail has a lot
	  of RCPT TOs.
	- director: Don't crash if the director is working alone.
	- shared mailboxes: Avoid doing "@domain" userdb lookups.
	- doveadm: Fixed crash with proxying some commands.
	- fts-squat: Fixed handling multiple SEARCH parameters.
	- imapc: Fixed a crash when message had more than 8 keywords.
	- imapc: Don't crash on APPEND/COPY if server doesn't support UIDPLUS.

>>>>>>> 9741bd86
v2.1.7 2012-05-29  Timo Sirainen <tss@iki.fi>

	* LDAP: Compatibility fix for v2.0: ldap: If attributes contain
	  ldapAttr=key=template%$ and ldapAttr doesn't exist, skip the key
	  instead of using "template" value with empty %$ part for the key.

	+ pop3: Added pop3_uidl_duplicates setting for changing the behavior
	  for duplicate UIDLs.
	+ director: Added "doveadm director ring remove" command.
	- director: Don't crash with quickly disconnecting incoming director
	  connections.
	- mdbox: If mail was originally saved to non-INBOX, and namespace
	  prefix is non-empty, don't assert-crash when rebuilding indexes.
	- sdbox: Don't use more fds than necessary when copying mails.
	- auth: Fixed crash with DIGEST-MD5 when attempting to do master user
	  login without master passdbs. 
	- Several fixes to mail_shared_explicit_inbox=no
	- imapc: Use imapc_list_prefix also for listing subscriptions.

v2.1.6 2012-05-07  Timo Sirainen <tss@iki.fi>

	* Session ID is now included by default in auth and login process
	  log lines. It can be added to mail processes also by adding
	  %{session} to mail_log_prefix.

	+ Added ssl_require_crl setting, which specifies if CRL check must
	  be successful when verifying client certificates.
	+ Added mail_shared_explicit_inbox setting to specify if a shared INBOX
	  should be accessible as "shared/$user" or "shared/$user/INBOX".
	- v2.1.5: Using "~/" as mail_location or elsewhere failed to actually
	  expand it to home directory.
	- dbox: Fixed potential assert-crash when reading dbox files.
	- trash plugin: Fixed behavior when quota is already over limit.
	- mail_log plugin: Logging "copy" event didn't work.
	- Proxying to backend server with SSL: Verifying server certificate
	  name always failed, because it was compared to an IP address.

v2.1.5 2012-04-23  Timo Sirainen <tss@iki.fi>

	* IMAP: When neither the session nor the mailbox has modseq tracking
	  enabled, return the mailbox as having NOMODSEQ in SELECT/EXAMINE
	  reply. Old versions in this situation always simply returned
	  HIGHESTMODSEQ as 1, which could have broken some clients.

	+ dict file: Added optional fcntl/flock locking (default is dotlock)
	+ fts-solr: doveadm fts rescan now resets indexes, which allows
	  reindexing mails. (This isn't a full rescan implementation like
	  fts-lucene has.)
	+ doveadm expunge: Added -d parameter to delete mailbox if it's
	  empty after expunging.
	- IMAP: Several fixes related to mailbox listing in some configs
	- director: A lot of fixes and performance improvements
	- v2.1.4 didn't work without a mail home directory set
	- mbox: Deleting a mailbox didn't delete its index files.
	- pop3c: TOP command was sent incorrectly
	- trash plugin didn't work properly
	- LMTP: Don't add a duplicate Return-Path: header when proxying.
	- listescape: Don't unescape namespace prefixes.

v2.1.4 2012-04-09  Timo Sirainen <tss@iki.fi>

	+ Added mail_temp_scan_interval setting and changed its default value
	  from 8 hours to 1 week.
	+ Added pop3-migration plugin for easily doing a transparent IMAP+POP3
	  migration to Dovecot: http://wiki2.dovecot.org/Migration/Dsync
	+ doveadm user: Added -m parameter to show some of the mail settings.
	- Proxying SSL connections crashed in v2.1.[23]
	- fts-solr: Indexing mail bodies was broken.
	- director: Several changes to significantly improve error handling
	- doveadm import didn't import messages' flags
	- mail_full_filesystem_access=yes was broken
	- Make sure IMAP clients can't create directories when accessing
	  nonexistent users' mailboxes via shared namespace.
	- Dovecot auth clients authenticating via TCP socket could have failed
	  with bogus "PID already in use" errors.

v2.1.3 2012-03-16  Timo Sirainen <tss@iki.fi>

	- mdbox was broken in v2.1.2

v2.1.2 2012-03-15  Timo Sirainen <tss@iki.fi>

	+ Initial implementation of dsync-based replication. For now this
	  should be used only on non-critical systems.
	+ Proxying: POP3 now supports sending remote IP+port from proxy to
	  backend server via Dovecot-specific XCLIENT extension.
	+ Proxying: proxy_maybe=yes with host=<hostname> (instead of IP)
	  works now properly.
	+ Proxying: Added auth_proxy_self setting
	+ Proxying: Added proxy_always extra field (see wiki docs)
	+ Added director_username_hash setting to specify what part of the
	  username is hashed. This can be used to implement per-domain
	  backends (which allows safely accessing shared mailboxes within
	  domain).
	+ Added a "session ID" string for imap/pop3 connections, available
	  in %{session} variable. The session ID passes through Dovecot
	  IMAP/POP3 proxying to backend server. The same session ID is can be
	  reused after a long time (currently a bit under 9 years). 
	+ passdb checkpassword: Support "credentials lookups" (for
	  non-plaintext auth and for lmtp_proxy lookups)
	+ fts: Added fts_index_timeout setting to abort search if indexing
	  hasn't finished by then (default is to wait forever). 
	- doveadm sync: If mailbox was expunged empty, messages may have
	  become back instead of also being expunged in the other side.
	- director: If user logged into two directors while near user
	  expiration, the directors might have redirected the user to two
	  different backends.
	- imap_id_* settings were ignored before login.
	- Several fixes to mailbox_list_index=yes
	- Previous v2.1.x didn't log all messages at shutdown.
	- mbox: Fixed accessing Dovecot v1.x mbox index files without errors.

v2.1.1 2012-02-23  Timo Sirainen <tss@iki.fi>

	+ dsync: If message with same GUID is saved multiple times in session,
	  copy it instead of re-saving. 
	- acl plugin + autocreated mailboxes crashed when listing mailboxes
	- doveadm force-resync: Don't skip autocreated mailboxes (especially
	  INBOX). 
	- If process runs out of fds, stop listening for new connections only
	  temporarily, not permanently (avoids hangs with process_limit=1
	  services)
	- auth: passdb imap crashed for non-login authentication (e.g. smtp).

v2.1.0 2012-02-16  Timo Sirainen <tss@iki.fi>

	* Plugins now use UTF-8 mailbox names rather than mUTF-7:
	  acl, autocreate, expire, trash, virtual
	* auth_username_format default changed to %Lu. If you really want
	  case sensitive usernames, set it back to empty.
	* Solr full text search backend changed to use mailbox GUIDs instead of
	  mailbox names, requiring reindexing everything. solr_old backend can
	  be used with old indexes to avoid reindexing, but it doesn't support
	  some newer features.
	* Expire plugin: Only go through users listed by userdb iteration.
	  Delete dict rows for nonexistent users, unless
	  expire_keep_nonexistent_users=yes.
	* Temporary authentication failures sent to IMAP/POP3 clients
	  now includes the server's hostname and timestamp. This makes it
	  easier to find the error message from logs.
	* dsync was merged into doveadm. There is still "dsync" symlink
	  pointing to "doveadm", which you can use the old way for now.
	  The preferred ways to run dsync are "doveadm sync" (for old "dsync
	  mirror") and "doveadm backup".

	+ imapc (= IMAP client) storage allows using a remote IMAP server to
	  be used as storage. This allows using Dovecot as a smart (caching)
	  proxy or using dsync to do migration from remote IMAP server.
	+ Mailbox indexing via queuing indexer service (required for Lucene)
	+ Lucene full text search (FTS) backend rewritten with support for
	  different languages
	+ FTS finally supports "OR" search operation
	+ FTS supports indexing attachments via external programs
	+ IMAP FUZZY extension, supported by Lucene and Solr FTS backends
	+ IMAP SPECIAL-USE extension to describe mailboxes
	+ Mailbox list indexes
	+ Statistics tracking via stats service. Exported via doveadm stats.
	+ Autocreate plugin creates/subscribes mailboxes physically only when
	  the mailbox is opened for the first time. Mailbox listing shows the
	  autocreated mailboxes even if they don't physically exist.
	+ Password and user databases now support default_fields and
	  override_fields settings to specify template defaults/overrides.
	+ SCRAM-SHA-1 authentication mechanism by Florian Zeitz
	+ LDAP: Allow building passdb/userdb extra fields from multiple LDAP
	  attributes by using %{ldap:attributeName} variables in the template.
	+ Improved multi-instance support: Track automatically which instances
	  are started up and manage the list with doveadm instance commands.
	  All Dovecot commands now support -i <instance_name> parameter to
	  select the instance (instead of having to use -c <config path>).
	  See instance_name setting.
	+ auth: Implemented support for Postfix's "TCP map" sockets for
	  user existence lookups.
	- listescape plugin works perfectly now

v2.1.rc7 2012-02-15  Timo Sirainen <tss@iki.fi>

	+ Added ignore_on_failure setting for namespaces. If namespace
	  initialization fails with this enabled (e.g. permission denied),
	  the namespace is silently skipped for the user.

v2.1.rc6 2012-02-12  Timo Sirainen <tss@iki.fi>

	* Added automatic mountpoint tracking and doveadm mount commands to
	  manage the list. If a mountpoint is unmounted, error handling is
	  done by assuming that the files are only temporarily lost. This is
	  especially helpful if dbox alt storage becomes unmounted.
	* Expire plugin: Only go through users listed by userdb iteration.
	  Delete dict rows for nonexistent users, unless
	  expire_keep_nonexistent_users=yes.
	* LDA's out-of-quota and Sieve's reject mails now include DSN report
	  instead of MDN report.

	+ LDAP: Allow building passdb/userdb extra fields from multiple LDAP
	  attributes by using %{ldap:attributeName} variables in the template.
	+ doveadm log errors shows the last 1000 warnings and errors since
	  Dovecot was started.
	+ Improved multi-instance support: Track automatically which instances
	  are started up and manage the list with doveadm instance commands.
	  All Dovecot commands now support -i <instance_name> parameter to
	  select the instance (instead of having to use -c <config path>).
	  See instance_name setting.
	+ doveadm mailbox delete: Added -r parameter to delete recursively
	+ doveadm acl: Added "add" and "remove" commands.
	+ Updated to Unicode v6.1
	- mdbox: When saving to alt storage, Dovecot didn't append as much
	  data to m.* files as it could have.
	- dbox: Fixed error handling when saving failed or was aborted
	- IMAP: Using COMPRESS extension may have caused assert-crashes
	- IMAP: THREAD REFS sometimes returned invalid (0) nodes.
	- dsync: Fixed handling non-ASCII characters in mailbox names.

v2.1.rc5 2012-01-26  Timo Sirainen <tss@iki.fi>

	* Temporary authentication failures sent to IMAP/POP3 clients
	  now includes the server's hostname and timestamp. This makes it
	  easier to find the error message from logs.

	+ auth: Implemented support for Postfix's "TCP map" sockets for
	  user existence lookups.
	+ auth: Idling auth worker processes are now stopped. This reduces
	  error messages about MySQL disconnections.
	- director: With >2 directors ring syncing might have stalled during
	  director connect/disconnect, causing logins to fail.
	- LMTP client/proxy: Fixed potential hanging when sending (big) mails
	- Compressed mails with external attachments (dbox + SIS + zlib) failed
	  sometimes with bogus "cached message size wrong" errors.

v2.1.rc4 was never actually released, but was accidentally tagged in hg.

v2.1.rc3 2012-01-06  Timo Sirainen <tss@iki.fi>

	- Added missing file that prevented v2.1.rc2 from compiling..

v2.1.rc2 2012-01-06  Timo Sirainen <tss@iki.fi>

	* dsync was merged into doveadm. There is still "dsync" symlink
	  pointing to "doveadm", which you can use the old way for now.
	  The preferred ways to run dsync are "doveadm sync" (for old "dsync
	  mirror") and "doveadm backup".

	+ IMAP SPECIAL-USE extension to describe mailboxes
	+ Added mailbox {} sections, which deprecate autocreate plugin
	+ lib-fs: Added "mode" parameter to "posix" backend to specify mode
	  for created files/dirs (for mail_attachment_dir).
	+ inet_listener names are now used to figure out what type the socket
	  is when useful. For example naming service auth { inet_listener } to
	  auth-client vs. auth-userdb has different behavior.
	+ Added pop3c (= POP3 client) storage backend.
	- LMTP proxying code was simplified, hopefully fixing its problems.
	- dsync: Don't remove user's subscriptions for subscriptions=no
	  namespaces.

v2.1.rc1 2011-11-24  Timo Sirainen <tss@iki.fi>

	* Plugins now use UTF-8 mailbox names rather than mUTF-7:
	  acl, autocreate, expire, trash, virtual
	* auth_username_format default changed to %Lu. If you really want
	  case sensitive usernames, set it back to empty.
	* Solr full text search backend changed to use mailbox GUIDs instead of
	  mailbox names, requiring reindexing everything. solr_old backend can
	  be used with old indexes to avoid reindexing, but it doesn't support
	  some newer features.

	+ imapc (= IMAP client) storage allows using a remote IMAP server to
	  be used as storage. This allows using Dovecot as a smart (caching)
	  proxy or using dsync to do migration from remote IMAP server.
	+ Mailbox indexing via queuing indexer service (required for Lucene)
	+ Lucene full text search (FTS) backend rewritten with support for
	  different languages
	+ FTS finally supports "OR" search operation
	+ FTS supports indexing attachments via external programs
	+ IMAP FUZZY extension, supported by Lucene and Solr FTS backends
	+ IMAP SPECIAL-USE extension to describe mailboxes
	+ Mailbox list indexes
	+ Statistics tracking via stats service. Exported via doveadm stats.
	+ Autocreate plugin creates/subscribes mailboxes physically only when
	  the mailbox is opened for the first time. Mailbox listing shows the
	  autocreated mailboxes even if they don't physically exist.
	+ Password and user databases now support default_fields and
	  override_fields settings to specify template defaults/overrides.
	+ SCRAM-SHA-1 authentication mechanism by Florian Zeitz
	- listescape plugin works perfectly now

v2.0.15 2011-09-16  Timo Sirainen <tss@iki.fi>

	+ doveadm altmove: Added -r parameter to move mails back to primary
	  storage.
	- v2.0.14: Index reading could have eaten a lot of memory in some
	  situations
	- doveadm index no longer affects future caching decisions
	- mbox: Fixed crash during mail delivery when mailbox didn't yet have
	  GUID assigned to it.
	- zlib+mbox: Fetching last message from compressed mailboxes crashed.
	- lib-sql: Fixed load balancing and error handling when multiple hosts
	  are used.

v2.0.14 2011-08-29  Timo Sirainen <tss@iki.fi>

	+ doveadm: Added support for running mail commands by proxying to
	  another doveadm server.
	+ Added "doveadm proxy list" and "doveadm proxy kick" commands to
	  list/kick proxy connections (via a new "ipc" service).
	+ Added "doveadm director move" to assign user from one server to
	  another, killing any existing connections.
	+ Added "doveadm director ring status" command.
	+ userdb extra fields can now return name+=value to append to an
	  existing name, e.g. "mail_plugins+= quota".
	- script-login attempted an unnecessary config lookup, which usually
	  failed with "Permission denied".
	- lmtp: Fixed parsing quoted strings with spaces as local-part for
	  MAIL FROM and RCPT TO.
	- imap: FETCH BODY[HEADER.FIELDS (..)] may have crashed or not
	  returned all data sometimes.
	- ldap: Fixed random assert-crashing with with sasl_bind=yes.
	- Fixes to handling mail chroots
	- Fixed renaming mailboxes under different parent with FS layout when
	  using separate ALT, INDEX or CONTROL paths.
	- zlib: Fixed reading concatenated .gz files.

v2.0.13 2011-05-11  Timo Sirainen <tss@iki.fi>

	+ Added "doveadm index" command to add unindexed messages into
	  index/cache. If full text search is enabled, it also adds unindexed
	  messages to the fts database.
	+ added "doveadm director dump" command.
	+ pop3: Added support for showing messages in "POP3 order", which can 
	  be different from IMAP message order. This can be useful for
	  migrations from other servers. Implemented it for Maildir as 'O'
	  field in dovecot-uidlist.
	- doveconf: Fixed a wrong "subsection has ssl=yes" warning.
	- mdbox purge: Fixed wrong warning about corrupted extrefs.
	- sdbox: INBOX GUID changed when INBOX was autocreated, leading to
	  trouble with dsync.
	- script-login binary wasn't actually dropping privileges to the
	  user/group/chroot specified by its service settings.
	- Fixed potential crashes and other problems when parsing header names
	  that contained NUL characters.

v2.0.12 2011-04-12  Timo Sirainen <tss@iki.fi>

	+ doveadm: Added "move" command for moving mails between mailboxes.
	+ virtual: Added support for "+mailbox" entries that clear \Recent
	  flag from messages (default is to preserve them).
	- dbox: Fixes to handling external attachments
	- dsync: More fixes to avoid hanging with remote syncs
	- dsync: Many other syncing/correctness fixes
	- doveconf: v2.0.10 and v2.0.11 didn't output plugin {} section right

v2.0.11 2011-03-07  Timo Sirainen <tss@iki.fi>

	* dotlock_use_excl setting's default was accidentally "no" in all
	  v2.0.x releases, instead of "yes" as in v1.1 and v1.2. Changed it
	  back to "yes."

	- v2.0.10: LDAP support was broken
	- v2.0.10: dsyncing to remote often hanged (timed out in 15 mins)

v2.0.10 2011-03-04  Timo Sirainen <tss@iki.fi>

	* LMTP: For user+detail@domain deliveries, the +detail is again written
	  to Delivered-To: header.
	* Skip auth penalty checks from IPs in login_trusted_networks.

	+ Added import_environment setting.
	+ Added submission_host setting to send mails via SMTP instead of
	  via sendmail binary.
	+ Added doveadm acl get/set/delete commands for ACL manipulation,
	  similar to how IMAP ACL extension works.
	+ Added doveadm acl debug command to help debug and fix problems
	  with why shared mailboxes aren't working as expected.
	- IMAP: Fixed hangs with COMPRESS extension
	- IMAP: Fixed a hang when trying to COPY to a nonexistent mailbox. 
	- IMAP: Fixed hang/crash with SEARCHRES + pipelining $.
	- IMAP: Fixed assert-crash if IDLE+DONE is sent in same TCP packet. 
	- LMTP: Fixed sending multiple messages in a session.
	- doveadm: Fixed giving parameters to mail commands. 
	- doveadm import: Settings weren't correctly used for the
	  import storage.
	- dsync: Fixed somewhat random failures with saving messages to
	  remote dsync.
	- v2.0.9: Config reload didn't notify running processes with
	  shutdown_clients=no, so they could have kept serving new clients
	  with old settings.

v2.0.9 2011-01-13  Timo Sirainen <tss@iki.fi>

	- Linux: Fixed a high system CPU usage / high context switch count
	  performance problem
	- Maildir: Avoid unnecessarily reading dovecot-uidlist while opening
	  mailbox.
	- Maildir: Fixed renaming child mailboxes when namespace had a prefix.
	- mdbox: Don't leave partially written messages to mdbox files when
	  aborting saving.
	- Fixed master user logins when using userdb prefetch
	- lda: Fixed a crash when trying to send "out of quota" reply
	- lmtp: If delivering duplicate messages to same user's INBOX,
	  create different GUIDs for them. This helps to avoid duplicate
	  POP3 UIDLs when pop3_uidl_format=%g.
	- virtual storage: Fixed saving multiple mails in a transaction
	  (e.g. copy multiple messages).
	- dsync: Saved messages' save-date was set to 1970-01-01.

v2.0.8 2010-12-03  Timo Sirainen <tss@iki.fi>

	* Services' default vsz_limits weren't being enforced correctly in
	  earlier v2.0 releases. Now that they are enforced, you might notice
	  that the default limits are too low and you need to increase them.
	  This problem will show up in logs as "out of memory" errors.
	  See default_vsz_limit and service { vsz_limit } settings.
	* LMTP: In earlier versions if mail was delivered to user+detail@domain
	  address, LMTP server always attempted to deliver the mail to mailbox
	  named "detail". This was rather unintentional and shouldn't have been
	  the default. lmtp_save_to_detail_mailbox=yes setting now preserves
	  this behavior (default is no).

	+ Added systemd support (configure --with-systemdsystemunitdir).
	  Based on patch by Christophe Fergeau.
	+ Replaced broken mbox-snarf plugin with a new more generic snarf
	  plugin.
	- dbox: Fixes to handling external mail attachments
	- verbose_proctitle=yes didn't work for all processes in v2.0.7
	- imap, pop3: When service { client_count } was larger than 1, the
	  log messages didn't use the correct prefix. Last logged in user's
	  prefix was always used, regardless of what user's session actually
	  logged it. Now the proper log prefix is always used.
	- MySQL: Only the first specified host was ever used

v2.0.7 2010-11-08  Timo Sirainen <tss@iki.fi>

	* master: default_process_limit wasn't actually used anywhere,
	  rather the default was unlimited. Now that it is enforced, you might
	  notice that the default limit is too low and you need to increase it.
	  Dovecot logs a warning when this happens.
	* mail-log plugin: Log mailbox name as virtual name rather than
	  physical name (e.g. namespace prefix is included in the name)

	+ doveadm dump: Added imapzlib type to uncompress IMAP's
	  COMPRESS DEFLATE I/O traffic (e.g. from rawlog).
	- IMAP: Fixed LIST-STATUS when listing subscriptions with
	  subscriptions=no namespaces. 
	- IMAP: Fixed SELECT QRESYNC not to crash on mailbox close if a lot of
	  changes were being sent. 
	- quota: Don't count virtual mailboxes in quota
	- doveadm expunge didn't always actually do the physical expunging
	- Fixed some index reading optimizations introduced by v2.0.5.
	- LMTP proxying fixes

v2.0.6 2010-10-21  Timo Sirainen <tss@iki.fi>

	* Pre-login CAPABILITY includes IDLE again. Mainly to make Blackberry
	  servers happy.
	* auth: auth_cache_negative_ttl default was 0 in earlier v2.0.x, but it
	  was supposed to be 1 hour as in v1.x. Changed it back to 1h.
	  If you want it disabled, make sure doveconf shows it as 0.

	+ dbox: Added support for saving mail attachments to external files,
	  with also support for single instance storage. This feature hasn't
	  had much testing yet, so be careful with it.
	+ doveadm: Added import command for importing mails from other storages.
	+ Reduced NFS I/O operations for index file accesses
	+ dbox, Maildir: When copying messages, copy also already cached fields
	  from dovecot.index.cache
	+ mdbox: Added mdbox_preallocate_space setting (Linux+ext4/XFS only)
	- Maildir: LDA/LMTP assert-crashed sometimes when saving a mail.
	- Fixed leaking fds when writing to dovecot.mailbox.log.
	- Fixed rare dovecot.index.cache corruption
	- IMAP: SEARCH YOUNGER/OLDER wasn't working correctly

v2.0.5 2010-10-01  Timo Sirainen <tss@iki.fi>

	* acl: Fixed the logic of merging multiple ACL entries. Now it works as
	  documented, while previously it could have done slightly different
	  things depending on the order of the entries.
	* virtual: Allow opening virtual mailboxes that refer to non-existing
	  mailboxes. It seems that the benefits of this outweigh the lack of
	  error message when typoing a mailbox name.

	+ Added some disk I/O optimizations to Maildir and index code. They're
	  especially helpful with short-lived connections like POP3.
	+ pop3: Added pop3_fast_size_lookups setting.
	- doveconf sometimes failed with complaining about missing ssl_key
	  setting, causing e.g. dovecot-lda to fail.
	- lda: If there's an error in configuration, doveconf didn't exit with
	  EX_TEMPFAIL as it should have.
	- sdbox: Fixed memory leak when copying messages with hard links. 
	- zlib + sdbox combination didn't work
	- zlib: Fixed several crashes, which mainly showed up with mbox.
	- quota: Don't crash if user has quota disabled, but plugin loaded.
	- doveadm fetch uid was actually returning sequence, not uid.
	- v2.0.4's subscription listing ignored (and logged a warning about)
	  subscriptions=no namespaces' entries in some configurations.
	  (So listing shared mailboxes' subscriptions could have been broken.)
	- acl: Fixed crashing when sometimes listing shared mailboxes via
	  dict proxy.

v2.0.4 2010-09-26  Timo Sirainen <tss@iki.fi>

	* multi-dbox: If :INDEX=path is specified, keep
	  storage/dovecot.map.index* files also in the index path rather than
	  in the main storage directory.

	  WARNING: if you specified :INDEX= with earlier mdbox installation,
	  you must now manually move the storage indexes to the expected
	  directory! Otherwise Dovecot won't see them and will rebuild the
	  indexes, possibly unexpunging some mails.

	- Maildir: Copying messages with hard links sometimes caused the
	  source maildir's entire tmp/ directory to be renamed to destination
	  maildir as if it were a message.
	- Maildir: v2.0.3 broke expunging copied messages sometimes
	- Maildir: INBOX whose tmp/ directory was lost couldn't be opened
	- single-dbox: Messages weren't copied with hard links
	- vpopmail support is hopefully working again.
	- dsync: POP3 UIDLs weren't copied with Maildir
	- dict file: Fixed fd leak (showed up easily with LMTP + quota)

v2.0.3 2010-09-17  Timo Sirainen <tss@iki.fi>

	* dovecot-lda: Removed use of non-standard Envelope-To: header as a
	  default for -a. Set lda_original_recipient_header=Envelope-To to
	  returns the old behavior.

	+ Added support for reverse quota warnings (i.e. when quota goes back
	  under the limit). This is enabled by adding '-' to beginning of
	  quota_warning value. Based on patch by Jeroen Koekkoek.
	+ dovecot-lda: Added lda_original_recipient_header setting, which is
	  used for getting original recipient if -a isn't used.
	+ dovecot-lda: Added -r parameter to specify final recipient address.
	  (It may differ from original address for e.g. aliases.)
	+ Maildir: uidlist file can now override message's GUID, making it
	  possible for multiple messages in a mailbox to have the same GUID.
	  This also fixes dsync's message conflict resolution.
	- dovecot-lda: If destination user isn't found, exit with EX_NOUSER,
	  not EX_TEMPFAIL.
	- dsync: Fixed handling \Noselect mailboxes
	- Fixed an infinite loop introduced by v2.0.2's message parser changes.
	- Fixed a crash introduced by v2.0.2's istream-crlf changes.

v2.0.2 2010-09-08  Timo Sirainen <tss@iki.fi>

	* vpopmail support is disabled for now, since it's broken. You can use
	  it via checkpassword support or its sql/ldap database directly.

	- maildir: Fixed "duplicate uidlist entry" errors that happened at
	  least with LMTP when mail was delivered to multiple recipients
	- Deleting ACLs didn't cause entries to be removed from acl_shared_dict
	- mail_max_lock_timeout setting wasn't working with all locks
	- auth_cache_size setting's old-style value wasn't autoconverted
	  and it usually also caused a crash

v2.0.1 2010-08-24  Timo Sirainen <tss@iki.fi>

	* When dsync is started as root, remote dsync command is now also
	  executed as root instead of with dropped privileges.

	- IMAP: QRESYNC parameters for SELECT weren't handled correctly.
	- UTF-8 string validity checking wasn't done correctly (e.g.
	  mailbox names in Sieve fileinto)
	- dsync: Fixed a random assert-crash with remote dsyncing

v2.0.0 2010-08-16  Timo Sirainen <tss@iki.fi>

	* Dovecot uses two system users for internal purposes now by default:
	  dovenull and dovecot. You need to create the dovenull user or change
	  default_login_user setting.
	* Global ACLs are now looked up using namespace prefixes. For example
	  if you previously had INBOX. namespace prefix and a global ACL for
	  "INBOX.Sent", it's now looked up from "INBOX.Sent" file instead of
	  "Sent" as before.
	* Maildir: File permissions are no longer based on dovecot-shared file,
	  but the mailbox directory.

	+ Redesigned master process. It's now more modular and there is less
	  code running as root.
	+ Configuration supports now per-local/remote ip/network settings.
	+ dsync utility does a two-way mailbox synchronization.
	+ LMTP server and proxying.
	+ Added mdbox (multi-dbox) mail storage backend.
	+ doveadm utility can be used to do all kinds of administration
	  functions. Old dovecotpw and *view utilities now exist in its
	  subcommands.
	+ imap and pop3 processes can now handle multiple connections.
	+ IMAP: COMPRESS=DEFLATE is supported by imap_zlib plugin
	+ director service helps NFS installations to redirect users always
	  to same server to avoid corruption

v2.0.rc6 2010-08-13  Timo Sirainen <tss@iki.fi>

	- dict quota didn't always decrease quota when messages were expunged
	- Shared INBOX wasn't always listed with FS layout

v2.0.rc5 2010-08-09  Timo Sirainen <tss@iki.fi>

	- Using more than 2 plugins could have caused broken behavior
	  (more fixes for this)
	- Listescape plugin fixes
	- mbox: Fixed a couple of assert-crashes
	- mdbox: Fixed potential assert-crash when saving multiple messages
	  in one transaction.

v2.0.rc4 2010-08-04  Timo Sirainen <tss@iki.fi>

	+ director: Added director_doveadm_port for accepting doveadm
	  TCP connections. 
	+ doveadm: Added client/server architecture support for running mail
	  commands. Enable this by setting doveadm_worker_count to non-zero.
	+ mail-log: Added support for mailbox_create event.
	+ imap_capability = +XFOO BAR can be used to add capabilities instead
	  of replacing the whole capability string.
	+ virtual storage: Added support for IDLE notifications. 
	- doveadm mailbox status: Fixed listing non-ASCII mailbox names. 
	- doveadm fetch: Fixed output when fetching message header or body
	- doveadm director map/add/remove: Fixed handling IP address as
	  parameter. 
	- dsync: A few more fixes

v2.0.rc3 2010-07-20  Timo Sirainen <tss@iki.fi>

	* Single-dbox is now called "sdbox" instead of "dbox".
	  "dbox" will stay as an alias for it for now.

	+ Added mail_temp_dir setting, used by deliver and lmtp for creating
	  temporary mail files. Default is /tmp.
	+ doveadm: Added "director map" command to list user -> host mappings.
	- imap: Fixed checking if list=children namespace has children.
	- director: If all login processes died, director stopped reading
	  proxy-notify input and caused future login processes to hang
	- mail_log plugin configuration was broken
	- Using more than 2 plugins could have caused broken behavior
	- mdbox: Race condition fixes related to copying and purging
	- dsync: Lots of fixes

v2.0.rc2 2010-07-09  Timo Sirainen <tss@iki.fi>

	- Fixed a crash with empty mail_plugins
	- Fixed sharing INBOX to other users
	- mdbox: Rebuilding storage was broken in rc1
	- dsync was broken for remote syncs in rc1
	- director+LMTP proxy wasn't working correctly
	- v1.x config parser failed with some settings if pigeonhole wasn't
	  installed.
	- virtual: If non-matching messages weren't expunged within same
	  session, they never got expunged.

v2.0.rc1 2010-07-02  Timo Sirainen <tss@iki.fi>

	* See v2.0.0 notes

v1.2.6 2009-10-05  Timo Sirainen <tss@iki.fi>

	* Upgraded to Unicode 5.2.0

	+ Added authtest utility for doing passdb and userdb lookups.
	+ login: ssl_security string now also shows the used compression.
	- quota: Don't crash with non-Maildir++ quota backend.
	- imap proxy: Fixed crashing with some specific password characters.
	- dovecot --exec-mail was broken.
	- Avoid assert-crashing when two processes try to create index at the
	  same time.

v1.2.5 2009-09-13  Timo Sirainen <tss@iki.fi>

	* Authentication: DIGEST-MD5 and RPA mechanisms no longer require
	  user's login realm to be listed in auth_realms. It only made
	  configuration more difficult without really providing extra security.
	* zlib plugin: Don't allow clients to save compressed data directly.
	  This prevents users from exploiting (most of the) potential security
	  holes in zlib/bzlib.

	+ Added pop3_save_uidl setting.
	+ dict quota: When updating quota and user isn't already in dict,
	  recalculate and save the quota.
	- file_set_size() was broken with OSes that didn't support
	  posix_fallocate() (almost everyone except Linux), causing all kinds
	  of index file errors.
	- v1.2.4 index file handling could have caused an assert-crash
	- IMAP: Fixes to QRESYNC extension.
	- virtual plugin: Crashfix
	- deliver: Don't send rejects to any messages that have Auto-Submitted
	  header. This avoids emails loops.
	- Maildir: Performance fixes, especially with maildir_very_dirty_syncs.
	- Maildir++ quota: Limits weren't read early enough from maildirsize
	  file (when quota limits not enforced by Dovecot)
	- Message decoding fixes (mainly for IMAP SEARCH, Sieve).

v1.2.4 2009-08-17  Timo Sirainen <tss@iki.fi>

	* acl: When looking up ACL defaults, use global/local default files
	  if they exist. So it's now possible to set default ACLs by creating
	  dovecot-acl file to the mail root directory.

	+ imap/pop3 proxy: If proxy destination is known to be down,
	  fail connections to it immediately.
	+ imap/pop3 proxy: Added proxy_timeout passdb extra field to specify
	  proxy's connect timeout.
	- Fixed a crash in index file handling.
	- Fixed a crash in saving messages where message contained a CR
	  character that wasn't followed by LF (and the CR happened to be the
	  last character in an internal buffer).
	- v1.2.3 crashed when listing shared namespace prefix.
	- listescape plugin: Several fixes.
	- autocreate plugin: Fixed autosubscribing to mailboxes in
	  subscriptions=no namespaces.

v1.2.3 2009-08-07  Timo Sirainen <tss@iki.fi>

	* Mailbox names with control characters can't be created anymore.
	  Existing mailboxes can still be accessed though.

	+ Allow namespace prefix to be opened as mailbox, if a mailbox
	  already exists in the root dir.
	- Maildir: dovecot-uidlist was being recreated every time a mailbox
	  was accessed, even if nothing changed.
	- listescape plugin was somewhat broken
	- Compiling fixes for non-Linux/BSDs
	- imap: tb-extra-mailbox-sep workaround was broken.
	- ldap: Fixed hang when >128 requests were sent at once.
	- fts_squat: Fixed crashing when searching virtual mailbox.
	- imap: Fixed THREAD .. INTHREAD crashing.

v1.2.2 2009-07-27  Timo Sirainen <tss@iki.fi>

	* GSSAPI: More changes to authentication. Hopefully good now.
	* lazy_expunge plugin: Drop \Deleted flag when moving message.

	+ dovecot -n/-a now outputs also lda settings.
	+ dovecot.conf !include now supports globs (e.g.
	  !include /etc/dovecot/*.conf). Based on patch by Thomas Guthmann.
	+ acl: Support spaces in user/group identifiers.
	+ shared mailboxes: If only %%n is specified in prefix, default to
	  current user's domain.
	- Dovecot master process could hang if it received signals too rapidly.
	- Fixed "corrupted index cache file" errors (and perhaps others) caused
	  by e.g. IMAP's FETCH BODY[] command.
	- IMAP: When QRESYNC is enabled, don't crash when a new mail is
	  received while IDLEing.
	- IMAP: FETCH X-* parameters weren't working.
	- Maildir++ quota: Quota was sometimes updated wrong when it was
	  being recalculated.
	- Searching quoted-printable message body internally converted "_"
	  characters to spaces and didn't match search keys with "_".
	- Messages in year's first/last day may have had broken timezones
	  with OSes not having struct tm->tm_gmtoff (e.g. Solaris).
	- virtual plugin: If another session adds a new mailbox to index,
	  don't crash.

v1.2.1 2009-07-09 Timo Sirainen <tss@iki.fi>

	* GSSAPI: Changed logging levels and improved the messages.
	  Changed the way cross-realm authentication handling is done,
	  hopefully it's working now for everyone.
	* imap/pop3 logins now fail if home directory path is relative.
	  v1.2.0 deliver was already failing with these and they could have
	  caused problems even with v1.1.
	* IMAP: Custom authentication failure messages are now prefixed with
	  [ALERT] to get more clients to actually show them.

	+ Improved some error messages.
	- pop3: AUTH PLAIN was broken when SASL initial response wasn't given.
	- mbox: New mailboxes were created with UIDVALIDITY 1.
	- quota-fs was defaulting to group quota instead of user quota.
	- Fixed ACLs to work with mbox.
	- Fixed fchmod(-1, -1) errors with BSDs
	- convert plugin / convert-tool: Fixed changing hierarchy separators
	  in mailbox names when alt_hierarchy_char isn't set.

v1.2.0 2009-07-01 Timo Sirainen <tss@iki.fi>

	* When creating files or directories to mailboxes, Dovecot now uses
	  the mailbox directory's permissions and GID for them. Previous
	  versions simply used 0600 mode always. For backwards compatibility
	  dovecot-shared file's permissions still override these with Maildir.
	* SQL dictionary (quota) configuration file is different than in v1.1.
	  See doc/dovecot-dict-sql-example.conf for the new format.
	* deliver -m: Mailbox name is now assumed to be in UTF-8 format,
	  not modified-UTF7. Stephan Bosch's new Sieve implementation also
	  assumes UTF-8 format in fileinto parameters.

	+ Full support for shared mailboxes and IMAP ACL extension.
	  The code is mainly from Sascha Wilde and Bernhard Herzog.
	+ IMAP: Added support for extensions: CONDSTORE, QRESYNC, ESEARCH,
	  ESORT, SEARCHRES, WITHIN, ID and CONTEXT=SEARCH.
	+ SEARCH supports INTHREAD search key, but the rest of the INTHREAD
	  draft isn't implemented yet so it's not advertised in capability.
	+ THREAD REFS algorithm where threads are sorted by their latest
	  message instead of the thread root message. There is also no base
	  subject merging.
	+ IMAP: Implemented imap-response-codes draft.
	+ Thread indexes for optimizing IMAP THREAD command and INTHREAD
	  search key.
	+ Added userdb checkpassword (by Sascha Wilde)
	+ Virtual mailboxes: http://wiki.dovecot.org/Plugins/Virtual
	+ Autocreate plugin: http://wiki.dovecot.org/Plugins/Autocreate
	+ Listescape plugin: http://wiki.dovecot.org/Plugins/Listescape

v1.2.rc8 2009-06-30 Timo Sirainen <tss@iki.fi>

	- Fixed building LDAP as plugin
	- Fixed starting up in OS X

v1.2.rc7 2009-06-27 Timo Sirainen <tss@iki.fi>

	* Removed configure --with-deliver, --with-pop3d and --disable-ipv6
	  parameters.

	+ Improved permission related error messages.
	- mbox: Don't write garbage to mbox if message doesn't have a body.
	- virtual: Fixed saving messages with keywords.
	- virtual: Fixed infinite looping bug.
	- zlib: Fixed error handling.

v1.2.rc6 2009-06-22 Timo Sirainen <tss@iki.fi>

	* imap proxy: Pass through to client unexpected untagged replies
	  from remote server (e.g. alerts).
	* Solr: Don't use "any" copyfield, it doubles the index size.
	* mail_location: Allow using ":" characters in dir names by escaping
	  it as "::".

	- mbox: Don't crash with invalid From_-lines.
	- IMAP: Don't crash if IDLE command is pipelined after a long-running
	  UID FETCH or UID SEARCH.
	- ACL / shared mailbox fixes
	- Some metadata files were incorrectly getting 0666 permissions.

v1.2.rc5 2009-06-04 Timo Sirainen <tss@iki.fi>

	* auth_cache_negative_ttl is now used also for password mismatches
	  (currently only with plaintext authentication mechanisms).

	+ Added support for EXTERNAL SASL mechanism.
	+ FETCH X-SAVEDATE can now be used to get messages' save timestamps
	+ deliver_log_format: %s is now in UTF8
	- If message body started with a space, some operations could have
	  assert-crashed.
	- Fixed using LDAP support as a plugin
	- Fixes to virtual mailboxes.

v1.2.rc4 2009-05-17 Timo Sirainen <tss@iki.fi>

	* If /dev/arandom exists, use it instead of /dev/urandom (OpenBSD).
	* When logging to a file, the lines now start with a timestamp instead
	  of "dovecot: " prefix.

	+ IMAP: When multiple commands are pipelined, try harder to combine
	  their mailbox syncing together. For example with Maildir pipelining
	  STORE 1:* +FLAGS \Deleted and EXPUNGE commands the files won't
	  be unnecessarily rename()d before being unlink()ed.
	+ imap-proxy: Send backend's CAPABILITY if it's different from what
	  was sent to client before.
	+ IMAP: struct mail now keeps track of all kinds of statistics, such
	  as number of open()s, stat()s, bytes read, etc. These fields could
	  be exported by some kind of a statistics plugin (not included yet).
	+ IMAP: SEARCH command now dynamically figures out how to run about
	  0.20 .. 0.25 seconds before seeing if there's other work to do.
	  This makes the SEARCH performance much better.
	- Fixes to shared mailbox handling.
	- Fixes to virtual mailboxes.
	- THREAD command could have crashed.
	- Fixes to expire-tool.
	- mbox: Don't break if From_-line is preceded by CRLF (instead of LF).
	- dict process wasn't restarted after SIGHUP was sent to master.

v1.2.rc3 2009-04-16 Timo Sirainen <tss@iki.fi>

	* IMAP proxy no longer simply forwards tagged reply from
	  remote authentication command. It's now done only if the remote
	  server sent a [resp-code], otherwise all failure strings are
	  converted to Dovecot's "Authentication failed." to make sure that
	  if remote isn't using Dovecot it won't reveal user's existence.

	+ Quota roots can now specify which namespace's quota they're
	  tracking. This is probably the most useful for giving public
	  namespaces a quota.
	+ Added imap_idle_notify_interval setting.
	- Fixes to shared mailbox handling
	- Fixes to virtual mailboxes
	- Fixed compiling with some FreeBSD and NetBSD versions
	- THREAD REFS still might have returned one (0) at the beginning.
	- deliver wasn't using mail_access_groups setting.
	- Fixed some error handling in maildir and index code.

v1.2.rc2 2009-04-03  Timo Sirainen <tss@iki.fi>

	- rquota.x file was missing from rc1 distribution, causing compiling
	  to fail.

v1.2.rc1 2009-04-03  Timo Sirainen <tss@iki.fi>

	* See v1.2.0 notes

v1.1.5 2008-10-22  Timo Sirainen <tss@iki.fi>

	* Dovecot prints an informational message about authentication problems
	  at startup. The message goes away after the first successful
	  authentication. This hopefully reduces the number of "Why doesn't
	  my authentication work?" questions.

	+ Maildir/dbox: Try harder to assign unique UIDVALIDITY values to
	  mailboxes to avoid potential problems when recreating or renaming
	  mailboxes. The UIDVALIDITY is tracked using dovecot-uidvalidity*
	  files in the mail root directory.
	+ Many logging improvements
	- In some conditions Dovecot could have stopped using existing cache
	  file and never used it again until it was deleted.
	- pop3 + Maildir: Make sure virtual sizes are always written to
	  dovecot-uidlist. This way if the indexes are lost Dovecot will never
	  do a huge amount of work to recalculate them.
	- mbox: Fixed listing mailboxes in namespaces with prefix beginning
	  with '~' or '/' (i.e. UW-IMAP compatibility namespaces didn't work).
	- dict quota: Don't crash when recalculating quota (when quota warnings
	  enabled).
	- Fixes to handling "out of disk space/quota" failures.
	- Blocking passdbs/userdbs (e.g. PAM, MySQL) could have failed lookups
	  sometimes when auth_worker_max_request_count was non-zero.
	- Fixed compiling with OpenBSD

v1.1.4 2008-10-05  Timo Sirainen <tss@iki.fi>

	- SORT: Yet another assert-crashfix when renumbering index sort IDs.
	- ACL plugin fixes: Negative rights were actually treated as positive
	  rights. 'k' right didn't prevent creating parent/child/child mailbox.
	  ACL groups weren't working.
	- Maildir++ quota: Fixes to rebuilding when quota limit wasn't
	  specified in Dovecot (0 limit or limit read from maildirsize).
	- mbox: Several bugfixes causing errors and crashes.
	- Several fixes to expire plugin / expire-tool.
	- lock_method=dotlock could have deadlocked with itself.
	- Many error handling fixes and log message improvements.

v1.1.3 2008-09-02  Timo Sirainen <tss@iki.fi>

	* mail_max_userip_connections limit no longer applies to master user
	  logins.

	+ login_log_format_elements: Added %k to show SSL protocol/cipher
	  information. Not included by default.
	+ imap/pop3-proxy: If auth_verbose=yes, log proxy login failures.
	+ deliver: Added -s parameter to autosubscribe to autocreated mailboxes.
	- message parser fixes - hopefully fixes an infinite looping problem
	- SORT: One more assert-crashfix when renumbering index sort IDs.
	- mbox: Saving may have truncated the mail being saved
	- mbox: Several other bugfixes
	- mail_full_filesystem_access=yes was broken when listing mailboxes
	  (it still is with maildir++ layout).
	- maildirlock utility was somewhat broken
	- zlib plugin: bzip2 support was somewhat broken
	- NFS: Make sure writing to files via output streams don't
	  assert-crash when write() returns only partial success.

v1.1.2 2008-07-24  Timo Sirainen <tss@iki.fi>

	+ Added full text search indexing support for Apache Lucene Solr
	  server: http://wiki.dovecot.org/Plugins/FTS/Solr
	+ IMAP SORT: Added X-SCORE sort key for use with Solr searches.
	+ zlib plugin supports now bzip2 also.
	+ quota: All backends now take noenforcing parameter.
	+ Maildir: Add ,S=<size> to maildir filename whenever quota plugin
	  is loaded, even when not using Maildir++ quota.
	+ deliver: Allow lda section to override plugin settings.
	+ deliver: Giving a -m <namespace prefix> parameter now silently saves
	  the mail to INBOX. This is useful for e.g. -m INBOX/${extension}
	+ Added a new maildirlock utility for write-locking Dovecot Maildir.
	+ dict-sql: Support non-MySQL databases by assuming they implement the
	  "INSERT .. ON DUPLICATE KEY" using an INSERT trigger.
	- SORT: Fixed several crashes/errors with sort indexing.
	- IMAP: BODYSTRUCTURE is finally RFC 3501 compliant. Earlier versions
	  didn't include Content-Location support.
	- IMAP: Fixed bugs with listing INBOX.
	- Maildir: maildirfolder file wasn't created when dovecot-shared
	  file existed on the root directory
	- deliver didn't expand %variables in namespace location settings.
	- zlib: Copying non-compressed messages resulted in empty mails
	  (except when hardlink-copying between maildirs).
	- mbox-snarf plugin was somewhat broken
	- deliver + Maildir: If uidlist couldn't be locked while saving,
	  we might have assert-crashed
	- mbox: Fixed an assert-crash with \Recent flag handling

v1.1.1 2008-06-22  Timo Sirainen <tss@iki.fi>

	- Maildir: When migrating from v1.0 with old format dovecot-uidlist
	  files, Dovecot may have appended lines to it using the new format and
	  later broken with "UID larger than next_uid" error.

v1.1.0 2008-06-21  Timo Sirainen <tss@iki.fi>

No changes since v1.1.rc13. Below are the largest changes since v1.0:

	* After Dovecot v1.1 has modified index or dovecot-uidlist files,
	  they can't be opened anymore with Dovecot versions earlier than
	  v1.0.2.
	* See doc/wiki/Upgrading.1.1.txt (or for latest changes,
	  http://wiki.dovecot.org/Upgrading/1.1) for list of changes since
	  v1.0 that you should be aware of when upgrading.

	+ IMAP: Added support for UIDPLUS and LIST-EXTENDED extensions.
	+ IMAP SORT: Sort keys are indexed, which makes SORT commands faster.
	+ When saving messages, update cache file immediately with the data
	  that we expect client to fetch later.
	+ NFS caches are are flushed whenever needed. See mail_nfs_storage and
	  mail_nfs_index settings.
	+ Out of order command execution (SEARCH, FETCH, LIST), nonstandard
	  command cancellation (X-CANCEL <tag>)
	+ IMAP: STATUS-IN-LIST draft implementation
	+ Expire plugin can be used to keep track of oldest messages in
	  specific mailboxes. A nightly run can then quickly expunge old
	  messages from the mailboxes that have them. The tracking is done
	  using lib-dict, so you can use either Berkeley DB or SQL database.
	+ Namespaces are supported everywhere now.
	+ Namespaces have new list and subscriptions settings.
	+ Full text search indexing support with Lucene and Squat backends.
	+ OTP and S/KEY authentication mechanisms (by Andrey Panin).
	+ mbox and Maildir works with both Maildir++ and FS layouts. You can
	  change these by appending :LAYOUT=maildir++ or :LAYOUT=fs to
	  mail_location.
	+ LDAP: Support templates in pass_attrs and user_attrs
	+ Support for listening in multiple IPs/ports.
	+ Quota plugin rewrite: Support for multiple quota roots, warnings,
	  allow giving storage size in bytes or kilo/mega/giga/terabytes,
	  per-mailbox quota rules.
	+ Filesystem quota backend supports inode limits, group quota and
	  RPC quota for NFS.
	+ SEARCH and SORT finally compare non-ASCII characters
	  case-insensitively. We use i;unicode-casemap algorithm.
	+ Config files support splitting values to multiple lines with \

v1.1.rc13 2008-06-20  Timo Sirainen <tss@iki.fi>

	- mbox: Fixed a crash when adding a new X-IMAPbase: header with
	  keywords.
	- Message parser: Fixed assert-crash if cached MIME structure was
	  broken.
	- Squat: Potential crashfix with mmap_disable=yes.

v1.1.rc12 2008-06-19  Timo Sirainen <tss@iki.fi>

	- mbox: Don't give "Can't find next message offset" warnings when
	  plugin (e.g. quota) accesses the message being saved.
	- deliver: Settings inside protocol imap {} weren't ignored.

v1.1.rc11 2008-06-19  Timo Sirainen <tss@iki.fi>

	- dovecot-uidlist is now recreated if it results in file shrinking
	  over 25%.
	- Some other minor fixes

v1.1.rc10 2008-06-13  Timo Sirainen <tss@iki.fi>

	* LIST X-STATUS renamed to LIST STATUS and fixed its behavior with
	  LIST-EXTENDED options. It's now compatible with STATUS-IN-LIST
	  draft 00.

	- Message parsing could have sometimes produced incorrect results,
	  corrupting BODY/BODYSTRUCTURE replies and perhaps others.
	- SORT: Fixed several bugs
	- FreeBSD 7.0: Environment clearing wasn't working correctly.
	  This caused "environment corrupted" problems at least with deliver
	  trying to call sendmail and running Dovecot from inetd.
	- HP-UX: Several fixes to get it to work (by Christian Corti)
	- Fixes to using expire plugin with SQL dictionary.
	- dbox fixes

v1.1.rc9 2008-06-09  Timo Sirainen <tss@iki.fi>

	+ Maildir: When hardlink-copying a file, copy the W=<vsize> in the
	  filename if it exists in the original filename.
	- mbox: With rc8 empty lines were inserted in the middle of saved
	  mails' headers.
	- maildir: Fixed problems with opening newly saved messages which we
	  saw in index file but couldn't see in dovecot-uidlist. Happened only
	  when messages weren't saved via Dovecot (deliver or IMAP).
	- Several bugfixes to handling sort indexes
	- deliver: Boolean settings that were supposed to default to "yes" were
	  set to "no" unless explicitly defined in dovecot.conf:
	  dotlock_use_excl, maildir_copy_with_hardlinks, mbox_dirty_syncs,
	  mbox_lazy_writes.

v1.1.rc8 2008-06-03  Timo Sirainen <tss@iki.fi>

	+ deliver: Added -p parameter to provide path to delivered mail.
	  This allows maildir to save identical mails to multiple recipients
	  using hard links.
	- rc6/rc7 broke POP3 with non-Maildir formats
	- mbox: Saving a message without a body or the end-of-headers line
	  could have caused an assert-crash later.
	- Several dbox fixes

v1.1.rc7 2008-05-30  Timo Sirainen <tss@iki.fi>

	- Fixed compiling problems with non-Linux OSes

v1.1.rc6 2008-05-30  Timo Sirainen <tss@iki.fi>

	* Index file format changed a bit. If an older Dovecot v1.1 reads
	  index files updated by rc6+, they may give "Invalid header record
	  size" or "ext reset: invalid record size" warnings. v1.0 won't give
	  these errors.
	* IMAP: LIST .. RETURN (X-STATUS) command return now LIST entries
	  before STATUS entries.
	* zlib plugin: Uncompress if the message begins with zlib header
	  instead of looking at the 'Z' flag. This fixes copying with hard
	  links. Based on a patch by Richard Platel.

	+ IMAP: SORT index handling code was half-rewritten to fix several bugs
	  when multiple sessions were sorting at the same time. The new code is
	  hopefully also faster.
	+ Maildir: If POP3 UIDL extra field is found from dovecot-uidlist,
	  it's used instead of the default UIDL format (or X-UIDL: header).
	  This allows easily preserving UIDLs when migrating from other POP3
	  servers. Patch by Nicholas Von Hollen @ Mailtrust.
	+ Maildir: ,W=<vsize> is now always added to maildir filenames
	+ deliver: Avoid reading dovecot-uidlist's contents if possible.
	+ Added %T modifier = Trim whitespace from end of string
	- IMAP: Fixed some bugs in LIST-EXTENDED implementation.
	- IMAP: If client tries to change the selected mailbox state while
	  another command is still running, wait until the command is finished.
	  This fixes some crashes and other unwanted behavior.
	- allow_nets userdb setting was broken with big endian CPUs

v1.1.rc5 2008-05-05  Timo Sirainen <tss@iki.fi>

	+ Support cross-realm Kerberos 5 authentication. Based on patch by
	  Zachary Kotlarek.
	+ Added dict_db_config setting to point to a Berkeley DB config file.
	+ If mail_chroot ends with "/.", remove chroot prefix from home
	  directory.
	- Fixed several bugs and memory leaks in ACL plugin. LIST and LSUB
	  may have listed mailboxes where user had no 'l' access. STORE could
	  have been used to update any flags without appropriate access.
	- mbox: Valid-looking From_-lines in message bodies caused the message
	  to be split to two messages (broken since v1.0).
	- Plugin initialization hooks were called in wrong order, possibly
	  causing problems when multiple plugins were used at the same time.
	- Expire plugin was broken
	- LIST-EXTENDED options were ignored.
	- LDAP: Static attribute names weren't working correctly
	- deliver: mail_uid and mail_gid settings weren't used.
	- pop3 + maildir++ quota: maildirsize file wasn't created if it 
	  didn't exist already.
	- dnotify: Waiting for dotlock to be deleted used 100% CPU

v1.1.rc4 2008-04-01  Timo Sirainen <tss@iki.fi>

	* Fixed two buffer overflows in str_find_init(). It was used by
	  SEARCH code when searching for headers or message body. Added code
	  to catch these kind of overflows when compiling with --enable-debug.
	  Found by Diego Liziero.

	+ LDAP: Added debug_level and ldaprc_path settings (OpenLDAP-only)
	+ Squat: Added fts_squat = partial=n full=m settings. See the wiki.
	- dbox metadata updating fixes.
	- quota: backend=n didn't work
	- SEARCH RECENT may have returned non-recent messages if index files
	  were created by v1.0.
	- If mailbox was opened as read-only with EXAMINE, STOREs were
	  permanently saved.
	- LDAP: Templates were somewhat broken (by richs at whidbey.net)

v1.1.rc3 2008-03-09  Timo Sirainen <tss@iki.fi>

	* Fixed a security hole in blocking passdbs (MySQL always. PAM, passwd
	  and shadow if blocking=yes) where user could specify extra fields
	  in the password. The main problem here is when specifying
	  "skip_password_check" introduced in v1.0.11 for fixing master user
	  logins, allowing the user to log in as anyone without a valid
	  password.

	- mail_privileged_group was broken in some systems (OS X, Solaris?)

v1.1.rc2 2008-03-08  Timo Sirainen <tss@iki.fi>

	* mail_extra_groups setting was commonly used insecurely. This setting
	  is now deprecated. Most users should switch to using
	  mail_privileged_group setting, but if you really need the old
	  functionality use mail_access_groups instead.

	+ Expire plugin now supports wildcards in mailbox names.
	+ dbox: Expire plugin supports moving old mails to alternative
	  dbox directory
	+ Maildir++ quota: quota_rule=?:<rule> specifies a default rule
	  which is used only if the maildirsize file doesn't exist.
	+ If SSL/TLS connection isn't closed cleanly, log the last error
	  in the disconnection line.
	+ EXPUNGE: If new \Deleted messages were found while expunging,
	  do it again and expunge them as well (Outlook workaround)
	- IMAP: SEARCH, LIST and THREAD command correctness fixes
	- Maildir++ quota: Quota rules and warnings with % rules didn't work
	  if the default limits were taken from maildirsize file.
	- Maildir++ quota: If both byte and message limits weren't specified,
	  maildirsize file was recalculated all the time
	- mbox: Flag and keyword updates may have gotten lost in some
	  situations (happens with v1.0 too)
	- ldap: Don't crash if userdb lookup fails
	- Squat fixes and performance improvements

v1.1.rc1 2008-02-21  Timo Sirainen <tss@iki.fi>

	* See v1.1.0 notes

v1.0.10 2007-12-29  Timo Sirainen <tss@iki.fi>

	* Security hole with LDAP+auth cache: If base setting contained
	  %variables they weren't included in auth cache key, which broke
	  caching. This could have caused different users with same passwords
	  to log in as each other.

	- LDAP: Fixed potential infinite looping when connection to LDAP
	  server was lost and there were queued requests.
	- mbox: More changes to fix problems caused by v1.0.8 and v1.0.9.
	- Maildir: Fixed a UIDLIST_IS_LOCKED() assert-crash in some conditions
	  (caused by changes in v1.0.9)
	- If protocols=none, don't require imap executables to exist

v1.0.9 2007-12-11  Timo Sirainen <tss@iki.fi>

	+ Maildir: Don't wait on dovecot-uidlist.lock when we just want to
	  find out a new filename for the message.
	- mbox: v1.0.8 changes sometimes caused FETCH to fail with
	  "got too little data", disconnecting the client.
	- Fixed a memory leak when FETCHing message header/body multiple
	  times within a command (e.g. BODY[1] BODY[2])
	- IMAP: Partial body fetching was still slow with mboxes

v1.0.8 2007-11-28  Timo Sirainen <tss@iki.fi>

	+ Authentication: Added "password_noscheme" field that can be used
	  instead of "password". "password" treats "{prefix}" as a password
	  scheme while "password_noscheme" treats it as part of the password
	  itself. So "password_noscheme" should be used if you're storing
	  passwords as plaintext. Non-plaintext passwords never begin
	  with "{", so this isn't a problem with them.
	- IMAP: Partial body fetching was sometimes non-optimal, causing
	  the entire message to be read for every FETCH command.
	- deliver failed to save the message when envelope sender address
	  contained spaces.
	- Maildir++ quota: We could have randomly recalculated quota when
	  it wasn't necessary.
	- Login process could have crashed after logging in if client sent
	  data before "OK Logged in" reply was sent (i.e. before master had
	  replied that login succeeded).
	- Don't assert-crash when reading dovecot.index.logs generated by
	  Dovecot v1.1.
	- Authentication: Don't assert-crash if password beings with "{" but
	  doesn't contain "}".
	- Authentication cache didn't work when using settings that changed
	  the username (e.g. auth_username_format).

v1.0.7 2007-10-29  Timo Sirainen <tss@iki.fi>

	- deliver: v1.0.6's "From " line ignoring could have written to a
	  bad location in stack, possibly causing problems.

v1.0.6 2007-10-28  Timo Sirainen <tss@iki.fi>

	* IDLE: Interval between mailbox change notifies is now 1 second,
	  because some clients keep a long-running IDLE connection and use
	  other connections to actually read the mails.
	* SORT: If Date: header is missing or broken, fallback to using
	  INTERNALDATE (as the SORT draft nowadays specifies).

	+ deliver: If message begins with a "From " line, ignore it.
	+ zlib plugin: If maildir file has a "Z" flag, open it with zlib.
	- CREATE: Don't assert-crash if trying to create namespace prefix.
	- SEARCH: Fixes to handling NOT operator with sequence ranges.
	- LDAP reconnection fixes
	- Maildir: Don't break when renaming mailboxes with '*' or '%'
	  characters and children.
	- mbox: Fixed "file size unexpectedly shrinked" error in some
	  conditions.
	- quota+mbox: Don't fail if trying to delete a directory.
	- Fixes to running from inetd

v1.0.5 2007-09-09  Timo Sirainen <tss@iki.fi>

	- deliver: v1.0.4 broke home directory handling
	- maildir: Creating mailboxes didn't use dovecot-shared's group for
	  cur/new/tmp directories.

v1.0.4 2007-09-08  Timo Sirainen <tss@iki.fi>

	* Assume a MIME message if Content-Type: header exists, even if
	  Mime-Version: header doesn't.

	- IMAP: CREATE ns_prefix/box/ didn't work right when namespace prefix
	  existed.
	- deliver: plugin {} settings were overriding settings from userdb.
	- mbox: Expunging the first message might not have worked always
	- PostgreSQL: If we can't connect to server, timeout queries after
	  a while instead of trying forever.
	- Solaris: sendfile() support was broken and could have caused
	  100% CPU usage and the connection hanging.

v1.0.3 2007-08-01  Timo Sirainen <tss@iki.fi>

	- deliver: v1.0.2's bounce fix caused message to be always saved to
	  INBOX even if Sieve script had discard, reject or redirect commands.
	- LDAP: auth_bind=yes and empty auth_bind_userdn leaked memory
	- ACL plugin: If user was given i (insert) right for a mailbox, but
	  not all s/t/w (seen, deleted, other flags) rights, COPY and APPEND
	  commands weren't supposed to allow saving those flags. This is
	  technically a security fix, but it's unlikely this caused problems
	  for anyone.
	- ACL plugin: i (insert) right didn't work unless user was also given
	  l (lookup) right.
	- Solaris: Fixed filesystem quota for autofs mounts.

v1.0.2 2007-07-15  Timo Sirainen <tss@iki.fi>

	* dbox isn't built anymore by default. It will be redesigned so it
	  shouldn't be used.

	+ Maildir: Support reading dovecot-uidlist (v3) files created by
	  Dovecot v1.1.
	- Maildir: "UIDVALIDITY changed" errors could happen with newly
	  created mailboxes
	- If "INBOX." namespace was used, LIST returned it with \HasNoChildren
	  which caused some clients not to show any other mailboxes.
	- Maildir++ quota: If multiple processes were updating maildirsize
	  at the same time, we failed with "Unknown error".
	- IMAP: IDLE didn't actually disconnect client after 30 minutes of
	  inactivity.
	- LDAP passdb/userdb was leaking memory
	- deliver: %variables in plugin {} weren't expanded
	- deliver: Don't bounce the mail if Sieve plugin returns failure

v1.0.1 2007-06-15  Timo Sirainen <tss@iki.fi>

	* deliver: If Return-Path doesn't contain user and domain, don't try
	  to bounce the mail (this is how it was supposed to work earlier too)
	* deliver: %variables in mail setting coming from userdb aren't
	  expanded anymore (again how it should have worked). The expansion
	  could have caused problems if paths contained any '%' characters.

	+ Print Dovecot version number with dovecot -n and -a
	+ deliver: Added -e parameter to write rejection error to stderr and
	  exit with EX_NOPERM instead of sending the rejection by executing
	  sendmail. 
	+ dovecot --log-error logs now a warning, an error and a fatal
	- Trying to start Dovecot while it's already running doesn't anymore
	  wipe out login_dir and break the running Dovecot.
	- maildir: Fixed "UID larger than next_uid" errors which happened
	  sometimes when dovecot-uidlist file didn't exist but index files did
	  (usually because mailbox didn't have any messages when it was
	  selected for the first time)
	- maildir: We violated maildir spec a bit by not having keyword
	  characters sorted in the filename.
	- maildir: If we don't have write access to cur/ directory, treat the
	  mailbox as read-only. This fixes some internal error problems with
	  trying to use read-only maildirs.
	- maildir: Deleting a symlinked maildir failed with internal error.
	- mbox: pop3_uidl_format=%m wasn't working right
	- mbox: If non-filesystem quota was enabled, we could have failed
	  with "Unexpectedly lost From-line" errors while saving new messages
	- mysql auth: %c didn't work. Patch by Andrey Panin
	- APPEND / SEARCH: If internaldate was outside valid value for time_t,
	  we returned BAD error for APPEND and SEARCH never matched. With 64bit
	  systems this shouldn't have happened. With 32bit systems the valid
	  range is usually for years 1902..2037.
	- COPY: We sent "Hang in there.." too early sometimes and checked it
	  too often (didn't break anything, but was slower than needed).
	- deliver: Postfix's sendmail binary wasn't working with mail_debug=yes
	- Don't corrupt ssl-parameters.dat files when running multiple Dovecot
	  instances.
	- Cache compression caused dovecot.index.cache to be completely deleted
	  with big endian CPUs if 64bit file offsets were used (default)
	- Fixed "(index_mail_parse_header): assertion failed" crash

v1.0.0 2007-04-13  Timo Sirainen <tss@iki.fi>

	+ Documentation updated.

v1.0.rc32 2007-04-12  Timo Sirainen <tss@iki.fi>

	- LDAP, auth_bind=no: Don't crash if doing non-plaintext ldap passdb
	  lookup for unknown user. This also broke deliver when userdb static
	  was used.
	- LDAP, auth_bind=yes and userdb ldap: We didn't wait until bind was
	  finished before sending the userdb request, which could have caused
	  problems.
	- LDAP: Don't break when compiling with OpenLDAP v2.3 library
	- Convert plugin: Don't create "maildirfolder" file to Maildir root.

v1.0.rc31 2007-04-08  Timo Sirainen <tss@iki.fi>

	- mbox: Give "mbox file was modified while we were syncing" error only
	  if we detect some problems in the mbox file. The check can't be
	  trusted with NFS.
	- Convert plugin: If directory for destination storage doesn't exist,
	  create it.
	- Convert plugin: Mailbox names weren't converted in subscription list.

v1.0.rc30 2007-04-06  Timo Sirainen <tss@iki.fi>

	* PAM: Lowercase the PAM service name when calling with "args = *".
	  Linux PAM did this internally already, but at least BSD didn't.
	  If your PAM file used to be in /etc/pam.d/IMAP or POP3 file you'll
	  need to lowercase it now.

	+ Send list of CA names to client when using
	  ssl_verify_client_cert=yes.
	- IMAP: If message body started with line feed, it wasn't counted
	  in BODY and BODYSTRUCTURE replies' line count field.
	- deliver didn't load plugins before chrooting

v1.0.rc29 2007-03-28  Timo Sirainen <tss@iki.fi>

	* Security fix: If zlib plugin was loaded, it was possible to open
	  gzipped mbox files outside the user's mail directory.

	+ Added auth_gssapi_hostname setting.
	- IMAP: LIST "" "" didn't return anything if there didn't exist a
	  namespace with empty prefix. This broke some clients.
	- If Dovecot is tried to be started when it's already running, don't
	  delete existing auth sockets and break the running Dovecot
	- If deliver failed too early it still returned exit code 89 instead
	  of EX_TEMPFAIL.
	- deliver: INBOX fallbacking with -n parameter wasn't working.
	- passdb passwd and shadow couldn't be used as master or deny databases
	- IDLE: inotify didn't notice changes in mbox file
	- If index file directory couldn't be created, disable indexes instead
	  of failing to open the mailbox.
	- rawlog wasn't working with chrooting
	- Several other minor fixes

v1.0.rc28 2007-03-23  Timo Sirainen <tss@iki.fi>

	* deliver + userdb static: Verify the user's existence from passdb,
	  unless allow_all_users=yes
	* dovecot --exec-mail: Log to configured log files instead of stderr
	* Added "-example" part to doc/dovecot-sql-example.conf and
	  doc/dovecot-ldap-example.conf. They are now also installed to
	  $sysconfdir with "make install".

	+ When copying/syncing a lot of mails, send "* OK Hang in there"
	  replies to client every 15 seconds so it doesn't just timeout the
	  connection.
	+ Added idxview and logview utilities to examine Dovecot's index files
	+ passdb passwd and shadow support blocking=yes setting now also
	+ mbox: If mbox file changes unexpectedly while we're writing to it,
	  log an error.
	+ deliver: Ignore -m "" parameter to make calling it easier.
	+ deliver: Added new -n parameter to disable autocreating mailboxes.
	  It affects both -m parameter and Sieve plugin's fileinto action
	- mbox: Using ~/ in the mail root directory caused a ~ directory to be
	  created (instead of expanding it to home directory)
	- auth cache: If unknown user was found from cache, we didn't properly
	  return "unknown user" status, which could have caused problems in
	  deliver.
	- mbox: Fixed "UID inserted in the middle of mailbox" in some
	  conditions with broken X-UID headers
	- Index view syncing fixes
	- rc27 didn't compile with some non-GCC compilers
	- vpopmail support didn't compile in rc27
	- NFS check with chrooting broke home direcotry for the first login
	- deliver: If user lookup returned "unknown user", it logged
	  "BUG: Unexpected input"
	- convert plugin didn't convert INBOX

v1.0.rc27 2007-03-13  Timo Sirainen <tss@iki.fi>

	+ mbox and index file code handles silently out of quota/disk
	  space errors (maildir still has problems). They will give the user
	  a "Not enough disk space" error instead of flooding the log file.
	+ Added fsync_disable setting.
	+ mail-log plugin: Log the mailbox name, except if it's INBOX
	+ dovecot-auth: Added a lot more debug logging to passdbs and userdbs
	+ dovecot-auth: Added %c variable which expands to "secured" with
	  SSL/TLS/localhost.
	+ dovecot-auth: Added %m variable which expands to auth mechanism name
	- maildir++ quota: With ignore=box setting the quota was still updated
	  for the mailbox even though it was allowed to go over quota (but
	  quota recalculation ignored the box).
	- Index file handling fixes
	- mbox syncing fixes
	- Wrong endianess index files still weren't silently rebuilt
	- IMAP quota plugin: GETQUOTAROOT returned the mailbox name wrong the
	  namespace had a prefix or if its separator was non-default
	- IMAP: If client was appending multiple messages with MULTIAPPEND
	  and LITERAL+ extensions and one of the appends failed, Dovecot
	  treated the rest of the mail data as IMAP commands.
	- If mail was sent to client with sendfile() call, we could have
	  hanged the connection. This could happen only if mails were saved
	  with CR+LF linefeeds.

v1.0.rc26 2007-03-07  Timo Sirainen <tss@iki.fi>

	* Changed --with-headers to --enable-header-install
	* If time moves backwards only max. 5 seconds, sleep until we're back
	  in the original present instead of killing ourself. An error is
	  still logged.

	- IMAP: With namespace prefixes LSUB prefix.* listed INBOX.INBOX.
	- deliver: Ignore mbox metadata headers from the message input.
	  X-IMAP header crashed deliver.
	- deliver: If mail_debug=yes, drop out DEBUG environment before
	  calling sendmail binary. Postfix's sendmail didn't really like it.
	- mbox: X-UID brokeness fixes broke rc25 even with valid X-UID headers.
	  Now the code should finally work right.
	- Maildir: When syncing a huge maildir, touch dovecot-uidlist.lock file
	  once in a while to make sure it doesn't get overwritten by another
	  process.
	- Maildir++ quota: We didn't handle NUL bytes in maildirsize files very
	  well. Now the file is rebuilt when they're seen (NFS problem).
	- Index/view handling fix should fix some crashes/errors
	- If index files were moved to a different endianess machine, Dovecot
	  logged all sorts of errors instead of silently rebuilding them.
	- Convert plugin didn't change hierarchy separators in mailbox names.
	- PostgreSQL authentication could have lost requests once in a while
	  with a heavily loaded server.
	- Login processes could have crashed in some situations
	- auth cache crashed with non-plaintext mechanisms

v1.0.rc25 2007-03-01  Timo Sirainen <tss@iki.fi>

	* If time moves backwards, Dovecot kills itself instead of giving
	  random problems.

	+ Added --with-headers configure option to install .h files.
	  Binary package builders could use this to create some dovecot-dev
	  package to make compiling plugins easier.
	- PLAIN authentication: Don't crash dovecot-auth with invalid input.
	- IMAP APPEND: Don't crash if saving fails
	- IMAP LIST: If prefix.INBOX has children and we're listing under
	  prefix.%, don't drop the prefix.
	- mbox: Broken X-UID headers still weren't handled correctly.
	- mail-log plugin: Fixed deleted/undeleted logging.

v1.0.rc24 2007-02-22  Timo Sirainen <tss@iki.fi>

	* Dovecot now fails to load plugins that were compiled for different
	  Dovecot version, unless version_ignore=yes is set. This needs to be
	  explicitly set in plugins, so out-of-tree plugins won't have this
	  check by default.

	- pop3_lock_session=yes could cause deadlocks, and with maildir the
	  uidlist lock could have been overridden after 2 minutes causing
	  problems
	- PAM wasted CPU by calling a timeout function 1000x too often
	- Trash plugin was more or less broken with multiple namespaces and
	  with multiple trash mailboxes

v1.0.rc23 2007-02-20  Timo Sirainen <tss@iki.fi>

	* deliver doesn't ever exit with Dovecot's internal exit codes anymore.
	  All its internal exit codes are changed to EX_TEMPFAIL.
	* mbox: X-Delivery-ID header is now dropped when saving mails.
	* mbox: If pop3_uidl_format=%m, we generate a unique X-Delivery-ID
	  header when saving mails to make sure the UIDL is unique.

	+ PAM: blocking=yes in args uses an alternative way to do PAM checks.
	  Try it if you're having problems with PAM.
	+ userdb passwd: blocking=yes in args makes the userdb lookups be done
	  in auth worker processes. Set it if you're doing remote NSS lookups
	  (eg. nss_ldap problems are fixed by this).
	+ If PAM child process hasn't responded in two minutes, send KILL
	  signal to it (only with blocking=no)
	- IMAP: APPEND ate all CPU while waiting for more data from the client
	  (broken in rc22)
	- mbox: Broken X-UID headers assert-crashed sometimes
	- mbox: When saving a message to an empty mbox file it got an UID
	  which immediately got incremented.
	- mbox: Fixed some wrong "uid-last unexpectedly lost" errors.
	- auth cache: In some situations we crashed if passdb had extra_fields.
	- auth cache: Special extra_fields weren't saved to auth cache.
	  For example allow_nets restrictions were ignored for cached entries.
	- A lot of initial login processes could cause auth socket errors
	  in log file at startup, if dovecot-auth started slowly. Now the
	  login processes are started only after dovecot-auth has finished
	  initializing itself.
	- imap/pop3 proxy: Don't crash if the remote server disconnects before
	  we're logged in.
	- deliver: Don't bother trying to save the mail twice into the default
	  mailbox (eg. if it's over quota).
	- mmap_disable=yes + non-Linux was really slow with large
	  dovecot.index.cache files
	- MySQL couldn't be used as a masterdb
	- Trash plugin was more or less broken
	- imap/pop3 couldn't load plugins if they chrooted
	- imap/pop3-login process could crash in some conditions
	- checkpassword-reply crashed if USER/HOME wasn't set

v1.0.rc22 2007-02-06  Timo Sirainen <tss@iki.fi>

	+ pop3: Commit the transaction even if client didn't QUIT so cached
	  data gets saved.
	- Fixed another indexing bug in rc19 and later which caused
	  transactions to be skipped in some situations, causing all kinds of
	  problems.
	- mail_log_max_lines_per_sec was a bit broken and caused crashes with
	  dovecot -a
	- BSD filesystem quota was counted wrong. Patch by Manuel Bouyer
	- LIST: If namespace has a prefix and inbox=no, don't list
	  prefix.inbox if it happens to exist when listing for %.

v1.0.rc21 2007-02-02  Timo Sirainen <tss@iki.fi>

	- Cache file handling could have crashed rc20

v1.0.rc20 2007-02-02  Timo Sirainen <tss@iki.fi>

	+ dovecot: Added --log-error command line option to log an error, so
	  the error log is easily found.
	+ Added mail_log_max_lines_per_sec setting. Change it to avoid log
	  throttling with mail_log plugin.
	- Changing message flags was more or less broken in rc19
	- ACL plugin still didn't work without separate control directory
	- Some mbox handling fixes, including fixing an infinite loop
	- Some index file handling fixes
	- maildir quota: Fixed a file descriptor leak
	- If auth_cache was enabled and userdb returned "user unknown"
	  (typically only deliver can do that), dovecot-auth crashed.
	- mail_log plugin didn't work with pop3

v1.0.rc19 2007-01-23  Timo Sirainen <tss@iki.fi>

	- ACL plugin didn't work unless control dir was separate from maildir
	- More index file handling fixes

v1.0.rc18 2007-01-22  Timo Sirainen <tss@iki.fi>

	* ACL plugin + Maildir: Moved dovecot-acl file from control directory
	  to maildir. To prevent accidents caused by this change, Dovecot
	  kills itself if it finds dovecot-acl file from the control directory.
	* When opening a maildir, check if tmp/'s atime is over 8h old. If it
	  is, delete files in it with ctime older than 36h. However if
	  atime - ctime > 36h, it means that there's nothing to be deleted and
	  the scanning isn't done. We update atime ourself if filesystem is
	  mounted with noatime.
	* base_dir doesn't need to be group-readable, don't force it.
	* mail_read_mmaped setting is deprecated and possibly broken. It's now
	  removed from dovecot-example.conf, but it still works for now.
	* Removed also umask setting from dovecot-example.conf since currently
	  it doesn't do what it's supposed to.

	+ Authentication cache caches now also userdb data.
	+ Added mail_log plugin to log various mail operations. Currently it
	  logs mail copies, deletions, expunges and mailbox deletions.
	- dict quota: messages=n parameter actually changed storage limit.
	- A lot of fixes to handling index files. This should fix almost all
	  of the problems ever reported.
	- LDAP: auth_bind=yes was more or less broken.
	- Saved mails and dovecot-keywords file didn't set the group from
	  dovecot-shared file.
	- Fixed potential assert-crash while searching messages
	- Fixed some crashes with invalid X-UID headers in mboxes
	- If you didn't have a namespace with empty prefix, giving STATUS
	  command for a non-existing namespace caused the connection to give
	  "NO Unknown namespace" errors for all the future commands.

v1.0.rc17 2007-01-07  Timo Sirainen <tss@iki.fi>

	- MySQL authentication caused username to show up as "OK" in rc16.

v1.0.rc16 2007-01-05  Timo Sirainen <tss@iki.fi>

	* IMAP: When trying to fetch an already expunged message, Dovecot used
	  to just disconnect client. Now it instead replies with dummy NIL
	  data.
	* Priority numbers in plugin names have changed. If you're installing
	  from source, you should delete the existing plugin files before
	  installing the new ones, otherwise you'll get errors.
	* Maildir: We're using rename() to move files from tmp/ to new/ now.
	  See http://wiki.dovecot.org/MailboxFormat/Maildir -> "Issues with
	  the specification" for reasoning why this is safe. This makes saving
	  mails faster, and also makes Dovecot usable with Mac OS X's HFS+
	  (after you also set dotlock_use_excl=yes, see below).

	+ Added dotlock_use_excl setting. If enabled, dotlocks are created
	  directly using O_EXCL flag, instead of by creating a temporary file
	  which is hardlinked. O_EXCL is faster, but may not work with NFS.
	+ If Dovecot crashes with Linux or Solaris, it'll log a
	  "Raw backtrace". It's worse than gdb's backtrace, but better than
	  nothing.
	+ Added maildir_copy_preserve_filename=yes setting.
	+ Added a lazy-expunge plugin to allow users to unexpunge their mails.
	+ maildir quota: Added ignore setting to maildir quota, which allows
	  ignoring quota in Trash mailbox.
	+ dict quota: If dictionary doesn't yet contain the quota, calculate
	  it by going through all the mails in all the mailboxes.
	+ login_log_format_elements: Added %a=local port and %b=remote port
	+ Added -i and -o options to rawlog to restrict logging only to
	  input or output.
	- Doing a STATUS command for a selected mailbox (not a recommended
	  IMAP client behavior) caused Dovecot to sync the mailbox silently.
	  This could have lost eg. EXPUNGE events from clients, causing them
	  to use wrong sequence numbers.
	- deliver was treating boolean settings set to "no" as if they were
	  "yes" (they were supposed to be commented out for "no")
	- Running "dovecot" with -a or -n option while Dovecot was running
	  deleted all authentication sockets, which caused all the future
	  logins to fail.
	- maildir: RENAME and DELETE didn't touch control directory if it was
	  different from maildir or index dir.
	- We treated internal userdb lookup errors as "user unknown" errors.
	  In such situations this caused deliver to think the user didn't
	  exist and the mail get bounced.
	- pam: Setting cache_key crashed
	- shared maildir: dovecot-keywords file's mode wasn't taken from
	  dovecot-shared file.
	- dovecotpw wasn't working with PowerPC

v1.0.rc15 2006-11-19  Timo Sirainen <tss@iki.fi>

	* Fixed an off-by-one buffer overflow in cache file handling. The
	  code is executed only with mmap_disable=yes and only if index files
	  are used (ie. INDEX=MEMORY is safe).
	* passdb checkpassword: Handle vpopmail's non-standard exit codes.

	- rc14 sometimes assert-crashed if .log.2 file existed in a mailbox
	  (earlier versions leaked memory and file descriptors)
	- io_add() assert-crashfixes
	- Potential SSL hang fix at the beginning of the connection

v1.0.rc14 2006-11-12  Timo Sirainen <tss@iki.fi>

	* LDAP: Don't try to use ldap_bind() with empty passwords, since
	  Windows 2003 AD skips password checking with them and just returns
	  success.
	* verbose_ssl=yes: Don't bother logging "syscall failed: EOF"
	  messages. No-one cares about them.

	+ Dovecot sources should now compile without any warnings with gcc 3.2+
	- rc13 crashed if client disconnected while IDLEing
	- LDAP: auth_bind=yes fixes
        - %variables: Fixed zero padding handling and documented it. %0.1n
	  shouldn't enable it, and it really shouldn't stay for the next
	  %variable. -sign also shouldn't stay for the next variable.
	- Don't leak opened .log.2 transaction logs.
	- Fixed a potential hang in IDLE command (probably really rare).
	- Fixed potential problems with client disconnecting while master was
	  handling the login.
	- quota plugin didn't work in Mac OS X

v1.0.rc13 2006-11-08  Timo Sirainen <tss@iki.fi>

	+ deliver: If we're executing as a normal system user, get the HOME
	  environment from passwd if it's not set. This makes it possible to
	  run deliver from .forward.
	- Older compilers caused LDAP authentication to crash
	- Dying LDAP connections weren't handled exactly correctly in rc11,
	  although it seemed to work usually
	- Fixed crashes and memory leaks with AUTHENTICATE command
	- Fixed crashes and leaks with IMAP/POP3 proxying
	- maildir: Changing a mailbox while another process was saving a
	  message there at the same may have caused the changes to not be made
	  into the maildir, which could have caused other problems later..

v1.0.rc12 2006-11-05  Timo Sirainen <tss@iki.fi>

	- rc11 didn't compile with some compilers
	- default_mail_env fallbacking was broken with --exec-mail

v1.0.rc11 2006-11-05  Timo Sirainen <tss@iki.fi>

	* Renamed default_mail_env to mail_location. default_mail_env still
	  works for backwards compatibility.
	* deliver: When sending rejects, don't include Content-Type in the
	  rejected mail's headers.
	* LDAP changes:
            * If auth binds are used, bind back to the default dn before doing
	      a search. Otherwise it could fail if a user gave an invalid
	      password.
	    * Initial binding at connect is now done asynchronously.
	    * Use pass_attrs even with auth_bind=yes since it may contain
	      useful non-password fields.

	+ passdb checkpassword: Give TCPLOCALIP and TCPREMOTEIP and PROTO=TCP
	  environments to the checkpassword binary so we're UCSPI (and vchkpw)
	  compatible.
	- mbox handling was a bit broken in rc10
	- Using Dovecot via inetd kept crashing dovecot master
	- deliver: Don't crash with -f "". Changed the default from envelope
	  to be "MAILER-DAEMON".
	- INBOX wasn't shown with LSUB command if only prefixed namespaces
	  were used.
	- passdb ldap: Reconnecting to LDAP server wasn't working with
	  auth binds.
	- passdb sql: Non-plaintext authentication didn't work
	- MySQL passdb ignored all non-password checks, such as allow_nets
	- trash plugin was broken

v1.0.rc10 2006-10-16  Timo Sirainen <tss@iki.fi>

	* When matching allowed_nets IPs, convert IPv6-mapped-IPv4 addresses
	  to actual IPv4 addresses first.

	+ IMAP: Try to avoid sending duplicate/useless message flag updates
	+ Added support for non-plaintext authentication for vpopmail if it
	  returns plaintext passwords. Based on patch by Remi Gacogne.
	+ Added %D modified to return "sub.domain.org" as
	  "sub,dc=domain,dc=org" (for LDAP queries). Patch by Andrey Panin.
	- rc9 broke cache files in 64bit systems
	- deliver works now with mail_chroot
	- auth cache didn't work properly with multiple passdbs
	- Fixes to handling CRLF linefeeds in mboxes.

v1.0.rc9 2006-10-14  Timo Sirainen <tss@iki.fi>

	* 64bit systems: dovecot.index.cache file will be rebuilt because
	  some time fields have been changed from 64bit fields to 32bit
	  fields. Now the same cache file can be used in both 32bit and
	  64bit systems without it being rebuilt.
	* Added libmysqlclient workaround to conflicting sha1_result symbol,
	  which caused Dovecot to fail logging into MySQL.

	+ dovecot.index.cache file opening is delayed until it's actually
	  needed. This reduces disk accesses a bit with eg. STATUS commands.
	+ auth_cache: Try to handle changing passwords automatically: If
	  password verification fails, but the last one had succeeded, don't
	  use the cache. This works only with plaintext auth.
	- dovecot.index.cache: We didn't properly detect if some fields were
	  different length than we expected, which caused assert crashes
	- Lots of fixes to login/master process handling
	- mbox: Fixed a bug causing "X-IMAPbase uid-last unexpectedly lost
	  in mbox file" errors, and possibly others.

v1.0.rc8 2006-10-09  Timo Sirainen <tss@iki.fi>

	* GSSAPI: Changed POP3 service name to "pop", which is what the
	  standard says
	* "mbox:/var/mail/%u" no longer works as the mail location. You'll
	  have to specify the mail root explicitly, just like the examples
	  always have: "mbox:~/mail:INBOX=/var/mail/%u"

	+ SHA1, LDAP-MD5, PLAIN-MD5, PLAIN-MD4: The password can be now either
	  hex or base64 encoded. The encoding is detected automatically based
	  on the password string length.	  
	+ Allow running only Dovecot master and dovecot-auth processes with
	  protocols=none setting
	+ deliver: -f <envelope sender> parameter can be used to set mbox
	  From_-line's sender address
	+ deliver: Log all mail saves and failures
	+ Tru64 SIA passdb support. Patch by Simon L Jackson.
	- INBOX was listed twice in mailbox list if namespace prefix was used
	- INBOX-prefixed namespaces were a bit broken
	- kqueue: Fix 100% CPU usage
	- deliver: Duplicate storage was a bit broken
	- dictionary code was broken (ie. dict quota)
	- SIGHUP caused crashes sometimes

v1.0.rc7 2006-08-18  Timo Sirainen <tss@iki.fi>

	* Require that Dovecot master process's version number matches the
	  child process's, unless version_ignore=yes. Usually it's an
	  accidental installation problem if the version numbers don't match.
	* Maildir: Create maildirfolder file when creating new maildirs.

	+ ldap+prefetch: Use global uid/gid settings if LDAP query doesn't
	  return them
	+ %variables: Negative offsets count from the end of the string.
	  Patch by Johannes Berg.
	- kqueue ioloop code rewrite
	- notify=kqueue might have caused connection hangs sometimes
	- deliver: If message body contained a valid mbox From_ line, it
	  and the rest of the message was skipped.
	- mbox: We got into infinite loops if trying to open a 2 byte sized
	  file as mbox.
	- Don't crash with ssl_disable=yes
	- quota plugin caused compiling problems with some OSes
	- mbox: After saving a mail to a synced mbox, we lost the sync which
	  caused worse performance

v1.0.rc6 2006-08-07  Timo Sirainen <tss@iki.fi>

	* Removed login_max_logging_users setting since it was somewhat weird
	  in how it worked. Added login_max_connections to replace it with
	  login_process_per_connection=no, and with =yes its functionality
	  is now within login_max_processes_count.

	+ Added --with-linux-quota configure option to specify which Linux
	  quota version to use, in case it's not correct in sys/quota.h.
	  Usually used as --with-linux-quota=2
	+ acl plugins: If .DEFAULT file exists in global ACL root directory,
	  use it as the default ACLs for all mailboxes.
	- Fixes to login process handling, especially with
	  login_process_per_connection=no. 
	- Back to the original SSL proxy code but with one small fix, which
	  hopefully fixes the occational hangs with it
	- Several fixes to handling LIST command more correctly.

v1.0.rc5 2006-08-02  Timo Sirainen <tss@iki.fi>

	- Saving to mboxes still caused assert-crashes

v1.0.rc4 2006-08-02  Timo Sirainen <tss@iki.fi>

	- Saving to mboxes caused assert-crashes

v1.0.rc3 2006-08-02  Timo Sirainen <tss@iki.fi>

	- SSL connections hanged sometimes, especially when saving messages.
	- mbox: Mail bodies were saved with CR+LF linefeeds
	- Mail forwarding was broken with deliver/Sieve
	- dbox fixes. Might actually be usable now.
	- Index file handling fixes with keywords
	- Cache file was incorrectly used in some situations, which probably
	  caused problems sometimes.
	- Maildir++ quota: Don't count "." and ".." directory sizes to quota.
	  After rewriting maildirsize file keep its fd open so that we can
	  later update it. Patch by Alexander Zagrebin

v1.0.rc2 2006-07-04  Timo Sirainen <tss@iki.fi>

	* disable_plaintext_auth=yes: Removed hardcoded 127.* and ::1 IP
	  checks. Now we just assume that the connection is secure if the
	  local IP matches the remote IP address.
	* SSL code rewrite which hopefully makes it work better than before.
	  Seems to work correctly, but if you suddently have trouble with SSL
	  connections this is likely the reason.

	+ verbose_ssl=yes: Log also SSL alerts and BIO errors
	- If namespace's location field wasn't set, the default location
	  was supposed to be used but it wasn't.
	- When copying ssl-parameters.dat file from /var/lib to /var/run its
	  permissions went wrong if it couldn't be copied with hard linking.
	- Fixed filesystem quota plugin to work with BSDs.
	- Maildir: Saving mails didn't work if quota plugin was enabled (again)
	- Maildir: Messages' received time wasn't saved properly when
	  saving/copying multiple messages at a time. Also if using quota
	  plugin the S= size was only set for the first saved file, and even
	  that was wrong.
	- passdb passwd-file: Don't require valid uid/gid fields if file
	  isn't also being used as a userdb.
	- PostgreSQL: Handle failures better so that there won't be
	  "invalid fd" errors in logs.
	- Don't try to expunge messages if the mailbox is read-only. It'll
	  just cause our index files to go out of sync with the real
	  mailbox and cause errors.
	- ANONYMOUS authentication mechanism couldn't work because
	  anonymous_username setting wasn't passed from master process.

v1.0.rc1 2006-06-28  Timo Sirainen <tss@iki.fi>

	* PAM: If user's password is expired, give "Password expired" error
	  message to the user. Now actually working thanks to Vaidas Pilkauskas
	* Relicensed dovecot-auth, lib-sql and lib-ntlm to MIT license. See
	  COPYING file for more information.
	* Abuse prevention: When creating a mailbox, limit the number of
	  hierarchies (up to 20) and the length of the mailbox name within
	  a hierarchy (up to 200 characters).
	* mbox: If saved mail doesn't end with LF, add it ourself so that the
	  mails always have one empty line before the next From-line.

	+ Added --with-statedir configure option which defaults to
	  $localstatedir/lib/dovecot. ssl-parameters.dat is permanently
	  stored in that directory and is copied to login_dirs from there.
	+ IMAP: Support SASL-IR extension (SASL initial response)
	+ Support initial SASL response with LOGIN mechanism. Patch by Anders
	  Karlsson
	+ Added PLAIN-MD4 password scheme. Patch by Andrey Panin.
	+ Added support for XFS disk quotas. Patch by Pawel Jarosz
	+ If another process deletes the opened mailbox, try to handle it
	  without writing errors to log file. Handles the most common cases.
	+ Added TLS support for LDAP if the library supports it.
	- SEARCH command was more or less broken with OR and NOT conditions
	- Dovecot corrupted mbox files which had CR+LF linefeeds in headers
	- MySQL code could have crashed while escaping strings
	- MD4 code with NTLM authentication was broken with 64bit systems.
	  Patch by Andrey Panin
	- Plugin loading was broken in some OSes (eg. FreeBSD)
	- Several fixes to handling empty values in configuration file
	- Several fixes to dictionary quota backend and dict server.
	  Also changed how they're configured.
	- deliver: Fixed plugin handling settings
	- mbox_min_index_size handling was somewhat broken
	- passdb passwd-file: extra_args field wasn't read unless the file
	  was also used as userdb.

v1.0.beta9 2006-06-13  Timo Sirainen <tss@iki.fi>

	* PAM: Don't call pam_setcred() unless setcred=yes PAM passdb
	  argument was given.
	* Moved around settings in dovecot-example.conf to be in more logical
	  groups.

	+ Local delivery agent (deliver binary) works again.
	+ LDAP: Added support for SASL binding. Patch by Geert Jansen
	+ ssl_verify_client_cert: Check CRLs. If auth_verbose=yes, log
	  invalid sent certificates. If verbose_ssl=yes, log even the valid
	  certificates. When using the username from the certificate, use
	  CommonName. Based on patch by HenkJan Wolthuis
	+ PAM: Set PAM_TTY which is needed by some PAM plugins
	+ dovecot --exec-mail ext <binary path> can now be used to start
	  binaries which want dovecot.conf to be read, for example the
	  convert-tool.
	- Expunging needed to be done twice if client used STORE +FLAGS.SILENT
	  command to set the \Deleted flags
	- Added sql_escape_string() to lib-sql API and use it instead of
	  normal \-escaping.
	- ACL plugin fixes
	- DIGEST-MD5: Trying to use subsequent authentication crashed
	  dovecot-auth.
	- Fetching BODY when BODYSTRUCTURE was already cached caused the
	  reply to be broken in some cases
	- Lots of fixes for index file handling
	- dbox fixes and changes
	- mbox syncing broke if some extraneous/broken headers were removed
	  (eg. extra X-IMAPbase headers in mails)
	- Running Dovecot from inetd work now properly with POP3
	- Quota plugin fixes for calculating the quota correctly

v1.0.beta8 2006-05-12  Timo Sirainen <tss@iki.fi>

	* Fixed a security hole with mbox: "1 LIST .. *" command could
	  list all directories and files under the mbox root directory, so
	  if your mails were stored in eg. /var/mail/%u/ directory, the
	  command would list everything under /var/mail.

	+ Unless nfs_check=no or mmap_disable=yes, check for the first login
	  if the user's index directory exists in NFS mount. If so, refuse to
	  run. This is done only on first login to avoid constant extra
	  overhead.
	+ If we have plugins set and imap_capability unset, figure out the
	  IMAP capabilities automatically by running imap binary at startup.
	  The generated capability list isn't updated until Dovecot is
	  restarted completely, so if you add or remove IMAP plugins you
	  should restart. If you have problems related to this, set
	  imap_capabilities setting manually to work around it.
	+ Added auth_username_format setting
	- pop3_lock_session setting wasn't really working
	- Lots of fixes related to quota handling. It's still not working
	  perfectly though.
	- Lots of index handling fixes, especially with mmap_disable=yes
	- Maildir: saving mails could have sometimes caused "Append with UID
	  n, but next_uid = m" errors
	- flock() locking never timeouted because ignoring SIGALRM caused the
	  system call just to be restarted when SIGALRM occurred (probably not
	  with all OSes though?)
	- kqueue: Fixed "Unrecognized event". Patch by Vaclav Haisman

v1.0.beta7 2006-04-12  Timo Sirainen <tss@iki.fi>

	+ Added shutdown_clients setting to control if existing imap/pop3 
	  processes should be killed when master is.
	- Master login fixes, PLAIN authentication was still broken..

v1.0.beta6 2006-04-12  Timo Sirainen <tss@iki.fi>

	* The login and master usernames were reversed when using
	  master_user_separator (now the order is UW-IMAP compatible).
	* Killing dovecot master process now kills all IMAP and POP3
	  processes also.

	+ -a parameter to dovecot prints now all settings that Dovecot uses.
	  -n prints all settings that are different from defaults.
	+ Added pop3_lock_session setting
	+ %M modifier returns string's MD5 sum. Patch by Ben Winslow
	- PLAIN SASL authentication wasn't working properly, causing failed
	  logins with some clients (broken in beta4)
	- Fixes to Maildir++ quota, should actually work now
	- Don't crash if passwd-file has entries without passwords
	  (eg. deny=yes databases)
	- Fixed prefetch userdb to work nicely with other userdbs
	- If master process runs out of file descriptors, don't go to
	  infinite loop (unlikely to have happened unless the OS's default
	  fd limit was too low)
	- Fixed non-plaintext password lookups from LDAP. Patch by Lior Okman
	- %U modifier was actually lowercasing the string. Patch by Ben Winslow

v1.0.beta5 2006-04-04  Timo Sirainen <tss@iki.fi>

	- Beta4's SSL proxying rewrite worked worse than I thought.
	  Reverted it back to original code.

v1.0.beta4 2006-04-02  Timo Sirainen <tss@iki.fi>

	* Changed the default lock_method back to fcntl. Apparently flock
	  gives problems with some systems.
	* mbox: mailboxes beginning with '.' are now also listed
	* Replaced mail_use_modules and mail_modules settings with mail_plugins
	  and mail_plugin_dir. Now instead of loading all plugins from the
	  directory, you'll have to give a list of plugins to load. If the
	  plugin couldn't be loaded, the process exits instead of just
	  ignoring the problem (this is important with ACL plugin).

	+ Added support for "master users" who can log in as other people.
	  The master username can be given either in authorization ID
	  string with SASL PLAIN mechanism or by setting
	  auth_master_user_separator and giving it within the normal username
	  string.
	+ Added ACL plugin with ACL file backend. This however doesn't mean
	  that there yet exists a proper shared folder support. If master user
	  logged in as someone else, the ACLs are checked as the master user.
	+ Added some Dovecot extensions to checkpassword passdb, see ChangeLog
	+ Updated passwd-file format to allow specifying any key=value fields
	+ Maildir++ quota support and several quota fixes
	+ passdb supporting extra fields: Added "allow_nets" option which takes
	  a comma separated list of IPs/networks where to allow user to log in.
	+ NFS: Handle ESTALE errors the best way we can
	+ IMAP now writes to log when client disconnects
	+ In shared mailboxes (if dovecot-shared file exists) \Seen flags are
	  now kept only in index files, so as long as each user has a separate
	  index file they have separate \Seen flags.
	- Fixes to DIGEST-MD5 realm handling so it works with more clients
	- BODYSTRUCTURE -> BODY conversion from cache file was broken with
	  mails containing message/rfc822 parts.
	- Fixed several memory leaks
	- We could have sent client FETCH notifications about messages before
	  telling about them with EXISTS
	- Compiling fixes for Solaris and some other OSes
	- Fixed problem with internal timeout handling code, which caused eg.
	  outlook-idle workaround to break.
	- If /dev/urandom didn't exist, we didn't seed OpenSSL's random number
	  generator properly. Patch by Vilmos Nebehaj.
	- Maildir: Recent flags weren't always immediately removed from mails
	  when mailbox was opened.
	- Several changes to SSL proxying code, hopefully making it work
	  better.

v1.0.beta3 2006-02-08  Timo Sirainen <tss@iki.fi>

	* Dotlock code changed to timeout faster in some situations when
	  the lock file is old.
	+ Added support for loading SQL drivers dynamically (see INSTALL file
	  for how to build them)
	+ Keywords are stored to dboxes, and other dbox improvements.
	+ dict-sql could actually work now, making quota-in-sql-database
	  possibly working now (not fully tested)
	+ Added mail storage conversion plugin to convert automatically from
	  one mailbox format to another while user logs in. Doesn't preserve
	  UIDVALIDITY/UIDs though.
	+ Added plugin { .. } section to dovecot.conf for passing parameters
	  to plugins (see dovecot-example.conf).
	+ Added ssl-build-param binary which is used to generate
	  ssl-parameters.dat. Main dovecot binary doesn't anymore link to
	  SSL libraries, and this also makes the process title be clearer
	  about why the process is eating all the CPU.
	- Fix building without OpenSSL
	- Fixed memory leak in MySQL driver
	- Fixes to checkpassword
	- Broken Content-Length header could have broken mbox opening
	- Fixed potential hangs after APPEND command
	- Fixed potential crashes in dovecot-auth and imap/pop3-login
	- zlib plugin now links with -lz so it could actually work
	- kqueue fixes by Vaclav Haisman

v1.0.beta2 2006-01-22  Timo Sirainen <tss@iki.fi>

	+ Added SQLite support. Patch by Jakob Hirsch.
	+ Added auth_debug_passwords setting. If it's not enabled, hide all
	  password strings from logs.
	+ Added mail_cache_min_mail_count and mbox_min_index_size settings
	  which can be used to make Dovecot do less disk writes in small
	  mailboxes where they don't benefit that much.
	+ Added --build-ssl-parameters parameter to dovecot binary
	- SSL parameters were being regenerated every 10 minutes, although
	  not with all systems.
	- Fixed dovecot-auth crashing at startup. Happened only with some
	  specific compilers.
	- base_dir was supposed to be set world-readable, not world-writable

v1.0.beta1 2006-01-16  Timo Sirainen <tss@iki.fi>

	* Almost a complete rewrite since 0.99.x, but some of the major
	  changes are:

	+ Index file code rewritten to do less disk I/O, wait locks less and
	  in generate be smarter. They also support being in clustered
	  filesystems and NFS support is mostly working also.
	+ Mail caching is smarter. Only the data that client requests is
	  cached. Before Dovecot opened and cached all mails when mailbox was
	  opened the first time, which was slow.
	+ Mbox handling code rewritten to be much faster, safer and correct
	+ New authentication mechanisms: APOP, GSSAPI, LOGIN, NTLM and RPA.
	+ LDAP supports authentication binds
	+ Authentication server can cache password database lookups
	+ Support for multiple authentication databases
	+ Namespace configuration
	+ Dovecot works with shared 

v0.99.10 2003-06-26  Timo Sirainen <tss@iki.fi>

	* Default PAM service name changed to "dovecot". This means that
	  if you're using PAM, you most likely have to do
	    mv /etc/pam.d/imap /etc/pam.d/dovecot
	  If you wish to keep using imap, see doc/auth.txt.

	* ~/rawlog directory changed to ~/dovecot.rawlog

	+ Faster and better maildir synchronization. We support read-only
	  maildirs and out-of-quota conditions are handled a lot better.
	  dovecot-uidlist file still isn't out-of-quota-safe though, but you
	  can keep it in another location where quota isn't checked. For
	  example:
	    default_mail_env = Maildir:~/Maildir:
	      INDEX=/noquota/%u:CONTROL=/noquota/%u
	+ Read-only mboxes are supported now.
	+ Only NOOP and CHECK now always do a mailbox sync checking. Other
	  commands sync max. once in 5 seconds, plus always from indexes.
	  This should reduce I/O a bit.
	+ All NUL characters are translated to ascii #128 before sending to
	  client. RFC prohibits sending NULs and this is how UW-IMAP handles
	  it as well.
	+ Make ENVELOPE, BODY and BODYSTRUCTURE replies more compact by
	  removing multiple LWSPs and translating TABs to spaces. RFC doesn't
	  specifically require this, but this seems to be the wanted
	  behaviour..
	+ Added ANONYMOUS SASL mechanism.
	+ More flexible user chrooting configuration in home directories:
	  "<chroot>/./<homedir>"
	+ Added support for dynamically loadable IMAP/POP3 modules. See
	  INSTALL file for more information.
	- Partial fetches were broken if mails had CR+LF linefeeds
	- SEARCH DELETED didn't return anything if all messages were deleted
	- OpenSSL support was broken in many installations because we were
	  chrooted and it couldn't open /dev/urandom.
	- PAM: Giving wrong password blocked the whole process for two
	  seconds. Now we create a new process for each check.
	- Lots of other smaller bugfixes and better error handling

v0.99.9.1 2003-05-03  Timo Sirainen <tss@iki.fi>

	- Messages having lines longer than 8192 bytes caused problems.
	- There was some problems when opening a mbox first time that had been
	  empty for a while.
	- Didn't compile with OpenBSD.
	- POP3 server crashed sometimes instead of printing error message.
	- If cached IMAP envelope contained literals, SEARCHing in it wrote
	  errors to log file. For example if subject contained highascii, '"'
	  or '\' characters this happened.

v0.99.9 2003-04-28  Timo Sirainen <tss@iki.fi>

	* WARNING: mbox rewriting works now faster, but it's less likely to
	  notice external message flag changes (it wasn't perfect before
	  either). This also means that if you're not using index files,
	  Dovecot may not notice changes made by another Dovecot process.
	  This will be fixed later.

	+ Message UIDs are now permanently stored outside index files.
	  Deleting indexes is now possible without any kind of data loss and
	  in-memory indexes are now usable.
	+ mbox rewriting leaves extra space into X-Keywords header. It's
	  shrinked or grown when updating message flag headers to avoid
	  rewriting the rest of the file.
	+ imap-login and pop3-login can now be started from inetd. Privilege
	  separation is still used, so it executes dovecot and dovecot-auth
	  processes which are left on the background.
	+ PostgreSQL authentication support, patch by Alex Howansky
	- Large multiline headers (over 8kB) broke Dovecot before. Now they're
	  parsed one line at a time and we try to avoid reading them fully into
	  memory.
	- SEARCH OR was broken
	- Partial BODY[] fetches were broken
	- Timezones were still set wrong when parsing dates
	- Using non-synchronized literals (LITERAL+) broke APPEND
	- Renaming maildir subfolders inserted extra "." in the middle.
	- Subfolders were a bit broken with maildir
	- Invalid PLAIN auth request crashed auth process.

v0.99.8 2003-02-25  Timo Sirainen <tss@iki.fi>

	* NOTE: Configuration file has changed a bit: auth_userinfo was
	  replaced by userdb and passdb. *_port were merged into *_listen.
	  Disabling listening in imaps port is now done by changing protocols
	  setting.

	* Maildir: .customflags location has changed for INBOX. If you have
	  set any custom flags, move Maildir/.INBOX/.customflags into
	  Maildir/.customflags or they will be lost.

	* mbox: Autodetect /var/mail/%u and /var/spool/mail/%u as INBOXes
	  if they're found and mail_default_env isn't set.

	* passwd-file: File format changed a bit. If you used realm or mail
	  fields, you'll have to fix the file. See doc/auth.txt for description
	  of the format.

	+ Fully featured POP3 server included. Disabled by default.
	+ Support for LITERAL+, MULTIAPPEND, UNSELECT, IDLE, CHILDREN and
	  LISTEXT extensions.
	+ LDAP authentication support.
	+ Internal API cleanups made Dovecot faster and take less memory
	+ auth_verbose logs now all authentication failures
	+ Support for Solaris 9 sendfilev()
	+ New setting: mail_full_filesystem_access allows clients to access the
	  whole filesystem by simply giving the path before the mailbox name
	  (eg. SELECT ~user/mail/box, LIST "" /tmp/%). While this allows users
	  to share mailboxes, it's not recommended since Dovecot's index files
	  can't be safely shared.
	+ New setting: client_workarounds.
	+ Dynamically loadable authentication modules. Binary package builders
	  should consider using it for at least LDAP.
	+ mbox: Content-Length is saved now to each saved message, so it's
	  now safe to have lines beginning with "From ".
	+ mbox: mail_read_mmaped = no works with it now
	+ Indexes can be kept in memory by adding :INDEX=MEMORY to MAIL
	  environment. There's not much point to do this now though, since the
	  UIDs won't be saved.
	- COPY now behaves as RFC2060 says: "If the COPY command is
	  unsuccessful for any reason, server implementations MUST restore the
	  destination mailbox to its state before the COPY attempt."
	- LIST and LSUB rewrite, should fix several bugs in them
	- maildir_copy_with_hardlinks = yes was broken.
	- mboxes in subfolders weren't selectable.
	- STORE didn't accept multiple flags without () around them
	- PLAIN SASL-authentication was a bit broken.
	- IMAP dates were parsed a few hours wrong
	- STATUS command removed \Recent flags from messages
	- Several bugfixes to SEARCH command, especially related to multiple
	  search conditions
	- If auth/login process died unexpectedly at startup, the exit status
	  or killing signal wasn't logged.
	- mbox parsing might have crashed sometimes
	- mbox: when saving mails, internal headers were allowed in input,
	  sometimes causing problems (eg. duplicate headers) when appending
	  and copying messages
	- mbox: X-Keywords headers were duplicated
	- Some small fixes to how messages are saved to Maildir
	- Next command after STARTTLS was ignored which left the connection
	  stuck sometimes
	- Dovecot was pretty much broken with FreeBSD

v0.99.7 2003-01-14  Timo Sirainen <tss@iki.fi>

	+ Rewrote doc/index.txt, small updates to doc/design.txt and
	  doc/multiaccess.txt
	- New hash table code was broken with removing, which broke several
	  things. Fixed, but it's still a bit ugly code though..

v0.99.6 2003-01-13  Timo Sirainen <tss@iki.fi>

	+ THREAD=REFERENCES extension support. ORDEREDSUBJECT would be easy to
	  add, but I think it's pretty useless.
	+ SORT is much faster now.
	+ mbox: If ~/mail directory isn't found, create it.
	+ Log login usernames
	* Some coding style changes (less typedefs)
	- Mails with nested MIME parts might have caused incorrect BODY and
	  BODYSTRUCTURE fetches and sometimes might have crashed dovecot
	  (assert at imap-bodystructure.c). If client had already successfully
	  done the BODY fetching a couple of times, the bug couldn't happen
	  anymore since Dovecot then began caching the BODY data. So, this
	  mostly happened with new users.
	- non-UID SEARCH might gave wrong replies in certain conditions.
	- SORT replied always with UIDs instead of sequences.
	- If authentication was aborted by client ("*" reply to AUTHENTICATE),
	  the login process crashed later.
	- STATUS command gave invalid reply for mailboxes with spaces in name
	- Timezones were parsed wrong with message dates
	- Digest-MD5: We used "qop-options" instead of "qop", which was
	  incompatible with at least Cyrus SASL.
	- Realms in passwd-file were buggy
	- Literals didn't work when logging in
	- Crashed if it had to wait for mbox lock
	- With invalid configuration auth and login processes were just dying
	  and master filling log files infinitely.
	- We didn't work with some 64bit systems

v0.99.5 2003-01-02  Timo Sirainen <tss@iki.fi>

	* This release includes a lot of code cleanups, especially related to
	  security. Direct buffer modifying was replaced in several places
	  with a new buffer API, which provides a safe way to do it. Code that
	  looks unsafe contains @UNSAFE tag to make auditing easier.

	+ Support for SORT extension. Originally I thought about not
	  implementing any extensions before 1.0, but too many people want
	  webmails which want SORT. THREAD is another extension which they
	  want, but we don't support it yet.
	+ imap_listen and imaps_listen settings now accept "*" and "::" to
	  specify if we want to listen in IPv4 or IPv6 addresses. "::" may
	  also listen in all IPv4 addresses depending on the OS (Linux does,
	  BSD doesn't)
	+ New setting: default_mail_env can be used to specify where to find
	  users mailbox. Default is still to use autodetection.
	+ New setting: imap_log_path to log logins etc. informational messages
	  to different file.
	+ We support now separate mbox file for INBOX folder, no need for
	  symlink kludging anymore.
	+ Support for keeping index files in different location than actual
	  mailboxes.
	? Disabled mailbox_check_interval setting by default, it breaks
	  Evolution.
	- SEARCH was still somewhat buggy, especially with laggy networks.
	  Also body/header searches might have crashed or at least used
	  memory too much
	- Deleting messages in the middle of mbox caused dovecot to reindex
	  the following messages as new messages (ie. change UIDs and set
	  \Recent flag).
	- Digest-MD5 auth: Initial server challenge packet was missing a comma,
	  which might have made it incompatible with some implementations.
	- Some more fixes to unnecessarily high memory usage
	- SELECT and EXAMINE often printed UNSEEN reply or maybe complained
	  about corrupted indexes. Happened usually only with mbox.
	- FETCH BODYSTRUCTURE gave incorrect reply, breaking pine
	- LIST was pretty buggy with mbox subfolders
	- CHECK command returned just "missing parameters" error
	- DELETE didn't work with mbox folders
	- CREATE mailbox<hierarchy separator> failed always.
	- CREATE and RENAME didn't create required hierarchies with mbox
	- RFC822 date parser didn't handle single digit days correctly.
	- login_process_per_connection = yes didn't work with imaps port
	  connections which is exactly where it was mostly wanted.
	- ssl_disabled = yes didn't disable listening in imaps port
	- process limiting code didn't compile everywhere (eg. FreeBSD).
	- Linux sendfile() was never detected
	- We didn't work at all with gcc/PowerPC

v0.99.4 2002-12-01  Timo Sirainen <tss@iki.fi>

	- Command parser had several bugs when it didn't have enough data to
	  parse the full command in one call, ie. network lags etc. triggered
	  those bugs sometimes. This was the last "weird bug" I know of.
	- Mbox indexes got broken when updating cached fields
	- Fixed a few memory leaks and unneededly high memory usage while
	  caching envelopes
	- Fixes to searching from message body and header
	- --with-ssldir didn't do anything and the default was empty

v0.99.3 2002-11-26  Timo Sirainen <tss@iki.fi>

	- mail_read_mmaped = no (default) caused mbox corruption with EXPUNGE.
	  mmap()ing is forced for now.

v0.99.2 2002-11-26  Timo Sirainen <tss@iki.fi>

	+ If we have to wait for a lock longer, the client is now notified
	  about it every 30 seconds.
	- Default settings still pointed to lib directory instead of the
	  libexec directory where the binaries were actually installed
	- vpopmail support had to be kludged to fix a bug in vpopmail library
	  which sometimes left extra character after the user name.
	- Login process crashed if master process didn't let some user login.
	  Normally this couldn't happen without error in configuration.
	- select() based I/O loop wasn't working so Dovecot didn't work in
	  eg. OSX. Also PAM authentication wasn't detected with OSX.
	- Didn't compile with NetBSD-current

v0.99.1 2002-11-25  Timo Sirainen <tss@iki.fi>

	+ Added doc/mkcert.sh script to easily generate yourself a self-signed
	  certificate. Modify doc/dovecot-openssl.cnf before running it.
	+ --with-ssldir configure option to specify default path for /etc/ssl
	+ Added ssl_disable setting to config file
	- OpenSSL wasn't checked properly by configure
	- vpopmail authentication module didn't compile
	- We should install the binaries into libexec dir, not lib
	- doc/configuration.txt and doc/mail-storages.txt were missing

v0.99.0 2002-11-24  Timo Sirainen <tss@iki.fi>

	+ Replaced hash file with binary tree file which makes Dovecot stay
	  fast with large mailboxes after expunging multiple mails.
	+ Several speed improvements with SEARCH
	+ SEARCH CHARSET support using iconv(), although case-insensitive
	  searching is currently supported only for ASCII characters.
	+ OpenSSL support.
	+ Support for regenerating Diffie Hellman and RSA parameters with
	  specified intervals. NOTE: currently doesn't work with OpenSSL.
	+ Support for each login connection being handled in it's own process.
	  This is the default as it's more safe especially with SSL.
	+ mbox locking is now safe, other processes can't modify the mbox file
	  while we're reading it.
	+ Notify clients with "EXISTS" almost immediately after new mail is
	  received.
	+ Rawlog: Support for saving user connections into files - useful for
	  debugging.
	+ Content-Language is finally parsed correctly
	+ Lots of smaller speed optimizations
	- Partial BODY[] fetches weren't working properly
	- BODY[section] was buggy with message/rfc822 MIME parts
	- STARTTLS wasn't working
	- \* flag was missing from PERMANENTFLAGS.
	- Comments inside <> mail addresses crashed.
	- imap-login printed UTC timestamps to logfiles
	- passwd-file wasn't reread the the file changed
	- PAM authentication was implemented wrong, which caused it to break
	  with some PAM plugins.
	- Lots of smaller fixes, mostly to do with reliability

v0.98.4 2002-10-06  Timo Sirainen <tss@iki.fi>

	* Just a final release before replacing hash file with a binary tree.

	- When fetching messages larger than 256k, sometimes Dovecot missed
	  to send CR causing corrupted data at end of message and possibly
	  complete failure depending on IMAP client.
	- Fetching BODY or BODYSTRUCTURE for message having content-type of
	  message/rfc822 didn't correctly add () around the envelope data.
	- Several fixes to make it compile with HP/UX ANSI C compiler.
	  Also fixed several warnings it showed up.

v0.98.3 2002-10-01  Timo Sirainen <tss@iki.fi>

	* Sorry, just noticed a very stupid bug which caused evolution 1.2
	  beta to crash. I always thought it was just evolution's fault :)
	- Several fields in BODY / BODYSTRUCTURE replies weren't quoted

v0.98.2 2002-09-30  Timo Sirainen <tss@iki.fi>

	+ --with-file-offset-size=32 can now be used to select 32bit file
	  offsets. Using them should be a bit faster and take a bit less
	  disk and memory (also needed to compile Dovecot successfully with
	  TinyCC).
	+ maildir_copy_with_hardlinks option works now
	+ Check new mail and notify about it to client also after
	  commands which don't allow full syncing (FETCH, STORE, SEARCH).
	  Also always send RECENT after EXISTS notify.
	+ If we're out of disk space while opening mailbox, notify about it
	  with ALERT.
	- STORE and SEARCH didn't handle properly message sequence numbers
	  when some in the middle were externally deleted
	- SEARCH: Only first search condition was checked.
	- mbox: Message flags given to APPEND were ignored.
	- mbox: index was corrupted when changing flags for multipart MIME
	  messages
	- Out of disk space-handling wasn't working properly with .customflags
	  file
	- if auth processes were killed, login processes weren't reconnecting
	  to them

v0.98.1 2002-09-24  Timo Sirainen <tss@iki.fi>

	+ Faster and safer mbox rewriting when flags are updated
	- Didn't save messages larger then 8192 bytes
	- Several mbox breakages

v0.98 2002-09-23  Timo Sirainen <tss@iki.fi>

	+ mbox support is finally working. There's still some reliability
	  fixes left but overall it should be quite usable.
	+ vpopmail authentication support
	+ We should be able to deal with "out of diskspace/quota" conditions
	  properly, by keeping the indexes in memory and allowing user to
	  delete mails to get more space.
	+ Several speed enhancements
	+ New configuration file option: overwrite_incompatible_index to force
	  using ".imap.index" file, overwriting it if it isn't compatible
	- Handle invalid message headers reliably
	- Tons of bugfixes and code cleanups everywhere

v0.97 2002-08-29  Timo Sirainen <tss@iki.fi>

	+ Large mails are handled in 256kB blocks, so mail size no longer
	  has hardly any effect on memory usage
	+ 64bit file offsets are used if supported by system. This means
	  Dovecot is fully capable of handling >2G mails in those systems.
	  With 32bit offsets >2G mails may not behave too well, but should
	  not crash either.
	+ I fixed lots of potential integer overflows. This should make us
	  fully crash-free no matter what happens (index file corruption
	  mostly). I didn't verify everything too carefully yet, so more
	  auditing is still needed before we fully reach that goal.
	+ Implemented several missing tasks / optimizations to index handling.
	  It should now stay fast after longer usage periods.
	+ New configuration file options: log_path, log_timestamp, imaps_listen
	+ "Critical errors" are now hidden from users, ie. any error message
	  that is not a direct reply to user error is written into log file
	  and user gets only "Internal error [timestamp]".
	+ Nonblocking SSL handshaking
	+ Lots of code cleanups
	- Lots of mbox fixes, it seems to be somewhat reliable now
	- Year in Date-field was parsed wrong
	- Appending mail to mbox didn't work right
	- Always verify that mailbox names are valid (especially they shouldn't
	  contain "../")

v0.96 2002-08-08  Timo Sirainen <tss@iki.fi>

	* Changed to LGPL v2.1 license

	+ STARTTLS support and optional disabling of plaintext authentication
	  (LOGINDISABLED capability)
	+ Support for custom message flags, each folder can have 26 different.
	+ New configuration file options: imap_listen, max_logging_users,
	  max_imap_processes
	+ You can specify config file location to imap-master with -c <path>
	+ All IMAP processes can now write to specified log file instead of
	  syslog. Either do this by setting IMAP_LOGFILE environment, or
	  give -l <path> parameter to imap-master.
	+ Some cleanups to remove warnings with BSDs
	+ Changed all %s .. strerror(errno) -> %m
	+ Rewritten memory pool code
	- imap-master didn't close all the fds for executed processes
	- iobuffer code was buggy and caused the connection to terminate
	  sometimes
	- make install overwrote the existing dovecot.conf file, so it's now
	  named as dovecot-example.conf

v0.95 2002-07-31  Timo Sirainen <tss@iki.fi>

	+ Initial SSL support using GNU TLS, tested with v0.5.1.
	  TLS support is still missing.
	+ Digest-MD5 authentication method
	+ passwd-file authentication backend
	+ Code cleanups
	- Found several bugs from mempool and ioloop code, now we should
	  be stable? :)
	- A few corrections for long header field handling

v0.94 2002-07-29  Timo Sirainen <tss@iki.fi>

	* Supports running completely non-root now. imap-auth however is a
	  bit problematic as we don't support passwd-file yet.
	- Memory alignment fixes mostly
	- Other misc. bugfixes<|MERGE_RESOLUTION|>--- conflicted
+++ resolved
@@ -1,5 +1,3 @@
-<<<<<<< HEAD
-=======
 v2.1.16 2013-04-04  Timo Sirainen <tss@iki.fi>
 
 	+ Added quota-status policy service for Postfix
@@ -120,7 +118,6 @@
 	- imapc: Fixed a crash when message had more than 8 keywords.
 	- imapc: Don't crash on APPEND/COPY if server doesn't support UIDPLUS.
 
->>>>>>> 9741bd86
 v2.1.7 2012-05-29  Timo Sirainen <tss@iki.fi>
 
 	* LDAP: Compatibility fix for v2.0: ldap: If attributes contain
