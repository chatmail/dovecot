<<<<<<< HEAD
v2.3.7.2 2019-08-28  Aki Tuomi <aki.tuomi@open-xchange.com>

	* CVE-2019-11500: IMAP protocol parser does not properly handle NUL byte
	  when scanning data in quoted strings, leading to out of bounds heap
	  memory writes. Found by Nick Roessler and Rafi Rubin.
=======
v2.3.10.1  2020-05-18  Aki Tuomi <aki.tuomi@open-xchange.com>

	- CVE-2020-10957: lmtp/submission: A client can crash the server by
	  sending a NOOP command with an invalid string parameter. This occurs
	  particularly for a parameter that doesn't start with a double quote.
	  This applies to all SMTP services, including submission-login, which
	  makes it possible to crash the submission service without
	  authentication.
	- CVE-2020-10958: lmtp/submission: Sending many invalid or unknown
	  commands can cause the server to access freed memory, which can lead
	  to a server crash. This happens when the server closes the connection
	  with a "421 Too many invalid commands" error. The bad command limit
	  depends on the service (lmtp or submission) and varies between 10 to
	  20 bad commands.
	- CVE-2020-10967: lmtp/submission: Issuing the RCPT command with an
	  address that has the empty quoted string as local-part causes the lmtp
	  service to crash.

v2.3.10  2020-03-06  Aki Tuomi <aki.tuomi@open-xchange.com>

	* Disable retpoline migitations by default. These can cause severe
	  performance regressions, so they should be only enabled when
	  applicable.
	* IMAP MOVE now commits transactions in batches of 1000 mails. This
	  helps especially with lazy_expunge when moving a lot of mails. It
	  mainly avoids situations where multiple IMAP sessions are running the
	  same MOVE command and duplicating the mails in the lazy_expunge folder.
	  With this change there can still be some duplication, but the MOVE
	  always progresses forward. Also if the MOVE fails at some point, the
	  changes up to the last 1000 mails are still committed instead of
	  rolled back. Note that the COPY command behavior hasn't changed,
	  because it is required by IMAP standard to be an atomic operation.
	* IMAP EXPUNGE and CLOSE now expunges mails in batches of 1000 mails.
	  This helps especially with lazy_expunge when expunging a lot of mails
	  (e.g. millions) to make sure that the progress always moves forward
	  even if the process is killed.
	* Autoexpunging now expunges mails in batches of 1000 mails. This helps
	  especially with lazy_expunge when expunging a lot of mails
	  (e.g. millions) to make sure that the progress always moves forward
	  even if the process is killed.
	+ Add tool for generating sysreport called dovecot-sysreport.
	  This generates a bundle of information usually needed for support
	  requests.
	+ Add support for the new IMAP \Important SPECIAL-USE flag (RFC 8457).
	+ Add metric { group_by } setting. This allows automatically creating
	  new metrics based on the fields you want to group statistics by.
	  NOTE: This feature is considered experimental and syntax is subject
	  to change in future release.
	+ auth: Support SCRAM-SHA-256 authentication mechanism.
	+ imap: Support the new IMAP STATUS=SIZE extension.
	+ Use TCP_QUICKACK to reduce latency for some TCP connections.
	+ quota-status: Made the service more robust against erroneous use with
	  Postfix ACL policies other than smtpd_recipient_restrictions.
	+ Add "revision" field support to imap_id_send setting. Using
	  "revision *" will send in IMAP ID command response the short commit
	  hash of the Dovecot git source tree HEAD (same as in dovecot --version).
	+ IMAP ENVELOPE includes now all addresses when there are multiple
	  headers (From, To, Cc, etc.) The standard way of having multiple
	  addresses is to just list them all in a single header. It's
	  non-standard to have multiple headers. However, since MTAs allow these
	  mails to pass through and different software may handle them in
	  different ways, it's better from security point of view to show all
	  the addresses.
	+ Event filters now support using "field_name=" to match a field that
	  doesn't exist or has an empty value. For example use "error=" to match
	  only events that didn't fail.
	- acl: INBOX ACLs shouldn't apply for IMAP GETMETADATA/SETMETADATA
	  commands.
	- cassandra: CASS_ERROR_SERVER_WRITE_FAILURE error should also be
	  treated as "uncertain write failure".
	- dict-redis: Using quota_clone configured with dict-redis could have
	  crashed when Redis responded slowly.
	- imap-hibernate: Communication trouble with imap-master leads to
	  segfault.
	- imap-hibernate: Unhibernation retrying wasn't working.
	- imap: Fixed auth lookup privilege problem when imap process was reused
	  and user was being un-hibernated.
	- Fix potential crash when copying/moving mails within the same folder.
	  This happened only when there were a lot of fields in dovecot.index.cache.
	- lib-index: Recreating dovecot.index.cache file could have crashed when
	  merging bitmask fields.
	- lib-index: Using public/shared folders with INDEXPVT configured to use
	  private \Seen flags, trying to search seen/unseen in an empty folder
	  crashes with segfault.
	- lib-mail: Large base64-encoded mails weren't decoded properly.
	  This could have affected searching/indexing mails and message snippet
	  generation.
	- lib-mail: Message with only quoted text could have caused message
	  snippet to ignore its 200 character limit and return the entire
	  message. This was added also to dovecot.index.cache file, which
	  increased disk space and memory usage unnecessarily.
	  v2.3.9.2 regression (previous versions cached the quoted snippet as
	  empty). In a large mail quoted text could have become wrongly added
	  to the snippet, possibly mixed together with non-quoted text.
	- lib-smtp: client could have assert-crashed if STARTTLS handshake
	  finished earlier than usually.
	- lib-ssl-iostream: remove -static flag for lib-ssl-iostream linking to
	  prevent a compile issue.
	- lib-storage: Mailbox synchronization may have assert-crashed in some
	  rare situations.
	- lib-storage: mdbox didn't preserve date.saved with dsync.
	- lib: Don't require EAI_{ADDRFAMILY,NODATA}, breaks FreeBSD
	- master: Some services could respawn unthrottled if they crash during
	  startup.
	- push-notification: Do not send push_notification_finished event if
	  nothing was done. This happens when mail transaction is started and
	  ended with no changes.
	- quota-status: Addresses with special characters in the local part caused
	  problems in the interaction between Postfix and Dovecot. Postfix sent
	  its own internal representation in the recipient field, while Dovecot
	  expected a valid RFC5321 mailbox address.
	- submission-login: SESSION was not correctly encoded field for the
	  XCLIENT command. Particularly, a '+' character introduced by the
	  session ID's Base64 encoding causes problems.
	- submission: Fix submission_max_mail_size to work correctly on 32-bit
	  systems.
	- submission: Trusted connections crashed in second connection's EHLO
	  if submission-login { service_count } is something else than 1 (which
	  is the default).
	- submission: XCLIENT command was never used in the protocol exchange
	  with the relay MTA when submission_backend_capabilities is configured,
	  even when the relay MTA was properly configured to accept the XCLIENT
	  command.

v2.3.9.3 2020-02-12  Aki Tuomi <aki.tuomi@open-xchange.com>

	* CVE-2020-7046: Truncated UTF-8 can be used to DoS
	  submission-login and lmtp processes.
	* CVE-2020-7957: Specially crafted mail can crash snippet generation.

v2.3.9.2 2019-12-13  Aki Tuomi <aki.tuomi@open-xchange.com>

	- Mails with empty From/To headers can also cause crash
	  in push notification drivers.

v2.3.9.1 2019-12-13  Aki Tuomi <aki.tuomi@open-xchange.com>

	* CVE-2019-19722: Mails with group addresses in From or To fields
	  caused crash in push notification drivers.

v2.3.9 2019-12-04  Aki Tuomi <aki.tuomi@open-xchange.com>

	* Changed several event field names for consistency and to avoid
	  conflicts in parent-child event relationships:
	   * SMTP server command events: Renamed "name" to "cmd_name"
	   * Events inheriting from a mailbox: Renamed "name" to "mailbox"
	   * Server connection events have only "remote_ip", "remote_port",
	     "local_ip" and "local_port".
	   * Removed duplicate "client_ip", "ip" and "port".
	   * Mail storage events: Removed "service" field.
	     Use "service:<name>" category instead.
	   * HTTP client connection events: Renamed "host" to "dest_host" and
	     "port" to "dest_port"
	* auth: Drop Postfix socketmap support. It hasn't been working
	  with recent Postfix versions for a while now.
	* push-notification-lua: The "subject" field is now decoded to UTF8
	  instead of kept as MIME-encoded.
	+ push-notification-lua: Added new "from_address", "from_display_name",
	  "to_address" and "to_display_name" fields. The display names are
	  decoded to UTF8.
	+ Added various new fields to existing events.
	  See http://doc.dovecot.net/admin_manual/list_of_events.html
	+ Add lmtp_add_received_header setting. It can be used to prevent LMTP
	  from adding "Received:" headers.
	+ doveadm: Support SSL/STARTTLS for proxied doveadm connections based on
	  doveadm_ssl setting and proxy ssl/tls settings.
	+ Log filters support now "service:<name>", which matches all events for
	  the given service. It can also be used as a category.
	+ lib: Use libunwind to get abort backtraces with function names
	  where available.
	+ lmtp: When the LMTP proxy changes the username (from passdb lookup)
	  add an appropriate ORCPT parameter.
	- lmtp: Add lmtp_client_workarounds setting to implement workarounds for
	  clients that send MAIL and RCPT commands with additional spaces before
	  the path and for clients that omit <> brackets around the path.
	  See example-config/conf.d/20-lmtp.conf.
	- lda/lmtp: Invalid MAIL FROM addresses were rejcted too aggressively.
	  Now mails from addresses with unicode characters are delivered, but
	  their Return-Path header will be <> instead of the given MAIL FROM
	  address.
	- lmtp: The lmtp_hdr_delivery_address setting is ignored.
	- imap: imap_command_finished event's "args" and "human_args" parameters
	  were always empty.
	- mbox: Seeking in zlib and bzip2 compressed input streams didn't work
	  correctly.
	- imap-hibernate: Process crashed when client got destroyed while it was
	  attempted to be unhibernated, and the unhibernation fails.
	- *-login: Proxying may have crashed if SSL handshake to the backend
	  failed immediately. This was unlikely to happen in normal operation.
	- *-login: If TLS handshake to upstream server failed during proxying,
	  login process could crash due to invalid memory access.
	- *-login: v2.3 regression: Using SASL authentication without initial
	  response may have caused SSL connections to hang. This happened often
	  at least with PHP's IMAP library.
	- *-login: When login processes are flooded with authentication attempts
	  it starts logging errors about "Authentication server sent unknown id".
	  This is still expected. However, it also caused the login process to
	  disconnect from auth server and potentially log some user's password
	  in the error message.
	- dict-sql: SQL prepared statements were not shared between sessions.
	  This resulted in creating a lot of prepared statements, which was
	  especially inefficient when using Cassandra backend with a lot of
	  Cassandra nodes.
	- auth: auth_request_finished event didn't have success=yes parameter
	  set for successful authentications.
	- auth: userdb dict - Trying to list users crashed.
	- submission: Service could be configured to allow anonymous
	  authentication mechanism and anonymous user access.
	- LAYOUT=index: Corrupted dovecot.list.index caused folder creation to
	  panic.
	- doveadm: HTTP server crashes if request target starts with double "/".
	- dsync: Remote dsync started hanging if the initial doveadm
	  "dsync-server" command was sent in the same TCP packet as the
	  following dsync handshake. v2.3.8 regression.
	- lib: Several "input streams" had a bug that in some rare situations
	  might cause it to access freed memory. This could lead to crashes or
	  corruption.
	  The only currently known effect of this is that using zlib plugin with
	  external mail attachments (mail_attachment_dir) could cause fetching
	  the mail to return a few bytes of garbage data at the beginning of the
	  header. Note that the mail wasn't saved corrupted, but fetching it
	  caused corrupted mail to be sent to the client.
	- lib-storage: If a mail only has quoted content, use the quoted text
	  for generating message snippet (IMAP PREVIEW) instead of returning
	  empty snippet.
	- lib-storage: When vsize header was rebuilt, newly calculated message
	  sizes were added to dovecot.index.cache instead of being directly
	  saved into vsize records in dovecot.index.
	- lib: JSON generator was escaping UTF-8 characters unnecessarily.

v2.3.8 2019-10-08  Aki Tuomi <aki.tuomi@open-xchange.com>

	+ Added mail_delivery_started and mail_delivery_finished events, see
	  https://doc.dovecot.org/admin_manual/list_of_events/ for details.
	+ dsync-replication: Don't replicate users who have "noreplicate" extra
	  field in userdb.
	+ doveadm service status: Show total number of processes created.
	+ When logging to syslog, use instance_name setting's value for the
	  ident. This commonly is added as a log prefix.
	+ Base64 encoding/decoding code was rewritten with additional features.
	  It shouldn't cause any user visible changes.
	- v2.3.7 regression: If a folder only receives new mails without any
	  other mail access, dovecot.index.log keeps growing forever and
	  dovecot.index keeps being rewritten for every mail delivery.
	- dsync-replication may lose keywords after syncing mails restored from
	  another replica. This only happened if the mail only had keywords and
	  no system flags.
	- event filters: Non-textual event fields could not be filtered using
	  wildcards.
	- auth: Scope parameter was missing from OAuth password grant
	  request.
	- doveadm client-server communication may hang in some situations.
	  It is also using unnecessarily small TCP/IP packet sizes.
	- doveadm who and kick did not flush protocol output correctly.
	- imap: SETMETADATA with literal value would delete the metadata value
	  instead of updating it.
	- imap: When client issues FETCH PREVIEW (LAZY=FUZZY) command, the
	  caching decisions should be updated so that newly saved mails will
	  have the preview cached.
	- With mail_nfs_index=yes and/or mail_nfs_storage=yes setuid/setgid
	  permission bits in some files may have become dropped with some NFS
	  servers. Changed NFS flushing to now use chmod() instead of chown().
	- quota: warnings did not work if quota root was noenforcing
	- acl: Global ACL file ignored the last line if it didn't end with LF.
	- doveadm stats dump: With JSON formatter output numbers using the
	  number type instead of as strings
	- lmtp_proxy: Ensure that real_* variables are correctly set when using
	  lmtp_proxy.
	- event exporter: http-post driver had hardcoded timeout and did not
	  support DNS lookups or TLS connections.
	- auth: Fix user iteration to work with userdb passwd with glibc v2.28.
	- auth: auth service can crash if auth-policy JSON response is invalid
	  or returned too fast.
	- In some rare situations "ps" output could have shown a lot of "?"
	  characters after Dovecot process titles.
	- When dovecot.index.pvt is empty, an unnecessary error is logged:
	  Error: .../dovecot.index.pvt reset, view is now inconsistent
	- SMTP address encoder duplicated initial double quote character when
	  the localpart of an address ended in '..'. For example
	  "user+..@example.com" became ""user+.."@example.com in a
	  sieve redirect.
>>>>>>> 4653eb11

v2.3.7.1 2019-07-23  Timo Sirainen <timo.sirainen@open-xchange.com>

	- Fix TCP_NODELAY errors being logged on non-Linux OSes
	- lmtp proxy: Fix assert-crash when client uses BODY=8BITMIME
	- Remove wrongly added checks in namespace prefix checking

v2.3.7 2019-07-12  Aki Tuomi <aki.tuomi@open-xchange.com>

	* fts-solr: Removed break-imap-search parameter
	+ Added more events for the new statistics, see
	  https://doc.dovecot.org/admin_manual/list_of_events/
	+ mail-lua: Add IMAP metadata accessors, see
	  https://doc.dovecot.org/admin_manual/lua/
	+ Add event exporters that allow exporting raw events to log files and
	  external systems, see
	  https://doc.dovecot.org/configuration_manual/event_export/
	+ SNIPPET is now PREVIEW and size has been increased to 200 characters.
	+ Add body option to fts_enforced. This triggers building FTS index only
	  on body search, and an error using FTS index fails the search rather
	  than reads through all the mails.
	- Submission/LMTP: Fixed crash when domain argument is invalid in a
	  second EHLO/LHLO command.
	- Copying/moving mails using Maildir format loses IMAP keywords in the
	  destination if the mail also has no system flags.
	- mail_attachment_detection_options=add-flags-on-save caused email body
	  to be unnecessarily opened when FETCHing mail headers that were
	  already cached.
	- mail attachment detection keywords not saved with maildir.
	- dovecot.index.cache may have grown excessively large in some
	  situations. This happened especially when using autoexpunging with
	  lazy_expunge folders. Also with mdbox format in general the cache file
	  wasn't recreated as often as it should have.
	- Autoexpunged mails weren't immediately deleted from the disk. Instead,
	  the deletion from disk happened the next time the folder was opened.
	  This could have caused unnecessary delays if the opening was done by
	  an interactive IMAP session.
	- Dovecot's TCP connections sometimes add extra 40ms latency due to not
	  enabling TCP_NODELAY. HTTP and SMTP/LMTP connections weren't
	  affected, but everything else was. This delay wasn't always visible -
	  only in some situations with some message/packet sizes.
	- imapc: Fix various crash conditions
	- Dovecot builds were not always reproducible.
	- login-proxy: With shutdown_clients=no after config reload the
	  existing connections could no longer be listed or kicked with doveadm.
	- "doveadm proxy kick" with -f parameter caused a crash in some
	  situations.
	- Auth policy can cause segmentation fault crash during auth process
	  shutdown if all auth requests have not been finished.
	- Fix various minor bugs leading into incorrect behaviour in mailbox
	  list index handling. These rarely caused noticeable problems.
	- LDAP auth: Iteration accesses freed memory, possibly crashing
	  auth-worker
	- local_name { .. } filter in dovecot.conf does not correctly support
	  multiple names and wildcards were matched incorrectly.
	- replicator: dsync assert-crashes if it can't connect to remote TCP
	  server.
	- config: Memory leak in config process when ssl_dh setting wasn't
	  set and there was no ssl-parameters.dat file.
	  This caused config process to die once in a while
	  with "out of memory".

v2.3.6 2019-04-30  Aki Tuomi <aki.tuomi@open-xchange.com>

	* CVE-2019-11494: Submission-login crashed with signal 11 due to null
	  pointer access when authentication was aborted by disconnecting.
	* CVE-2019-11499: Submission-login crashed when authentication was
	  started over TLS secured channel and invalid authentication message
	  was sent.
	* auth: Support password grant with passdb oauth2.
	+ Use system default CAs for outbound TLS connections.
	+ Simplify array handling with new helper macros.
	+ fts_solr: Enable configuring batch_size and soft_commit features.
	- lmtp/submission: Fixed various bugs in XCLIENT handling, including a
	  hang when XCLIENT commands were sent infinitely to the remote server.
	- lmtp/submission: Forwarded multi-line replies were erroneously sent
	  as two replies to the client.
	- lib-smtp: client: Message was not guaranteed to contain CRLF
	  consistently when CHUNKING was used.
	- fts_solr: Plugin was no longer compatible with Solr 7.
	- Make it possible to disable certificate checking without
	  setting ssl_client_ca_* settings.
	- pop3c: SSL support was broken.
	- mysql: Closing connection twice lead to crash on some systems.
	- auth: Multiple oauth2 passdbs crashed auth process on deinit.
	- HTTP client connection errors infrequently triggered a segmentation
	  fault when the connection was idle and not used for a particular
	  client instance.

v2.3.5.2 2019-04-18  Timo Sirainen <tss@iki.fi>

	* CVE-2019-10691: Trying to login with 8bit username containing
	  invalid UTF8 input causes auth process to crash if auth policy is
	  enabled. This could be used rather easily to cause a DoS. Similar
	  crash also happens during mail delivery when using invalid UTF8 in
	  From or Subject header when OX push notification driver is used.

v2.3.5.1 2019-03-28  Timo Sirainen <tss@iki.fi>

	* CVE-2019-7524: Missing input buffer size validation leads into
	  arbitrary buffer overflow when reading fts or pop3 uidl header
	  from Dovecot index. Exploiting this requires direct write access to
	  the index files.

v2.3.5 2019-03-05  Timo Sirainen <tss@iki.fi>

	+ Lua push notification driver: mail keywords and flags are provided
	  in MessageNew and MessageAppend events.
	+ submission: Implement support for plugins.
	+ auth: When auth_policy_log_only=yes, only log what the policy server
	  response would do without actually doing it.
	+ auth: Always log policy server decisions with auth_verbose=yes
	- v2.3.[34]: doveadm log errors: Output was missing user/session
	- lda: Debug log lines could have shown slightly corrupted
	- login proxy: Login processes may have crashed in various ways when
	  login_proxy_max_disconnect_delay was set.
	- imap: Fix crash with Maildir+zlib if client disconnects during APPEND
	- lmtp proxy: Fix potential assert-crash
	- lmtp/submission: Fix crash when SMTP client transaction times out
	- submission: Split large XCLIENT commands to 512 bytes per command,
	  so Postfix accepts them.
	- submission: Fix crash when client sends invalid BURL command
	- submission: relay backend: VRFY command: Avoid forwarding 500 and
	  502 replies back to client.
	- lib-http: Fix potential assert-crash when DNS lookup fails
	- lib-fts: Fix search query generation when one language ignores a
	  token (e.g. via stopwords).

v2.3.4 2018-11-23  Timo Sirainen <tss@iki.fi>

	* The default postmaster_address is now "postmaster@<user domain or
	  server hostname>". If username contains the @domain part, that's
	  used. If not, then the server's hostname is used.
	* "doveadm stats dump" now returns two decimals for the "avg" field.

	+ Added push notification driver that uses a Lua script
	+ Added new SQL, DNS and connection events.
	  See https://wiki2.dovecot.org/Events
	+ Added "doveadm mailbox cache purge" command.
	+ Added events API support for Lua scripts
	+ doveadm force-resync -f parameter performs "index fsck" while opening
	  the index. This may be useful to fix some types of broken index files.
	  This may become the default behavior in a later version.
	- director: Kicking a user crashes if login process is very slow
	- pop3_no_flag_updates=no: Don't expunge DELEted and RETRed messages
	  unless QUIT is sent.
	- auth: Fix crypt() segfault with glibc-2.28+
	- imap: Running UID FILTER script with errors assert-crashes
	- dsync, pop3-migration: POP3 UIDLs weren't added to
	  dovecot.index.cache while mails were saved.
	- dict clients may have been using 100% CPU while waiting for dict
	  server to finish commands.
	- doveadm user: Fixed user listing via HTTP API
	- All levels of Cassandra log messages were logged as Dovecot errors.
	- http/smtp client may have crashed after SSL handshake
	- Lua auth converted strings that looked like numbers into numbers.


v2.3.3 2018-10-01  Timo Sirainen <tss@iki.fi>

	* doveconf hides more secrets now in the default output.
	* ssl_dh setting is no longer enforced at startup. If it's not set and
	  non-ECC DH key exchange happens, error is logged and client is
	  disconnected.

	+ Added log_debug=<filter> setting.
	+ Added log_core_filter=<log filter> setting.
	+ quota-clone: Write to dict asynchronously
	+ --enable-hardening attempts to use retpoline Spectre 2 mitigations
	+ lmtp proxy: Support source_ip passdb extra field.
	+ doveadm stats dump: Support more fields and output stddev by default.
	+ push-notification: Add SSL support for OX backend.
	- NUL bytes in mail headers can cause truncated replies when fetched.
	- director: Conflicting host up/down state changes may in some rare
	  situations ended up in a loop of two directors constantly overwriting
	  each others' changes.
	- director: Fix hang/crash when multiple doveadm commands are being
	  handled concurrently.
	- director: Fix assert-crash if doveadm disconnects too early
	- virtual plugin: Some searches used 100% CPU for many seconds
	- dsync assert-crashed with acl plugin in some situations.
	- mail_attachment_detection_options=add-flags-on-save assert-crashed
	  with some specific Sieve scripts.
	- Mail snippet generation crashed with mails containing invalid
	  Content-Type:multipart header.
	- Log prefix ordering was different for some log lines.
	- quota: With noenforcing option current quota usage wasn't updated.
	- auth: Kerberos authentication against Samba assert-crashed.
	- stats clients were unnecessarily chatty with the stats server.
	- imapc: Fixed various assert-crashes when reconnecting to server.
	- lmtp, submission: Fix potential crash if client disconnects while
	  handling a command.
	- quota: Fixed compiling with glibc-2.26 / support libtirpc.
	- fts-solr: Empty search values resulted in 400 Bad Request errors
	- fts-solr: default_ns parameter couldn't be used
	- submission server crashed if relay server returned over 7 lines in
	  a reply (e.g. to EHLO)

v2.3.2.1 2018-07-09  Timo Sirainen <tss@iki.fi>

	- SSL/TLS servers may have crashed during client disconnection
	- lmtp: With lmtp_rcpt_check_quota=yes mail deliveries may have
	  sometimes assert-crashed.
	- v2.3.2: "make check" may have crashed with 32bit systems

v2.3.2 2018-06-29  Timo Sirainen <tss@iki.fi>

	* old-stats plugin: Don't temporarily enable PR_SET_DUMPABLE while
	  opening /proc/self/io. This may still cause security problems if the
	  process is ptrace()d at the same time. Instead, open it while still
	  running as root.
	+ doveadm: Added mailbox cache decision&remove commands. See
	  doveadm-mailbox(1) man page for details.
	+ doveadm: Added rebuild attachments command for rebuilding
	  $HasAttachment or $HasNoAttachment flags for matching mails. See
	  doveadm-rebuild(1) man page for details.
	+ cassandra: Use fallback_consistency on more types of errors
	+ lmtp proxy: Support outgoing SSL/TLS connections
	+ lmtp: Add lmtp_rawlog_dir and lmtp_proxy_rawlog_dir settings.
	+ submission: Add support for rawlog_dir
	+ submission: Add submission_client_workarounds setting.
	+ lua auth: Add password_verify() function and additional fields in
	  auth request.
	- doveadm-server: TCP connections are hanging when there is a lot of
	  network output. This especially caused hangs in dsync-replication.
	- Using multiple type=shared mdbox namespaces crashed
	- mail_fsync setting was ignored. It was always set to "optimized".
	- lua auth: Fix potential crash at deinit
	- SSL/TLS servers may have crashed if client disconnected during
	  handshake.
	- SSL/TLS servers: Don't send extraneous certificates to client when
	  alt certs are used.
	- lda, lmtp: Return-Path header without '<' may have assert-crashed.
	- lda, lmtp: Unencoded UTF-8 in email address headers may assert-crash
	- lda: -f parameter didn't allow empty/null/domainless address
	- lmtp, submission: Message size limit was hardcoded to 40 MB.
	  Exceeding it caused the connection to get dropped during transfer.
	- lmtp: Fix potential crash when delivery fails at DATA stage
	- lmtp: login_greeting setting was ignored
	- Fix to work with OpenSSL v1.0.2f
	- systemd unit restrictions were too strict by default
	- Fix potential crashes when a lot of log output was produced
	- SMTP client may have assert-crashed when sending mail
	- IMAP COMPRESS: Send "end of compression" marker when disconnecting.
	- cassandra: Fix consistency=quorum to work
	- dsync: Lock file generation failed if home directory didn't exist
	- Snippet generation for HTML mails didn't ignore &entities inside
	  blockquotes, producing strange looking snippets.
	- imapc: Fix assert-crash if getting disconnected and after
	  reconnection all mails in the selected mailbox are gone.
	- pop3c: Handle unexpected server disconnections without assert-crash
	- fts: Fixes to indexing mails via virtual mailboxes.
	- fts: If mails contained NUL characters, the text around it wasn't
	  indexed.
	- Obsolete dovecot.index.cache offsets were sometimes used. Trying to
	  fetch a field that was just added to cache file may not have always
	  found it.

v2.3.1 2018-02-29  Aki Tuomi <aki.tuomi@dovecot.fi>

	* Submission server support improvements and bug fixes
	  - Lots of bug fixes to submission server
	* API CHANGE: array_idx_modifiable will no longer allocate space
	  - Particularly affects how you should check MODULE_CONTEXT result, or
	    use REQUIRE_MODULE_CONTEXT.

	+ mail_attachment_detection_options setting controls when
	  $HasAttachment and $HasNoAttachment keywords are set for mails.
	+ imap: Support fetching body snippets using FETCH (SNIPPET) or
	  (SNIPPET (LAZY=FUZZY))
	+ fs-compress: Automatically detect whether input is compressed or not.
	  Prefix the compression algorithm with "maybe-" to enable the
	  detection, for example: "compress:maybe-gz:6:..."
	+ Added settings to change dovecot.index* files' optimization behavior.
	  See https://wiki2.dovecot.org/IndexFiles#Settings
	+ Auth cache can now utilize auth workers to do password hash
	  verification by setting auth_cache_verify_password_with_worker=yes.
	+ Added charset_alias plugin. See
	  https://wiki2.dovecot.org/Plugins/CharsetAlias
	+ imap_logout_format and pop3_logout_format settings now support all of
	  the generic variables (e.g. %{rip}, %{session}, etc.)
	+ Added auth_policy_check_before_auth, auth_policy_check_after_auth
	  and auth_policy_report_after_auth settings.
	+ master: Support HAProxy PP2_TYPE_SSL command and set "secured"
	  variable appropriately
	- Invalid UCS4 escape in HTML can cause crashes
	- imap: IMAP COMPRESS -enabled clietn crashes on disconnect
	- lmtp: Fix crash when user is over quota
	- lib-lda: Parsing Return-Path header address fails when it contains
	  CFWS
	- auth: SASL with Exim fails for AUTH commands without an initial
	  response
	- imap: SPECIAL-USE capability isn't automatically added
	- auth: LDAP subqueries do not support standard auth variables in
	  var-expand
	- auth: SHA256-CRYPT and SHA512-CRYPT schemes do not work
	- lib-index: mail_always/never_cache_fields are not used for existing
	  cache files
	- imap: Fetching headers leaks memory if search doesn't find any mails
	- lmtp: ORCPT support in RCPT TO
	- imap-login: Process sometimes ends up in infinite loop
	- sdbox: Rolled back save/copy transaction doesn't delete temp files
	- mail: lock_method=dotlock causes crashes

v2.3.0.1 2018-02-28  Timo Sirainen <tss@iki.fi>

	* CVE-2017-15130: TLS SNI config lookups may lead to excessive
	  memory usage, causing imap-login/pop3-login VSZ limit to be reached
	  and the process restarted. This happens only if Dovecot config has
	  local_name { } or local { } configuration blocks and attacker uses
	  randomly generated SNI servernames.
	* CVE-2017-14461: Parsing invalid email addresses may cause a crash or
	  leak memory contents to attacker. For example, these memory contents
	  might contain parts of an email from another user if the same imap
	  process is reused for multiple users. First discovered by Aleksandar
	  Nikolic of Cisco Talos. Independently also discovered by "flxflndy"
	  via HackerOne.
	* CVE-2017-15132: Aborted SASL authentication leaks memory in login
	  process.
	* Linux: Core dumping is no longer enabled by default via
	  PR_SET_DUMPABLE, because this may allow attackers to bypass
	  chroot/group restrictions. Found by cPanel Security Team. Nowadays
	  core dumps can be safely enabled by using "sysctl -w
	  fs.suid_dumpable=2". If the old behaviour is wanted, it can still be
	  enabled by setting:
	  import_environment=$import_environment PR_SET_DUMPABLE=1
	- imap-login with SSL/TLS connections may end up in infinite loop

v2.3.0 2017-12-22  Timo Sirainen <tss@iki.fi>

	* Various setting changes, see https://wiki2.dovecot.org/Upgrading/2.3
	* Logging rewrite started: Logging is now based on hierarchical events.
	  This makes it possible to do various things, like: 1) giving
	  consistent log prefixes, 2) enabling debug logging with finer
	  granularity, 3) provide logs in more machine readable formats
	  (e.g. json). Everything isn't finished yet, especially a lot of the
	  old logging code still needs to be translated to the new way.
	* Statistics rewrite started: Stats are now based on (log) events.
	  It's possible to gather statistics about any event that is logged.
	  See http://wiki2.dovecot.org/Statistics for details
	* ssl_dh setting replaces the old generated ssl-parameters.dat
	* IMAP: When BINARY FETCH finds a broken mails, send [PARSE] error
	  instead of [UNKNOWNCTE]
	* Linux: core dumping via PR_SET_DUMPABLE is no longer enabled by
	  default due to potential security reasons (found by cPanel Security
	  Team).

	+ Added support for SMTP submission proxy server, which includes
	  support for BURL and CHUNKING extension.
	+ LMTP rewrite. Supports now CHUNKING extension and mixing of
	  local/proxy recipients.
	+ auth: Support libsodium to add support for ARGON2I and ARGON2ID
	  password schemes.
	+ auth: Support BLF-CRYPT password scheme in all platforms
	+ auth: Added LUA scripting support for passdb/userdb.
	  See https://wiki2.dovecot.org/AuthDatabase/Lua
	- Input streams are more reliable now when there are errors or when
	  the maximum buffer size is reached. Previously in some situations
	  this could have caused Dovecot to try to read already freed memory.
	- Output streams weren't previously handling failures when writing a
	  trailer at the end of the stream. This mainly affected encrypt and
	  zlib compress ostreams, which could have silently written truncated
	  files if the last write happened to fail (which shouldn't normally
	  have ever happened).
	- virtual plugin: Fixed panic when fetching mails from virtual
	  mailboxes with IMAP BINARY extension.
	- doveadm-server: Fix potential hangs with SSL connections
	- doveadm proxy: Reading commands' output from v2.2.33+ servers could
	  have caused the output to be corrupted or caused a crash.
	- Many other smaller fixes

v2.2.36.3 2019-03-28  Timo Sirainen <tss@iki.fi>

	* CVE-2019-7524: Missing input buffer size validation leads into
	  arbitrary buffer overflow when reading fts or pop3 uidl header
	  from Dovecot index. Exploiting this requires direct write access to
	  the index files.

v2.2.36.1 2019-02-05  Timo Sirainen <tss@iki.fi>

	* CVE-2019-3814: If imap/pop3/managesieve/submission client has
	  trusted certificate with missing username field
	  (ssl_cert_username_field), under some configurations Dovecot
	  mistakenly trusts the username provided via authentication instead
	  of failing.
	* ssl_cert_username_field setting was ignored with external SMTP AUTH,
	  because none of the MTAs (Postfix, Exim) currently send the
	  cert_username field. This may have allowed users with trusted
	  certificate to specify any username in the authentication. This bug
	  didn't affect Dovecot's Submission service.

	- pop3_no_flag_updates=no: Don't expunge RETRed messages without QUIT
	- director: Kicking a user assert-crashes if login process is very slow
	- lda/lmtp: Fix assert-crash with some Sieve scripts when
	  mail_attachment_detection_options=add-flags-on-save
	- fs-compress: Using maybe-gz assert-crashed when reading 0 sized file
	- Snippet generation crashed with invalid Content-Type:multipart

v2.2.36 2018-05-23  Timo Sirainen <tss@iki.fi>

	* login-proxy: If ssl_require_crl=no, allow revoked certificates.
	  Also don't do CRL checks for incoming client certificates.
	* stats plugin: Don't temporarily enable PR_SET_DUMPABLE while opening
	  /proc/self/io. This may still cause security problems if the process
	  is ptrace()d at the same time. Instead, open it while still running
	  as root.

	+ doveadm: Added mailbox cache decision&remove commands. See
	  doveadm-mailbox(1) man page for details.
	+ doveadm: Added rebuild attachments command for rebuilding
	  $HasAttachment or $HasNoAttachment flags for matching mails. See
	  doveadm-rebuild(1) man page for details.
	+ cassandra: Use fallback_consistency on more types of errors
	- cassandra: Fix consistency=quorum to work
	- dsync: Lock file generation failed if home directory didn't exist
	- In some configs if namespace root directory didn't yet exist, Dovecot
	  failed to create mailboxes.lock when trying to create mailboxes
	- Snippet generation for HTML mails didn't ignore &entities inside
	  blockquotes, producing strange looking snippets.
	- imapc: Fix assert-crash if getting disconnected and after
	  reconnection all mails in the selected mailbox are gone.
	- pop3c: Handle unexpected server disconnections without assert-crash
	- fts: Fixes to indexing mails via virtual mailboxes.
	- fts: If mails contained NUL characters, the text around it wasn't
	  indexed.
	- Obsolete dovecot.index.cache offsets were sometimes used. Trying to
	  fetch a field that was just added to cache file may not have always
	  found it.
	- dict-sql: Fix crash when reading NULL value from database

v2.2.35 2018-03-19  Aki Tuomi <aki.tuomi@dovecot.fi>

	- charset_alias: compile fails with Solaris Studio, reported by
	  John Woods.
	- Fix local name handling in v2.2.34 SNI code, bug found by cPanel.
	- imapc: Don't try to add mails to index if they already exist there.
	- imapc: If email is modified in istream_opened hook, mail size isn't
	  updated.
	- lib-dcrypt: When reading encrypted data, more data would not be
	  read if buffer was not consumed causing panic or hang.
	- notify: When notify plugin is used and transaction commit fails in
	  dsync, crash occurs.
	- sdbox: When delivering to a mailbox that is over quota, temp files
	  are not cleaned up when saving or copying fails.

v2.2.34 2018-02-28  Timo Sirainen <tss@iki.fi>

	* CVE-2017-15130: TLS SNI config lookups may lead to excessive
	  memory usage, causing imap-login/pop3-login VSZ limit to be reached
	  and the process restarted. This happens only if Dovecot config has
	  local_name { } or local { } configuration blocks and attacker uses
	  randomly generated SNI servernames.
	* CVE-2017-14461: Parsing invalid email addresses may cause a crash or
	  leak memory contents to attacker. For example, these memory contents
	  might contain parts of an email from another user if the same imap
	  process is reused for multiple users. First discovered by Aleksandar
	  Nikolic of Cisco Talos. Independently also discovered by "flxflndy"
	  via HackerOne.
	* CVE-2017-15132: Aborted SASL authentication leaks memory in login
	  process.
	* Linux: Core dumping is no longer enabled by default via
	  PR_SET_DUMPABLE, because this may allow attackers to bypass
	  chroot/group restrictions. Found by cPanel Security Team. Nowadays
	  core dumps can be safely enabled by using "sysctl -w
	  fs.suid_dumpable=2". If the old behaviour is wanted, it can still be
	  enabled by setting:
	  import_environment=$import_environment PR_SET_DUMPABLE=1
	* doveconf output now includes the hostname.

	+ mail_attachment_detection_options setting controls when
	  $HasAttachment and $HasNoAttachment keywords are set for mails.
	+ imap: Support fetching body snippets using FETCH (SNIPPET) or
	  (SNIPPET (LAZY=FUZZY))
	+ fs-compress: Automatically detect whether input is compressed or not.
	  Prefix the compression algorithm with "maybe-" to enable the
	  detection, for example: "compress:maybe-gz:6:..."
	+ Added settings to change dovecot.index* files' optimization behavior.
	  See https://wiki2.dovecot.org/IndexFiles#Settings
	+ Auth cache can now utilize auth workers to do password hash
	  verification by setting auth_cache_verify_password_with_worker=yes.
	+ Added charset_alias plugin. See
	  https://wiki2.dovecot.org/Plugins/CharsetAlias
	+ imap_logout_format and pop3_logout_format settings now support all of
	  the generic variables (e.g. %{rip}, %{session}, etc.)
	+ Added auth_policy_check_before_auth, auth_policy_check_after_auth
	  and auth_policy_report_after_auth settings.
	- v2.2.33: doveadm-server: Various fixes related to log handling.
	- v2.2.33: doveadm failed when trying to access UNIX socket that didn't
	  require authentication.
	- v2.2.33: doveadm log reopen stopped working
	- v2.2.30+: IMAP stopped advertising SPECIAL-USE capability
	- v2.2.30+: IMAP stopped sending untagged OK/NO storage notifications
	- replication: dsync sends unnecessary replication notification for
	  changes it does internally. NOTE: Folder creates, renames, deletes
	  and subscribes still trigger unnecessary replication notifications,
	  but these should be rather rare.
	- mail_always/never_cache_fields setting changes weren't applied for
	  existing dovecot.index.cache files.
	- Fix compiling and other problems with OpenSSL v1.1
	- auth policy: With master user logins, lookup using login username.
	- FTS reindexed all mails unnecessarily after loss of
	  dovecot.index.cache file
	- mdbox rebuild repeatedly fails with "missing map extension"
	- SSL connections may have been hanging with imapc or doveadm client.
	- cassandra: Using protocol v3 (Cassandra v2.1) caused memory leaks and
	  also timestamps weren't set to queries.
	- fs-crypt silently ignored public/private keys specified in
	  configuration (mail_crypt_global_public/private_key) and just
	  emitted plaintext output.
	- lock_method=dotlock caused crashes
	- imapc: Reconnection may cause crashes and other errors

v2.2.33.2 2017-10-20  Timo Sirainen <tss@iki.fi>

	- doveadm: Fix crash in proxying (or dsync replication) if remote is
	  running older than v2.2.33
	- auth: Fix memory leak in %{ldap_dn}
	- dict-sql: Fix data types to work correctly with Cassandra

v2.2.33.1 2017-10-10  Timo Sirainen <tss@iki.fi>

	- dovecot-lda was logging to stderr instead of to the log file.

v2.2.33 2017-10-10  Timo Sirainen <tss@iki.fi>

	* doveadm director commands wait for the changes to be visible in the
	  whole ring before they return. This is especially useful in testing.
	* Environments listed in import_environment setting are now set or
	  preserved when executing standalone commands (e.g. doveadm)

	+ doveadm proxy: Support proxying logs. Previously the logs were
	  visible only in the backend's logs.
	+ Added %{if}, see https://wiki2.dovecot.org/Variables#Conditionals
	+ Added a new notify_status plugin, which can be used to update dict
	  with current status of a mailbox when it changes. See
	  https://wiki2.dovecot.org/Plugins/NotifyStatus
	+ Mailbox list index can be disabled for a namespace by appending
	  ":LISTINDEX=" to location setting.
	+ dsync/imapc: Added dsync_hashed_headers setting to specify which
	  headers are used to match emails.
	+ pop3-migration: Add pop3_migration_ignore_extra_uidls=yes to ignore
	  mails that are visible in POP3 but not IMAP. This could happen if
	  new mails were delivered during the migration run.
	+ pop3-migration: Further improvements to help with Zimbra
	+ pop3-migration: Cache POP3 UIDLs in imapc's dovecot.index.cache
	  if indexes are enabled. These are used to optimize incremental syncs.
	+ cassandra, dict-sql: Use prepared statements if protocol version>3.
	+ auth: Added %{ldap_dn} variable for passdb/userdb ldap
	- acl: The "create" (k) permission in global acl-file was sometimes
	  ignored, allowing users to create mailboxes when they shouldn't have.
	- sdbox: Mails were always opened when expunging, unless
	  mail_attachment_fs was explicitly set to empty.
	- lmtp/doveadm proxy: hostip passdb field was ignored, which caused
	  unnecessary DNS lookups if host field wasn't an IP
	- lmtp proxy: Fix crash when receiving unexpected reply in RCPT TO
	- quota_clone: Update also when quota is unlimited (broken in v2.2.31)
	- mbox, zlib: Fix assert-crash when accessing compressed mbox
	- doveadm director kick -f parameter didn't work
	- doveadm director flush <host> resulted flushing all hosts, if <host>
	  wasn't an IP address.
	- director: Various fixes to handling backend/director changes at
	  abnormal times, especially while ring was unsynced. These could have
	  resulted in crashes, non-optimal behavior or ignoring some of the
	  changes.
	- director: Use less CPU in imap-login processes when moving/kicking
	  many users.
	- lmtp: Session IDs were duplicated/confusing with multiple RCPT TOs
	  when lmtp_rcpt_check_quota=yes
	- doveadm sync -1 fails when local mailboxes exist that do not exist
	  remotely. This commonly happened when lazy_expunge mailbox was
	  autocreated when incremental sync expunged mails.
	- pop3: rawlog_dir setting didn't work


v2.2.32 2017-08-24  Timo Sirainen <tss@iki.fi>

	* imapc: Info-level line is logged every time when successfully
	  connected to the remote server. This includes local/remote IP/port,
	  which can be useful for matching against external logs.
	* config: Log a warning if plugin { key=no } is used explicitly.
	  v2.3 will support "no" properly in plugin settings, but for now
	  any value at all for a boolean plugin setting is treated as "yes",
	  even if it's written as explicit "no". This change will now warn
	  that it most likely won't work as intended.

	+ Various optimizations to avoid accessing files/directories when it's
	  not necessary. Especially avoid accessing mail root directories when
	  INDEX directories point to a different filesystem.
	+ mail_location can now include ITERINDEX parameter. This tells Dovecot
	  to perform mailbox listing from the INDEX path instead of from the
	  mail root path. It's mainly useful when the INDEX storage is on a
	  faster storage.
	+ mail_location can now include VOLATILEDIR=<path> parameter. This
	  is used for creating lock files and in future potentially other
	  files that don't need to exist permanently. The path could point to
	  tmpfs for example. This is especially useful to avoid creating lock
	  files to NFS or other remote filesystems. For example:
	  mail_location=sdbox:~/sdbox:VOLATILEDIR=/tmp/volatile/%2.256Nu/%u
	+ mail_location's LISTINDEX=<path> can now contain a full path.
	  This allows storing mailbox list index to a different storage
	  than the rest of the indexes, for example to tmpfs.
	+ mail_location can now include NO-NOSELECT parameter. This
	  automatically deletes any \NoSelect mailboxes that have no children.
	  These mailboxes are sometimes confusing to users.
	+ mail_location can now include BROKENCHAR=<char> parameter. This can
	  be useful with imapc to access mailbox names that aren't valid mUTF-7
	  charset from remote servers.
	+ If mailbox_list_index_very_dirty_syncs=yes, the list index is no
	  longer refreshed against filesystem when listing mailboxes. This
	  allows the mailbox listing to be done entirely by only reading the
	  mailbox list index.
	+ Added mailbox_list_index_include_inbox setting to control whether
	  INBOX's STATUS information should be cached in the mailbox list
	  index. The default is "no", but it may be useful to change it to
	  "yes", especially if LISTINDEX points to tmpfs.
	+ userdb can return chdir=<path>, which override mail_home for the
	  chdir location. This can be useful to avoid accessing home directory
	  on login.
	+ userdb can return postlogin=<socket> to specify per-user imap/pop3
	  postlogin socket path.
	+ cassandra: Add support for result paging by adding page_size=<n>
	  parameter to the connect setting.
	+ dsync/imapc, pop3-migration plugin: Strip also trailing tabs from
	  headers when matching mails. This helps with migrations from Zimbra.
	+ imap_logout_format supports now %{appended} and %{autoexpunged}
	+ virtual plugin: Optimize IDLE to use mailbox list index for finding
	  out when something has changed.
	+ Added apparmor plugin. See https://wiki2.dovecot.org/Plugins/Apparmor
	- virtual plugin: A lot of fixes. In many cases it was also working
	  very inefficiently or even incorrectly.
	- imap: NOTIFY parameter parsing was incorrectly "fixed" in v2.2.31.
	  It was actually (mostly) working in previous versions, but broken
	  in v2.2.31.
	- Modseq tracking didn't always work correctly. This could have caused
	  imap unhibernation to fail or IMAP QRESYNC/CONDSTORE extensions to
	  not work perfectly.
	- mdbox: "Inconsistency in map index" wasn't fixed automatically
	- dict-ldap: %variable values used in the LDAP filter weren't escaped.
	- quota=count: quota_warning = -storage=.. was never executed (try #2).
	  v2.2.31 fixed it for -messages, but not for -storage.
	- imapc: >= 32 kB mail bodies were supposed to be cached for subsequent
	  FETCHes, but weren't.
	- quota-status service didn't support recipient_delimiter
	- acl: Don't access dovecot-acl-list files with acl_globals_only=yes
	- mail_location: If INDEX dir is set, mailbox deletion deletes its
	  childrens' indexes. For example if "box" is deleted, "box/child"
	  index directory was deleted as well (but mails were preserved).
	- director: v2.2.31 caused rapid reconnection loops to directors
	  that were down.

v2.2.31 2017-06-26  Timo Sirainen <tss@iki.fi>

	* LMTP: Removed "(Dovecot)" from added Received headers. Some
	  installations want to hide it, and there's not really any good reason
	  for anyone to have it.

	+ Add ssl_alt_cert and ssl_alt_key settings to add support for
	  having both RSA and ECDSA certificates.
	+ dsync/imapc, pop3-migration plugin: Strip trailing whitespace from
	  headers when matching mails. This helps with migrations from Zimbra.
	+ acl: Add acl_globals_only setting to disable looking up
	  per-mailbox dovecot-acl files.
	+ Parse invalid message addresses better. This mainly affects the
	  generated IMAP ENVELOPE replies.
	- v2.2.30 wasn't fixing corrupted dovecot.index.cache files properly.
	  It could have deleted wrong mail's cache or assert-crashed.
	- v2.2.30 mail-crypt-acl plugin was assert-crashing
	- v2.2.30 welcome plugin wasn't working
	- Various fixes to handling mailbox listing. Especially related to
	  handling nonexistent autocreated/autosubscribed mailboxes and ACLs.
	- Global ACL file was parsed as if it was local ACL file. This caused
	  some of the ACL rule interactions to not work exactly as intended.
	- auth: forward_* fields didn't work properly: Only the first forward
	  field was working, and only if the first passdb lookup succeeded.
	- Using mail_sort_max_read_count sometimes caused "Broken sort-*
	  indexes, resetting" errors.
	- Using mail_sort_max_read_count may have caused very high CPU usage.
	- Message address parsing could have crashed on invalid input.
	- imapc_features=fetch-headers wasn't always working correctly and
	  caused the full header to be fetched.
	- imapc: Various bugfixes related to connection failure handling.
	- quota=imapc sent unnecessary FETCH RFC822.SIZE to server when
	  expunging mails.
	- quota=count: quota_warning = -storage=.. was never executed
	- quota=count: Add support for "ns" parameter
	- dsync: Fix incremental syncing for mails that don't have Date or
	  Message-ID headers.
	- imap: Fix hang when client sends pipelined SEARCH +
	  EXPUNGE/CLOSE/LOGOUT.
	- oauth2: Token validation didn't accept empty server responses.
	- imap: NOTIFY command has been almost completely broken since the
	  beginning. I guess nobody has been trying to use it.


v2.2.30.2 2017-06-06  Timo Sirainen <tss@iki.fi>

	- auth: Multiple failed authentications within short time caused
	  crashes
	- push-notification: OX driver crashed at deinit

v2.2.30.1 2017-05-31  Timo Sirainen <tss@iki.fi>

	- quota_warning scripts weren't working in v2.2.30
	- vpopmail still wasn't compiling

v2.2.30 2017-05-30  Timo Sirainen <tss@iki.fi>

	* auth: Use timing safe comparisons for everything related to
	  passwords. It's unlikely that these could have been used for
	  practical attacks, especially because Dovecot delays and flushes all
	  failed authentications in 2 second intervals. Also it could have
	  worked only when passwords were stored in plaintext in the passdb.
	* master process sends SIGQUIT to all running children at shutdown,
	  which instructs them to close all the socket listeners immediately.
	  This way restarting Dovecot should no longer fail due to some
	  processes keeping the listeners open for a long time.

	+ auth: Add passdb { mechanisms=none } to match separate passdb lookup
	+ auth: Add passdb { username_filter } to use passdb only if user
	  matches the filter. See https://wiki2.dovecot.org/PasswordDatabase
	+ dsync: Add dsync_commit_msgs_interval setting. It attempts to commit
	  the transaction after saving this many new messages. Because of the
	  way dsync works, it may not always be possible if mails are copied
	  or UIDs need to change.
	+ imapc: Support imapc_features=search without ESEARCH extension.
	+ imapc: Add imapc_features=fetch-bodystructure to pass through remote
	  server's FETCH BODY and BODYSTRUCTURE.
	+ imapc: Add quota=imapc backend to use GETQUOTA/GETQUOTAROOT on the
	  remote server.
	+ passdb imap: Add allow_invalid_cert and ssl_ca_file parameters.
	+ If dovecot.index.cache corruption is detected, reset only the one
	  corrupted mail instead of the whole file.
	+ doveadm mailbox status: Add "firstsaved" field.
	+ director_flush_socket: Add old host's up/down and vhost count as parameters
	- More fixes to automatically fix corruption in dovecot.list.index
	- dsync-server: Fix support for dsync_features=empty-header-workaround
	- imapc: Various bugfixes, including infinite loops on some errors
	- IMAP NOTIFY wasn't working for non-INBOX if IMAP client hadn't
	  enabled modseq tracking via CONDSTORE/QRESYNC.
	- fts-lucene: Fix it to work again with mbox format
	- Some internal error messages may have contained garbage in v2.2.29
	- mail-crypt: Re-encrypt when copying/moving mails and per-mailbox keys
	  are used. Otherwise the copied mails can't be opened.
	- vpopmail: Fix compiling

v2.2.29.1 2017-04-12  Timo Sirainen <tss@iki.fi>

	- imapc reconnection fix was forgotten from 2.2.29 release, which also
	  made "make check" fail in a unit test
	- dict-sql: Merging multiple UPDATEs to a single statement wasn't
	  actually working.
	- Fixed building with vpopmail

v2.2.29 2017-04-10  Timo Sirainen <tss@iki.fi>

	* passdb/userdb dict: Don't double-expand %variables in keys. If dict
	  was used as the authentication passdb, using specially crafted
	  %variables in the username could be used to cause DoS (CVE-2017-2669)
	* When Dovecot encounters an internal error, it logs the real error and
	  usually logs another line saying what function failed. Previously the
	  second log line's error message was a rather uninformative "Internal
	  error occurred. Refer to server log for more information." Now the
	  real error message is duplicated in this second log line.
	* lmtp: If a delivery has multiple recipients, run autoexpunging only
	  for the last recipient. This avoids a problem where a long
	  autoexpunge run causes LMTP client to timeout between the DATA
	  replies, resulting in duplicate mail deliveries.
	* config: Don't stop the process due to idling. Otherwise the
	  configuration is reloaded when the process restarts.
	* mail_log plugin: Differentiate autoexpunges from regular expunges
	* imapc: Use LOGOUT to cleanly disconnect from server.
	* lib-http: Internal status codes (>9000) are no longer visible in logs
	* director: Log vhost count changes and HOST-UP/DOWN

	+ quota: Add plugin { quota_max_mail_size } setting to limit the
	  maximum individual mail size that can be saved.
	+ imapc: Add imapc_features=delay-login. If set, connecting to the
	  remote IMAP server isn't done until it's necessary.
	+ imapc: Add imapc_connection_retry_count and
	  imapc_connection_retry_interval settings.
	+ imap, pop3, indexer-worker: Add (deinit) to process title before
	  autoexpunging runs.
	+ Added %{encrypt} and %{decrypt} variables
	+ imap/pop3 proxy: Log proxy state in errors as human-readable string.
	+ imap/pop3-login: All forward_* extra fields returned by passdb are
	  sent to the next hop when proxying using ID/XCLIENT commands. On the
	  receiving side these fields are imported and sent to auth process
	  where they're accessible via %{passdb:forward_*}. This is done only
	  if the sending IP address matches login_trusted_networks.
	+ imap-login: If imap_id_retain=yes, send the IMAP ID string to
	  auth process. %{client_id} expands to it in auth process. The ID
	  string is also sent to the next hop when proxying.
	+ passdb imap: Use ssl_client_ca_* settings for CA validation.
	- fts-tika: Fixed crash when parsing attachment without
	  Content-Disposition header. Broken by 2.2.28.
	- trash plugin was broken in 2.2.28
	- auth: When passdb/userdb lookups were done via auth-workers, too much
	  data was added to auth cache. This could have resulted in wrong
	  replies when using multiple passdbs/userdbs.
	- auth: passdb { skip & mechanisms } were ignored for the first passdb
	- oauth2: Various fixes, including fixes to crashes
	- dsync: Large Sieve scripts (or other large metadata) weren't always
	  synced.
	- Index rebuild (e.g. doveadm force-resync) set all mails as \Recent
	- imap-hibernate: %{userdb:*} wasn't expanded in mail_log_prefix
	- doveadm: Exit codes weren't preserved when proxying commands via
	  doveadm-server. Almost all errors used exit code 75 (tempfail).
	- ACLs weren't applied to not-yet-existing autocreated mailboxes.
	- Fixed a potential crash when parsing a broken message header.
	- cassandra: Fallback consistency settings weren't working correctly.
	- doveadm director status <user>: "Initial config" was always empty
	- imapc: Various reconnection fixes.

v2.2.28 2017-02-24  Timo Sirainen <tss@iki.fi>

	* director: "doveadm director move" to same host now refreshes user's
	  timeout. This allows keeping user constantly in the same backend by
	  just periodically moving the user there.
	* When new mailbox is created, use initially INBOX's
	  dovecot.index.cache caching decisions.
	* Expunging mails writes GUID to dovecot.index.log now only if the
	  GUID is quickly available from index/cache.
	* pop3c: Increase timeout for PASS command to 5 minutes.
	* Mail access errors are no longer ignored when searching or sorting.
	  With IMAP the untagged SEARCH/SORT reply is still sent the same as
	  before, but NO reply is returned instead of OK.

	+ Make dovecot.list.index's filename configurable. This is needed when
	  there are multiple namespaces pointing to the same mail root
	  (e.g. lazy_expunge namespace for mdbox).
	+ Add size.virtual to dovecot.index when folder vsizes are accessed
	  (e.g. quota=count). This is mainly a workaround to avoid slow quota
	  recalculation performance when message sizes get lost from
	  dovecot.index.cache due to corruption or some other reason.
	+ auth: Support OAUTHBEARER and XOAUTH2 mechanisms. Also support them
	  in lib-dsasl for client side.
	+ auth: Support filtering by SASL mechanism: passdb { mechanisms }
	+ Shrink the mail processes' memory usage by not storing settings
	  duplicated unnecessarily many times.
	+ imap: Add imap_fetch_failure setting to control what happens when
	  FETCH fails for some mails (see example-config).
	+ imap: Include info about last command in disconnection log line.
	+ imap: Created new SEARCH=X-MIMEPART extension. It's currently not
	  advertised by default, since it's not fully implemented.
	+ fts-solr: Add support for basic authentication.
	+ Cassandra: Support automatically retrying failed queries if
	  execution_retry_interval and execution_retry_times are set.
	+ doveadm: Added "mailbox path" command.
	+ mail_log plugin: If plugin { mail_log_cached_only=yes }, log the
	  wanted fields only if it doesn't require opening the email.
	+ mail_vsize_bg_after_count setting added (see example-config).
	+ mail_sort_max_read_count setting added (see example-config).
	+ pop3c: Added pop3c_features=no-pipelining setting to prevent using
	  PIPELINING extension even though it's advertised.

	- Index files: day_first_uid wasn't updated correctly since v2.2.26.
	  This caused dovecot.index.cache to be non-optimal.
	- imap: SEARCH/SORT may have assert-crashed in
	  client_check_command_hangs
	- imap: FETCH X-MAILBOX may have assert-crashed in virtual mailboxes.
	- imap: Running time in tagged command reply was often wrongly 0.
	- search: Using NOT n:* or NOT UID n:* wasn't handled correctly
	- director: doveadm director kick was broken
	- director: Fix crash when using director_flush_socket
	- director: Fix some bugs when moving users between backends
	- imapc: Various error handling fixes and improvements
	- master: doveadm process status output had a lot of duplicates.
	- autoexpunge: If mailbox's rename timestamp is newer than mail's
	  save-timestamp, use it instead. This is useful when autoexpunging
	  e.g. Trash/* and an entire mailbox is deleted by renaming it under
	  Trash to prevent it from being autoexpunged too early.
	- autoexpunge: Multiple processes may have been trying to expunge the
	  same mails simultaneously. This was problematic especially with
	  lazy_expunge plugin.
	- auth: %{passdb:*} was empty in auth-worker processes
	- auth-policy: hashed_password was always sent empty.
	- dict-sql: Merge multiple UPDATEs to a single statement if possible.
	- fts-solr: Escape {} chars when sending queries
	- fts: fts_autoindex_exclude = \Special-use caused crashes
	- doveadm-server: Fix leaks and other problems when process is reused
	  for multiple requests (service_count != 1)
	- sdbox: Fix assert-crash on mailbox create race
	- lda/lmtp: deliver_log_format values weren't entirely correct if Sieve
	  was used. especially %{storage_id} was broken.
	- lmtp_user_concurrency_limit didn't work if userdb changed username

v2.2.27 2016-12-03  Timo Sirainen <tss@iki.fi>

	* dovecot.list.index.log rotation sizes/times were changed so that
	  the .log file stays smaller and .log.2 is deleted sooner.

	+ Added mail_crypt plugin that allows encryption of stored emails.
	  See http://wiki2.dovecot.org/Plugins/MailCrypt
	+ stats: Global stats can be sent to Carbon server by setting
	  stats_carbon_server=ip:port
	+ imap/pop3 proxy: If passdb returns proxy_not_trusted, don't send
	  ID/XCLIENT
	+ Added generic hash modifier for %variables:
	  %{<hash algorithm>;rounds=<n>,truncate=<bits>,salt=s>:field}
	  Hash algorithm is any of the supported ones, e.g. md5, sha1, sha256.
	  Also "pkcs5" is supported using SHA256. For example: %{sha256:user}
	  or %{md5;truncate=32:user}.
	+ Added support for SHA3-256 and SHA3-512 hashes.
	+ config: Support DNS wildcards in local_name, e.g.
	  local_name *.example.com { .. } matches anything.example.com, but
	  not multiple.anything.example.com.
	+ config: Support multiple names in local_name, e.g.
	  local_name "1.example.com 2.example.com" { .. }
	- Fixed crash in auth process when auth-policy was configured and
	  authentication was aborted/failed without a username set.
	- director: If two users had different tags but the same hash,
	  the users may have been redirected to the wrong tag's hosts.
	- Index files may have been thought incorrectly lost, causing
	  "Missing middle file seq=.." to be logged and index rebuild.
	  This happened more easily with IMAP hibernation enabled.
	- Various fixes to restoring state correctly in un-hibernation.
	- dovecot.index files were commonly 4 bytes per email too large. This
	  is because 3 bytes per email were being wasted that could have been
	  used for IMAP keywords.
	- Various fixes to handle dovecot.list.index corruption better.
	- lib-fts: Fixed assert-crash in address tokenizer with specific input.
	- Fixed assert-crash in HTML to text parsing with specific input
	  (e.g. for FTS indexing or snippet generation)
	- doveadm sync -1: Fixed handling mailbox GUID conflicts.
	- sdbox, mdbox: Perform full index rebuild if corruption is detected
	  inside lib-index, which runs index fsck.
	- quota: Don't skip quota checks when moving mails between different
	  quota roots.
	- search: Multiple sequence sets or UID sets in search parameters
	  weren't handled correctly. They were incorrectly merged together.

v2.2.26.0 2016-10-28  Timo Sirainen <tss@iki.fi>

	- Fixed some compiling issues.
	- auth: Fixed assert-crash when using NTLM or SKEY mechanisms and
	  multiple passdbs.
	- auth: Fixed crash when exporting to auth-worker passdb extra fields
	  that had empty values.
	- dsync: Fixed assert-crash in dsync_brain_sync_mailbox_deinit

v2.2.26 2016-10-27  Timo Sirainen <tss@iki.fi>

	* master: Removed hardcoded 511 backlog limit for listen(). The kernel
	  should limit this as needed.
	* doveadm import: Source user is now initialized the same as target
	  user. Added -U parameter to override the source user.
	* Mailbox names are no longer limited to 16 hierarchy levels. We'll
	  check another way to make sure mailbox names can't grow larger than
	  4096 bytes.

	+ Added a concept of "alternative usernames" by returning user_* extra
	  field(s) in passdb. doveadm proxy list shows these alt usernames in
	  "doveadm proxy list" output. "doveadm director&proxy kick" adds
	  -f <passdb field> parameter. The alt usernames don't have to be
	  unique, so this allows creation of user groups and kicking them in
	  one command.
	+ auth: passdb/userdb dict allows now %variables in key settings.
	+ auth: If passdb returns noauthenticate=yes extra field, assume that
	  it only set extra fields and authentication wasn't actually performed.
	+ auth: passdb static now supports password={scheme} prefix.
	+ auth, login_log_format_elements: Added %{local_name} variable, which
	  expands to TLS SNI hostname if given.
	+ imapc: Added imapc_max_line_length to limit maximum memory usage.
	+ imap, pop3: Added rawlog_dir setting to store IMAP/POP3 traffic logs.
	  This replaces at least partially the rawlog plugin.
	+ dsync: Added dsync_features=empty-header-workaround setting. This
	  makes incremental dsyncs work better for servers that randomly return
	  empty headers for mails. When an empty header is seen for an existing
	  mail, dsync assumes that it matches the local mail.
	+ doveadm sync/backup: Added -I <max size> parameter to skip too
	  large mails.
	+ doveadm sync/backup: Fixed -t parameter and added -e for "end date".
	+ doveadm mailbox metadata: Added -s parameter to allow accessing
	  server metadata by using empty mailbox name.
	+ Added "doveadm service status" and "doveadm process status" commands.
	+ director: Added director_flush_socket. See
	  http://wiki2.dovecot.org/Director#Flush_socket
	+ doveadm director flush: Users are now moved only max 100 at a time to
	  avoid load spikes. --max-parallel parameter overrides this.
	+ Added FILE_LOCK_SLOW_WARNING_MSECS environment, which logs a warning
	  if any lock is waited on or kept for this many milliseconds.

	- master process's listener socket was leaked to all child processes.
	  This might have allowed untrusted processes to capture and prevent
	  "doveadm service stop" comands from working.
	- login proxy: Fixed crash when outgoing SSL connections were hanging.
	- auth: userdb fields weren't passed to auth-workers, so %{userdb:*}
	  from previous userdbs didn't work there.
	- auth: Each userdb lookup from cache reset its TTL.
	- auth: Fixed auth_bind=yes + sasl_bind=yes to work together
	- auth: Blocking userdb lookups reset extra fields set by previous
	  userdbs.
	- auth: Cache keys didn't include %{passdb:*} and %{userdb:*}
	- auth-policy: Fixed crash due to using already-freed memory if policy
	  lookup takes longer than auth request exists.
	- lib-auth: Unescape passdb/userdb extra fields. Mainly affected
	  returning extra fields with LFs or TABs.
	- lmtp_user_concurrency_limit>0 setting was logging unnecessary
	  anvil errors.
	- lmtp_user_concurrency_limit is now checked before quota check with
	  lmtp_rcpt_check_quota=yes to avoid unnecessary quota work.
	- lmtp: %{userdb:*} variables didn't work in mail_log_prefix
	- autoexpunge settings for mailboxes with wildcards didn't work when
	  namespace prefix was non-empty.
	- Fixed writing >2GB to iostream-temp files (used by fs-compress,
	  fs-metawrap, doveadm-http)
	- director: Ignore duplicates in director_servers setting.
	- director: Many fixes related to connection handshaking, user moving
	  and error handling.
	- director: Don't break with shutdown_clients=no
	- zlib, IMAP BINARY: Fixed internal caching when accessing multiple
	  newly created mails. They all had UID=0 and the next mail could have
	  wrongly used the previously cached mail.
	- doveadm stats reset wasn't reseting all the stats.
	- auth_stats=yes: Don't update num_logins, since it doubles them when
	  using with mail stats.
	- quota count: Fixed deadlocks when updating vsize header.
	- dict-quota: Fixed crashes happening due to memory corruption.
	- dict proxy: Fixed various timeout-related bugs.
	- doveadm proxying: Fixed -A and -u wildcard handling.
	- doveadm proxying: Fixed hangs and bugs related to printing.
	- imap: Fixed wrongly triggering assert-crash in
	  client_check_command_hangs.
	- imap proxy: Don't send ID command pipelined with nopipelining=yes
	- imap-hibernate: Don't execute quota_over_script or last_login after
	  un-hibernation.
	- imap-hibernate: Don't un-hibernate if client sends DONE+IDLE in one
	  IP packet.
	- imap-hibernate: Fixed various failures when un-hibernating.
	- fts: fts_autoindex=yes was broken in 2.2.25 unless
	  fts_autoindex_exclude settings existed.
	- fts-solr: Fixed searching multiple mailboxes (patch by x16a0)
	- doveadm fetch body.snippet wasn't working in 2.2.25. Also fixed a
	  crash with certain emails.
	- pop3-migration + dbox: Various fixes related to POP3 UIDL
	  optimization in 2.2.25.
	- pop3-migration: Fixed "truncated email header" workaround.

v2.2.25 2016-07-01  Timo Sirainen <tss@iki.fi>

	* lmtp: Start tracking lmtp_user_concurrency_limit and reject already
	  at RCPT TO stage. This avoids MTA unnecessarily completing DATA only
	  to get an error.
	* doveadm: Previously only mail settings were read from protocol
	  doveadm { .. } section. Now all settings are.

	+ quota: Added quota_over_flag_lazy_check setting. It avoids checking
	  quota_over_flag always at startup. Instead it's checked only when
	  quota is being read for some other purpose.
	+ auth: Added a new auth policy service:
	  http://wiki2.dovecot.org/Authentication/Policy
	+ auth: Added PBKDF2 password scheme
	+ auth: Added %{auth_user}, %{auth_username} and %{auth_domain}
	+ auth: Added ":remove" suffix to extra field names to remove them.
	+ auth: Added "delay_until=<timestamp>[+<max random secs>]" passdb
	  extra field. The auth will wait until <timestamp> and optionally some
	  randomness and then return success.
	+ dict proxy: Added idle_msecs=<n> parameter. Support async operations.
	+ Performance improvements for handling large mailboxes.
	+ Added lib-dcrypt API for providing cryptographic functions.
	+ Added "doveadm mailbox update" command
	+ imap commands' output now includes timing spent on the "syncing"
	  stage if it's larger than 0.
	+ cassandra: Added metrics=<path> to connect setting to output internal
	  statistics in JSON format every second to <path>.
	+ doveadm mailbox delete: Added -e parameter to delete only empty
	  mailboxes. Added --unsafe option to quickly delete a mailbox,
	  bypassing lazy_expunge and quota plugins.
	+ doveadm user & auth cache flush are now available via doveadm-server.
	+ doveadm service stop <services> will stop specified services while
	  leaving the rest of Dovecot running.
	+ quota optimization: Avoid reading mail sizes for backends which
	  don't need them (count, fs, dirsize)
	+ Added mailbox { autoexpunge_max_mails=<n> } setting.
	+ Added welcome plugin: http://wiki2.dovecot.org/Plugins/Welcome
	+ fts: Added fts_autoindex_exclude setting.
	- v2.2.24's MIME parser was assert-crashing on mails having truncated
	  MIME headers.
	- auth: With multiple userdbs the final success/failure result wasn't
	  always correct. The last userdb's result was always used.
	- doveadm backup was sometimes deleting entire mailboxes unnecessarily.
	- doveadm: Command -parameters weren't being sent to doveadm-server.
	- If dovecot.index read failed e.g. because mmap() reached VSZ limit,
	  an empty index could have been opened instead, corrupting the
	  mailbox state.
	- imapc: Fixed EXPUNGE handling when imapc_features didn't have modseq.
	- lazy-expunge: Fixed a crash when copying failed. Various other fixes.
	- fts-lucene: Fixed crash on index rescan.
	- auth_stats=yes produced broken output
	- dict-ldap: Various fixes
	- dict-sql: NULL values crashed. Now they're treated as "not found".

v2.2.24 2016-04-26  Timo Sirainen <tss@iki.fi>

	* doveconf now warns if it sees a global setting being changed when
	  the same setting was already set inside some filters. (A common
	  mistake has been adding more plugins to a global mail_plugins
	  setting after it was already set inside protocol { .. }, which
	  caused the global setting to be ignored for that protocol.)
	* LMTP proxy: Increased default timeout 30s -> 125s. This makes it
	  less likely to reach the timeout and cause duplicate deliveries.
	* LMTP and indexer now append ":suffix" to session IDs to make it
	  unique for the specific user's delivery. (Fixes duplicate session
	  ID warnings in stats process.)

	+ Added dict-ldap for performing read-only LDAP dict lookups.
	+ lazy-expunge: All mails can be saved to a single specified mailbox.
	+ mailbox { autoexpunge } supports now wildcards in mailbox names.
	+ doveadm HTTP API: Added support for proxy commands
	+ imapc: Reconnect when getting disconnected in non-selected state.
	+ imapc: Added imapc_features=modseq to access MODSEQs/HIGHESTMODSEQ.
	  This is especially useful for incremental dsync.
	+ doveadm auth/user: Auth lookup performs debug logging if
	  -o auth_debug=yes is given to doveadm.
	+ Added passdb/userdb { auth_verbose=yes|no } setting.
	+ Cassandra: Added user, password, num_threads, connect_timeout and
	  request_timeout settings.
	+ doveadm user -e <value>: Print <value> with %variables expanded.
	- Huge header lines could have caused Dovecot to use too much memory
	  (depending on config and used IMAP commands). (Typically this would
	  result in only the single user's process dying with out of memory
	  due to reaching service { vsz_limit } - not a global DoS).
	- dsync: Detect and handle invalid/stale -s state string better.
	- dsync: Fixed crash caused by specific mailbox renames
	- auth: Auth cache is now disabled passwd-file. It was unnecessary and
	  it broke %variables in extra fields.
	- fts-tika: Don't crash if it returns 500 error
	- dict-redis: Fixed timeout handling
	- SEARCH INTHREAD was crashing
	- stats: Only a single fifo_listeners was supported, making it
	  impossible to use both auth_stats=yes and mail stats plugin.
	- SSL errors were logged in separate "Stacked error" log lines
	  instead of as part of the disconnection reason.
	- MIME body parser didn't handle properly when a child MIME part's
	  --boundary had the same prefix as the parent.

v2.2.23 2016-03-30  Timo Sirainen <tss@iki.fi>

	- Various fixes to doveadm. Especially running commands via
	  doveadm-server was broken.
	- director: Fixed user weakness getting stuck in some situations
	- director: Fixed a situation where directors keep re-sending
	  different states to each others and never becoming synced.
	- director: Fixed assert-crash related to a slow "user killed" reply
	- Fixed assert-crash related to istream-concat, which could have
	  been triggered at least by a Sieve script.

v2.2.22 2016-03-16  Timo Sirainen <tss@iki.fi>

	+ Added doveadm HTTP API: See
	  http://wiki2.dovecot.org/Design/DoveadmProtocol/HTTP
	+ virtual plugin: Mailbox filtering can now be done based on the
	  mailbox metadata. See http://wiki2.dovecot.org/Plugins/Virtual
	+ stats: Added doveadm stats reset to reset global stats.
	+ stats: Added authentication statistics if auth_stats=yes.
	+ dsync, imapc, pop3c & pop3-migration: Many optimizations,
	  improvements and error handling fixes.
	+ doveadm: Most commands now stop soon after SIGINT/SIGTERM.
	- auth: Auth caching was done too aggressively when %variables were
	  used in default_fields, override_fields or LDAP pass/user_attrs.
	  userdb result_* were also ignored when user was found from cache.
	- imap: Fixed various assert-crashes caused v2.2.20+. Some of them
	  caught actual hangs or otherwise unwanted behavior towards IMAP
	  clients.
	- Expunges were forgotten in some situations, for example when
	  pipelining multiple IMAP MOVE commands.
	- quota: Per-namespaces quota were broken for dict and count backends
	  in v2.2.20+
	- fts-solr: Search queries were using OR instead of AND as the
	  separator for multi-token search queries in v2.2.20+.
	- Single instance storage support wasn't really working in v2.2.16+
	- dbox: POP3 message ordering wasn't working correctly.
	- virtual plugin: Fixed crashes related to backend mailbox deletions.

v2.2.21 2015-12-11  Timo Sirainen <tss@iki.fi>

	- doveadm mailbox list (and some others) were broken in v2.2.20
	- director: Fixed making backend changes when running with only a
	  single director server.
	- virtual plugin: Fixed crash when trying to open nonexistent
	  autocreated backend mailbox.

v2.2.20 2015-12-07  Timo Sirainen <tss@iki.fi>

	+ Added mailbox { autoexpunge=<time> } setting. See
	  http://wiki2.dovecot.org/MailboxSettings for details.
	+ ssl_options: Added support for no_ticket
	+ imap/pop3/managesieve-login: Added postlogin_socket=path passdb extra
	  field. This allows replacing the default service
	  imap/pop3/managesieve {} settings for specific users (e.g. running
	  their imap process via valgrind or strace).
	+ doveadm fetch: Added date.sent/received/saved.unixtime
	+ fs-posix: Added mode=auto parameter to set the created files' and
	  directories' mode based on the parent dir if it has setgid-bit.
	+ director: Support backends having hostnames, which makes it possible
	  to verify their SSL certificates.
	- director: Directors' state became desynchronized if doveadm director
	  commands were used to modify the same backend in multiple directors
	  at the same time with conflicting changes. This fix includes some
	  extra checks, which makes sure that if such a conflict still happens
	  it's automatically fixed. In some situations such an automatic fix
	  may now be unnecessarily triggered and an error logged.
	- director: Backend tags weren't working correctly.
	- ldap: tls_* settings weren't used for ldaps URIs.
	- ldap, mysql: Fixed setting connect timeout.
	- auth: userdb lookups via auth-worker couldn't change username
	- dsync: Fixed handling deleted directories. Make sure we don't go to
	  infinite mailbox renaming loop.
	- imap: Fixed crash in NOTIFY when there were watched namespaces that
	  didn't support NOTIFY.
	- imap: After SETMETADATA was used, various commands (especially FETCH)
	  could have started hanging when their output was large.
	- stats: Idle sessions weren't refreshed often enough, causing stats
	  process to forget them and log errors about unknown sessions when
	  they were updated later.
	- stats: Fixed "Duplicate session ID" errors when LMTP delivered to
	  multiple recipients and fts_autoindex=yes.
	- zlib plugin: Fixed copying causing cache corruption when zlib_save
	  wasn't set, but the source message was compressed.
	- fts-solr: Fixed escaping Solr query parameters.
	- lmtp: quota_full_tempfail=yes was ignored with
	  lmtp_rcpt_check_quota=yes

v2.2.19 2015-10-02  Timo Sirainen <tss@iki.fi>

	* pop3_deleted_flag has been broken since v2.2.10. Using it would
	  cause buffer overflows, which could be exploitable. However, this
	  bug would have become visible quite soon after users had deleted
	  some POP3 mails, because the pop3 processes would have started
	  crashing all the time even in normal use.
	* "doveadm director flush" command has a changed meaning now:
	  It safely moves users to their wanted backends, instead of simply
	  forgetting the mapping entirely and leaving the existing connections
	  untouched. Use -F parameter to get the original unsafe behavior.

	+ Added imap-hibernate processes (see imap_hibernate_timeout setting).
	  IDLEing IMAP connections can be hibernated, which saves memory.
	+ Optimized tracking mailboxes' vsizes (= sum of all messages' sizes).
	  If mailbox_list_index=yes, it's also stored in there. This makes it
	  very efficient to look up vsizes for all mailboxes.
	+ Added a quota "count" backend, which uses the mailbox vsizes to get
	  the current quota usage. It requires using the new quota_vsizes=yes
	  setting, which tracks the messages' "virtual sizes" rather than
	  "physical sizes". Their distiction is minor and mostly irrelevant
	  nowadays (if mail sizes should be counted with LF or CRLF newlines).
	+ "doveadm director up/down" commands added. The monitoring script
	  should be using these commands instead of changing the vhost count.
	  This allows admin to manually disable a server by changing the vhost 
	  count to 0 without the monitoring script changing it back.
	+ Added support for HAProxy protocol: http://wiki2.dovecot.org/HAProxy
	+ Added push-notification plugin framework, which can be used to
	  easily implement push notifications to various backends. Implemented
	  "ox" backend for notifying Open-Xchange via HTTP/json.
	+ imap_logout_format supports more variables now, e.g. number of
	  deleted messages.
	+ pop3: Added pop3_delete_type setting (related to pop3_deleted_flag).
	+ plugin { fts_enforced=yes } setting now fails body searches unless
	  it can be done via the full text search engine.
	+ Added %{passdb:*} and %{userdb:*} variables to various places
	+ auth: Added ":protected" suffix for passdb and userdb fields. If
	  used, the field doesn't overwrite an existing field.
	+ IMAP/POP3 proxy: If a backend server dies, avoid client reconnection
	  spikes by slowly disconnecting clients over time. This is enabled by
	  setting login_proxy_max_disconnect_delay=secs passdb extra field.
	+ imap: Added new read-only METADATA entries: /private/specialuse,
	  /shared/comment, /shared/admin
	+ imap: If client disconnects in the middle of a command, log how long
	  the command had been running.
	- mdbox: Rebuilding could have caused message's reference count to
	  overflow the 16bit number in some situations, causing problems when
	  trying to expunge the duplicates.
	- Various search fixes (fts, solr, tika, lib-charset, indexer)
	- Various virtual plugin fixes
	- Various fixes and optimizations to dsync, imapc and pop3-migration
	- imap: Various RFC compliancy and crash fixes to NOTIFY

v2.2.18 2015-05-15  Timo Sirainen <tss@iki.fi>

	- director: Login UNIX sockets were normally detected as doveadm or
	  director ring sockets, causing it to break in existing installations.
	- sdbox: When copying a mail in alt storage, place the destination to
	  alt storage as well.

v2.2.17 2015-05-13  Timo Sirainen <tss@iki.fi>

	* Dovecot no longer checks or warns if a mountpoint is removed. This
	  was causing more trouble than it was worth. Make sure that all the
	  mountpoints that Dovecot accesses aren't writable by mail processes
	  when they're unmounted.
	* dict server wasn't properly escaping/unescaping data. Fixing this
	  broke backwards compatibility with data that contains line feeds.
	  This hopefully affects only very few installations. If you're using
	  dict to save multiline data (Sieve scripts to SQL), you may be
	  affected.
	* imap: SPECIAL-USE capability is no longer advertised if there are
	  no special_use flags specified for any mailboxes.

	+ lmtp: Added lmtp_hdr_delivery_address setting to specify whether
	  to include email address in Delivered-To: and Received: headers.
	+ Added initial version of full text search library, which includes
	  language-specific text normalization and filtering. This is still
	  in development, but it's already possible to use for testing with
	  fts-lucene and fts-solr.
	+ lda, lmtp: deliver_log_format can now include %{delivery_time},
	  which expands to how many milliseconds it took to deliver the mail.
	  With LMTP %{session_time} also expands to how many milliseconds the
	  LMTP session took, not including the delivery time.
	+ lmtp proxy: Mail delivery logging includes timing information.
	+ imap: Most IMAP commands now include in the tagged reply how many
	  milliseconds it took to run the command (not counting the time spent
	  on waiting for the IMAP client to read/write data).
	+ director: Implemented director_proxy_maybe passdb extra field to
	  be able to run director and backend in the same Dovecot instance.
	  (LMTP doesn't support mixed proxy/non-proxy destinations currently.)
	+ doveadm: Added -F <file> parameter to read a list of users from the
	  given file and run the command for all the users. This is similar to
	  -A parameter reading the list of users from userdb lookup.
	+ Implemented initial Cassandra CQL support as lib-sql backend. It's
	  only usable as dict backend currently.
	+ Added quota-clone plugin to copy current quota usage to a dict.
	- auth: If auth_master_user_separator was set, auth process could be
	  crashed by trying to log in with empty master username.
	- imap-login, pop3-login: Fixed crash on handshake failures with new
	  OpenSSL versions (v1.0.2) when SSLv3 was disabled.
	- auth: If one passdb fails allow_nets check, it shouldn't have failed
	  all the other passdb checks later on.
	- imap: Server METADATA couldn't be accessed
	- imapc: Fixed \Muted label handling in gmail-migration.
	- imapc: Various bugfixes and improvements.
	- Trash plugin fixes by Alexei Gradinari
	- mbox: Fixed crash/corruption in some situations

v2.2.16 2015-03-12  Timo Sirainen <tss@iki.fi>

	* dbox: Resyncing (e.g. doveadm force-resync) no longer deletes
	  dovecot.index.cache file. The cache file was rarely the problem
	  so this just caused unnecessary slowness.
	* Mailbox name limits changed during mailbox creation: Each part of
	  a hierarchical name (e.g. "x" or "y" in "x/y") can now be up to 255
	  chars long (instead of 200). This also reduces the max number of
	  hierarchical levels to 16 (instead of 20) to keep the maximum name
	  length 4096 (a common PATH_MAX limit). The 255 char limit is
	  hopefully large enough for migrations from all existing systems.
	  It's also the limit on many filesystems.

	+ director: Added director_consistent_hashing setting to enable
	  consistent hashing (instead of the mostly-random MD5 hashing).
	  This causes fewer user moves between backends when backend counts
	  are changed, which may improve performance (mainly due to caching).
	+ director: Added support for "tags", which allows one director ring
	  to serve multiple backend clusters with different sets of users.
	+ LMTP server: Added lmtp_user_concurrency_limit setting to limit how
	  many LMTP deliveries can be done concurrently for a single user.
	+ LMTP server: Added support for STARTTLS command.
	+ If logging data is generated faster than it can be written, log a
	  warning about it and show information about it in log process's
	  process title in ps output. Also don't allow a single service to
	  flood too long at the cost of delaying other services' logging.
	+ stats: Added support for getting global statistics.
	+ stats: Use the same session IDs as the rest of Dovecot.
	+ stats: Plugins can now create their own statistics fields
	+ doveadm server: Non-mail related commands can now also be used
	  via doveadm server (TCP socket).
	+ doveadm proxying: passdb lookup can now override doveadm_port and
	  change the username.
	+ doveadm: Search query supports now "oldestonly" parameter to stop
	  immediately on the first non-match. This can be used to optimize:
	  doveadm expunge mailbox Trash savedbefore 30d oldestonly
	+ doveadm: Added "save" command to directly save mails to specified
	  mailbox (bypassing Sieve).
	+ doveadm fetch: Added body.snippet field, which returns the first
	  100 chars of a message without whitespace or HTML tags. The result
	  is stored into dovecot.index.cache, so it can be fetched efficiently.
	+ dsync: Added -t <timestamp> parameter to sync only mails newer than
	  the given received-timestamp.
	+ dsync: Added -F [-]<flag> parameter to sync only mails with[out] the
	  given flag/keyword.
	+ dsync: Added -a <mailbox> parameter to specify the virtual mailbox
	  containing user's all mails. If this mailbox is already found to
	  contain the wanted mail (by its GUID), the message is copied from
	  there instead of being re-saved. (This isn't efficient enough yet
	  for incremental replication.)
	+ dsync: -m parameter can now specify \Special-use names for mailboxes.
	+ imapc: Added imapc_features=gmail-migration to help migrations from
	  GMail. See http://wiki2.dovecot.org/Migration/Gmail
	+ imapc: Added imapc_features=search to support IMAP SEARCH command.
	  (Currently requires ESEARCH support from remote server.)
	+ expire plugin: Added expire_cache=yes setting to cache most of the
	  database lookups in dovecot index files.
	+ quota: If overquota-flag in userdb doesn't match the current quota
	  usage, execute a configured script.
	+ redis dict: Added support for expiring keys (:expire_secs=n) and
	  specifying the database number (:db=n)
	- auth: Don't crash if master user login is attempted without
	  any configured master=yes passdbs
	- Parsing UTF-8 text for mails could have caused broken results
	  sometimes if buffering was split in the middle of a UTF-8 character.
	  This affected at least searching messages.
	- String sanitization for some logged output wasn't done properly:
	  UTF-8 text could have been truncated wrongly or the truncation may
	  not have happened at all.
	- fts-lucene: Lookups from virtual mailbox consisting of over 32
	  physical mailboxes could have caused crashes.

v2.2.15 2014-10-24  Timo Sirainen <tss@iki.fi>

	* Plugins can now print a banner comment in doveconf output
	  (typically the plugin version)
	* Replication plugin now triggers low (instead of high) priority for
	  mail copying operations.
	* IMAP/POP3/ManageSieve proxy: If destination server can't be
	  connected to, retry connecting once per second up to the value of
	  proxy_timeout. This allows quick restarts/upgrades on the backend
	  server without returning login failures.
	* Internal passdb lookups (e.g. done by lmtp/doveadm proxy) wasn't
	  returning failure in some situations where it should have (e.g.
	  allow_nets mismatch)
	* LMTP uses mail_log_prefix now for logging mail deliveries instead of
	  a hardcoded prefix. The non-delivery log prefix is still hardcoded
	  though.

	+ passdb allow_nets=local matches lookups that don't contain an IP
	  address (internally done by Dovecot services)
	+ Various debug logging and error logging improvements
	- Various race condition fixes to LAYOUT=index
	- v2.2.14 virtual plugin crashed in some situations

v2.2.14 2014-10-14  Timo Sirainen <tss@iki.fi>

	* lmtp: Delivered-To: header no longer contains <> around the email
	  address. Other MDAs don't have it either.
	* "Out of disk space" errors are now treated as temporary errors
	  (not the same as "Out of disk quota").
	* replication plugin: Use replication only for users who have a
	  non-empty mail_replica setting.

	+ lmtp proxy: Log a line about each mail delivery.
	+ Added login_source_ips setting. This can be used to set the source IP
	  address round-robin from a pool of IPs (in case you run out of TCP
	  ports).
	+ Rawlog settings can use tcp:<host>:<port> as the path.
	+ virtual plugin: Don't keep more than virtual_max_open_mailboxes
	  (default 64) number of backend mailboxes open.
	+ SSL/TLS compression can be disabled with ssl_options=no_compression
	+ acl: Global ACL file now supports "quotes" around patterns.
	+ Added last-login plugin to set user's last-login timestamp on login.
	+ LDAP auth: Allow passdb credentials lookup also with auth_bind=yes	
	- IMAP: MODSEQ was sent in FETCH reply even if CONDSTORE/QRESYNC wasn't
	  enabled. This broke at least old Outlooks.
	- passdb static treated missing password field the same as an empty
	  password field.
	- mdbox: Fixed potential infinite looping when scanning a broken
	  mdbox file.
	- imap-login, pop3-login: Fixed potential crashes when client
	  disconnected unexpectedly.
	- imap proxy: The connection was hanging in some usage patterns. This
	  mainly affected older Outlooks.
	- lmtp proxy: The proxy sometimes delivered empty mails in error
	  situations or potentially delivered truncated mails.
	- fts-lucene: If whitespace_chars was set, we may have ended up
	  indexing some garbage words, growing the index size unnecessarily.
	- -c and -i parameters for dovecot/doveadm commands were ignored if
	  the config socket was readable.
	- quota: Quota recalculation didn't include INBOX in some setups.
	- Mail headers were sometimes added to dovecot.index.cache in wrong
	  order. The main problem this caused was with dsync+imapc incremental
	  syncing when the second sync thought the local mailbox had changed.
	- Fixed several race conditions with dovecot.index.cache handling that
	  may have caused unnecessary "cache is corrupted" errors.
	- doveadm backup didn't notice if emails were missing from the middle
	  of the destination mailbox. Now it deletes and resyncs the mailbox.
	- auth: If auth client listed userdb and disconnected before finishing,
	  the auth worker process got stuck (and eventually all workers could
	  get used up and requests would start failing).

v2.2.13 2014-05-11  Timo Sirainen <tss@iki.fi>

	* Fixed a DoS attack against imap/pop3-login processes. If SSL/TLS
	  handshake was started but wasn't finished, the login process
	  attempted to eventually forcibly disconnect the client, but failed
	  to do it correctly. This could have left the connections hanging
	  arond for a long time. (Affected Dovecot v1.1+)

	+ mdbox: Added mdbox_purge_preserve_alt setting to keep the file
	  within alt storage during purge. (Should become enforced in v2.3.0?)
	+ fts: Added support for parsing attachments via Apache Tika. Enable
	  with: plugin { fts_tika = http://tikahost:9998/tika/ }
	+ virtual plugin: Delay opening backend mailboxes until it's necessary.
	  This requires mailbox_list_index=yes to work. (Currently IMAP IDLE
	  command still causes all backend mailboxes to be opened.)
	+ mail_never_cache_fields=* means now to disable all caching. This may
	  be a useful optimization as doveadm/dsync parameter for some admin
	  tasks which shouldn't really update the cache file.
	+ IMAP: Return SPECIAL-USE flags always for LSUB command.
	- pop3 server was still crashing in v2.2.12 with some settings
	- maildir: Various fixes and improvements to handling compressed mails,
	  especially when they have broken/missing S=sizes in filenames.
	- fts-lucene, fts-solr: Fixed crash on search when the index contained
	  duplicate entries.
	- Many fixes and performance improvements to dsync and replication
	- director was somewhat broken when there were exactly two directors
	  in the ring. It caused errors about "weak users" getting stuck.
	- mail_attachment_dir: Attachments with the last base64-encoded line
	  longer than the rest wasn't handled correctly.
	- IMAP: SEARCH/SORT PARTIAL was handled completely wrong in v2.2.11+
	- acl: Global ACL file handling was broken when multiple entries
	  matched the mailbox name. (Only the first entry was used.)

v2.2.12 2014-02-14  Timo Sirainen <tss@iki.fi>

	- pop3 server was crashing in v2.2.11

v2.2.11 2014-02-12  Timo Sirainen <tss@iki.fi>

	+ acl plugin: Added an alternative global ACL file that can contain
	  mailbox patterns. See http://wiki2.dovecot.org/ACL for details.
	+ imap proxy: Added proxy_nopipelining passdb setting to work around
	  other IMAP servers' bugs (MS Exchange 2013 especially).
	+ Added %{auth_user}, %{auth_username} and %{auth_domain} variables.
	  See http://wiki2.dovecot.org/Variables for details.
	+ Added support for LZ4 compression.
	+ stats: Track also wall clock time for commands.
	+ pop3_migration plugin improvements to try harder to match the UIDLs
	  correctly.
	- imap: SEARCH/SORT PARTIAL responses may have been too large.
	- doveadm backup: Fixed assert-crash when syncing mailbox deletion.

v2.2.10 2013-11-25  Timo Sirainen <tss@iki.fi>

	+ auth: passdb/userdb dict rewrite to support much more complex
	  setups. See doc/example-config/dovecot-dict-auth.conf.ext.
	  The old settings will continue to work.
	+ auth: Added userdb result_success/failure/tempfail and skip
	  settings, similar to passdb's. See
	  http://wiki2.dovecot.org/UserDatabase
	+ imap: Implemented SETQUOTA command for admin user when quota_set is
	  configured. See http://master.wiki2.dovecot.org/Quota/Configuration
	+ quota: Support "*" and "?" wildcards in mailbox names in quota_rules
	+ mysql: Added ssl_verify_server_cert=no|yes parameter. This currently
	  defaults to "no" to make sure nothing breaks, but likely will become
	  "yes" in Dovecot v2.3.
	+ ldap: Added blocking=yes setting to use auth worker processes for
	  ldap lookups. This is a workaround for now to be able to use multiple
	  simultaneous LDAP connections.
	+ pop3c+dsync performance improvements
	- quota-status: quota_grace was ignored
	- ldap: Fixed memory leak with auth_bind=yes and without
	  auth_bind_userdn.
	- imap: Don't send HIGHESTMODSEQ anymore on SELECT/EXAMINE when
	  CONDSTORE/QRESYNC has never before been enabled for the mailbox.
	- imap: Fixes to handling mailboxes without permanent modseqs.
	  (When [NOMODSEQ] is returned by SELECT, mainly with in-memory
	  indexes.)
	- imap: Various fixes to METADATA support.
	- stats plugin: Processes that only temporarily dropped privileges
	  (e.g. indexer-worker) may have been logging errors about not being
	  able to open /proc/self/io.

v2.2.9 2013-11-25  Timo Sirainen <tss@iki.fi>

	+ Full text search indexing can now be done automatically after
	  saving/copying mails by setting plugin { fts_autoindex=yes }
	+ replicator: Added replication_dsync_parameters setting to pass
	  "doveadm sync" parameters (for controlling what to replicate).
	+ Added mail-filter plugin
	+ Added liblzma/xz support (zlib_save=xz)
	- v2.2.8's improved cache file handling exposed several old bugs
	  related to fetching mail headers.
	- v2.2.7's iostream handling changes were causing some connections
	  to be disconnected before flushing their output (e.g. POP3 logout
	  message wasn't being sent)

v2.2.8 2013-11-19  Timo Sirainen <tss@iki.fi>

	+ Mail cache lookups work for the mail being saved. This improves
	  performance by avoiding the need to parse the mail multiple times
	  when using some plugins (e.g. mail_log).
	+ Mail cache works for recently cached data also with in-memory
	  indexes.
	+ imapc: Many performance improvements, especially when working with
	  dsync. Also added imapc_feature=fetch-headers which allows using
	  FETCH BODY.PEEK[HEADER.FIELDS (..)] to avoid reading the entire
	  header.
	+ mail_location = ..:FULLDIRNAME=dbox-Mails is the same as
	  :DIRNAME=dbox-Mails, but it will also be used for
	  :INDEX and :CONTROL directories. (It should have worked this way
	  from the beginning, but can't be changed anymore without breaking
	  existing installations).
	- Fixed infinite loop in message parsing if message ends with
	  "--boundary" and CR (without LF). Messages saved via SMTP/LMTP can't
	  trigger this, because messages must end with an "LF.". A user could
	  trigger this for him/herself though.
	- lmtp: Client was sometimes disconnected before all the output was
	  sent to it.
	- imap_zlib plugin caused crashes during client disconnection in
	  v2.2.7
	- replicator: Database wasn't being exported to disk every 15 minutes
	  as it should have. Instead it was being imported, causing "doveadm
	  replicator remove" commands to not work very well.

v2.2.7 2013-11-03  Timo Sirainen <tss@iki.fi>

	* Some usage of passdb checkpassword could have been exploitable by
	  local users. You may need to modify your setup to keep it working.
	  See http://wiki2.dovecot.org/AuthDatabase/CheckPassword#Security

	+ auth: Added ability to truncate values logged by
	  auth_verbose_passwords (see 10-logging.conf comment)
	+ mdbox: Added "mdbox_deleted" storage, which can be used to access
	  messages with refcount=0. For example: doveadm import
	  mdbox_deleted:~/mdbox "" mailbox inbox subject oops
	+ ssl-params: Added ssl_dh_parameters_length setting.
	- master process was doing a hostname.domain lookup for each created
	  process, which may have caused a lot of unnecessary DNS lookups.
	- dsync: Syncing over 100 messages at once caused problems in some
	  situations, causing messages to get new UIDs.
	- fts-solr: Different Solr hosts for different users didn't work.

v2.2.6 2013-09-25  Timo Sirainen <tss@iki.fi>

	* acl: If public/shared namespace has a shared subscriptions file for
	  all users, don't list subscription entries that are not visible to
	  the user accessing it.

	+ doveadm: Added "auth lookup" command for doing passdb lookup.
	+ login_log_format_elements: Added %{orig_user}, %{orig_username}
	  and %{orig_domain} expanding to the username exactly as sent by
	  the client (before any changes auth process made).
	+ Added ssl_prefer_server_ciphers setting.
	+ auth_verbose_passwords: Log the password also for unknown users.
	+ Linux: Added optional support for SO_REUSEPORT with
	  inet_listener { reuse_port=yes }
	- director: v2.2.5 changes caused "SYNC lost" errors
	- dsync: Many fixes and error handling improvements
	- doveadm -A: Don't waste CPU by doing a separate config lookup
	  for each user
	- Long-running ssl-params process no longer prevents Dovecot restart
	- mbox: Fixed mailbox_list_index=yes to work correctly

v2.2.5 2013-08-05  Timo Sirainen <tss@iki.fi>

	+ SSL: Added support for ECDH/ECDHE cipher suites (by David Hicks)
	+ Added some missing man pages (by Pascal Volk)
	+ quota-status: Added quota_status_toolarge setting (by Ulrich Zehl)
	- director: Users near expiration could have been redirected to
	  different servers at the same time.
	- pop3: Avoid assert-crash if client disconnects during LIST. 
	- mdbox: Corrupted index header still wasn't automatically fixed.
	- dsync: Various fixes to work better with imapc and pop3c storages.
	- ldap: sasl_bind=yes caused crashes, because Dovecot's lib-sasl
	  symbols conflicted with Cyrus SASL library.
	- imap: Various error handling fixes to CATENATE. (Found using
	  Apple's stress test script.)

v2.2.4 2013-06-25  Timo Sirainen <tss@iki.fi>

	+ doveadm: Added "flags" command to modify message flags.
	+ doveadm: Added "deduplicate" command to expunge message duplicates.
	+ dsync: Show the state in process title with verbose_proctitle=yes.
	- imap/pop3 proxy: Master user logins were broken in v2.2.3
	- sdbox/mdbox: A corrupted index header with wrong size was never
	  automatically fixed in v2.2.3.
	- mbox: Fixed assert-crashes related to locking.

v2.2.3 2013-06-17  Timo Sirainen <tss@iki.fi>

	* LDA/LMTP: If new mail delivery first fails with "temporary
	  failure", tempfail the whole delivery instead of falling back to
	  delivering the mail to INBOX. (Requires new Pigeonhole as well.)
	* doc/solr-schema.xml was updated to Solr v4.x format. Also the
	  default analyzers were changed, hopefully for the better. Note that
	  the schema can't be changed for existing Solr indexes without
	  rebuilding everything.
	* Solr plugin does only soft commits from now on. You'll need a
	  cronjob to send a hard commit command to it every few minutes.

	+ Added %N modifier for variables as %H-like "new hash"
	+ sdbox, mdbox: Support POP3 message order field (for migrations)
	+ Added mailbox { driver } to specify a different mail storage
	  format for the mailbox than generally used within the namespace.
	+ Added initial lib-sasl library for client side SASL support.
	  Currently supports only PLAIN, LOGIN and plugins. Used currently
	  by IMAP and POP3 proxying when authenticating to the remote server.
	- IMAP: If subject contained only whitespace, Dovecot returned an
	  ENVELOPE reply with a huge literal value, effectively causing the
	  IMAP client to wait for more data forever.
	- IMAP: Various URLAUTH fixes.
	- imapc: Various bugfixes and improvements
	- pop3c: Various fixes to make it work in dsync (without imapc)
	- dsync: Fixes to syncing subscriptions. Fixes to syncing mailbox
	  renames.

v2.2.2 2013-05-20  Timo Sirainen <tss@iki.fi>

	+ zlib: Keep the last mail cached uncompressed in a temp file. This
	  fixes performance when doing small partial fetches from a large
	  mail.
	+ acl: If plugin { acl_defaults_from_inbox = yes } is set, get the
	  default ACLs for private and shared namespaces from the user's INBOX.
	  (This probably will become default in v2.3.)
	+ pop3: Added pop3_deleted_flag setting to switch POP3 deletions to
	  only hide the messages from POP3, but still be visible via IMAP.
	- ACL plugin: Mailbox creation wasn't actually checking any ACLs
	  and always succeeded (due to some v2.2 API changes). The created
	  mailbox couldn't have been accessed though, so this couldn't have
	  caused any data leak.
	- IMAP: Various URLAUTH fixes.
	- IMAP: Fixed a hang with invalid APPEND parameters.
	- IMAP LIST-EXTENDED: INBOX was never listed with \Subscribed flag.
	- mailbox_list_index=yes still caused crashes.
	- maildir: Fixed a crash after dovecot-keywords file was re-read.
	- maildir: If files had reappeared unexpectedly to a Maildir, they
	  were ignored until index files were deleted.
	- Maildir: Fixed handling over 26 keywords in a mailbox. 
	- Maildir++: Fixed mail_shared_explicit_inbox=no 
	- namespace { prefix="" list=no } was listing mailboxes.
	- imap/pop3-login proxying: Fixed a crash if TCP connection succeeded,
	  but the remote login timed out.
	- Case-insensitive search/sort didn't work correctly for all unicode
	  characters, as specified by i;unicode-casemap comparator. If full
	  text search indexes were used, they need to be rebuilt for old mails
	  to be handled correctly. (This bug has existed always in Dovecot.)

v2.2.1 2013-04-19  Timo Sirainen <tss@iki.fi>

	- mailbox_list_index=yes was broken.
	- LAYOUT=index didn't list subscriptions.
	- auth: Multiple master passdbs didn't work.
	- Message parsing (e.g. during search) crashed when multipart message
	  didn't actually contain any parts.

v2.2.0 2013-04-11  Timo Sirainen <tss@iki.fi>

	* When creating home directories, the permissions are copied from the
	  parent directory if it has setgid-bit set. For full details, see
	  http://wiki2.dovecot.org/SharedMailboxes/Permissions
	* "doveadm auth" command was renamed to "doveadm auth test"
	* IMAP: ID command now advertises server name as Dovecot by default.
	  It was already trivial to guess this from command replies.
	* dovecot.index.cache files can be safely accessed only by v2.1.11+.
	  Older versions may think they're corrupted and delete them.
	* LDA/LMTP: If saving a mail brings user from under quota to over 
	  quota, allow it based on quota_grace setting (default: 10%
	  above quota limit).
	* pop3_lock_session=yes now uses a POP3-only dovecot-pop3-session.lock
	  file instead of actually locking the mailbox (and causing
	  IMAP/LDA/LMTP to wait for the POP3 session to close).
	* mail_shared_explicit_inbox setting's default switched to "no".
	* ssl_client_ca_dir setting replaced imapc_ssl_ca_dir and
	  pop3c_ssl_ca_dir settings.

	+ Implemented IMAP MOVE and BINARY extensions
	+ Implemented IMAP CATENATE, URLAUTH and URLAUTH=BINARY extensions
	  (by Stephan Bosch).
	+ Implemented IMAP NOTIFY extension. Requires mailbox_list_index=yes
	  to be enabled.
	+ Redesigned and rewritten dsync. The new design makes the syncing
	  faster, more reliable and more featureful. The new dsync protocol
	  isn't backwards compatible with old dsync versions (but is designed
	  to be forwards compatible with future versions).
	+ All mailbox formats now support per-user message flags for shared
	  mailboxes by using a private index. It can be enabled by adding
	  :INDEXPVT=<path> to mail location. This should be used instead of
	  :INDEX also for Maildir/mbox to improve performance.
	+ Improved mailbox list indexes. They should be usable now, although
	  still disabled by default.
	+ Added LAYOUT=index. The mailbox directories are created using their
	  GUIDs in the filesystem, while the actual GUID <-> name mapping
	  exists only in the index.
	+ LMTP proxy: Implemented XCLIENT extension for passing remote IP
	  address through proxy.

v2.2.rc7 2013-04-10  Timo Sirainen <tss@iki.fi>

	* checkpasword: AUTH_PASSWORD environment is no longer set.
	* Running dsync no longer triggers quota warnings.

	+ dsync: Commit large transactions every 100 new messages, so if a
	  large sync crashes it doesn't have to be restarted from the
	  beginning.
	- replicator: doveadm commands and user list export may have skipped
	  some users.
	- Various fixes to mailbox_list_index=yes

v2.2.rc6 2013-04-08  Timo Sirainen <tss@iki.fi>

	* replicator: Don't create replicator-doveadm socket by default.
	  This way doveadm replicator commands don't accidentally start an
	  unconfigured replicator server.
	+ replicator: Have remote dsync notify the remote replicator that
	  a user was just synced. This way the replicators are kept roughly
	  in sync.
	+ Added ssl_client_ca_file to specify the CA certs as a file. This is
	  needed (instead of ssl_client_ca_dir) in RedHat-based systems.
	+ Added "doveadm fs" commands, mainly to debug lib-fs backends.
	- Mailbox list indexes weren't using proper file permissions based
	  on the root directory.

v2.2.rc5 2013-04-05  Timo Sirainen <tss@iki.fi>

	- A few small random fixes

v2.2.rc4 2013-04-05  Timo Sirainen <tss@iki.fi>

	+ Added "doveadm replicator" commands
	- Larger changes to lib-http and lib-ssl-iostream error handling.
	  The API caller can now get the exact error message as a string.
	- Various bugfixes to LDAP changes in rc3

v2.2.rc3 2013-03-20  Timo Sirainen <tss@iki.fi>

	+ dsync: Support syncing ACLs (and Sieve scripts with Pigeonhole)
	+ ldap: Support subqueries and value pointers, see
	  http://wiki2.dovecot.org/AuthDatabase/LDAP/Userdb
	+ postmaster_address setting: Expand %d to recipient's domain
	- Fixed a crash when decoding quoted-printable content.
	- dsync: Various bugfixes

v2.2.rc2 2013-02-15  Timo Sirainen <tss@iki.fi>

	- rc1 wasn't actually usable in most configurations.

v2.2.rc1 2013-02-15  Timo Sirainen <tss@iki.fi>

	* See v2.2.0 notes

v2.1.13 2013-01-06  Timo Sirainen <tss@iki.fi>

	- Some fixes to cache file changes in v2.1.11.
	- fts-solr: Overlong UTF8 sequences in mails were rejected by Solr and
	  caused the mails to not be indexed.
	- virtual storage: Sorting mailbox by from/to/cc/bcc didn't work.

v2.1.12 2012-11-30  Timo Sirainen <tss@iki.fi>

	- dovecot-config in v2.1.11 caused build problems with Pigeonhole

v2.1.11 2012-11-29  Timo Sirainen <tss@iki.fi>

	* lmtp/lda: dovecot.index.cache file is no longer fully mapped to
	  memory, allowing mail deliveries to work even if the file is huge.
	* auth: userdb passwd lookups are now done by auth worker processes
	  instead of auth master process (as it was documented, but
	  accidentally didn't work that way).

	+ lmtp: lmtp_rcpt_check_quota=yes setting checks quota on RCPT TO.
	- lmtp: After successful proxying RCPT TO, the next one to a
	  nonexistent user gave tempfail error instead of "user not found".
	- lmtp proxy: Fixed hanging if remote server was down.
	- imap: Fixed crash when SEARCH contained multiple KEYWORD parameters.
	- doveadm: Various fixes to handling doveadm-server connections.
	- -i <instance name> parameter for Dovecot tools didn't work correctly.
	- director was somewhat broken in v2.1.10. This version also includes
	  various reliability enhancements.
	- auth: passdb imap was broken in v2.1.10.

v2.1.10 2012-09-18  Timo Sirainen <tss@iki.fi>

	+ imap: Implemented THREAD=ORDEREDSUBJECT extension.
	+ Added "doveadm exec" command to easily execute commands from
	  libexec_dir, e.g. "doveadm exec imap -u user@domain"
	+ Added "doveadm copy" command.
	+ doveadm copy/move: Added optional user parameter to specify the
	  source username. This allows easily copying mails between different
	  users.
	+ Added namespace { disabled } setting to quickly enable/disable
	  namespaces. This is especially useful when its value is returned by
	  userdb.
	+ Added mailbox_alias plugin. It allows creating mailbox aliases using
	  symlinks.
	+ imapc storage: Added imapc_max_idle_time setting to force activity
	  on connection.
	+ fts-solr: Expunging multiple messages is now faster.
	- director: In some conditions director may have disconnected from
	  another director (without logging about it), thinking it was sending
	  invalid data.
	- imap: Various fixes to listing mailboxes.
	- pop3-migration plugin: Avoid disconnection from POP3 server due
	  to idling.
	- login processes crashed if there were a lot of local {} or remote {}
	  settings blocks.

v2.1.9 2012-08-01  Timo Sirainen <tss@iki.fi>

	* mail-log plugin: Log mailbox names with UTF-8 everywhere 
	  (instead of mUTF-7 in some places and UTF-8 in other places)
	* director: Changed director_username_hash setting's default from %u
	  to %Lu (= lowercase usernames). This doesn't break any existing
	  installations, but might fix some of them.

	+ doveadm: Added "auth cache flush [<username>]" command.
	+ Implemented dict passdb/userdb
	+ Implemented Redis and memcached dict backends, which can be used as
	  auth backends. Redis can also be used as dict-quota backend.
	+ Added plugin { quota_ignore_save_errors=yes } setting to allow saving
	  a mail when quota lookup fails with temporary failure.
	- Full text search indexing might have failed for some messages,
	  always causing indexer-worker process to run out of memory.
	- fts-lucene: Fixed handling SEARCH HEADER FROM/TO/SUBJECT/CC/BCC when
	  the header wasn't lowercased.
	- fts-squat: Fixed crash when searching a virtual mailbox.
	- pop3: Fixed assert crash when doing UIDL on empty mailbox on some
	  setups. 
	- auth: GSSAPI RFC compliancy and error handling fixes.
	- Various fixes related to handling shared namespaces

v2.1.8 2012-07-03  Timo Sirainen <tss@iki.fi>

	+ pop3c: Added pop3c_master_user setting.
	- imap: Mailbox names were accidentally sent as UTF-8 instead of mUTF-7
	  in previous v2.1.x releases for STATUS, MYRIGHTS and GETQUOTAROOT
	  commands.
	- lmtp proxy: Don't timeout connections too early when mail has a lot
	  of RCPT TOs.
	- director: Don't crash if the director is working alone.
	- shared mailboxes: Avoid doing "@domain" userdb lookups.
	- doveadm: Fixed crash with proxying some commands.
	- fts-squat: Fixed handling multiple SEARCH parameters.
	- imapc: Fixed a crash when message had more than 8 keywords.
	- imapc: Don't crash on APPEND/COPY if server doesn't support UIDPLUS.

v2.1.7 2012-05-29  Timo Sirainen <tss@iki.fi>

	* LDAP: Compatibility fix for v2.0: ldap: If attributes contain
	  ldapAttr=key=template%$ and ldapAttr doesn't exist, skip the key
	  instead of using "template" value with empty %$ part for the key.

	+ pop3: Added pop3_uidl_duplicates setting for changing the behavior
	  for duplicate UIDLs.
	+ director: Added "doveadm director ring remove" command.
	- director: Don't crash with quickly disconnecting incoming director
	  connections.
	- mdbox: If mail was originally saved to non-INBOX, and namespace
	  prefix is non-empty, don't assert-crash when rebuilding indexes.
	- sdbox: Don't use more fds than necessary when copying mails.
	- auth: Fixed crash with DIGEST-MD5 when attempting to do master user
	  login without master passdbs. 
	- Several fixes to mail_shared_explicit_inbox=no
	- imapc: Use imapc_list_prefix also for listing subscriptions.

v2.1.6 2012-05-07  Timo Sirainen <tss@iki.fi>

	* Session ID is now included by default in auth and login process
	  log lines. It can be added to mail processes also by adding
	  %{session} to mail_log_prefix.

	+ Added ssl_require_crl setting, which specifies if CRL check must
	  be successful when verifying client certificates.
	+ Added mail_shared_explicit_inbox setting to specify if a shared INBOX
	  should be accessible as "shared/$user" or "shared/$user/INBOX".
	- v2.1.5: Using "~/" as mail_location or elsewhere failed to actually
	  expand it to home directory.
	- dbox: Fixed potential assert-crash when reading dbox files.
	- trash plugin: Fixed behavior when quota is already over limit.
	- mail_log plugin: Logging "copy" event didn't work.
	- Proxying to backend server with SSL: Verifying server certificate
	  name always failed, because it was compared to an IP address.

v2.1.5 2012-04-23  Timo Sirainen <tss@iki.fi>

	* IMAP: When neither the session nor the mailbox has modseq tracking
	  enabled, return the mailbox as having NOMODSEQ in SELECT/EXAMINE
	  reply. Old versions in this situation always simply returned
	  HIGHESTMODSEQ as 1, which could have broken some clients.

	+ dict file: Added optional fcntl/flock locking (default is dotlock)
	+ fts-solr: doveadm fts rescan now resets indexes, which allows
	  reindexing mails. (This isn't a full rescan implementation like
	  fts-lucene has.)
	+ doveadm expunge: Added -d parameter to delete mailbox if it's
	  empty after expunging.
	- IMAP: Several fixes related to mailbox listing in some configs
	- director: A lot of fixes and performance improvements
	- v2.1.4 didn't work without a mail home directory set
	- mbox: Deleting a mailbox didn't delete its index files.
	- pop3c: TOP command was sent incorrectly
	- trash plugin didn't work properly
	- LMTP: Don't add a duplicate Return-Path: header when proxying.
	- listescape: Don't unescape namespace prefixes.

v2.1.4 2012-04-09  Timo Sirainen <tss@iki.fi>

	+ Added mail_temp_scan_interval setting and changed its default value
	  from 8 hours to 1 week.
	+ Added pop3-migration plugin for easily doing a transparent IMAP+POP3
	  migration to Dovecot: http://wiki2.dovecot.org/Migration/Dsync
	+ doveadm user: Added -m parameter to show some of the mail settings.
	- Proxying SSL connections crashed in v2.1.[23]
	- fts-solr: Indexing mail bodies was broken.
	- director: Several changes to significantly improve error handling
	- doveadm import didn't import messages' flags
	- mail_full_filesystem_access=yes was broken
	- Make sure IMAP clients can't create directories when accessing
	  nonexistent users' mailboxes via shared namespace.
	- Dovecot auth clients authenticating via TCP socket could have failed
	  with bogus "PID already in use" errors.

v2.1.3 2012-03-16  Timo Sirainen <tss@iki.fi>

	- mdbox was broken in v2.1.2

v2.1.2 2012-03-15  Timo Sirainen <tss@iki.fi>

	+ Initial implementation of dsync-based replication. For now this
	  should be used only on non-critical systems.
	+ Proxying: POP3 now supports sending remote IP+port from proxy to
	  backend server via Dovecot-specific XCLIENT extension.
	+ Proxying: proxy_maybe=yes with host=<hostname> (instead of IP)
	  works now properly.
	+ Proxying: Added auth_proxy_self setting
	+ Proxying: Added proxy_always extra field (see wiki docs)
	+ Added director_username_hash setting to specify what part of the
	  username is hashed. This can be used to implement per-domain
	  backends (which allows safely accessing shared mailboxes within
	  domain).
	+ Added a "session ID" string for imap/pop3 connections, available
	  in %{session} variable. The session ID passes through Dovecot
	  IMAP/POP3 proxying to backend server. The same session ID is can be
	  reused after a long time (currently a bit under 9 years). 
	+ passdb checkpassword: Support "credentials lookups" (for
	  non-plaintext auth and for lmtp_proxy lookups)
	+ fts: Added fts_index_timeout setting to abort search if indexing
	  hasn't finished by then (default is to wait forever). 
	- doveadm sync: If mailbox was expunged empty, messages may have
	  become back instead of also being expunged in the other side.
	- director: If user logged into two directors while near user
	  expiration, the directors might have redirected the user to two
	  different backends.
	- imap_id_* settings were ignored before login.
	- Several fixes to mailbox_list_index=yes
	- Previous v2.1.x didn't log all messages at shutdown.
	- mbox: Fixed accessing Dovecot v1.x mbox index files without errors.

v2.1.1 2012-02-23  Timo Sirainen <tss@iki.fi>

	+ dsync: If message with same GUID is saved multiple times in session,
	  copy it instead of re-saving. 
	- acl plugin + autocreated mailboxes crashed when listing mailboxes
	- doveadm force-resync: Don't skip autocreated mailboxes (especially
	  INBOX). 
	- If process runs out of fds, stop listening for new connections only
	  temporarily, not permanently (avoids hangs with process_limit=1
	  services)
	- auth: passdb imap crashed for non-login authentication (e.g. smtp).

v2.1.0 2012-02-16  Timo Sirainen <tss@iki.fi>

	* Plugins now use UTF-8 mailbox names rather than mUTF-7:
	  acl, autocreate, expire, trash, virtual
	* auth_username_format default changed to %Lu. If you really want
	  case sensitive usernames, set it back to empty.
	* Solr full text search backend changed to use mailbox GUIDs instead of
	  mailbox names, requiring reindexing everything. solr_old backend can
	  be used with old indexes to avoid reindexing, but it doesn't support
	  some newer features.
	* Expire plugin: Only go through users listed by userdb iteration.
	  Delete dict rows for nonexistent users, unless
	  expire_keep_nonexistent_users=yes.
	* Temporary authentication failures sent to IMAP/POP3 clients
	  now includes the server's hostname and timestamp. This makes it
	  easier to find the error message from logs.
	* dsync was merged into doveadm. There is still "dsync" symlink
	  pointing to "doveadm", which you can use the old way for now.
	  The preferred ways to run dsync are "doveadm sync" (for old "dsync
	  mirror") and "doveadm backup".

	+ imapc (= IMAP client) storage allows using a remote IMAP server to
	  be used as storage. This allows using Dovecot as a smart (caching)
	  proxy or using dsync to do migration from remote IMAP server.
	+ Mailbox indexing via queuing indexer service (required for Lucene)
	+ Lucene full text search (FTS) backend rewritten with support for
	  different languages
	+ FTS finally supports "OR" search operation
	+ FTS supports indexing attachments via external programs
	+ IMAP FUZZY extension, supported by Lucene and Solr FTS backends
	+ IMAP SPECIAL-USE extension to describe mailboxes
	+ Mailbox list indexes
	+ Statistics tracking via stats service. Exported via doveadm stats.
	+ Autocreate plugin creates/subscribes mailboxes physically only when
	  the mailbox is opened for the first time. Mailbox listing shows the
	  autocreated mailboxes even if they don't physically exist.
	+ Password and user databases now support default_fields and
	  override_fields settings to specify template defaults/overrides.
	+ SCRAM-SHA-1 authentication mechanism by Florian Zeitz
	+ LDAP: Allow building passdb/userdb extra fields from multiple LDAP
	  attributes by using %{ldap:attributeName} variables in the template.
	+ Improved multi-instance support: Track automatically which instances
	  are started up and manage the list with doveadm instance commands.
	  All Dovecot commands now support -i <instance_name> parameter to
	  select the instance (instead of having to use -c <config path>).
	  See instance_name setting.
	+ auth: Implemented support for Postfix's "TCP map" sockets for
	  user existence lookups.
	- listescape plugin works perfectly now

v2.1.rc7 2012-02-15  Timo Sirainen <tss@iki.fi>

	+ Added ignore_on_failure setting for namespaces. If namespace
	  initialization fails with this enabled (e.g. permission denied),
	  the namespace is silently skipped for the user.

v2.1.rc6 2012-02-12  Timo Sirainen <tss@iki.fi>

	* Added automatic mountpoint tracking and doveadm mount commands to
	  manage the list. If a mountpoint is unmounted, error handling is
	  done by assuming that the files are only temporarily lost. This is
	  especially helpful if dbox alt storage becomes unmounted.
	* Expire plugin: Only go through users listed by userdb iteration.
	  Delete dict rows for nonexistent users, unless
	  expire_keep_nonexistent_users=yes.
	* LDA's out-of-quota and Sieve's reject mails now include DSN report
	  instead of MDN report.

	+ LDAP: Allow building passdb/userdb extra fields from multiple LDAP
	  attributes by using %{ldap:attributeName} variables in the template.
	+ doveadm log errors shows the last 1000 warnings and errors since
	  Dovecot was started.
	+ Improved multi-instance support: Track automatically which instances
	  are started up and manage the list with doveadm instance commands.
	  All Dovecot commands now support -i <instance_name> parameter to
	  select the instance (instead of having to use -c <config path>).
	  See instance_name setting.
	+ doveadm mailbox delete: Added -r parameter to delete recursively
	+ doveadm acl: Added "add" and "remove" commands.
	+ Updated to Unicode v6.1
	- mdbox: When saving to alt storage, Dovecot didn't append as much
	  data to m.* files as it could have.
	- dbox: Fixed error handling when saving failed or was aborted
	- IMAP: Using COMPRESS extension may have caused assert-crashes
	- IMAP: THREAD REFS sometimes returned invalid (0) nodes.
	- dsync: Fixed handling non-ASCII characters in mailbox names.

v2.1.rc5 2012-01-26  Timo Sirainen <tss@iki.fi>

	* Temporary authentication failures sent to IMAP/POP3 clients
	  now includes the server's hostname and timestamp. This makes it
	  easier to find the error message from logs.

	+ auth: Implemented support for Postfix's "TCP map" sockets for
	  user existence lookups.
	+ auth: Idling auth worker processes are now stopped. This reduces
	  error messages about MySQL disconnections.
	- director: With >2 directors ring syncing might have stalled during
	  director connect/disconnect, causing logins to fail.
	- LMTP client/proxy: Fixed potential hanging when sending (big) mails
	- Compressed mails with external attachments (dbox + SIS + zlib) failed
	  sometimes with bogus "cached message size wrong" errors.

v2.1.rc4 was never actually released, but was accidentally tagged in hg.

v2.1.rc3 2012-01-06  Timo Sirainen <tss@iki.fi>

	- Added missing file that prevented v2.1.rc2 from compiling..

v2.1.rc2 2012-01-06  Timo Sirainen <tss@iki.fi>

	* dsync was merged into doveadm. There is still "dsync" symlink
	  pointing to "doveadm", which you can use the old way for now.
	  The preferred ways to run dsync are "doveadm sync" (for old "dsync
	  mirror") and "doveadm backup".

	+ IMAP SPECIAL-USE extension to describe mailboxes
	+ Added mailbox {} sections, which deprecate autocreate plugin
	+ lib-fs: Added "mode" parameter to "posix" backend to specify mode
	  for created files/dirs (for mail_attachment_dir).
	+ inet_listener names are now used to figure out what type the socket
	  is when useful. For example naming service auth { inet_listener } to
	  auth-client vs. auth-userdb has different behavior.
	+ Added pop3c (= POP3 client) storage backend.
	- LMTP proxying code was simplified, hopefully fixing its problems.
	- dsync: Don't remove user's subscriptions for subscriptions=no
	  namespaces.

v2.1.rc1 2011-11-24  Timo Sirainen <tss@iki.fi>

	* Plugins now use UTF-8 mailbox names rather than mUTF-7:
	  acl, autocreate, expire, trash, virtual
	* auth_username_format default changed to %Lu. If you really want
	  case sensitive usernames, set it back to empty.
	* Solr full text search backend changed to use mailbox GUIDs instead of
	  mailbox names, requiring reindexing everything. solr_old backend can
	  be used with old indexes to avoid reindexing, but it doesn't support
	  some newer features.

	+ imapc (= IMAP client) storage allows using a remote IMAP server to
	  be used as storage. This allows using Dovecot as a smart (caching)
	  proxy or using dsync to do migration from remote IMAP server.
	+ Mailbox indexing via queuing indexer service (required for Lucene)
	+ Lucene full text search (FTS) backend rewritten with support for
	  different languages
	+ FTS finally supports "OR" search operation
	+ FTS supports indexing attachments via external programs
	+ IMAP FUZZY extension, supported by Lucene and Solr FTS backends
	+ IMAP SPECIAL-USE extension to describe mailboxes
	+ Mailbox list indexes
	+ Statistics tracking via stats service. Exported via doveadm stats.
	+ Autocreate plugin creates/subscribes mailboxes physically only when
	  the mailbox is opened for the first time. Mailbox listing shows the
	  autocreated mailboxes even if they don't physically exist.
	+ Password and user databases now support default_fields and
	  override_fields settings to specify template defaults/overrides.
	+ SCRAM-SHA-1 authentication mechanism by Florian Zeitz
	- listescape plugin works perfectly now

v2.0.15 2011-09-16  Timo Sirainen <tss@iki.fi>

	+ doveadm altmove: Added -r parameter to move mails back to primary
	  storage.
	- v2.0.14: Index reading could have eaten a lot of memory in some
	  situations
	- doveadm index no longer affects future caching decisions
	- mbox: Fixed crash during mail delivery when mailbox didn't yet have
	  GUID assigned to it.
	- zlib+mbox: Fetching last message from compressed mailboxes crashed.
	- lib-sql: Fixed load balancing and error handling when multiple hosts
	  are used.

v2.0.14 2011-08-29  Timo Sirainen <tss@iki.fi>

	+ doveadm: Added support for running mail commands by proxying to
	  another doveadm server.
	+ Added "doveadm proxy list" and "doveadm proxy kick" commands to
	  list/kick proxy connections (via a new "ipc" service).
	+ Added "doveadm director move" to assign user from one server to
	  another, killing any existing connections.
	+ Added "doveadm director ring status" command.
	+ userdb extra fields can now return name+=value to append to an
	  existing name, e.g. "mail_plugins+= quota".
	- script-login attempted an unnecessary config lookup, which usually
	  failed with "Permission denied".
	- lmtp: Fixed parsing quoted strings with spaces as local-part for
	  MAIL FROM and RCPT TO.
	- imap: FETCH BODY[HEADER.FIELDS (..)] may have crashed or not
	  returned all data sometimes.
	- ldap: Fixed random assert-crashing with with sasl_bind=yes.
	- Fixes to handling mail chroots
	- Fixed renaming mailboxes under different parent with FS layout when
	  using separate ALT, INDEX or CONTROL paths.
	- zlib: Fixed reading concatenated .gz files.

v2.0.13 2011-05-11  Timo Sirainen <tss@iki.fi>

	+ Added "doveadm index" command to add unindexed messages into
	  index/cache. If full text search is enabled, it also adds unindexed
	  messages to the fts database.
	+ added "doveadm director dump" command.
	+ pop3: Added support for showing messages in "POP3 order", which can 
	  be different from IMAP message order. This can be useful for
	  migrations from other servers. Implemented it for Maildir as 'O'
	  field in dovecot-uidlist.
	- doveconf: Fixed a wrong "subsection has ssl=yes" warning.
	- mdbox purge: Fixed wrong warning about corrupted extrefs.
	- sdbox: INBOX GUID changed when INBOX was autocreated, leading to
	  trouble with dsync.
	- script-login binary wasn't actually dropping privileges to the
	  user/group/chroot specified by its service settings.
	- Fixed potential crashes and other problems when parsing header names
	  that contained NUL characters.

v2.0.12 2011-04-12  Timo Sirainen <tss@iki.fi>

	+ doveadm: Added "move" command for moving mails between mailboxes.
	+ virtual: Added support for "+mailbox" entries that clear \Recent
	  flag from messages (default is to preserve them).
	- dbox: Fixes to handling external attachments
	- dsync: More fixes to avoid hanging with remote syncs
	- dsync: Many other syncing/correctness fixes
	- doveconf: v2.0.10 and v2.0.11 didn't output plugin {} section right

v2.0.11 2011-03-07  Timo Sirainen <tss@iki.fi>

	* dotlock_use_excl setting's default was accidentally "no" in all
	  v2.0.x releases, instead of "yes" as in v1.1 and v1.2. Changed it
	  back to "yes."

	- v2.0.10: LDAP support was broken
	- v2.0.10: dsyncing to remote often hanged (timed out in 15 mins)

v2.0.10 2011-03-04  Timo Sirainen <tss@iki.fi>

	* LMTP: For user+detail@domain deliveries, the +detail is again written
	  to Delivered-To: header.
	* Skip auth penalty checks from IPs in login_trusted_networks.

	+ Added import_environment setting.
	+ Added submission_host setting to send mails via SMTP instead of
	  via sendmail binary.
	+ Added doveadm acl get/set/delete commands for ACL manipulation,
	  similar to how IMAP ACL extension works.
	+ Added doveadm acl debug command to help debug and fix problems
	  with why shared mailboxes aren't working as expected.
	- IMAP: Fixed hangs with COMPRESS extension
	- IMAP: Fixed a hang when trying to COPY to a nonexistent mailbox. 
	- IMAP: Fixed hang/crash with SEARCHRES + pipelining $.
	- IMAP: Fixed assert-crash if IDLE+DONE is sent in same TCP packet. 
	- LMTP: Fixed sending multiple messages in a session.
	- doveadm: Fixed giving parameters to mail commands. 
	- doveadm import: Settings weren't correctly used for the
	  import storage.
	- dsync: Fixed somewhat random failures with saving messages to
	  remote dsync.
	- v2.0.9: Config reload didn't notify running processes with
	  shutdown_clients=no, so they could have kept serving new clients
	  with old settings.

v2.0.9 2011-01-13  Timo Sirainen <tss@iki.fi>

	- Linux: Fixed a high system CPU usage / high context switch count
	  performance problem
	- Maildir: Avoid unnecessarily reading dovecot-uidlist while opening
	  mailbox.
	- Maildir: Fixed renaming child mailboxes when namespace had a prefix.
	- mdbox: Don't leave partially written messages to mdbox files when
	  aborting saving.
	- Fixed master user logins when using userdb prefetch
	- lda: Fixed a crash when trying to send "out of quota" reply
	- lmtp: If delivering duplicate messages to same user's INBOX,
	  create different GUIDs for them. This helps to avoid duplicate
	  POP3 UIDLs when pop3_uidl_format=%g.
	- virtual storage: Fixed saving multiple mails in a transaction
	  (e.g. copy multiple messages).
	- dsync: Saved messages' save-date was set to 1970-01-01.

v2.0.8 2010-12-03  Timo Sirainen <tss@iki.fi>

	* Services' default vsz_limits weren't being enforced correctly in
	  earlier v2.0 releases. Now that they are enforced, you might notice
	  that the default limits are too low and you need to increase them.
	  This problem will show up in logs as "out of memory" errors.
	  See default_vsz_limit and service { vsz_limit } settings.
	* LMTP: In earlier versions if mail was delivered to user+detail@domain
	  address, LMTP server always attempted to deliver the mail to mailbox
	  named "detail". This was rather unintentional and shouldn't have been
	  the default. lmtp_save_to_detail_mailbox=yes setting now preserves
	  this behavior (default is no).

	+ Added systemd support (configure --with-systemdsystemunitdir).
	  Based on patch by Christophe Fergeau.
	+ Replaced broken mbox-snarf plugin with a new more generic snarf
	  plugin.
	- dbox: Fixes to handling external mail attachments
	- verbose_proctitle=yes didn't work for all processes in v2.0.7
	- imap, pop3: When service { client_count } was larger than 1, the
	  log messages didn't use the correct prefix. Last logged in user's
	  prefix was always used, regardless of what user's session actually
	  logged it. Now the proper log prefix is always used.
	- MySQL: Only the first specified host was ever used

v2.0.7 2010-11-08  Timo Sirainen <tss@iki.fi>

	* master: default_process_limit wasn't actually used anywhere,
	  rather the default was unlimited. Now that it is enforced, you might
	  notice that the default limit is too low and you need to increase it.
	  Dovecot logs a warning when this happens.
	* mail-log plugin: Log mailbox name as virtual name rather than
	  physical name (e.g. namespace prefix is included in the name)

	+ doveadm dump: Added imapzlib type to uncompress IMAP's
	  COMPRESS DEFLATE I/O traffic (e.g. from rawlog).
	- IMAP: Fixed LIST-STATUS when listing subscriptions with
	  subscriptions=no namespaces. 
	- IMAP: Fixed SELECT QRESYNC not to crash on mailbox close if a lot of
	  changes were being sent. 
	- quota: Don't count virtual mailboxes in quota
	- doveadm expunge didn't always actually do the physical expunging
	- Fixed some index reading optimizations introduced by v2.0.5.
	- LMTP proxying fixes

v2.0.6 2010-10-21  Timo Sirainen <tss@iki.fi>

	* Pre-login CAPABILITY includes IDLE again. Mainly to make Blackberry
	  servers happy.
	* auth: auth_cache_negative_ttl default was 0 in earlier v2.0.x, but it
	  was supposed to be 1 hour as in v1.x. Changed it back to 1h.
	  If you want it disabled, make sure doveconf shows it as 0.

	+ dbox: Added support for saving mail attachments to external files,
	  with also support for single instance storage. This feature hasn't
	  had much testing yet, so be careful with it.
	+ doveadm: Added import command for importing mails from other storages.
	+ Reduced NFS I/O operations for index file accesses
	+ dbox, Maildir: When copying messages, copy also already cached fields
	  from dovecot.index.cache
	+ mdbox: Added mdbox_preallocate_space setting (Linux+ext4/XFS only)
	- Maildir: LDA/LMTP assert-crashed sometimes when saving a mail.
	- Fixed leaking fds when writing to dovecot.mailbox.log.
	- Fixed rare dovecot.index.cache corruption
	- IMAP: SEARCH YOUNGER/OLDER wasn't working correctly

v2.0.5 2010-10-01  Timo Sirainen <tss@iki.fi>

	* acl: Fixed the logic of merging multiple ACL entries. Now it works as
	  documented, while previously it could have done slightly different
	  things depending on the order of the entries.
	* virtual: Allow opening virtual mailboxes that refer to non-existing
	  mailboxes. It seems that the benefits of this outweigh the lack of
	  error message when typoing a mailbox name.

	+ Added some disk I/O optimizations to Maildir and index code. They're
	  especially helpful with short-lived connections like POP3.
	+ pop3: Added pop3_fast_size_lookups setting.
	- doveconf sometimes failed with complaining about missing ssl_key
	  setting, causing e.g. dovecot-lda to fail.
	- lda: If there's an error in configuration, doveconf didn't exit with
	  EX_TEMPFAIL as it should have.
	- sdbox: Fixed memory leak when copying messages with hard links. 
	- zlib + sdbox combination didn't work
	- zlib: Fixed several crashes, which mainly showed up with mbox.
	- quota: Don't crash if user has quota disabled, but plugin loaded.
	- doveadm fetch uid was actually returning sequence, not uid.
	- v2.0.4's subscription listing ignored (and logged a warning about)
	  subscriptions=no namespaces' entries in some configurations.
	  (So listing shared mailboxes' subscriptions could have been broken.)
	- acl: Fixed crashing when sometimes listing shared mailboxes via
	  dict proxy.

v2.0.4 2010-09-26  Timo Sirainen <tss@iki.fi>

	* multi-dbox: If :INDEX=path is specified, keep
	  storage/dovecot.map.index* files also in the index path rather than
	  in the main storage directory.

	  WARNING: if you specified :INDEX= with earlier mdbox installation,
	  you must now manually move the storage indexes to the expected
	  directory! Otherwise Dovecot won't see them and will rebuild the
	  indexes, possibly unexpunging some mails.

	- Maildir: Copying messages with hard links sometimes caused the
	  source maildir's entire tmp/ directory to be renamed to destination
	  maildir as if it were a message.
	- Maildir: v2.0.3 broke expunging copied messages sometimes
	- Maildir: INBOX whose tmp/ directory was lost couldn't be opened
	- single-dbox: Messages weren't copied with hard links
	- vpopmail support is hopefully working again.
	- dsync: POP3 UIDLs weren't copied with Maildir
	- dict file: Fixed fd leak (showed up easily with LMTP + quota)

v2.0.3 2010-09-17  Timo Sirainen <tss@iki.fi>

	* dovecot-lda: Removed use of non-standard Envelope-To: header as a
	  default for -a. Set lda_original_recipient_header=Envelope-To to
	  returns the old behavior.

	+ Added support for reverse quota warnings (i.e. when quota goes back
	  under the limit). This is enabled by adding '-' to beginning of
	  quota_warning value. Based on patch by Jeroen Koekkoek.
	+ dovecot-lda: Added lda_original_recipient_header setting, which is
	  used for getting original recipient if -a isn't used.
	+ dovecot-lda: Added -r parameter to specify final recipient address.
	  (It may differ from original address for e.g. aliases.)
	+ Maildir: uidlist file can now override message's GUID, making it
	  possible for multiple messages in a mailbox to have the same GUID.
	  This also fixes dsync's message conflict resolution.
	- dovecot-lda: If destination user isn't found, exit with EX_NOUSER,
	  not EX_TEMPFAIL.
	- dsync: Fixed handling \Noselect mailboxes
	- Fixed an infinite loop introduced by v2.0.2's message parser changes.
	- Fixed a crash introduced by v2.0.2's istream-crlf changes.

v2.0.2 2010-09-08  Timo Sirainen <tss@iki.fi>

	* vpopmail support is disabled for now, since it's broken. You can use
	  it via checkpassword support or its sql/ldap database directly.

	- maildir: Fixed "duplicate uidlist entry" errors that happened at
	  least with LMTP when mail was delivered to multiple recipients
	- Deleting ACLs didn't cause entries to be removed from acl_shared_dict
	- mail_max_lock_timeout setting wasn't working with all locks
	- auth_cache_size setting's old-style value wasn't autoconverted
	  and it usually also caused a crash

v2.0.1 2010-08-24  Timo Sirainen <tss@iki.fi>

	* When dsync is started as root, remote dsync command is now also
	  executed as root instead of with dropped privileges.

	- IMAP: QRESYNC parameters for SELECT weren't handled correctly.
	- UTF-8 string validity checking wasn't done correctly (e.g.
	  mailbox names in Sieve fileinto)
	- dsync: Fixed a random assert-crash with remote dsyncing

v2.0.0 2010-08-16  Timo Sirainen <tss@iki.fi>

	* Dovecot uses two system users for internal purposes now by default:
	  dovenull and dovecot. You need to create the dovenull user or change
	  default_login_user setting.
	* Global ACLs are now looked up using namespace prefixes. For example
	  if you previously had INBOX. namespace prefix and a global ACL for
	  "INBOX.Sent", it's now looked up from "INBOX.Sent" file instead of
	  "Sent" as before.
	* Maildir: File permissions are no longer based on dovecot-shared file,
	  but the mailbox directory.

	+ Redesigned master process. It's now more modular and there is less
	  code running as root.
	+ Configuration supports now per-local/remote ip/network settings.
	+ dsync utility does a two-way mailbox synchronization.
	+ LMTP server and proxying.
	+ Added mdbox (multi-dbox) mail storage backend.
	+ doveadm utility can be used to do all kinds of administration
	  functions. Old dovecotpw and *view utilities now exist in its
	  subcommands.
	+ imap and pop3 processes can now handle multiple connections.
	+ IMAP: COMPRESS=DEFLATE is supported by imap_zlib plugin
	+ director service helps NFS installations to redirect users always
	  to same server to avoid corruption

v2.0.rc6 2010-08-13  Timo Sirainen <tss@iki.fi>

	- dict quota didn't always decrease quota when messages were expunged
	- Shared INBOX wasn't always listed with FS layout

v2.0.rc5 2010-08-09  Timo Sirainen <tss@iki.fi>

	- Using more than 2 plugins could have caused broken behavior
	  (more fixes for this)
	- Listescape plugin fixes
	- mbox: Fixed a couple of assert-crashes
	- mdbox: Fixed potential assert-crash when saving multiple messages
	  in one transaction.

v2.0.rc4 2010-08-04  Timo Sirainen <tss@iki.fi>

	+ director: Added director_doveadm_port for accepting doveadm
	  TCP connections. 
	+ doveadm: Added client/server architecture support for running mail
	  commands. Enable this by setting doveadm_worker_count to non-zero.
	+ mail-log: Added support for mailbox_create event.
	+ imap_capability = +XFOO BAR can be used to add capabilities instead
	  of replacing the whole capability string.
	+ virtual storage: Added support for IDLE notifications. 
	- doveadm mailbox status: Fixed listing non-ASCII mailbox names. 
	- doveadm fetch: Fixed output when fetching message header or body
	- doveadm director map/add/remove: Fixed handling IP address as
	  parameter. 
	- dsync: A few more fixes

v2.0.rc3 2010-07-20  Timo Sirainen <tss@iki.fi>

	* Single-dbox is now called "sdbox" instead of "dbox".
	  "dbox" will stay as an alias for it for now.

	+ Added mail_temp_dir setting, used by deliver and lmtp for creating
	  temporary mail files. Default is /tmp.
	+ doveadm: Added "director map" command to list user -> host mappings.
	- imap: Fixed checking if list=children namespace has children.
	- director: If all login processes died, director stopped reading
	  proxy-notify input and caused future login processes to hang
	- mail_log plugin configuration was broken
	- Using more than 2 plugins could have caused broken behavior
	- mdbox: Race condition fixes related to copying and purging
	- dsync: Lots of fixes

v2.0.rc2 2010-07-09  Timo Sirainen <tss@iki.fi>

	- Fixed a crash with empty mail_plugins
	- Fixed sharing INBOX to other users
	- mdbox: Rebuilding storage was broken in rc1
	- dsync was broken for remote syncs in rc1
	- director+LMTP proxy wasn't working correctly
	- v1.x config parser failed with some settings if pigeonhole wasn't
	  installed.
	- virtual: If non-matching messages weren't expunged within same
	  session, they never got expunged.

v2.0.rc1 2010-07-02  Timo Sirainen <tss@iki.fi>

	* See v2.0.0 notes

v1.2.6 2009-10-05  Timo Sirainen <tss@iki.fi>

	* Upgraded to Unicode 5.2.0

	+ Added authtest utility for doing passdb and userdb lookups.
	+ login: ssl_security string now also shows the used compression.
	- quota: Don't crash with non-Maildir++ quota backend.
	- imap proxy: Fixed crashing with some specific password characters.
	- dovecot --exec-mail was broken.
	- Avoid assert-crashing when two processes try to create index at the
	  same time.

v1.2.5 2009-09-13  Timo Sirainen <tss@iki.fi>

	* Authentication: DIGEST-MD5 and RPA mechanisms no longer require
	  user's login realm to be listed in auth_realms. It only made
	  configuration more difficult without really providing extra security.
	* zlib plugin: Don't allow clients to save compressed data directly.
	  This prevents users from exploiting (most of the) potential security
	  holes in zlib/bzlib.

	+ Added pop3_save_uidl setting.
	+ dict quota: When updating quota and user isn't already in dict,
	  recalculate and save the quota.
	- file_set_size() was broken with OSes that didn't support
	  posix_fallocate() (almost everyone except Linux), causing all kinds
	  of index file errors.
	- v1.2.4 index file handling could have caused an assert-crash
	- IMAP: Fixes to QRESYNC extension.
	- virtual plugin: Crashfix
	- deliver: Don't send rejects to any messages that have Auto-Submitted
	  header. This avoids emails loops.
	- Maildir: Performance fixes, especially with maildir_very_dirty_syncs.
	- Maildir++ quota: Limits weren't read early enough from maildirsize
	  file (when quota limits not enforced by Dovecot)
	- Message decoding fixes (mainly for IMAP SEARCH, Sieve).

v1.2.4 2009-08-17  Timo Sirainen <tss@iki.fi>

	* acl: When looking up ACL defaults, use global/local default files
	  if they exist. So it's now possible to set default ACLs by creating
	  dovecot-acl file to the mail root directory.

	+ imap/pop3 proxy: If proxy destination is known to be down,
	  fail connections to it immediately.
	+ imap/pop3 proxy: Added proxy_timeout passdb extra field to specify
	  proxy's connect timeout.
	- Fixed a crash in index file handling.
	- Fixed a crash in saving messages where message contained a CR
	  character that wasn't followed by LF (and the CR happened to be the
	  last character in an internal buffer).
	- v1.2.3 crashed when listing shared namespace prefix.
	- listescape plugin: Several fixes.
	- autocreate plugin: Fixed autosubscribing to mailboxes in
	  subscriptions=no namespaces.

v1.2.3 2009-08-07  Timo Sirainen <tss@iki.fi>

	* Mailbox names with control characters can't be created anymore.
	  Existing mailboxes can still be accessed though.

	+ Allow namespace prefix to be opened as mailbox, if a mailbox
	  already exists in the root dir.
	- Maildir: dovecot-uidlist was being recreated every time a mailbox
	  was accessed, even if nothing changed.
	- listescape plugin was somewhat broken
	- Compiling fixes for non-Linux/BSDs
	- imap: tb-extra-mailbox-sep workaround was broken.
	- ldap: Fixed hang when >128 requests were sent at once.
	- fts_squat: Fixed crashing when searching virtual mailbox.
	- imap: Fixed THREAD .. INTHREAD crashing.

v1.2.2 2009-07-27  Timo Sirainen <tss@iki.fi>

	* GSSAPI: More changes to authentication. Hopefully good now.
	* lazy_expunge plugin: Drop \Deleted flag when moving message.

	+ dovecot -n/-a now outputs also lda settings.
	+ dovecot.conf !include now supports globs (e.g.
	  !include /etc/dovecot/*.conf). Based on patch by Thomas Guthmann.
	+ acl: Support spaces in user/group identifiers.
	+ shared mailboxes: If only %%n is specified in prefix, default to
	  current user's domain.
	- Dovecot master process could hang if it received signals too rapidly.
	- Fixed "corrupted index cache file" errors (and perhaps others) caused
	  by e.g. IMAP's FETCH BODY[] command.
	- IMAP: When QRESYNC is enabled, don't crash when a new mail is
	  received while IDLEing.
	- IMAP: FETCH X-* parameters weren't working.
	- Maildir++ quota: Quota was sometimes updated wrong when it was
	  being recalculated.
	- Searching quoted-printable message body internally converted "_"
	  characters to spaces and didn't match search keys with "_".
	- Messages in year's first/last day may have had broken timezones
	  with OSes not having struct tm->tm_gmtoff (e.g. Solaris).
	- virtual plugin: If another session adds a new mailbox to index,
	  don't crash.

v1.2.1 2009-07-09 Timo Sirainen <tss@iki.fi>

	* GSSAPI: Changed logging levels and improved the messages.
	  Changed the way cross-realm authentication handling is done,
	  hopefully it's working now for everyone.
	* imap/pop3 logins now fail if home directory path is relative.
	  v1.2.0 deliver was already failing with these and they could have
	  caused problems even with v1.1.
	* IMAP: Custom authentication failure messages are now prefixed with
	  [ALERT] to get more clients to actually show them.

	+ Improved some error messages.
	- pop3: AUTH PLAIN was broken when SASL initial response wasn't given.
	- mbox: New mailboxes were created with UIDVALIDITY 1.
	- quota-fs was defaulting to group quota instead of user quota.
	- Fixed ACLs to work with mbox.
	- Fixed fchmod(-1, -1) errors with BSDs
	- convert plugin / convert-tool: Fixed changing hierarchy separators
	  in mailbox names when alt_hierarchy_char isn't set.

v1.2.0 2009-07-01 Timo Sirainen <tss@iki.fi>

	* When creating files or directories to mailboxes, Dovecot now uses
	  the mailbox directory's permissions and GID for them. Previous
	  versions simply used 0600 mode always. For backwards compatibility
	  dovecot-shared file's permissions still override these with Maildir.
	* SQL dictionary (quota) configuration file is different than in v1.1.
	  See doc/dovecot-dict-sql-example.conf for the new format.
	* deliver -m: Mailbox name is now assumed to be in UTF-8 format,
	  not modified-UTF7. Stephan Bosch's new Sieve implementation also
	  assumes UTF-8 format in fileinto parameters.

	+ Full support for shared mailboxes and IMAP ACL extension.
	  The code is mainly from Sascha Wilde and Bernhard Herzog.
	+ IMAP: Added support for extensions: CONDSTORE, QRESYNC, ESEARCH,
	  ESORT, SEARCHRES, WITHIN, ID and CONTEXT=SEARCH.
	+ SEARCH supports INTHREAD search key, but the rest of the INTHREAD
	  draft isn't implemented yet so it's not advertised in capability.
	+ THREAD REFS algorithm where threads are sorted by their latest
	  message instead of the thread root message. There is also no base
	  subject merging.
	+ IMAP: Implemented imap-response-codes draft.
	+ Thread indexes for optimizing IMAP THREAD command and INTHREAD
	  search key.
	+ Added userdb checkpassword (by Sascha Wilde)
	+ Virtual mailboxes: http://wiki.dovecot.org/Plugins/Virtual
	+ Autocreate plugin: http://wiki.dovecot.org/Plugins/Autocreate
	+ Listescape plugin: http://wiki.dovecot.org/Plugins/Listescape

v1.2.rc8 2009-06-30 Timo Sirainen <tss@iki.fi>

	- Fixed building LDAP as plugin
	- Fixed starting up in OS X

v1.2.rc7 2009-06-27 Timo Sirainen <tss@iki.fi>

	* Removed configure --with-deliver, --with-pop3d and --disable-ipv6
	  parameters.

	+ Improved permission related error messages.
	- mbox: Don't write garbage to mbox if message doesn't have a body.
	- virtual: Fixed saving messages with keywords.
	- virtual: Fixed infinite looping bug.
	- zlib: Fixed error handling.

v1.2.rc6 2009-06-22 Timo Sirainen <tss@iki.fi>

	* imap proxy: Pass through to client unexpected untagged replies
	  from remote server (e.g. alerts).
	* Solr: Don't use "any" copyfield, it doubles the index size.
	* mail_location: Allow using ":" characters in dir names by escaping
	  it as "::".

	- mbox: Don't crash with invalid From_-lines.
	- IMAP: Don't crash if IDLE command is pipelined after a long-running
	  UID FETCH or UID SEARCH.
	- ACL / shared mailbox fixes
	- Some metadata files were incorrectly getting 0666 permissions.

v1.2.rc5 2009-06-04 Timo Sirainen <tss@iki.fi>

	* auth_cache_negative_ttl is now used also for password mismatches
	  (currently only with plaintext authentication mechanisms).

	+ Added support for EXTERNAL SASL mechanism.
	+ FETCH X-SAVEDATE can now be used to get messages' save timestamps
	+ deliver_log_format: %s is now in UTF8
	- If message body started with a space, some operations could have
	  assert-crashed.
	- Fixed using LDAP support as a plugin
	- Fixes to virtual mailboxes.

v1.2.rc4 2009-05-17 Timo Sirainen <tss@iki.fi>

	* If /dev/arandom exists, use it instead of /dev/urandom (OpenBSD).
	* When logging to a file, the lines now start with a timestamp instead
	  of "dovecot: " prefix.

	+ IMAP: When multiple commands are pipelined, try harder to combine
	  their mailbox syncing together. For example with Maildir pipelining
	  STORE 1:* +FLAGS \Deleted and EXPUNGE commands the files won't
	  be unnecessarily rename()d before being unlink()ed.
	+ imap-proxy: Send backend's CAPABILITY if it's different from what
	  was sent to client before.
	+ IMAP: struct mail now keeps track of all kinds of statistics, such
	  as number of open()s, stat()s, bytes read, etc. These fields could
	  be exported by some kind of a statistics plugin (not included yet).
	+ IMAP: SEARCH command now dynamically figures out how to run about
	  0.20 .. 0.25 seconds before seeing if there's other work to do.
	  This makes the SEARCH performance much better.
	- Fixes to shared mailbox handling.
	- Fixes to virtual mailboxes.
	- THREAD command could have crashed.
	- Fixes to expire-tool.
	- mbox: Don't break if From_-line is preceded by CRLF (instead of LF).
	- dict process wasn't restarted after SIGHUP was sent to master.

v1.2.rc3 2009-04-16 Timo Sirainen <tss@iki.fi>

	* IMAP proxy no longer simply forwards tagged reply from
	  remote authentication command. It's now done only if the remote
	  server sent a [resp-code], otherwise all failure strings are
	  converted to Dovecot's "Authentication failed." to make sure that
	  if remote isn't using Dovecot it won't reveal user's existence.

	+ Quota roots can now specify which namespace's quota they're
	  tracking. This is probably the most useful for giving public
	  namespaces a quota.
	+ Added imap_idle_notify_interval setting.
	- Fixes to shared mailbox handling
	- Fixes to virtual mailboxes
	- Fixed compiling with some FreeBSD and NetBSD versions
	- THREAD REFS still might have returned one (0) at the beginning.
	- deliver wasn't using mail_access_groups setting.
	- Fixed some error handling in maildir and index code.

v1.2.rc2 2009-04-03  Timo Sirainen <tss@iki.fi>

	- rquota.x file was missing from rc1 distribution, causing compiling
	  to fail.

v1.2.rc1 2009-04-03  Timo Sirainen <tss@iki.fi>

	* See v1.2.0 notes

v1.1.5 2008-10-22  Timo Sirainen <tss@iki.fi>

	* Dovecot prints an informational message about authentication problems
	  at startup. The message goes away after the first successful
	  authentication. This hopefully reduces the number of "Why doesn't
	  my authentication work?" questions.

	+ Maildir/dbox: Try harder to assign unique UIDVALIDITY values to
	  mailboxes to avoid potential problems when recreating or renaming
	  mailboxes. The UIDVALIDITY is tracked using dovecot-uidvalidity*
	  files in the mail root directory.
	+ Many logging improvements
	- In some conditions Dovecot could have stopped using existing cache
	  file and never used it again until it was deleted.
	- pop3 + Maildir: Make sure virtual sizes are always written to
	  dovecot-uidlist. This way if the indexes are lost Dovecot will never
	  do a huge amount of work to recalculate them.
	- mbox: Fixed listing mailboxes in namespaces with prefix beginning
	  with '~' or '/' (i.e. UW-IMAP compatibility namespaces didn't work).
	- dict quota: Don't crash when recalculating quota (when quota warnings
	  enabled).
	- Fixes to handling "out of disk space/quota" failures.
	- Blocking passdbs/userdbs (e.g. PAM, MySQL) could have failed lookups
	  sometimes when auth_worker_max_request_count was non-zero.
	- Fixed compiling with OpenBSD

v1.1.4 2008-10-05  Timo Sirainen <tss@iki.fi>

	- SORT: Yet another assert-crashfix when renumbering index sort IDs.
	- ACL plugin fixes: Negative rights were actually treated as positive
	  rights. 'k' right didn't prevent creating parent/child/child mailbox.
	  ACL groups weren't working.
	- Maildir++ quota: Fixes to rebuilding when quota limit wasn't
	  specified in Dovecot (0 limit or limit read from maildirsize).
	- mbox: Several bugfixes causing errors and crashes.
	- Several fixes to expire plugin / expire-tool.
	- lock_method=dotlock could have deadlocked with itself.
	- Many error handling fixes and log message improvements.

v1.1.3 2008-09-02  Timo Sirainen <tss@iki.fi>

	* mail_max_userip_connections limit no longer applies to master user
	  logins.

	+ login_log_format_elements: Added %k to show SSL protocol/cipher
	  information. Not included by default.
	+ imap/pop3-proxy: If auth_verbose=yes, log proxy login failures.
	+ deliver: Added -s parameter to autosubscribe to autocreated mailboxes.
	- message parser fixes - hopefully fixes an infinite looping problem
	- SORT: One more assert-crashfix when renumbering index sort IDs.
	- mbox: Saving may have truncated the mail being saved
	- mbox: Several other bugfixes
	- mail_full_filesystem_access=yes was broken when listing mailboxes
	  (it still is with maildir++ layout).
	- maildirlock utility was somewhat broken
	- zlib plugin: bzip2 support was somewhat broken
	- NFS: Make sure writing to files via output streams don't
	  assert-crash when write() returns only partial success.

v1.1.2 2008-07-24  Timo Sirainen <tss@iki.fi>

	+ Added full text search indexing support for Apache Lucene Solr
	  server: http://wiki.dovecot.org/Plugins/FTS/Solr
	+ IMAP SORT: Added X-SCORE sort key for use with Solr searches.
	+ zlib plugin supports now bzip2 also.
	+ quota: All backends now take noenforcing parameter.
	+ Maildir: Add ,S=<size> to maildir filename whenever quota plugin
	  is loaded, even when not using Maildir++ quota.
	+ deliver: Allow lda section to override plugin settings.
	+ deliver: Giving a -m <namespace prefix> parameter now silently saves
	  the mail to INBOX. This is useful for e.g. -m INBOX/${extension}
	+ Added a new maildirlock utility for write-locking Dovecot Maildir.
	+ dict-sql: Support non-MySQL databases by assuming they implement the
	  "INSERT .. ON DUPLICATE KEY" using an INSERT trigger.
	- SORT: Fixed several crashes/errors with sort indexing.
	- IMAP: BODYSTRUCTURE is finally RFC 3501 compliant. Earlier versions
	  didn't include Content-Location support.
	- IMAP: Fixed bugs with listing INBOX.
	- Maildir: maildirfolder file wasn't created when dovecot-shared
	  file existed on the root directory
	- deliver didn't expand %variables in namespace location settings.
	- zlib: Copying non-compressed messages resulted in empty mails
	  (except when hardlink-copying between maildirs).
	- mbox-snarf plugin was somewhat broken
	- deliver + Maildir: If uidlist couldn't be locked while saving,
	  we might have assert-crashed
	- mbox: Fixed an assert-crash with \Recent flag handling

v1.1.1 2008-06-22  Timo Sirainen <tss@iki.fi>

	- Maildir: When migrating from v1.0 with old format dovecot-uidlist
	  files, Dovecot may have appended lines to it using the new format and
	  later broken with "UID larger than next_uid" error.

v1.1.0 2008-06-21  Timo Sirainen <tss@iki.fi>

No changes since v1.1.rc13. Below are the largest changes since v1.0:

	* After Dovecot v1.1 has modified index or dovecot-uidlist files,
	  they can't be opened anymore with Dovecot versions earlier than
	  v1.0.2.
	* See doc/wiki/Upgrading.1.1.txt (or for latest changes,
	  http://wiki.dovecot.org/Upgrading/1.1) for list of changes since
	  v1.0 that you should be aware of when upgrading.

	+ IMAP: Added support for UIDPLUS and LIST-EXTENDED extensions.
	+ IMAP SORT: Sort keys are indexed, which makes SORT commands faster.
	+ When saving messages, update cache file immediately with the data
	  that we expect client to fetch later.
	+ NFS caches are are flushed whenever needed. See mail_nfs_storage and
	  mail_nfs_index settings.
	+ Out of order command execution (SEARCH, FETCH, LIST), nonstandard
	  command cancellation (X-CANCEL <tag>)
	+ IMAP: STATUS-IN-LIST draft implementation
	+ Expire plugin can be used to keep track of oldest messages in
	  specific mailboxes. A nightly run can then quickly expunge old
	  messages from the mailboxes that have them. The tracking is done
	  using lib-dict, so you can use either Berkeley DB or SQL database.
	+ Namespaces are supported everywhere now.
	+ Namespaces have new list and subscriptions settings.
	+ Full text search indexing support with Lucene and Squat backends.
	+ OTP and S/KEY authentication mechanisms (by Andrey Panin).
	+ mbox and Maildir works with both Maildir++ and FS layouts. You can
	  change these by appending :LAYOUT=maildir++ or :LAYOUT=fs to
	  mail_location.
	+ LDAP: Support templates in pass_attrs and user_attrs
	+ Support for listening in multiple IPs/ports.
	+ Quota plugin rewrite: Support for multiple quota roots, warnings,
	  allow giving storage size in bytes or kilo/mega/giga/terabytes,
	  per-mailbox quota rules.
	+ Filesystem quota backend supports inode limits, group quota and
	  RPC quota for NFS.
	+ SEARCH and SORT finally compare non-ASCII characters
	  case-insensitively. We use i;unicode-casemap algorithm.
	+ Config files support splitting values to multiple lines with \

v1.1.rc13 2008-06-20  Timo Sirainen <tss@iki.fi>

	- mbox: Fixed a crash when adding a new X-IMAPbase: header with
	  keywords.
	- Message parser: Fixed assert-crash if cached MIME structure was
	  broken.
	- Squat: Potential crashfix with mmap_disable=yes.

v1.1.rc12 2008-06-19  Timo Sirainen <tss@iki.fi>

	- mbox: Don't give "Can't find next message offset" warnings when
	  plugin (e.g. quota) accesses the message being saved.
	- deliver: Settings inside protocol imap {} weren't ignored.

v1.1.rc11 2008-06-19  Timo Sirainen <tss@iki.fi>

	- dovecot-uidlist is now recreated if it results in file shrinking
	  over 25%.
	- Some other minor fixes

v1.1.rc10 2008-06-13  Timo Sirainen <tss@iki.fi>

	* LIST X-STATUS renamed to LIST STATUS and fixed its behavior with
	  LIST-EXTENDED options. It's now compatible with STATUS-IN-LIST
	  draft 00.

	- Message parsing could have sometimes produced incorrect results,
	  corrupting BODY/BODYSTRUCTURE replies and perhaps others.
	- SORT: Fixed several bugs
	- FreeBSD 7.0: Environment clearing wasn't working correctly.
	  This caused "environment corrupted" problems at least with deliver
	  trying to call sendmail and running Dovecot from inetd.
	- HP-UX: Several fixes to get it to work (by Christian Corti)
	- Fixes to using expire plugin with SQL dictionary.
	- dbox fixes

v1.1.rc9 2008-06-09  Timo Sirainen <tss@iki.fi>

	+ Maildir: When hardlink-copying a file, copy the W=<vsize> in the
	  filename if it exists in the original filename.
	- mbox: With rc8 empty lines were inserted in the middle of saved
	  mails' headers.
	- maildir: Fixed problems with opening newly saved messages which we
	  saw in index file but couldn't see in dovecot-uidlist. Happened only
	  when messages weren't saved via Dovecot (deliver or IMAP).
	- Several bugfixes to handling sort indexes
	- deliver: Boolean settings that were supposed to default to "yes" were
	  set to "no" unless explicitly defined in dovecot.conf:
	  dotlock_use_excl, maildir_copy_with_hardlinks, mbox_dirty_syncs,
	  mbox_lazy_writes.

v1.1.rc8 2008-06-03  Timo Sirainen <tss@iki.fi>

	+ deliver: Added -p parameter to provide path to delivered mail.
	  This allows maildir to save identical mails to multiple recipients
	  using hard links.
	- rc6/rc7 broke POP3 with non-Maildir formats
	- mbox: Saving a message without a body or the end-of-headers line
	  could have caused an assert-crash later.
	- Several dbox fixes

v1.1.rc7 2008-05-30  Timo Sirainen <tss@iki.fi>

	- Fixed compiling problems with non-Linux OSes

v1.1.rc6 2008-05-30  Timo Sirainen <tss@iki.fi>

	* Index file format changed a bit. If an older Dovecot v1.1 reads
	  index files updated by rc6+, they may give "Invalid header record
	  size" or "ext reset: invalid record size" warnings. v1.0 won't give
	  these errors.
	* IMAP: LIST .. RETURN (X-STATUS) command return now LIST entries
	  before STATUS entries.
	* zlib plugin: Uncompress if the message begins with zlib header
	  instead of looking at the 'Z' flag. This fixes copying with hard
	  links. Based on a patch by Richard Platel.

	+ IMAP: SORT index handling code was half-rewritten to fix several bugs
	  when multiple sessions were sorting at the same time. The new code is
	  hopefully also faster.
	+ Maildir: If POP3 UIDL extra field is found from dovecot-uidlist,
	  it's used instead of the default UIDL format (or X-UIDL: header).
	  This allows easily preserving UIDLs when migrating from other POP3
	  servers. Patch by Nicholas Von Hollen @ Mailtrust.
	+ Maildir: ,W=<vsize> is now always added to maildir filenames
	+ deliver: Avoid reading dovecot-uidlist's contents if possible.
	+ Added %T modifier = Trim whitespace from end of string
	- IMAP: Fixed some bugs in LIST-EXTENDED implementation.
	- IMAP: If client tries to change the selected mailbox state while
	  another command is still running, wait until the command is finished.
	  This fixes some crashes and other unwanted behavior.
	- allow_nets userdb setting was broken with big endian CPUs

v1.1.rc5 2008-05-05  Timo Sirainen <tss@iki.fi>

	+ Support cross-realm Kerberos 5 authentication. Based on patch by
	  Zachary Kotlarek.
	+ Added dict_db_config setting to point to a Berkeley DB config file.
	+ If mail_chroot ends with "/.", remove chroot prefix from home
	  directory.
	- Fixed several bugs and memory leaks in ACL plugin. LIST and LSUB
	  may have listed mailboxes where user had no 'l' access. STORE could
	  have been used to update any flags without appropriate access.
	- mbox: Valid-looking From_-lines in message bodies caused the message
	  to be split to two messages (broken since v1.0).
	- Plugin initialization hooks were called in wrong order, possibly
	  causing problems when multiple plugins were used at the same time.
	- Expire plugin was broken
	- LIST-EXTENDED options were ignored.
	- LDAP: Static attribute names weren't working correctly
	- deliver: mail_uid and mail_gid settings weren't used.
	- pop3 + maildir++ quota: maildirsize file wasn't created if it 
	  didn't exist already.
	- dnotify: Waiting for dotlock to be deleted used 100% CPU

v1.1.rc4 2008-04-01  Timo Sirainen <tss@iki.fi>

	* Fixed two buffer overflows in str_find_init(). It was used by
	  SEARCH code when searching for headers or message body. Added code
	  to catch these kind of overflows when compiling with --enable-debug.
	  Found by Diego Liziero.

	+ LDAP: Added debug_level and ldaprc_path settings (OpenLDAP-only)
	+ Squat: Added fts_squat = partial=n full=m settings. See the wiki.
	- dbox metadata updating fixes.
	- quota: backend=n didn't work
	- SEARCH RECENT may have returned non-recent messages if index files
	  were created by v1.0.
	- If mailbox was opened as read-only with EXAMINE, STOREs were
	  permanently saved.
	- LDAP: Templates were somewhat broken (by richs at whidbey.net)

v1.1.rc3 2008-03-09  Timo Sirainen <tss@iki.fi>

	* Fixed a security hole in blocking passdbs (MySQL always. PAM, passwd
	  and shadow if blocking=yes) where user could specify extra fields
	  in the password. The main problem here is when specifying
	  "skip_password_check" introduced in v1.0.11 for fixing master user
	  logins, allowing the user to log in as anyone without a valid
	  password.

	- mail_privileged_group was broken in some systems (OS X, Solaris?)

v1.1.rc2 2008-03-08  Timo Sirainen <tss@iki.fi>

	* mail_extra_groups setting was commonly used insecurely. This setting
	  is now deprecated. Most users should switch to using
	  mail_privileged_group setting, but if you really need the old
	  functionality use mail_access_groups instead.

	+ Expire plugin now supports wildcards in mailbox names.
	+ dbox: Expire plugin supports moving old mails to alternative
	  dbox directory
	+ Maildir++ quota: quota_rule=?:<rule> specifies a default rule
	  which is used only if the maildirsize file doesn't exist.
	+ If SSL/TLS connection isn't closed cleanly, log the last error
	  in the disconnection line.
	+ EXPUNGE: If new \Deleted messages were found while expunging,
	  do it again and expunge them as well (Outlook workaround)
	- IMAP: SEARCH, LIST and THREAD command correctness fixes
	- Maildir++ quota: Quota rules and warnings with % rules didn't work
	  if the default limits were taken from maildirsize file.
	- Maildir++ quota: If both byte and message limits weren't specified,
	  maildirsize file was recalculated all the time
	- mbox: Flag and keyword updates may have gotten lost in some
	  situations (happens with v1.0 too)
	- ldap: Don't crash if userdb lookup fails
	- Squat fixes and performance improvements

v1.1.rc1 2008-02-21  Timo Sirainen <tss@iki.fi>

	* See v1.1.0 notes

v1.0.10 2007-12-29  Timo Sirainen <tss@iki.fi>

	* Security hole with LDAP+auth cache: If base setting contained
	  %variables they weren't included in auth cache key, which broke
	  caching. This could have caused different users with same passwords
	  to log in as each other.

	- LDAP: Fixed potential infinite looping when connection to LDAP
	  server was lost and there were queued requests.
	- mbox: More changes to fix problems caused by v1.0.8 and v1.0.9.
	- Maildir: Fixed a UIDLIST_IS_LOCKED() assert-crash in some conditions
	  (caused by changes in v1.0.9)
	- If protocols=none, don't require imap executables to exist

v1.0.9 2007-12-11  Timo Sirainen <tss@iki.fi>

	+ Maildir: Don't wait on dovecot-uidlist.lock when we just want to
	  find out a new filename for the message.
	- mbox: v1.0.8 changes sometimes caused FETCH to fail with
	  "got too little data", disconnecting the client.
	- Fixed a memory leak when FETCHing message header/body multiple
	  times within a command (e.g. BODY[1] BODY[2])
	- IMAP: Partial body fetching was still slow with mboxes

v1.0.8 2007-11-28  Timo Sirainen <tss@iki.fi>

	+ Authentication: Added "password_noscheme" field that can be used
	  instead of "password". "password" treats "{prefix}" as a password
	  scheme while "password_noscheme" treats it as part of the password
	  itself. So "password_noscheme" should be used if you're storing
	  passwords as plaintext. Non-plaintext passwords never begin
	  with "{", so this isn't a problem with them.
	- IMAP: Partial body fetching was sometimes non-optimal, causing
	  the entire message to be read for every FETCH command.
	- deliver failed to save the message when envelope sender address
	  contained spaces.
	- Maildir++ quota: We could have randomly recalculated quota when
	  it wasn't necessary.
	- Login process could have crashed after logging in if client sent
	  data before "OK Logged in" reply was sent (i.e. before master had
	  replied that login succeeded).
	- Don't assert-crash when reading dovecot.index.logs generated by
	  Dovecot v1.1.
	- Authentication: Don't assert-crash if password beings with "{" but
	  doesn't contain "}".
	- Authentication cache didn't work when using settings that changed
	  the username (e.g. auth_username_format).

v1.0.7 2007-10-29  Timo Sirainen <tss@iki.fi>

	- deliver: v1.0.6's "From " line ignoring could have written to a
	  bad location in stack, possibly causing problems.

v1.0.6 2007-10-28  Timo Sirainen <tss@iki.fi>

	* IDLE: Interval between mailbox change notifies is now 1 second,
	  because some clients keep a long-running IDLE connection and use
	  other connections to actually read the mails.
	* SORT: If Date: header is missing or broken, fallback to using
	  INTERNALDATE (as the SORT draft nowadays specifies).

	+ deliver: If message begins with a "From " line, ignore it.
	+ zlib plugin: If maildir file has a "Z" flag, open it with zlib.
	- CREATE: Don't assert-crash if trying to create namespace prefix.
	- SEARCH: Fixes to handling NOT operator with sequence ranges.
	- LDAP reconnection fixes
	- Maildir: Don't break when renaming mailboxes with '*' or '%'
	  characters and children.
	- mbox: Fixed "file size unexpectedly shrinked" error in some
	  conditions.
	- quota+mbox: Don't fail if trying to delete a directory.
	- Fixes to running from inetd

v1.0.5 2007-09-09  Timo Sirainen <tss@iki.fi>

	- deliver: v1.0.4 broke home directory handling
	- maildir: Creating mailboxes didn't use dovecot-shared's group for
	  cur/new/tmp directories.

v1.0.4 2007-09-08  Timo Sirainen <tss@iki.fi>

	* Assume a MIME message if Content-Type: header exists, even if
	  Mime-Version: header doesn't.

	- IMAP: CREATE ns_prefix/box/ didn't work right when namespace prefix
	  existed.
	- deliver: plugin {} settings were overriding settings from userdb.
	- mbox: Expunging the first message might not have worked always
	- PostgreSQL: If we can't connect to server, timeout queries after
	  a while instead of trying forever.
	- Solaris: sendfile() support was broken and could have caused
	  100% CPU usage and the connection hanging.

v1.0.3 2007-08-01  Timo Sirainen <tss@iki.fi>

	- deliver: v1.0.2's bounce fix caused message to be always saved to
	  INBOX even if Sieve script had discard, reject or redirect commands.
	- LDAP: auth_bind=yes and empty auth_bind_userdn leaked memory
	- ACL plugin: If user was given i (insert) right for a mailbox, but
	  not all s/t/w (seen, deleted, other flags) rights, COPY and APPEND
	  commands weren't supposed to allow saving those flags. This is
	  technically a security fix, but it's unlikely this caused problems
	  for anyone.
	- ACL plugin: i (insert) right didn't work unless user was also given
	  l (lookup) right.
	- Solaris: Fixed filesystem quota for autofs mounts.

v1.0.2 2007-07-15  Timo Sirainen <tss@iki.fi>

	* dbox isn't built anymore by default. It will be redesigned so it
	  shouldn't be used.

	+ Maildir: Support reading dovecot-uidlist (v3) files created by
	  Dovecot v1.1.
	- Maildir: "UIDVALIDITY changed" errors could happen with newly
	  created mailboxes
	- If "INBOX." namespace was used, LIST returned it with \HasNoChildren
	  which caused some clients not to show any other mailboxes.
	- Maildir++ quota: If multiple processes were updating maildirsize
	  at the same time, we failed with "Unknown error".
	- IMAP: IDLE didn't actually disconnect client after 30 minutes of
	  inactivity.
	- LDAP passdb/userdb was leaking memory
	- deliver: %variables in plugin {} weren't expanded
	- deliver: Don't bounce the mail if Sieve plugin returns failure

v1.0.1 2007-06-15  Timo Sirainen <tss@iki.fi>

	* deliver: If Return-Path doesn't contain user and domain, don't try
	  to bounce the mail (this is how it was supposed to work earlier too)
	* deliver: %variables in mail setting coming from userdb aren't
	  expanded anymore (again how it should have worked). The expansion
	  could have caused problems if paths contained any '%' characters.

	+ Print Dovecot version number with dovecot -n and -a
	+ deliver: Added -e parameter to write rejection error to stderr and
	  exit with EX_NOPERM instead of sending the rejection by executing
	  sendmail. 
	+ dovecot --log-error logs now a warning, an error and a fatal
	- Trying to start Dovecot while it's already running doesn't anymore
	  wipe out login_dir and break the running Dovecot.
	- maildir: Fixed "UID larger than next_uid" errors which happened
	  sometimes when dovecot-uidlist file didn't exist but index files did
	  (usually because mailbox didn't have any messages when it was
	  selected for the first time)
	- maildir: We violated maildir spec a bit by not having keyword
	  characters sorted in the filename.
	- maildir: If we don't have write access to cur/ directory, treat the
	  mailbox as read-only. This fixes some internal error problems with
	  trying to use read-only maildirs.
	- maildir: Deleting a symlinked maildir failed with internal error.
	- mbox: pop3_uidl_format=%m wasn't working right
	- mbox: If non-filesystem quota was enabled, we could have failed
	  with "Unexpectedly lost From-line" errors while saving new messages
	- mysql auth: %c didn't work. Patch by Andrey Panin
	- APPEND / SEARCH: If internaldate was outside valid value for time_t,
	  we returned BAD error for APPEND and SEARCH never matched. With 64bit
	  systems this shouldn't have happened. With 32bit systems the valid
	  range is usually for years 1902..2037.
	- COPY: We sent "Hang in there.." too early sometimes and checked it
	  too often (didn't break anything, but was slower than needed).
	- deliver: Postfix's sendmail binary wasn't working with mail_debug=yes
	- Don't corrupt ssl-parameters.dat files when running multiple Dovecot
	  instances.
	- Cache compression caused dovecot.index.cache to be completely deleted
	  with big endian CPUs if 64bit file offsets were used (default)
	- Fixed "(index_mail_parse_header): assertion failed" crash

v1.0.0 2007-04-13  Timo Sirainen <tss@iki.fi>

	+ Documentation updated.

v1.0.rc32 2007-04-12  Timo Sirainen <tss@iki.fi>

	- LDAP, auth_bind=no: Don't crash if doing non-plaintext ldap passdb
	  lookup for unknown user. This also broke deliver when userdb static
	  was used.
	- LDAP, auth_bind=yes and userdb ldap: We didn't wait until bind was
	  finished before sending the userdb request, which could have caused
	  problems.
	- LDAP: Don't break when compiling with OpenLDAP v2.3 library
	- Convert plugin: Don't create "maildirfolder" file to Maildir root.

v1.0.rc31 2007-04-08  Timo Sirainen <tss@iki.fi>

	- mbox: Give "mbox file was modified while we were syncing" error only
	  if we detect some problems in the mbox file. The check can't be
	  trusted with NFS.
	- Convert plugin: If directory for destination storage doesn't exist,
	  create it.
	- Convert plugin: Mailbox names weren't converted in subscription list.

v1.0.rc30 2007-04-06  Timo Sirainen <tss@iki.fi>

	* PAM: Lowercase the PAM service name when calling with "args = *".
	  Linux PAM did this internally already, but at least BSD didn't.
	  If your PAM file used to be in /etc/pam.d/IMAP or POP3 file you'll
	  need to lowercase it now.

	+ Send list of CA names to client when using
	  ssl_verify_client_cert=yes.
	- IMAP: If message body started with line feed, it wasn't counted
	  in BODY and BODYSTRUCTURE replies' line count field.
	- deliver didn't load plugins before chrooting

v1.0.rc29 2007-03-28  Timo Sirainen <tss@iki.fi>

	* Security fix: If zlib plugin was loaded, it was possible to open
	  gzipped mbox files outside the user's mail directory.

	+ Added auth_gssapi_hostname setting.
	- IMAP: LIST "" "" didn't return anything if there didn't exist a
	  namespace with empty prefix. This broke some clients.
	- If Dovecot is tried to be started when it's already running, don't
	  delete existing auth sockets and break the running Dovecot
	- If deliver failed too early it still returned exit code 89 instead
	  of EX_TEMPFAIL.
	- deliver: INBOX fallbacking with -n parameter wasn't working.
	- passdb passwd and shadow couldn't be used as master or deny databases
	- IDLE: inotify didn't notice changes in mbox file
	- If index file directory couldn't be created, disable indexes instead
	  of failing to open the mailbox.
	- rawlog wasn't working with chrooting
	- Several other minor fixes

v1.0.rc28 2007-03-23  Timo Sirainen <tss@iki.fi>

	* deliver + userdb static: Verify the user's existence from passdb,
	  unless allow_all_users=yes
	* dovecot --exec-mail: Log to configured log files instead of stderr
	* Added "-example" part to doc/dovecot-sql-example.conf and
	  doc/dovecot-ldap-example.conf. They are now also installed to
	  $sysconfdir with "make install".

	+ When copying/syncing a lot of mails, send "* OK Hang in there"
	  replies to client every 15 seconds so it doesn't just timeout the
	  connection.
	+ Added idxview and logview utilities to examine Dovecot's index files
	+ passdb passwd and shadow support blocking=yes setting now also
	+ mbox: If mbox file changes unexpectedly while we're writing to it,
	  log an error.
	+ deliver: Ignore -m "" parameter to make calling it easier.
	+ deliver: Added new -n parameter to disable autocreating mailboxes.
	  It affects both -m parameter and Sieve plugin's fileinto action
	- mbox: Using ~/ in the mail root directory caused a ~ directory to be
	  created (instead of expanding it to home directory)
	- auth cache: If unknown user was found from cache, we didn't properly
	  return "unknown user" status, which could have caused problems in
	  deliver.
	- mbox: Fixed "UID inserted in the middle of mailbox" in some
	  conditions with broken X-UID headers
	- Index view syncing fixes
	- rc27 didn't compile with some non-GCC compilers
	- vpopmail support didn't compile in rc27
	- NFS check with chrooting broke home direcotry for the first login
	- deliver: If user lookup returned "unknown user", it logged
	  "BUG: Unexpected input"
	- convert plugin didn't convert INBOX

v1.0.rc27 2007-03-13  Timo Sirainen <tss@iki.fi>

	+ mbox and index file code handles silently out of quota/disk
	  space errors (maildir still has problems). They will give the user
	  a "Not enough disk space" error instead of flooding the log file.
	+ Added fsync_disable setting.
	+ mail-log plugin: Log the mailbox name, except if it's INBOX
	+ dovecot-auth: Added a lot more debug logging to passdbs and userdbs
	+ dovecot-auth: Added %c variable which expands to "secured" with
	  SSL/TLS/localhost.
	+ dovecot-auth: Added %m variable which expands to auth mechanism name
	- maildir++ quota: With ignore=box setting the quota was still updated
	  for the mailbox even though it was allowed to go over quota (but
	  quota recalculation ignored the box).
	- Index file handling fixes
	- mbox syncing fixes
	- Wrong endianness index files still weren't silently rebuilt
	- IMAP quota plugin: GETQUOTAROOT returned the mailbox name wrong the
	  namespace had a prefix or if its separator was non-default
	- IMAP: If client was appending multiple messages with MULTIAPPEND
	  and LITERAL+ extensions and one of the appends failed, Dovecot
	  treated the rest of the mail data as IMAP commands.
	- If mail was sent to client with sendfile() call, we could have
	  hanged the connection. This could happen only if mails were saved
	  with CR+LF linefeeds.

v1.0.rc26 2007-03-07  Timo Sirainen <tss@iki.fi>

	* Changed --with-headers to --enable-header-install
	* If time moves backwards only max. 5 seconds, sleep until we're back
	  in the original present instead of killing ourself. An error is
	  still logged.

	- IMAP: With namespace prefixes LSUB prefix.* listed INBOX.INBOX.
	- deliver: Ignore mbox metadata headers from the message input.
	  X-IMAP header crashed deliver.
	- deliver: If mail_debug=yes, drop out DEBUG environment before
	  calling sendmail binary. Postfix's sendmail didn't really like it.
	- mbox: X-UID brokenness fixes broke rc25 even with valid X-UID headers.
	  Now the code should finally work right.
	- Maildir: When syncing a huge maildir, touch dovecot-uidlist.lock file
	  once in a while to make sure it doesn't get overwritten by another
	  process.
	- Maildir++ quota: We didn't handle NUL bytes in maildirsize files very
	  well. Now the file is rebuilt when they're seen (NFS problem).
	- Index/view handling fix should fix some crashes/errors
	- If index files were moved to a different endianness machine, Dovecot
	  logged all sorts of errors instead of silently rebuilding them.
	- Convert plugin didn't change hierarchy separators in mailbox names.
	- PostgreSQL authentication could have lost requests once in a while
	  with a heavily loaded server.
	- Login processes could have crashed in some situations
	- auth cache crashed with non-plaintext mechanisms

v1.0.rc25 2007-03-01  Timo Sirainen <tss@iki.fi>

	* If time moves backwards, Dovecot kills itself instead of giving
	  random problems.

	+ Added --with-headers configure option to install .h files.
	  Binary package builders could use this to create some dovecot-dev
	  package to make compiling plugins easier.
	- PLAIN authentication: Don't crash dovecot-auth with invalid input.
	- IMAP APPEND: Don't crash if saving fails
	- IMAP LIST: If prefix.INBOX has children and we're listing under
	  prefix.%, don't drop the prefix.
	- mbox: Broken X-UID headers still weren't handled correctly.
	- mail-log plugin: Fixed deleted/undeleted logging.

v1.0.rc24 2007-02-22  Timo Sirainen <tss@iki.fi>

	* Dovecot now fails to load plugins that were compiled for different
	  Dovecot version, unless version_ignore=yes is set. This needs to be
	  explicitly set in plugins, so out-of-tree plugins won't have this
	  check by default.

	- pop3_lock_session=yes could cause deadlocks, and with maildir the
	  uidlist lock could have been overridden after 2 minutes causing
	  problems
	- PAM wasted CPU by calling a timeout function 1000x too often
	- Trash plugin was more or less broken with multiple namespaces and
	  with multiple trash mailboxes

v1.0.rc23 2007-02-20  Timo Sirainen <tss@iki.fi>

	* deliver doesn't ever exit with Dovecot's internal exit codes anymore.
	  All its internal exit codes are changed to EX_TEMPFAIL.
	* mbox: X-Delivery-ID header is now dropped when saving mails.
	* mbox: If pop3_uidl_format=%m, we generate a unique X-Delivery-ID
	  header when saving mails to make sure the UIDL is unique.

	+ PAM: blocking=yes in args uses an alternative way to do PAM checks.
	  Try it if you're having problems with PAM.
	+ userdb passwd: blocking=yes in args makes the userdb lookups be done
	  in auth worker processes. Set it if you're doing remote NSS lookups
	  (eg. nss_ldap problems are fixed by this).
	+ If PAM child process hasn't responded in two minutes, send KILL
	  signal to it (only with blocking=no)
	- IMAP: APPEND ate all CPU while waiting for more data from the client
	  (broken in rc22)
	- mbox: Broken X-UID headers assert-crashed sometimes
	- mbox: When saving a message to an empty mbox file it got an UID
	  which immediately got incremented.
	- mbox: Fixed some wrong "uid-last unexpectedly lost" errors.
	- auth cache: In some situations we crashed if passdb had extra_fields.
	- auth cache: Special extra_fields weren't saved to auth cache.
	  For example allow_nets restrictions were ignored for cached entries.
	- A lot of initial login processes could cause auth socket errors
	  in log file at startup, if dovecot-auth started slowly. Now the
	  login processes are started only after dovecot-auth has finished
	  initializing itself.
	- imap/pop3 proxy: Don't crash if the remote server disconnects before
	  we're logged in.
	- deliver: Don't bother trying to save the mail twice into the default
	  mailbox (eg. if it's over quota).
	- mmap_disable=yes + non-Linux was really slow with large
	  dovecot.index.cache files
	- MySQL couldn't be used as a masterdb
	- Trash plugin was more or less broken
	- imap/pop3 couldn't load plugins if they chrooted
	- imap/pop3-login process could crash in some conditions
	- checkpassword-reply crashed if USER/HOME wasn't set

v1.0.rc22 2007-02-06  Timo Sirainen <tss@iki.fi>

	+ pop3: Commit the transaction even if client didn't QUIT so cached
	  data gets saved.
	- Fixed another indexing bug in rc19 and later which caused
	  transactions to be skipped in some situations, causing all kinds of
	  problems.
	- mail_log_max_lines_per_sec was a bit broken and caused crashes with
	  dovecot -a
	- BSD filesystem quota was counted wrong. Patch by Manuel Bouyer
	- LIST: If namespace has a prefix and inbox=no, don't list
	  prefix.inbox if it happens to exist when listing for %.

v1.0.rc21 2007-02-02  Timo Sirainen <tss@iki.fi>

	- Cache file handling could have crashed rc20

v1.0.rc20 2007-02-02  Timo Sirainen <tss@iki.fi>

	+ dovecot: Added --log-error command line option to log an error, so
	  the error log is easily found.
	+ Added mail_log_max_lines_per_sec setting. Change it to avoid log
	  throttling with mail_log plugin.
	- Changing message flags was more or less broken in rc19
	- ACL plugin still didn't work without separate control directory
	- Some mbox handling fixes, including fixing an infinite loop
	- Some index file handling fixes
	- maildir quota: Fixed a file descriptor leak
	- If auth_cache was enabled and userdb returned "user unknown"
	  (typically only deliver can do that), dovecot-auth crashed.
	- mail_log plugin didn't work with pop3

v1.0.rc19 2007-01-23  Timo Sirainen <tss@iki.fi>

	- ACL plugin didn't work unless control dir was separate from maildir
	- More index file handling fixes

v1.0.rc18 2007-01-22  Timo Sirainen <tss@iki.fi>

	* ACL plugin + Maildir: Moved dovecot-acl file from control directory
	  to maildir. To prevent accidents caused by this change, Dovecot
	  kills itself if it finds dovecot-acl file from the control directory.
	* When opening a maildir, check if tmp/'s atime is over 8h old. If it
	  is, delete files in it with ctime older than 36h. However if
	  atime - ctime > 36h, it means that there's nothing to be deleted and
	  the scanning isn't done. We update atime ourself if filesystem is
	  mounted with noatime.
	* base_dir doesn't need to be group-readable, don't force it.
	* mail_read_mmaped setting is deprecated and possibly broken. It's now
	  removed from dovecot-example.conf, but it still works for now.
	* Removed also umask setting from dovecot-example.conf since currently
	  it doesn't do what it's supposed to.

	+ Authentication cache caches now also userdb data.
	+ Added mail_log plugin to log various mail operations. Currently it
	  logs mail copies, deletions, expunges and mailbox deletions.
	- dict quota: messages=n parameter actually changed storage limit.
	- A lot of fixes to handling index files. This should fix almost all
	  of the problems ever reported.
	- LDAP: auth_bind=yes was more or less broken.
	- Saved mails and dovecot-keywords file didn't set the group from
	  dovecot-shared file.
	- Fixed potential assert-crash while searching messages
	- Fixed some crashes with invalid X-UID headers in mboxes
	- If you didn't have a namespace with empty prefix, giving STATUS
	  command for a non-existing namespace caused the connection to give
	  "NO Unknown namespace" errors for all the future commands.

v1.0.rc17 2007-01-07  Timo Sirainen <tss@iki.fi>

	- MySQL authentication caused username to show up as "OK" in rc16.

v1.0.rc16 2007-01-05  Timo Sirainen <tss@iki.fi>

	* IMAP: When trying to fetch an already expunged message, Dovecot used
	  to just disconnect client. Now it instead replies with dummy NIL
	  data.
	* Priority numbers in plugin names have changed. If you're installing
	  from source, you should delete the existing plugin files before
	  installing the new ones, otherwise you'll get errors.
	* Maildir: We're using rename() to move files from tmp/ to new/ now.
	  See http://wiki.dovecot.org/MailboxFormat/Maildir -> "Issues with
	  the specification" for reasoning why this is safe. This makes saving
	  mails faster, and also makes Dovecot usable with Mac OS X's HFS+
	  (after you also set dotlock_use_excl=yes, see below).

	+ Added dotlock_use_excl setting. If enabled, dotlocks are created
	  directly using O_EXCL flag, instead of by creating a temporary file
	  which is hardlinked. O_EXCL is faster, but may not work with NFS.
	+ If Dovecot crashes with Linux or Solaris, it'll log a
	  "Raw backtrace". It's worse than gdb's backtrace, but better than
	  nothing.
	+ Added maildir_copy_preserve_filename=yes setting.
	+ Added a lazy-expunge plugin to allow users to unexpunge their mails.
	+ maildir quota: Added ignore setting to maildir quota, which allows
	  ignoring quota in Trash mailbox.
	+ dict quota: If dictionary doesn't yet contain the quota, calculate
	  it by going through all the mails in all the mailboxes.
	+ login_log_format_elements: Added %a=local port and %b=remote port
	+ Added -i and -o options to rawlog to restrict logging only to
	  input or output.
	- Doing a STATUS command for a selected mailbox (not a recommended
	  IMAP client behavior) caused Dovecot to sync the mailbox silently.
	  This could have lost eg. EXPUNGE events from clients, causing them
	  to use wrong sequence numbers.
	- deliver was treating boolean settings set to "no" as if they were
	  "yes" (they were supposed to be commented out for "no")
	- Running "dovecot" with -a or -n option while Dovecot was running
	  deleted all authentication sockets, which caused all the future
	  logins to fail.
	- maildir: RENAME and DELETE didn't touch control directory if it was
	  different from maildir or index dir.
	- We treated internal userdb lookup errors as "user unknown" errors.
	  In such situations this caused deliver to think the user didn't
	  exist and the mail get bounced.
	- pam: Setting cache_key crashed
	- shared maildir: dovecot-keywords file's mode wasn't taken from
	  dovecot-shared file.
	- dovecotpw wasn't working with PowerPC

v1.0.rc15 2006-11-19  Timo Sirainen <tss@iki.fi>

	* Fixed an off-by-one buffer overflow in cache file handling. The
	  code is executed only with mmap_disable=yes and only if index files
	  are used (ie. INDEX=MEMORY is safe).
	* passdb checkpassword: Handle vpopmail's non-standard exit codes.

	- rc14 sometimes assert-crashed if .log.2 file existed in a mailbox
	  (earlier versions leaked memory and file descriptors)
	- io_add() assert-crashfixes
	- Potential SSL hang fix at the beginning of the connection

v1.0.rc14 2006-11-12  Timo Sirainen <tss@iki.fi>

	* LDAP: Don't try to use ldap_bind() with empty passwords, since
	  Windows 2003 AD skips password checking with them and just returns
	  success.
	* verbose_ssl=yes: Don't bother logging "syscall failed: EOF"
	  messages. No-one cares about them.

	+ Dovecot sources should now compile without any warnings with gcc 3.2+
	- rc13 crashed if client disconnected while IDLEing
	- LDAP: auth_bind=yes fixes
        - %variables: Fixed zero padding handling and documented it. %0.1n
	  shouldn't enable it, and it really shouldn't stay for the next
	  %variable. -sign also shouldn't stay for the next variable.
	- Don't leak opened .log.2 transaction logs.
	- Fixed a potential hang in IDLE command (probably really rare).
	- Fixed potential problems with client disconnecting while master was
	  handling the login.
	- quota plugin didn't work in Mac OS X

v1.0.rc13 2006-11-08  Timo Sirainen <tss@iki.fi>

	+ deliver: If we're executing as a normal system user, get the HOME
	  environment from passwd if it's not set. This makes it possible to
	  run deliver from .forward.
	- Older compilers caused LDAP authentication to crash
	- Dying LDAP connections weren't handled exactly correctly in rc11,
	  although it seemed to work usually
	- Fixed crashes and memory leaks with AUTHENTICATE command
	- Fixed crashes and leaks with IMAP/POP3 proxying
	- maildir: Changing a mailbox while another process was saving a
	  message there at the same may have caused the changes to not be made
	  into the maildir, which could have caused other problems later..

v1.0.rc12 2006-11-05  Timo Sirainen <tss@iki.fi>

	- rc11 didn't compile with some compilers
	- default_mail_env fallbacking was broken with --exec-mail

v1.0.rc11 2006-11-05  Timo Sirainen <tss@iki.fi>

	* Renamed default_mail_env to mail_location. default_mail_env still
	  works for backwards compatibility.
	* deliver: When sending rejects, don't include Content-Type in the
	  rejected mail's headers.
	* LDAP changes:
            * If auth binds are used, bind back to the default dn before doing
	      a search. Otherwise it could fail if a user gave an invalid
	      password.
	    * Initial binding at connect is now done asynchronously.
	    * Use pass_attrs even with auth_bind=yes since it may contain
	      useful non-password fields.

	+ passdb checkpassword: Give TCPLOCALIP and TCPREMOTEIP and PROTO=TCP
	  environments to the checkpassword binary so we're UCSPI (and vchkpw)
	  compatible.
	- mbox handling was a bit broken in rc10
	- Using Dovecot via inetd kept crashing dovecot master
	- deliver: Don't crash with -f "". Changed the default from envelope
	  to be "MAILER-DAEMON".
	- INBOX wasn't shown with LSUB command if only prefixed namespaces
	  were used.
	- passdb ldap: Reconnecting to LDAP server wasn't working with
	  auth binds.
	- passdb sql: Non-plaintext authentication didn't work
	- MySQL passdb ignored all non-password checks, such as allow_nets
	- trash plugin was broken

v1.0.rc10 2006-10-16  Timo Sirainen <tss@iki.fi>

	* When matching allowed_nets IPs, convert IPv6-mapped-IPv4 addresses
	  to actual IPv4 addresses first.

	+ IMAP: Try to avoid sending duplicate/useless message flag updates
	+ Added support for non-plaintext authentication for vpopmail if it
	  returns plaintext passwords. Based on patch by Remi Gacogne.
	+ Added %D modified to return "sub.domain.org" as
	  "sub,dc=domain,dc=org" (for LDAP queries). Patch by Andrey Panin.
	- rc9 broke cache files in 64bit systems
	- deliver works now with mail_chroot
	- auth cache didn't work properly with multiple passdbs
	- Fixes to handling CRLF linefeeds in mboxes.

v1.0.rc9 2006-10-14  Timo Sirainen <tss@iki.fi>

	* 64bit systems: dovecot.index.cache file will be rebuilt because
	  some time fields have been changed from 64bit fields to 32bit
	  fields. Now the same cache file can be used in both 32bit and
	  64bit systems without it being rebuilt.
	* Added libmysqlclient workaround to conflicting sha1_result symbol,
	  which caused Dovecot to fail logging into MySQL.

	+ dovecot.index.cache file opening is delayed until it's actually
	  needed. This reduces disk accesses a bit with eg. STATUS commands.
	+ auth_cache: Try to handle changing passwords automatically: If
	  password verification fails, but the last one had succeeded, don't
	  use the cache. This works only with plaintext auth.
	- dovecot.index.cache: We didn't properly detect if some fields were
	  different length than we expected, which caused assert crashes
	- Lots of fixes to login/master process handling
	- mbox: Fixed a bug causing "X-IMAPbase uid-last unexpectedly lost
	  in mbox file" errors, and possibly others.

v1.0.rc8 2006-10-09  Timo Sirainen <tss@iki.fi>

	* GSSAPI: Changed POP3 service name to "pop", which is what the
	  standard says
	* "mbox:/var/mail/%u" no longer works as the mail location. You'll
	  have to specify the mail root explicitly, just like the examples
	  always have: "mbox:~/mail:INBOX=/var/mail/%u"

	+ SHA1, LDAP-MD5, PLAIN-MD5, PLAIN-MD4: The password can be now either
	  hex or base64 encoded. The encoding is detected automatically based
	  on the password string length.	  
	+ Allow running only Dovecot master and dovecot-auth processes with
	  protocols=none setting
	+ deliver: -f <envelope sender> parameter can be used to set mbox
	  From_-line's sender address
	+ deliver: Log all mail saves and failures
	+ Tru64 SIA passdb support. Patch by Simon L Jackson.
	- INBOX was listed twice in mailbox list if namespace prefix was used
	- INBOX-prefixed namespaces were a bit broken
	- kqueue: Fix 100% CPU usage
	- deliver: Duplicate storage was a bit broken
	- dictionary code was broken (ie. dict quota)
	- SIGHUP caused crashes sometimes

v1.0.rc7 2006-08-18  Timo Sirainen <tss@iki.fi>

	* Require that Dovecot master process's version number matches the
	  child process's, unless version_ignore=yes. Usually it's an
	  accidental installation problem if the version numbers don't match.
	* Maildir: Create maildirfolder file when creating new maildirs.

	+ ldap+prefetch: Use global uid/gid settings if LDAP query doesn't
	  return them
	+ %variables: Negative offsets count from the end of the string.
	  Patch by Johannes Berg.
	- kqueue ioloop code rewrite
	- notify=kqueue might have caused connection hangs sometimes
	- deliver: If message body contained a valid mbox From_ line, it
	  and the rest of the message was skipped.
	- mbox: We got into infinite loops if trying to open a 2 byte sized
	  file as mbox.
	- Don't crash with ssl_disable=yes
	- quota plugin caused compiling problems with some OSes
	- mbox: After saving a mail to a synced mbox, we lost the sync which
	  caused worse performance

v1.0.rc6 2006-08-07  Timo Sirainen <tss@iki.fi>

	* Removed login_max_logging_users setting since it was somewhat weird
	  in how it worked. Added login_max_connections to replace it with
	  login_process_per_connection=no, and with =yes its functionality
	  is now within login_max_processes_count.

	+ Added --with-linux-quota configure option to specify which Linux
	  quota version to use, in case it's not correct in sys/quota.h.
	  Usually used as --with-linux-quota=2
	+ acl plugins: If .DEFAULT file exists in global ACL root directory,
	  use it as the default ACLs for all mailboxes.
	- Fixes to login process handling, especially with
	  login_process_per_connection=no. 
	- Back to the original SSL proxy code but with one small fix, which
	  hopefully fixes the occational hangs with it
	- Several fixes to handling LIST command more correctly.

v1.0.rc5 2006-08-02  Timo Sirainen <tss@iki.fi>

	- Saving to mboxes still caused assert-crashes

v1.0.rc4 2006-08-02  Timo Sirainen <tss@iki.fi>

	- Saving to mboxes caused assert-crashes

v1.0.rc3 2006-08-02  Timo Sirainen <tss@iki.fi>

	- SSL connections hanged sometimes, especially when saving messages.
	- mbox: Mail bodies were saved with CR+LF linefeeds
	- Mail forwarding was broken with deliver/Sieve
	- dbox fixes. Might actually be usable now.
	- Index file handling fixes with keywords
	- Cache file was incorrectly used in some situations, which probably
	  caused problems sometimes.
	- Maildir++ quota: Don't count "." and ".." directory sizes to quota.
	  After rewriting maildirsize file keep its fd open so that we can
	  later update it. Patch by Alexander Zagrebin

v1.0.rc2 2006-07-04  Timo Sirainen <tss@iki.fi>

	* disable_plaintext_auth=yes: Removed hardcoded 127.* and ::1 IP
	  checks. Now we just assume that the connection is secure if the
	  local IP matches the remote IP address.
	* SSL code rewrite which hopefully makes it work better than before.
	  Seems to work correctly, but if you suddently have trouble with SSL
	  connections this is likely the reason.

	+ verbose_ssl=yes: Log also SSL alerts and BIO errors
	- If namespace's location field wasn't set, the default location
	  was supposed to be used but it wasn't.
	- When copying ssl-parameters.dat file from /var/lib to /var/run its
	  permissions went wrong if it couldn't be copied with hard linking.
	- Fixed filesystem quota plugin to work with BSDs.
	- Maildir: Saving mails didn't work if quota plugin was enabled (again)
	- Maildir: Messages' received time wasn't saved properly when
	  saving/copying multiple messages at a time. Also if using quota
	  plugin the S= size was only set for the first saved file, and even
	  that was wrong.
	- passdb passwd-file: Don't require valid uid/gid fields if file
	  isn't also being used as a userdb.
	- PostgreSQL: Handle failures better so that there won't be
	  "invalid fd" errors in logs.
	- Don't try to expunge messages if the mailbox is read-only. It'll
	  just cause our index files to go out of sync with the real
	  mailbox and cause errors.
	- ANONYMOUS authentication mechanism couldn't work because
	  anonymous_username setting wasn't passed from master process.

v1.0.rc1 2006-06-28  Timo Sirainen <tss@iki.fi>

	* PAM: If user's password is expired, give "Password expired" error
	  message to the user. Now actually working thanks to Vaidas Pilkauskas
	* Relicensed dovecot-auth, lib-sql and lib-ntlm to MIT license. See
	  COPYING file for more information.
	* Abuse prevention: When creating a mailbox, limit the number of
	  hierarchies (up to 20) and the length of the mailbox name within
	  a hierarchy (up to 200 characters).
	* mbox: If saved mail doesn't end with LF, add it ourself so that the
	  mails always have one empty line before the next From-line.

	+ Added --with-statedir configure option which defaults to
	  $localstatedir/lib/dovecot. ssl-parameters.dat is permanently
	  stored in that directory and is copied to login_dirs from there.
	+ IMAP: Support SASL-IR extension (SASL initial response)
	+ Support initial SASL response with LOGIN mechanism. Patch by Anders
	  Karlsson
	+ Added PLAIN-MD4 password scheme. Patch by Andrey Panin.
	+ Added support for XFS disk quotas. Patch by Pawel Jarosz
	+ If another process deletes the opened mailbox, try to handle it
	  without writing errors to log file. Handles the most common cases.
	+ Added TLS support for LDAP if the library supports it.
	- SEARCH command was more or less broken with OR and NOT conditions
	- Dovecot corrupted mbox files which had CR+LF linefeeds in headers
	- MySQL code could have crashed while escaping strings
	- MD4 code with NTLM authentication was broken with 64bit systems.
	  Patch by Andrey Panin
	- Plugin loading was broken in some OSes (eg. FreeBSD)
	- Several fixes to handling empty values in configuration file
	- Several fixes to dictionary quota backend and dict server.
	  Also changed how they're configured.
	- deliver: Fixed plugin handling settings
	- mbox_min_index_size handling was somewhat broken
	- passdb passwd-file: extra_args field wasn't read unless the file
	  was also used as userdb.

v1.0.beta9 2006-06-13  Timo Sirainen <tss@iki.fi>

	* PAM: Don't call pam_setcred() unless setcred=yes PAM passdb
	  argument was given.
	* Moved around settings in dovecot-example.conf to be in more logical
	  groups.

	+ Local delivery agent (deliver binary) works again.
	+ LDAP: Added support for SASL binding. Patch by Geert Jansen
	+ ssl_verify_client_cert: Check CRLs. If auth_verbose=yes, log
	  invalid sent certificates. If verbose_ssl=yes, log even the valid
	  certificates. When using the username from the certificate, use
	  CommonName. Based on patch by HenkJan Wolthuis
	+ PAM: Set PAM_TTY which is needed by some PAM plugins
	+ dovecot --exec-mail ext <binary path> can now be used to start
	  binaries which want dovecot.conf to be read, for example the
	  convert-tool.
	- Expunging needed to be done twice if client used STORE +FLAGS.SILENT
	  command to set the \Deleted flags
	- Added sql_escape_string() to lib-sql API and use it instead of
	  normal \-escaping.
	- ACL plugin fixes
	- DIGEST-MD5: Trying to use subsequent authentication crashed
	  dovecot-auth.
	- Fetching BODY when BODYSTRUCTURE was already cached caused the
	  reply to be broken in some cases
	- Lots of fixes for index file handling
	- dbox fixes and changes
	- mbox syncing broke if some extraneous/broken headers were removed
	  (eg. extra X-IMAPbase headers in mails)
	- Running Dovecot from inetd work now properly with POP3
	- Quota plugin fixes for calculating the quota correctly

v1.0.beta8 2006-05-12  Timo Sirainen <tss@iki.fi>

	* Fixed a security hole with mbox: "1 LIST .. *" command could
	  list all directories and files under the mbox root directory, so
	  if your mails were stored in eg. /var/mail/%u/ directory, the
	  command would list everything under /var/mail.

	+ Unless nfs_check=no or mmap_disable=yes, check for the first login
	  if the user's index directory exists in NFS mount. If so, refuse to
	  run. This is done only on first login to avoid constant extra
	  overhead.
	+ If we have plugins set and imap_capability unset, figure out the
	  IMAP capabilities automatically by running imap binary at startup.
	  The generated capability list isn't updated until Dovecot is
	  restarted completely, so if you add or remove IMAP plugins you
	  should restart. If you have problems related to this, set
	  imap_capabilities setting manually to work around it.
	+ Added auth_username_format setting
	- pop3_lock_session setting wasn't really working
	- Lots of fixes related to quota handling. It's still not working
	  perfectly though.
	- Lots of index handling fixes, especially with mmap_disable=yes
	- Maildir: saving mails could have sometimes caused "Append with UID
	  n, but next_uid = m" errors
	- flock() locking never timeouted because ignoring SIGALRM caused the
	  system call just to be restarted when SIGALRM occurred (probably not
	  with all OSes though?)
	- kqueue: Fixed "Unrecognized event". Patch by Vaclav Haisman

v1.0.beta7 2006-04-12  Timo Sirainen <tss@iki.fi>

	+ Added shutdown_clients setting to control if existing imap/pop3 
	  processes should be killed when master is.
	- Master login fixes, PLAIN authentication was still broken..

v1.0.beta6 2006-04-12  Timo Sirainen <tss@iki.fi>

	* The login and master usernames were reversed when using
	  master_user_separator (now the order is UW-IMAP compatible).
	* Killing dovecot master process now kills all IMAP and POP3
	  processes also.

	+ -a parameter to dovecot prints now all settings that Dovecot uses.
	  -n prints all settings that are different from defaults.
	+ Added pop3_lock_session setting
	+ %M modifier returns string's MD5 sum. Patch by Ben Winslow
	- PLAIN SASL authentication wasn't working properly, causing failed
	  logins with some clients (broken in beta4)
	- Fixes to Maildir++ quota, should actually work now
	- Don't crash if passwd-file has entries without passwords
	  (eg. deny=yes databases)
	- Fixed prefetch userdb to work nicely with other userdbs
	- If master process runs out of file descriptors, don't go to
	  infinite loop (unlikely to have happened unless the OS's default
	  fd limit was too low)
	- Fixed non-plaintext password lookups from LDAP. Patch by Lior Okman
	- %U modifier was actually lowercasing the string. Patch by Ben Winslow

v1.0.beta5 2006-04-04  Timo Sirainen <tss@iki.fi>

	- Beta4's SSL proxying rewrite worked worse than I thought.
	  Reverted it back to original code.

v1.0.beta4 2006-04-02  Timo Sirainen <tss@iki.fi>

	* Changed the default lock_method back to fcntl. Apparently flock
	  gives problems with some systems.
	* mbox: mailboxes beginning with '.' are now also listed
	* Replaced mail_use_modules and mail_modules settings with mail_plugins
	  and mail_plugin_dir. Now instead of loading all plugins from the
	  directory, you'll have to give a list of plugins to load. If the
	  plugin couldn't be loaded, the process exits instead of just
	  ignoring the problem (this is important with ACL plugin).

	+ Added support for "master users" who can log in as other people.
	  The master username can be given either in authorization ID
	  string with SASL PLAIN mechanism or by setting
	  auth_master_user_separator and giving it within the normal username
	  string.
	+ Added ACL plugin with ACL file backend. This however doesn't mean
	  that there yet exists a proper shared folder support. If master user
	  logged in as someone else, the ACLs are checked as the master user.
	+ Added some Dovecot extensions to checkpassword passdb, see ChangeLog
	+ Updated passwd-file format to allow specifying any key=value fields
	+ Maildir++ quota support and several quota fixes
	+ passdb supporting extra fields: Added "allow_nets" option which takes
	  a comma separated list of IPs/networks where to allow user to log in.
	+ NFS: Handle ESTALE errors the best way we can
	+ IMAP now writes to log when client disconnects
	+ In shared mailboxes (if dovecot-shared file exists) \Seen flags are
	  now kept only in index files, so as long as each user has a separate
	  index file they have separate \Seen flags.
	- Fixes to DIGEST-MD5 realm handling so it works with more clients
	- BODYSTRUCTURE -> BODY conversion from cache file was broken with
	  mails containing message/rfc822 parts.
	- Fixed several memory leaks
	- We could have sent client FETCH notifications about messages before
	  telling about them with EXISTS
	- Compiling fixes for Solaris and some other OSes
	- Fixed problem with internal timeout handling code, which caused eg.
	  outlook-idle workaround to break.
	- If /dev/urandom didn't exist, we didn't seed OpenSSL's random number
	  generator properly. Patch by Vilmos Nebehaj.
	- Maildir: Recent flags weren't always immediately removed from mails
	  when mailbox was opened.
	- Several changes to SSL proxying code, hopefully making it work
	  better.

v1.0.beta3 2006-02-08  Timo Sirainen <tss@iki.fi>

	* Dotlock code changed to timeout faster in some situations when
	  the lock file is old.
	+ Added support for loading SQL drivers dynamically (see INSTALL file
	  for how to build them)
	+ Keywords are stored to dboxes, and other dbox improvements.
	+ dict-sql could actually work now, making quota-in-sql-database
	  possibly working now (not fully tested)
	+ Added mail storage conversion plugin to convert automatically from
	  one mailbox format to another while user logs in. Doesn't preserve
	  UIDVALIDITY/UIDs though.
	+ Added plugin { .. } section to dovecot.conf for passing parameters
	  to plugins (see dovecot-example.conf).
	+ Added ssl-build-param binary which is used to generate
	  ssl-parameters.dat. Main dovecot binary doesn't anymore link to
	  SSL libraries, and this also makes the process title be clearer
	  about why the process is eating all the CPU.
	- Fix building without OpenSSL
	- Fixed memory leak in MySQL driver
	- Fixes to checkpassword
	- Broken Content-Length header could have broken mbox opening
	- Fixed potential hangs after APPEND command
	- Fixed potential crashes in dovecot-auth and imap/pop3-login
	- zlib plugin now links with -lz so it could actually work
	- kqueue fixes by Vaclav Haisman

v1.0.beta2 2006-01-22  Timo Sirainen <tss@iki.fi>

	+ Added SQLite support. Patch by Jakob Hirsch.
	+ Added auth_debug_passwords setting. If it's not enabled, hide all
	  password strings from logs.
	+ Added mail_cache_min_mail_count and mbox_min_index_size settings
	  which can be used to make Dovecot do less disk writes in small
	  mailboxes where they don't benefit that much.
	+ Added --build-ssl-parameters parameter to dovecot binary
	- SSL parameters were being regenerated every 10 minutes, although
	  not with all systems.
	- Fixed dovecot-auth crashing at startup. Happened only with some
	  specific compilers.
	- base_dir was supposed to be set world-readable, not world-writable

v1.0.beta1 2006-01-16  Timo Sirainen <tss@iki.fi>

	* Almost a complete rewrite since 0.99.x, but some of the major
	  changes are:

	+ Index file code rewritten to do less disk I/O, wait locks less and
	  in generate be smarter. They also support being in clustered
	  filesystems and NFS support is mostly working also.
	+ Mail caching is smarter. Only the data that client requests is
	  cached. Before Dovecot opened and cached all mails when mailbox was
	  opened the first time, which was slow.
	+ Mbox handling code rewritten to be much faster, safer and correct
	+ New authentication mechanisms: APOP, GSSAPI, LOGIN, NTLM and RPA.
	+ LDAP supports authentication binds
	+ Authentication server can cache password database lookups
	+ Support for multiple authentication databases
	+ Namespace configuration
	+ Dovecot works with shared 

v0.99.10 2003-06-26  Timo Sirainen <tss@iki.fi>

	* Default PAM service name changed to "dovecot". This means that
	  if you're using PAM, you most likely have to do
	    mv /etc/pam.d/imap /etc/pam.d/dovecot
	  If you wish to keep using imap, see doc/auth.txt.

	* ~/rawlog directory changed to ~/dovecot.rawlog

	+ Faster and better maildir synchronization. We support read-only
	  maildirs and out-of-quota conditions are handled a lot better.
	  dovecot-uidlist file still isn't out-of-quota-safe though, but you
	  can keep it in another location where quota isn't checked. For
	  example:
	    default_mail_env = Maildir:~/Maildir:
	      INDEX=/noquota/%u:CONTROL=/noquota/%u
	+ Read-only mboxes are supported now.
	+ Only NOOP and CHECK now always do a mailbox sync checking. Other
	  commands sync max. once in 5 seconds, plus always from indexes.
	  This should reduce I/O a bit.
	+ All NUL characters are translated to ascii #128 before sending to
	  client. RFC prohibits sending NULs and this is how UW-IMAP handles
	  it as well.
	+ Make ENVELOPE, BODY and BODYSTRUCTURE replies more compact by
	  removing multiple LWSPs and translating TABs to spaces. RFC doesn't
	  specifically require this, but this seems to be the wanted
	  behaviour..
	+ Added ANONYMOUS SASL mechanism.
	+ More flexible user chrooting configuration in home directories:
	  "<chroot>/./<homedir>"
	+ Added support for dynamically loadable IMAP/POP3 modules. See
	  INSTALL file for more information.
	- Partial fetches were broken if mails had CR+LF linefeeds
	- SEARCH DELETED didn't return anything if all messages were deleted
	- OpenSSL support was broken in many installations because we were
	  chrooted and it couldn't open /dev/urandom.
	- PAM: Giving wrong password blocked the whole process for two
	  seconds. Now we create a new process for each check.
	- Lots of other smaller bugfixes and better error handling

v0.99.9.1 2003-05-03  Timo Sirainen <tss@iki.fi>

	- Messages having lines longer than 8192 bytes caused problems.
	- There was some problems when opening a mbox first time that had been
	  empty for a while.
	- Didn't compile with OpenBSD.
	- POP3 server crashed sometimes instead of printing error message.
	- If cached IMAP envelope contained literals, SEARCHing in it wrote
	  errors to log file. For example if subject contained highascii, '"'
	  or '\' characters this happened.

v0.99.9 2003-04-28  Timo Sirainen <tss@iki.fi>

	* WARNING: mbox rewriting works now faster, but it's less likely to
	  notice external message flag changes (it wasn't perfect before
	  either). This also means that if you're not using index files,
	  Dovecot may not notice changes made by another Dovecot process.
	  This will be fixed later.

	+ Message UIDs are now permanently stored outside index files.
	  Deleting indexes is now possible without any kind of data loss and
	  in-memory indexes are now usable.
	+ mbox rewriting leaves extra space into X-Keywords header. It's
	  shrinked or grown when updating message flag headers to avoid
	  rewriting the rest of the file.
	+ imap-login and pop3-login can now be started from inetd. Privilege
	  separation is still used, so it executes dovecot and dovecot-auth
	  processes which are left on the background.
	+ PostgreSQL authentication support, patch by Alex Howansky
	- Large multiline headers (over 8kB) broke Dovecot before. Now they're
	  parsed one line at a time and we try to avoid reading them fully into
	  memory.
	- SEARCH OR was broken
	- Partial BODY[] fetches were broken
	- Timezones were still set wrong when parsing dates
	- Using non-synchronized literals (LITERAL+) broke APPEND
	- Renaming maildir subfolders inserted extra "." in the middle.
	- Subfolders were a bit broken with maildir
	- Invalid PLAIN auth request crashed auth process.

v0.99.8 2003-02-25  Timo Sirainen <tss@iki.fi>

	* NOTE: Configuration file has changed a bit: auth_userinfo was
	  replaced by userdb and passdb. *_port were merged into *_listen.
	  Disabling listening in imaps port is now done by changing protocols
	  setting.

	* Maildir: .customflags location has changed for INBOX. If you have
	  set any custom flags, move Maildir/.INBOX/.customflags into
	  Maildir/.customflags or they will be lost.

	* mbox: Autodetect /var/mail/%u and /var/spool/mail/%u as INBOXes
	  if they're found and mail_default_env isn't set.

	* passwd-file: File format changed a bit. If you used realm or mail
	  fields, you'll have to fix the file. See doc/auth.txt for description
	  of the format.

	+ Fully featured POP3 server included. Disabled by default.
	+ Support for LITERAL+, MULTIAPPEND, UNSELECT, IDLE, CHILDREN and
	  LISTEXT extensions.
	+ LDAP authentication support.
	+ Internal API cleanups made Dovecot faster and take less memory
	+ auth_verbose logs now all authentication failures
	+ Support for Solaris 9 sendfilev()
	+ New setting: mail_full_filesystem_access allows clients to access the
	  whole filesystem by simply giving the path before the mailbox name
	  (eg. SELECT ~user/mail/box, LIST "" /tmp/%). While this allows users
	  to share mailboxes, it's not recommended since Dovecot's index files
	  can't be safely shared.
	+ New setting: client_workarounds.
	+ Dynamically loadable authentication modules. Binary package builders
	  should consider using it for at least LDAP.
	+ mbox: Content-Length is saved now to each saved message, so it's
	  now safe to have lines beginning with "From ".
	+ mbox: mail_read_mmaped = no works with it now
	+ Indexes can be kept in memory by adding :INDEX=MEMORY to MAIL
	  environment. There's not much point to do this now though, since the
	  UIDs won't be saved.
	- COPY now behaves as RFC2060 says: "If the COPY command is
	  unsuccessful for any reason, server implementations MUST restore the
	  destination mailbox to its state before the COPY attempt."
	- LIST and LSUB rewrite, should fix several bugs in them
	- maildir_copy_with_hardlinks = yes was broken.
	- mboxes in subfolders weren't selectable.
	- STORE didn't accept multiple flags without () around them
	- PLAIN SASL-authentication was a bit broken.
	- IMAP dates were parsed a few hours wrong
	- STATUS command removed \Recent flags from messages
	- Several bugfixes to SEARCH command, especially related to multiple
	  search conditions
	- If auth/login process died unexpectedly at startup, the exit status
	  or killing signal wasn't logged.
	- mbox parsing might have crashed sometimes
	- mbox: when saving mails, internal headers were allowed in input,
	  sometimes causing problems (eg. duplicate headers) when appending
	  and copying messages
	- mbox: X-Keywords headers were duplicated
	- Some small fixes to how messages are saved to Maildir
	- Next command after STARTTLS was ignored which left the connection
	  stuck sometimes
	- Dovecot was pretty much broken with FreeBSD

v0.99.7 2003-01-14  Timo Sirainen <tss@iki.fi>

	+ Rewrote doc/index.txt, small updates to doc/design.txt and
	  doc/multiaccess.txt
	- New hash table code was broken with removing, which broke several
	  things. Fixed, but it's still a bit ugly code though..

v0.99.6 2003-01-13  Timo Sirainen <tss@iki.fi>

	+ THREAD=REFERENCES extension support. ORDEREDSUBJECT would be easy to
	  add, but I think it's pretty useless.
	+ SORT is much faster now.
	+ mbox: If ~/mail directory isn't found, create it.
	+ Log login usernames
	* Some coding style changes (less typedefs)
	- Mails with nested MIME parts might have caused incorrect BODY and
	  BODYSTRUCTURE fetches and sometimes might have crashed dovecot
	  (assert at imap-bodystructure.c). If client had already successfully
	  done the BODY fetching a couple of times, the bug couldn't happen
	  anymore since Dovecot then began caching the BODY data. So, this
	  mostly happened with new users.
	- non-UID SEARCH might gave wrong replies in certain conditions.
	- SORT replied always with UIDs instead of sequences.
	- If authentication was aborted by client ("*" reply to AUTHENTICATE),
	  the login process crashed later.
	- STATUS command gave invalid reply for mailboxes with spaces in name
	- Timezones were parsed wrong with message dates
	- Digest-MD5: We used "qop-options" instead of "qop", which was
	  incompatible with at least Cyrus SASL.
	- Realms in passwd-file were buggy
	- Literals didn't work when logging in
	- Crashed if it had to wait for mbox lock
	- With invalid configuration auth and login processes were just dying
	  and master filling log files infinitely.
	- We didn't work with some 64bit systems

v0.99.5 2003-01-02  Timo Sirainen <tss@iki.fi>

	* This release includes a lot of code cleanups, especially related to
	  security. Direct buffer modifying was replaced in several places
	  with a new buffer API, which provides a safe way to do it. Code that
	  looks unsafe contains @UNSAFE tag to make auditing easier.

	+ Support for SORT extension. Originally I thought about not
	  implementing any extensions before 1.0, but too many people want
	  webmails which want SORT. THREAD is another extension which they
	  want, but we don't support it yet.
	+ imap_listen and imaps_listen settings now accept "*" and "::" to
	  specify if we want to listen in IPv4 or IPv6 addresses. "::" may
	  also listen in all IPv4 addresses depending on the OS (Linux does,
	  BSD doesn't)
	+ New setting: default_mail_env can be used to specify where to find
	  users mailbox. Default is still to use autodetection.
	+ New setting: imap_log_path to log logins etc. informational messages
	  to different file.
	+ We support now separate mbox file for INBOX folder, no need for
	  symlink kludging anymore.
	+ Support for keeping index files in different location than actual
	  mailboxes.
	? Disabled mailbox_check_interval setting by default, it breaks
	  Evolution.
	- SEARCH was still somewhat buggy, especially with laggy networks.
	  Also body/header searches might have crashed or at least used
	  memory too much
	- Deleting messages in the middle of mbox caused dovecot to reindex
	  the following messages as new messages (ie. change UIDs and set
	  \Recent flag).
	- Digest-MD5 auth: Initial server challenge packet was missing a comma,
	  which might have made it incompatible with some implementations.
	- Some more fixes to unnecessarily high memory usage
	- SELECT and EXAMINE often printed UNSEEN reply or maybe complained
	  about corrupted indexes. Happened usually only with mbox.
	- FETCH BODYSTRUCTURE gave incorrect reply, breaking pine
	- LIST was pretty buggy with mbox subfolders
	- CHECK command returned just "missing parameters" error
	- DELETE didn't work with mbox folders
	- CREATE mailbox<hierarchy separator> failed always.
	- CREATE and RENAME didn't create required hierarchies with mbox
	- RFC822 date parser didn't handle single digit days correctly.
	- login_process_per_connection = yes didn't work with imaps port
	  connections which is exactly where it was mostly wanted.
	- ssl_disabled = yes didn't disable listening in imaps port
	- process limiting code didn't compile everywhere (eg. FreeBSD).
	- Linux sendfile() was never detected
	- We didn't work at all with gcc/PowerPC

v0.99.4 2002-12-01  Timo Sirainen <tss@iki.fi>

	- Command parser had several bugs when it didn't have enough data to
	  parse the full command in one call, ie. network lags etc. triggered
	  those bugs sometimes. This was the last "weird bug" I know of.
	- Mbox indexes got broken when updating cached fields
	- Fixed a few memory leaks and unneededly high memory usage while
	  caching envelopes
	- Fixes to searching from message body and header
	- --with-ssldir didn't do anything and the default was empty

v0.99.3 2002-11-26  Timo Sirainen <tss@iki.fi>

	- mail_read_mmaped = no (default) caused mbox corruption with EXPUNGE.
	  mmap()ing is forced for now.

v0.99.2 2002-11-26  Timo Sirainen <tss@iki.fi>

	+ If we have to wait for a lock longer, the client is now notified
	  about it every 30 seconds.
	- Default settings still pointed to lib directory instead of the
	  libexec directory where the binaries were actually installed
	- vpopmail support had to be kludged to fix a bug in vpopmail library
	  which sometimes left extra character after the user name.
	- Login process crashed if master process didn't let some user login.
	  Normally this couldn't happen without error in configuration.
	- select() based I/O loop wasn't working so Dovecot didn't work in
	  eg. OSX. Also PAM authentication wasn't detected with OSX.
	- Didn't compile with NetBSD-current

v0.99.1 2002-11-25  Timo Sirainen <tss@iki.fi>

	+ Added doc/mkcert.sh script to easily generate yourself a self-signed
	  certificate. Modify doc/dovecot-openssl.cnf before running it.
	+ --with-ssldir configure option to specify default path for /etc/ssl
	+ Added ssl_disable setting to config file
	- OpenSSL wasn't checked properly by configure
	- vpopmail authentication module didn't compile
	- We should install the binaries into libexec dir, not lib
	- doc/configuration.txt and doc/mail-storages.txt were missing

v0.99.0 2002-11-24  Timo Sirainen <tss@iki.fi>

	+ Replaced hash file with binary tree file which makes Dovecot stay
	  fast with large mailboxes after expunging multiple mails.
	+ Several speed improvements with SEARCH
	+ SEARCH CHARSET support using iconv(), although case-insensitive
	  searching is currently supported only for ASCII characters.
	+ OpenSSL support.
	+ Support for regenerating Diffie Hellman and RSA parameters with
	  specified intervals. NOTE: currently doesn't work with OpenSSL.
	+ Support for each login connection being handled in it's own process.
	  This is the default as it's more safe especially with SSL.
	+ mbox locking is now safe, other processes can't modify the mbox file
	  while we're reading it.
	+ Notify clients with "EXISTS" almost immediately after new mail is
	  received.
	+ Rawlog: Support for saving user connections into files - useful for
	  debugging.
	+ Content-Language is finally parsed correctly
	+ Lots of smaller speed optimizations
	- Partial BODY[] fetches weren't working properly
	- BODY[section] was buggy with message/rfc822 MIME parts
	- STARTTLS wasn't working
	- \* flag was missing from PERMANENTFLAGS.
	- Comments inside <> mail addresses crashed.
	- imap-login printed UTC timestamps to logfiles
	- passwd-file wasn't reread the the file changed
	- PAM authentication was implemented wrong, which caused it to break
	  with some PAM plugins.
	- Lots of smaller fixes, mostly to do with reliability

v0.98.4 2002-10-06  Timo Sirainen <tss@iki.fi>

	* Just a final release before replacing hash file with a binary tree.

	- When fetching messages larger than 256k, sometimes Dovecot missed
	  to send CR causing corrupted data at end of message and possibly
	  complete failure depending on IMAP client.
	- Fetching BODY or BODYSTRUCTURE for message having content-type of
	  message/rfc822 didn't correctly add () around the envelope data.
	- Several fixes to make it compile with HP/UX ANSI C compiler.
	  Also fixed several warnings it showed up.

v0.98.3 2002-10-01  Timo Sirainen <tss@iki.fi>

	* Sorry, just noticed a very stupid bug which caused evolution 1.2
	  beta to crash. I always thought it was just evolution's fault :)
	- Several fields in BODY / BODYSTRUCTURE replies weren't quoted

v0.98.2 2002-09-30  Timo Sirainen <tss@iki.fi>

	+ --with-file-offset-size=32 can now be used to select 32bit file
	  offsets. Using them should be a bit faster and take a bit less
	  disk and memory (also needed to compile Dovecot successfully with
	  TinyCC).
	+ maildir_copy_with_hardlinks option works now
	+ Check new mail and notify about it to client also after
	  commands which don't allow full syncing (FETCH, STORE, SEARCH).
	  Also always send RECENT after EXISTS notify.
	+ If we're out of disk space while opening mailbox, notify about it
	  with ALERT.
	- STORE and SEARCH didn't handle properly message sequence numbers
	  when some in the middle were externally deleted
	- SEARCH: Only first search condition was checked.
	- mbox: Message flags given to APPEND were ignored.
	- mbox: index was corrupted when changing flags for multipart MIME
	  messages
	- Out of disk space-handling wasn't working properly with .customflags
	  file
	- if auth processes were killed, login processes weren't reconnecting
	  to them

v0.98.1 2002-09-24  Timo Sirainen <tss@iki.fi>

	+ Faster and safer mbox rewriting when flags are updated
	- Didn't save messages larger then 8192 bytes
	- Several mbox breakages

v0.98 2002-09-23  Timo Sirainen <tss@iki.fi>

	+ mbox support is finally working. There's still some reliability
	  fixes left but overall it should be quite usable.
	+ vpopmail authentication support
	+ We should be able to deal with "out of diskspace/quota" conditions
	  properly, by keeping the indexes in memory and allowing user to
	  delete mails to get more space.
	+ Several speed enhancements
	+ New configuration file option: overwrite_incompatible_index to force
	  using ".imap.index" file, overwriting it if it isn't compatible
	- Handle invalid message headers reliably
	- Tons of bugfixes and code cleanups everywhere

v0.97 2002-08-29  Timo Sirainen <tss@iki.fi>

	+ Large mails are handled in 256kB blocks, so mail size no longer
	  has hardly any effect on memory usage
	+ 64bit file offsets are used if supported by system. This means
	  Dovecot is fully capable of handling >2G mails in those systems.
	  With 32bit offsets >2G mails may not behave too well, but should
	  not crash either.
	+ I fixed lots of potential integer overflows. This should make us
	  fully crash-free no matter what happens (index file corruption
	  mostly). I didn't verify everything too carefully yet, so more
	  auditing is still needed before we fully reach that goal.
	+ Implemented several missing tasks / optimizations to index handling.
	  It should now stay fast after longer usage periods.
	+ New configuration file options: log_path, log_timestamp, imaps_listen
	+ "Critical errors" are now hidden from users, ie. any error message
	  that is not a direct reply to user error is written into log file
	  and user gets only "Internal error [timestamp]".
	+ Nonblocking SSL handshaking
	+ Lots of code cleanups
	- Lots of mbox fixes, it seems to be somewhat reliable now
	- Year in Date-field was parsed wrong
	- Appending mail to mbox didn't work right
	- Always verify that mailbox names are valid (especially they shouldn't
	  contain "../")

v0.96 2002-08-08  Timo Sirainen <tss@iki.fi>

	* Changed to LGPL v2.1 license

	+ STARTTLS support and optional disabling of plaintext authentication
	  (LOGINDISABLED capability)
	+ Support for custom message flags, each folder can have 26 different.
	+ New configuration file options: imap_listen, max_logging_users,
	  max_imap_processes
	+ You can specify config file location to imap-master with -c <path>
	+ All IMAP processes can now write to specified log file instead of
	  syslog. Either do this by setting IMAP_LOGFILE environment, or
	  give -l <path> parameter to imap-master.
	+ Some cleanups to remove warnings with BSDs
	+ Changed all %s .. strerror(errno) -> %m
	+ Rewritten memory pool code
	- imap-master didn't close all the fds for executed processes
	- iobuffer code was buggy and caused the connection to terminate
	  sometimes
	- make install overwrote the existing dovecot.conf file, so it's now
	  named as dovecot-example.conf

v0.95 2002-07-31  Timo Sirainen <tss@iki.fi>

	+ Initial SSL support using GNU TLS, tested with v0.5.1.
	  TLS support is still missing.
	+ Digest-MD5 authentication method
	+ passwd-file authentication backend
	+ Code cleanups
	- Found several bugs from mempool and ioloop code, now we should
	  be stable? :)
	- A few corrections for long header field handling

v0.94 2002-07-29  Timo Sirainen <tss@iki.fi>

	* Supports running completely non-root now. imap-auth however is a
	  bit problematic as we don't support passwd-file yet.
	- Memory alignment fixes mostly
	- Other misc. bugfixes<|MERGE_RESOLUTION|>--- conflicted
+++ resolved
@@ -1,10 +1,3 @@
-<<<<<<< HEAD
-v2.3.7.2 2019-08-28  Aki Tuomi <aki.tuomi@open-xchange.com>
-
-	* CVE-2019-11500: IMAP protocol parser does not properly handle NUL byte
-	  when scanning data in quoted strings, leading to out of bounds heap
-	  memory writes. Found by Nick Roessler and Rafi Rubin.
-=======
 v2.3.10.1  2020-05-18  Aki Tuomi <aki.tuomi@open-xchange.com>
 
 	- CVE-2020-10957: lmtp/submission: A client can crash the server by
@@ -286,7 +279,6 @@
 	  the localpart of an address ended in '..'. For example
 	  "user+..@example.com" became ""user+.."@example.com in a
 	  sieve redirect.
->>>>>>> 4653eb11
 
 v2.3.7.1 2019-07-23  Timo Sirainen <timo.sirainen@open-xchange.com>
 
