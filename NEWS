<<<<<<< HEAD
=======
v2.0.13 2011-05-11  Timo Sirainen <tss@iki.fi>

	+ Added "doveadm index" command to add unindexed messages into
	  index/cache. If full text search is enabled, it also adds unindexed
	  messages to the fts database.
	+ added "doveadm director dump" command.
	+ pop3: Added support for showing messages in "POP3 order", which can 
	  be different from IMAP message order. This can be useful for
	  migrations from other servers. Implemented it for Maildir as 'O'
	  field in dovecot-uidlist.
	- doveconf: Fixed a wrong "subsection has ssl=yes" warning.
	- mdbox purge: Fixed wrong warning about corrupted extrefs.
	- sdbox: INBOX GUID changed when INBOX was autocreated, leading to
	  trouble with dsync.
	- script-login binary wasn't actually dropping privileges to the
	  user/group/chroot specified by its service settings.
	- Fixed potential crashes and other problems when parsing header names
	  that contained NUL characters.

>>>>>>> 8af9e4de
v2.0.12 2011-04-12  Timo Sirainen <tss@iki.fi>

	+ doveadm: Added "move" command for moving mails between mailboxes.
	+ virtual: Added support for "+mailbox" entries that clear \Recent
	  flag from messages (default is to preserve them).
	- dbox: Fixes to handling external attachments
	- dsync: More fixes to avoid hanging with remote syncs
	- dsync: Many other syncing/correctness fixes
	- doveconf: v2.0.10 and v2.0.11 didn't output plugin {} section right

v2.0.11 2011-03-07  Timo Sirainen <tss@iki.fi>

	* dotlock_use_excl setting's default was accidentally "no" in all
	  v2.0.x releases, instead of "yes" as in v1.1 and v1.2. Changed it
	  back to "yes."

	- v2.0.10: LDAP support was broken
	- v2.0.10: dsyncing to remote often hanged (timed out in 15 mins)

v2.0.10 2011-03-04  Timo Sirainen <tss@iki.fi>

	* LMTP: For user+detail@domain deliveries, the +detail is again written
	  to Delivered-To: header.
	* Skip auth penalty checks from IPs in login_trusted_networks.

	+ Added import_environment setting.
	+ Added submission_host setting to send mails via SMTP instead of
	  via sendmail binary.
	+ Added doveadm acl get/set/delete commands for ACL manipulation,
	  similar to how IMAP ACL extension works.
	+ Added doveadm acl debug command to help debug and fix problems
	  with why shared mailboxes aren't working as expected.
	- IMAP: Fixed hangs with COMPRESS extension
	- IMAP: Fixed a hang when trying to COPY to a nonexistent mailbox. 
	- IMAP: Fixed hang/crash with SEARCHRES + pipelining $.
	- IMAP: Fixed assert-crash if IDLE+DONE is sent in same TCP packet. 
	- LMTP: Fixed sending multiple messages in a session.
	- doveadm: Fixed giving parameters to mail commands. 
	- doveadm import: Settings weren't correctly used for the
	  import storage.
	- dsync: Fixed somewhat random failures with saving messages to
	  remote dsync.
	- v2.0.9: Config reload didn't notify running processes with
	  shutdown_clients=no, so they could have kept serving new clients
	  with old settings.

v2.0.9 2011-01-13  Timo Sirainen <tss@iki.fi>

	- Linux: Fixed a high system CPU usage / high context switch count
	  performance problem
	- Maildir: Avoid unnecessarily reading dovecot-uidlist while opening
	  mailbox.
	- Maildir: Fixed renaming child mailboxes when namespace had a prefix.
	- mdbox: Don't leave partially written messages to mdbox files when
	  aborting saving.
	- Fixed master user logins when using userdb prefetch
	- lda: Fixed a crash when trying to send "out of quota" reply
	- lmtp: If delivering duplicate messages to same user's INBOX,
	  create different GUIDs for them. This helps to avoid duplicate
	  POP3 UIDLs when pop3_uidl_format=%g.
	- virtual storage: Fixed saving multiple mails in a transaction
	  (e.g. copy multiple messages).
	- dsync: Saved messages' save-date was set to 1970-01-01.

v2.0.8 2010-12-03  Timo Sirainen <tss@iki.fi>

	* Services' default vsz_limits weren't being enforced correctly in
	  earlier v2.0 releases. Now that they are enforced, you might notice
	  that the default limits are too low and you need to increase them.
	  This problem will show up in logs as "out of memory" errors.
	  See default_vsz_limit and service { vsz_limit } settings.
	* LMTP: In earlier versions if mail was delivered to user+detail@domain
	  address, LMTP server always attempted to deliver the mail to mailbox
	  named "detail". This was rather unintentional and shouldn't have been
	  the default. lmtp_save_to_detail_mailbox=yes setting now preserves
	  this behavior (default is no).

	+ Added systemd support (configure --with-systemdsystemunitdir).
	  Based on patch by Christophe Fergeau.
	+ Replaced broken mbox-snarf plugin with a new more generic snarf
	  plugin.
	- dbox: Fixes to handling external mail attachments
	- verbose_proctitle=yes didn't work for all processes in v2.0.7
	- imap, pop3: When service { client_count } was larger than 1, the
	  log messages didn't use the correct prefix. Last logged in user's
	  prefix was always used, regardless of what user's session actually
	  logged it. Now the proper log prefix is always used.
	- MySQL: Only the first specified host was ever used

v2.0.7 2010-11-08  Timo Sirainen <tss@iki.fi>

	* master: default_process_limit wasn't actually used anywhere,
	  rather the default was unlimited. Now that it is enforced, you might
	  notice that the default limit is too low and you need to increase it.
	  Dovecot logs a warning when this happens.
	* mail-log plugin: Log mailbox name as virtual name rather than
	  physical name (e.g. namespace prefix is included in the name)

	+ doveadm dump: Added imapzlib type to uncompress IMAP's
	  COMPRESS DEFLATE I/O traffic (e.g. from rawlog).
	- IMAP: Fixed LIST-STATUS when listing subscriptions with
	  subscriptions=no namespaces. 
	- IMAP: Fixed SELECT QRESYNC not to crash on mailbox close if a lot of
	  changes were being sent. 
	- quota: Don't count virtual mailboxes in quota
	- doveadm expunge didn't always actually do the physical expunging
	- Fixed some index reading optimizations introduced by v2.0.5.
	- LMTP proxying fixes

v2.0.6 2010-10-21  Timo Sirainen <tss@iki.fi>

	* Pre-login CAPABILITY includes IDLE again. Mainly to make Blackberry
	  servers happy.
	* auth: auth_cache_negative_ttl default was 0 in earlier v2.0.x, but it
	  was supposed to be 1 hour as in v1.x. Changed it back to 1h.
	  If you want it disabled, make sure doveconf shows it as 0.

	+ dbox: Added support for saving mail attachments to external files,
	  with also support for single instance storage. This feature hasn't
	  had much testing yet, so be careful with it.
	+ doveadm: Added import command for importing mails from other storages.
	+ Reduced NFS I/O operations for index file accesses
	+ dbox, Maildir: When copying messages, copy also already cached fields
	  from dovecot.index.cache
	+ mdbox: Added mdbox_preallocate_space setting (Linux+ext4/XFS only)
	- Maildir: LDA/LMTP assert-crashed sometimes when saving a mail.
	- Fixed leaking fds when writing to dovecot.mailbox.log.
	- Fixed rare dovecot.index.cache corruption
	- IMAP: SEARCH YOUNGER/OLDER wasn't working correctly

v2.0.5 2010-10-01  Timo Sirainen <tss@iki.fi>

	* acl: Fixed the logic of merging multiple ACL entries. Now it works as
	  documented, while previously it could have done slightly different
	  things depending on the order of the entries.
	* virtual: Allow opening virtual mailboxes that refer to non-existing
	  mailboxes. It seems that the benefits of this outweigh the lack of
	  error message when typoing a mailbox name.

	+ Added some disk I/O optimizations to Maildir and index code. They're
	  especially helpful with short-lived connections like POP3.
	+ pop3: Added pop3_fast_size_lookups setting.
	- doveconf sometimes failed with complaining about missing ssl_key
	  setting, causing e.g. dovecot-lda to fail.
	- lda: If there's an error in configuration, doveconf didn't exit with
	  EX_TEMPFAIL as it should have.
	- sdbox: Fixed memory leak when copying messages with hard links. 
	- zlib + sdbox combination didn't work
	- zlib: Fixed several crashes, which mainly showed up with mbox.
	- quota: Don't crash if user has quota disabled, but plugin loaded.
	- doveadm fetch uid was actually returning sequence, not uid.
	- v2.0.4's subscription listing ignored (and logged a warning about)
	  subscriptions=no namespaces' entries in some configurations.
	  (So listing shared mailboxes' subscriptions could have been broken.)
	- acl: Fixed crashing when sometimes listing shared mailboxes via
	  dict proxy.

v2.0.4 2010-09-26  Timo Sirainen <tss@iki.fi>

	* multi-dbox: If :INDEX=path is specified, keep
	  storage/dovecot.map.index* files also in the index path rather than
	  in the main storage directory.

	  WARNING: if you specified :INDEX= with earlier mdbox installation,
	  you must now manually move the storage indexes to the expected
	  directory! Otherwise Dovecot won't see them and will rebuild the
	  indexes, possibly unexpunging some mails.

	- Maildir: Copying messages with hard links sometimes caused the
	  source maildir's entire tmp/ directory to be renamed to destination
	  maildir as if it were a message.
	- Maildir: v2.0.3 broke expunging copied messages sometimes
	- Maildir: INBOX whose tmp/ directory was lost couldn't be opened
	- single-dbox: Messages weren't copied with hard links
	- vpopmail support is hopefully working again.
	- dsync: POP3 UIDLs weren't copied with Maildir
	- dict file: Fixed fd leak (showed up easily with LMTP + quota)

v2.0.3 2010-09-17  Timo Sirainen <tss@iki.fi>

	* dovecot-lda: Removed use of non-standard Envelope-To: header as a
	  default for -a. Set lda_original_recipient_header=Envelope-To to
	  returns the old behavior.

	+ Added support for reverse quota warnings (i.e. when quota goes back
	  under the limit). This is enabled by adding '-' to beginning of
	  quota_warning value. Based on patch by Jeroen Koekkoek.
	+ dovecot-lda: Added lda_original_recipient_header setting, which is
	  used for getting original recipient if -a isn't used.
	+ dovecot-lda: Added -r parameter to specify final recipient address.
	  (It may differ from original address for e.g. aliases.)
	+ Maildir: uidlist file can now override message's GUID, making it
	  possible for multiple messages in a mailbox to have the same GUID.
	  This also fixes dsync's message conflict resolution.
	- dovecot-lda: If destination user isn't found, exit with EX_NOUSER,
	  not EX_TEMPFAIL.
	- dsync: Fixed handling \Noselect mailboxes
	- Fixed an infinite loop introduced by v2.0.2's message parser changes.
	- Fixed a crash introduced by v2.0.2's istream-crlf changes.

v2.0.2 2010-09-08  Timo Sirainen <tss@iki.fi>

	* vpopmail support is disabled for now, since it's broken. You can use
	  it via checkpassword support or its sql/ldap database directly.

	- maildir: Fixed "duplicate uidlist entry" errors that happened at
	  least with LMTP when mail was delivered to multiple recipients
	- Deleting ACLs didn't cause entries to be removed from acl_shared_dict
	- mail_max_lock_timeout setting wasn't working with all locks
	- auth_cache_size setting's old-style value wasn't autoconverted
	  and it usually also caused a crash

v2.0.1 2010-08-24  Timo Sirainen <tss@iki.fi>

	* When dsync is started as root, remote dsync command is now also
	  executed as root instead of with dropped privileges.

	- IMAP: QRESYNC parameters for SELECT weren't handled correctly.
	- UTF-8 string validity checking wasn't done correctly (e.g.
	  mailbox names in Sieve fileinto)
	- dsync: Fixed a random assert-crash with remote dsyncing

v2.0.0 2010-08-16  Timo Sirainen <tss@iki.fi>

	* Dovecot uses two system users for internal purposes now by default:
	  dovenull and dovecot. You need to create the dovenull user or change
	  default_login_user setting.
	* Global ACLs are now looked up using namespace prefixes. For example
	  if you previously had INBOX. namespace prefix and a global ACL for
	  "INBOX.Sent", it's now looked up from "INBOX.Sent" file instead of
	  "Sent" as before.
	* Maildir: File permissions are no longer based on dovecot-shared file,
	  but the mailbox directory.

	+ Redesigned master process. It's now more modular and there is less
	  code running as root.
	+ Configuration supports now per-local/remote ip/network settings.
	+ dsync utility does a two-way mailbox synchronization.
	+ LMTP server and proxying.
	+ Added mdbox (multi-dbox) mail storage backend.
	+ doveadm utility can be used to do all kinds of administration
	  functions. Old dovecotpw and *view utilities now exist in its
	  subcommands.
	+ imap and pop3 processes can now handle multiple connections.
	+ IMAP: COMPRESS=DEFLATE is supported by imap_zlib plugin
	+ director service helps NFS installations to redirect users always
	  to same server to avoid corruption

v2.0.rc6 2010-08-13  Timo Sirainen <tss@iki.fi>

	- dict quota didn't always decrease quota when messages were expunged
	- Shared INBOX wasn't always listed with FS layout

v2.0.rc5 2010-08-09  Timo Sirainen <tss@iki.fi>

	- Using more than 2 plugins could have caused broken behavior
	  (more fixes for this)
	- Listescape plugin fixes
	- mbox: Fixed a couple of assert-crashes
	- mdbox: Fixed potential assert-crash when saving multiple messages
	  in one transaction.

v2.0.rc4 2010-08-04  Timo Sirainen <tss@iki.fi>

	+ director: Added director_doveadm_port for accepting doveadm
	  TCP connections. 
	+ doveadm: Added client/server architecture support for running mail
	  commands. Enable this by setting doveadm_worker_count to non-zero.
	+ mail-log: Added support for mailbox_create event.
	+ imap_capability = +XFOO BAR can be used to add capabilities instead
	  of replacing the whole capability string.
	+ virtual storage: Added support for IDLE notifications. 
	- doveadm mailbox status: Fixed listing non-ASCII mailbox names. 
	- doveadm fetch: Fixed output when fetching message header or body
	- doveadm director map/add/remove: Fixed handling IP address as
	  parameter. 
	- dsync: A few more fixes

v2.0.rc3 2010-07-20  Timo Sirainen <tss@iki.fi>

	* Single-dbox is now called "sdbox" instead of "dbox".
	  "dbox" will stay as an alias for it for now.

	+ Added mail_temp_dir setting, used by deliver and lmtp for creating
	  temporary mail files. Default is /tmp.
	+ doveadm: Added "director map" command to list user -> host mappings.
	- imap: Fixed checking if list=children namespace has children.
	- director: If all login processes died, director stopped reading
	  proxy-notify input and caused future login processes to hang
	- mail_log plugin configuration was broken
	- Using more than 2 plugins could have caused broken behavior
	- mdbox: Race condition fixes related to copying and purging
	- dsync: Lots of fixes

v2.0.rc2 2010-07-09  Timo Sirainen <tss@iki.fi>

	- Fixed a crash with empty mail_plugins
	- Fixed sharing INBOX to other users
	- mdbox: Rebuilding storage was broken in rc1
	- dsync was broken for remote syncs in rc1
	- director+LMTP proxy wasn't working correctly
	- v1.x config parser failed with some settings if pigeonhole wasn't
	  installed.
	- virtual: If non-matching messages weren't expunged within same
	  session, they never got expunged.

v2.0.rc1 2010-07-02  Timo Sirainen <tss@iki.fi>

	* See v2.0.0 notes

v1.2.6 2009-10-05  Timo Sirainen <tss@iki.fi>

	* Upgraded to Unicode 5.2.0

	+ Added authtest utility for doing passdb and userdb lookups.
	+ login: ssl_security string now also shows the used compression.
	- quota: Don't crash with non-Maildir++ quota backend.
	- imap proxy: Fixed crashing with some specific password characters.
	- dovecot --exec-mail was broken.
	- Avoid assert-crashing when two processes try to create index at the
	  same time.

v1.2.5 2009-09-13  Timo Sirainen <tss@iki.fi>

	* Authentication: DIGEST-MD5 and RPA mechanisms no longer require
	  user's login realm to be listed in auth_realms. It only made
	  configuration more difficult without really providing extra security.
	* zlib plugin: Don't allow clients to save compressed data directly.
	  This prevents users from exploiting (most of the) potential security
	  holes in zlib/bzlib.

	+ Added pop3_save_uidl setting.
	+ dict quota: When updating quota and user isn't already in dict,
	  recalculate and save the quota.
	- file_set_size() was broken with OSes that didn't support
	  posix_fallocate() (almost everyone except Linux), causing all kinds
	  of index file errors.
	- v1.2.4 index file handling could have caused an assert-crash
	- IMAP: Fixes to QRESYNC extension.
	- virtual plugin: Crashfix
	- deliver: Don't send rejects to any messages that have Auto-Submitted
	  header. This avoids emails loops.
	- Maildir: Performance fixes, especially with maildir_very_dirty_syncs.
	- Maildir++ quota: Limits weren't read early enough from maildirsize
	  file (when quota limits not enforced by Dovecot)
	- Message decoding fixes (mainly for IMAP SEARCH, Sieve).

v1.2.4 2009-08-17  Timo Sirainen <tss@iki.fi>

	* acl: When looking up ACL defaults, use global/local default files
	  if they exist. So it's now possible to set default ACLs by creating
	  dovecot-acl file to the mail root directory.

	+ imap/pop3 proxy: If proxy destination is known to be down,
	  fail connections to it immediately.
	+ imap/pop3 proxy: Added proxy_timeout passdb extra field to specify
	  proxy's connect timeout.
	- Fixed a crash in index file handling.
	- Fixed a crash in saving messages where message contained a CR
	  character that wasn't followed by LF (and the CR happened to be the
	  last character in an internal buffer).
	- v1.2.3 crashed when listing shared namespace prefix.
	- listescape plugin: Several fixes.
	- autocreate plugin: Fixed autosubscribing to mailboxes in
	  subscriptions=no namespaces.

v1.2.3 2009-08-07  Timo Sirainen <tss@iki.fi>

	* Mailbox names with control characters can't be created anymore.
	  Existing mailboxes can still be accessed though.

	+ Allow namespace prefix to be opened as mailbox, if a mailbox
	  already exists in the root dir.
	- Maildir: dovecot-uidlist was being recreated every time a mailbox
	  was accessed, even if nothing changed.
	- listescape plugin was somewhat broken
	- Compiling fixes for non-Linux/BSDs
	- imap: tb-extra-mailbox-sep workaround was broken.
	- ldap: Fixed hang when >128 requests were sent at once.
	- fts_squat: Fixed crashing when searching virtual mailbox.
	- imap: Fixed THREAD .. INTHREAD crashing.

v1.2.2 2009-07-27  Timo Sirainen <tss@iki.fi>

	* GSSAPI: More changes to authentication. Hopefully good now.
	* lazy_expunge plugin: Drop \Deleted flag when moving message.

	+ dovecot -n/-a now outputs also lda settings.
	+ dovecot.conf !include now supports globs (e.g.
	  !include /etc/dovecot/*.conf). Based on patch by Thomas Guthmann.
	+ acl: Support spaces in user/group identifiers.
	+ shared mailboxes: If only %%n is specified in prefix, default to
	  current user's domain.
	- Dovecot master process could hang if it received signals too rapidly.
	- Fixed "corrupted index cache file" errors (and perhaps others) caused
	  by e.g. IMAP's FETCH BODY[] command.
	- IMAP: When QRESYNC is enabled, don't crash when a new mail is
	  received while IDLEing.
	- IMAP: FETCH X-* parameters weren't working.
	- Maildir++ quota: Quota was sometimes updated wrong when it was
	  being recalculated.
	- Searching quoted-printable message body internally converted "_"
	  characters to spaces and didn't match search keys with "_".
	- Messages in year's first/last day may have had broken timezones
	  with OSes not having struct tm->tm_gmtoff (e.g. Solaris).
	- virtual plugin: If another session adds a new mailbox to index,
	  don't crash.

v1.2.1 2009-07-09 Timo Sirainen <tss@iki.fi>

	* GSSAPI: Changed logging levels and improved the messages.
	  Changed the way cross-realm authentication handling is done,
	  hopefully it's working now for everyone.
	* imap/pop3 logins now fail if home directory path is relative.
	  v1.2.0 deliver was already failing with these and they could have
	  caused problems even with v1.1.
	* IMAP: Custom authentication failure messages are now prefixed with
	  [ALERT] to get more clients to actually show them.

	+ Improved some error messages.
	- pop3: AUTH PLAIN was broken when SASL initial response wasn't given.
	- mbox: New mailboxes were created with UIDVALIDITY 1.
	- quota-fs was defaulting to group quota instead of user quota.
	- Fixed ACLs to work with mbox.
	- Fixed fchmod(-1, -1) errors with BSDs
	- convert plugin / convert-tool: Fixed changing hierarchy separators
	  in mailbox names when alt_hierarchy_char isn't set.

v1.2.0 2009-07-01 Timo Sirainen <tss@iki.fi>

	* When creating files or directories to mailboxes, Dovecot now uses
	  the mailbox directory's permissions and GID for them. Previous
	  versions simply used 0600 mode always. For backwards compatibility
	  dovecot-shared file's permissions still override these with Maildir.
	* SQL dictionary (quota) configuration file is different than in v1.1.
	  See doc/dovecot-dict-sql-example.conf for the new format.
	* deliver -m: Mailbox name is now assumed to be in UTF-8 format,
	  not modified-UTF7. Stephan Bosch's new Sieve implementation also
	  assumes UTF-8 format in fileinto parameters.

	+ Full support for shared mailboxes and IMAP ACL extension.
	  The code is mainly from Sascha Wilde and Bernhard Herzog.
	+ IMAP: Added support for extensions: CONDSTORE, QRESYNC, ESEARCH,
	  ESORT, SEARCHRES, WITHIN, ID and CONTEXT=SEARCH.
	+ SEARCH supports INTHREAD search key, but the rest of the INTHREAD
	  draft isn't implemented yet so it's not advertised in capability.
	+ THREAD REFS algorithm where threads are sorted by their latest
	  message instead of the thread root message. There is also no base
	  subject merging.
	+ IMAP: Implemented imap-response-codes draft.
	+ Thread indexes for optimizing IMAP THREAD command and INTHREAD
	  search key.
	+ Added userdb checkpassword (by Sascha Wilde)
	+ Virtual mailboxes: http://wiki.dovecot.org/Plugins/Virtual
	+ Autocreate plugin: http://wiki.dovecot.org/Plugins/Autocreate
	+ Listescape plugin: http://wiki.dovecot.org/Plugins/Listescape

v1.2.rc8 2009-06-30 Timo Sirainen <tss@iki.fi>

	- Fixed building LDAP as plugin
	- Fixed starting up in OS X

v1.2.rc7 2009-06-27 Timo Sirainen <tss@iki.fi>

	* Removed configure --with-deliver, --with-pop3d and --disable-ipv6
	  parameters.

	+ Improved permission related error messages.
	- mbox: Don't write garbage to mbox if message doesn't have a body.
	- virtual: Fixed saving messages with keywords.
	- virtual: Fixed infinite looping bug.
	- zlib: Fixed error handling.

v1.2.rc6 2009-06-22 Timo Sirainen <tss@iki.fi>

	* imap proxy: Pass through to client unexpected untagged replies
	  from remote server (e.g. alerts).
	* Solr: Don't use "any" copyfield, it doubles the index size.
	* mail_location: Allow using ":" characters in dir names by escaping
	  it as "::".

	- mbox: Don't crash with invalid From_-lines.
	- IMAP: Don't crash if IDLE command is pipelined after a long-running
	  UID FETCH or UID SEARCH.
	- ACL / shared mailbox fixes
	- Some metadata files were incorrectly getting 0666 permissions.

v1.2.rc5 2009-06-04 Timo Sirainen <tss@iki.fi>

	* auth_cache_negative_ttl is now used also for password mismatches
	  (currently only with plaintext authentication mechanisms).

	+ Added support for EXTERNAL SASL mechanism.
	+ FETCH X-SAVEDATE can now be used to get messages' save timestamps
	+ deliver_log_format: %s is now in UTF8
	- If message body started with a space, some operations could have
	  assert-crashed.
	- Fixed using LDAP support as a plugin
	- Fixes to virtual mailboxes.

v1.2.rc4 2009-05-17 Timo Sirainen <tss@iki.fi>

	* If /dev/arandom exists, use it instead of /dev/urandom (OpenBSD).
	* When logging to a file, the lines now start with a timestamp instead
	  of "dovecot: " prefix.

	+ IMAP: When multiple commands are pipelined, try harder to combine
	  their mailbox syncing together. For example with Maildir pipelining
	  STORE 1:* +FLAGS \Deleted and EXPUNGE commands the files won't
	  be unnecessarily rename()d before being unlink()ed.
	+ imap-proxy: Send backend's CAPABILITY if it's different from what
	  was sent to client before.
	+ IMAP: struct mail now keeps track of all kinds of statistics, such
	  as number of open()s, stat()s, bytes read, etc. These fields could
	  be exported by some kind of a statistics plugin (not included yet).
	+ IMAP: SEARCH command now dynamically figures out how to run about
	  0.20 .. 0.25 seconds before seeing if there's other work to do.
	  This makes the SEARCH performance much better.
	- Fixes to shared mailbox handling.
	- Fixes to virtual mailboxes.
	- THREAD command could have crashed.
	- Fixes to expire-tool.
	- mbox: Don't break if From_-line is preceded by CRLF (instead of LF).
	- dict process wasn't restarted after SIGHUP was sent to master.

v1.2.rc3 2009-04-16 Timo Sirainen <tss@iki.fi>

	* IMAP proxy no longer simply forwards tagged reply from
	  remote authentication command. It's now done only if the remote
	  server sent a [resp-code], otherwise all failure strings are
	  converted to Dovecot's "Authentication failed." to make sure that
	  if remote isn't using Dovecot it won't reveal user's existence.

	+ Quota roots can now specify which namespace's quota they're
	  tracking. This is probably the most useful for giving public
	  namespaces a quota.
	+ Added imap_idle_notify_interval setting.
	- Fixes to shared mailbox handling
	- Fixes to virtual mailboxes
	- Fixed compiling with some FreeBSD and NetBSD versions
	- THREAD REFS still might have returned one (0) at the beginning.
	- deliver wasn't using mail_access_groups setting.
	- Fixed some error handling in maildir and index code.

v1.2.rc2 2009-04-03  Timo Sirainen <tss@iki.fi>

	- rquota.x file was missing from rc1 distribution, causing compiling
	  to fail.

v1.2.rc1 2009-04-03  Timo Sirainen <tss@iki.fi>

	* See v1.2.0 notes

v1.1.5 2008-10-22  Timo Sirainen <tss@iki.fi>

	* Dovecot prints an informational message about authentication problems
	  at startup. The message goes away after the first successful
	  authentication. This hopefully reduces the number of "Why doesn't
	  my authentication work?" questions.

	+ Maildir/dbox: Try harder to assign unique UIDVALIDITY values to
	  mailboxes to avoid potential problems when recreating or renaming
	  mailboxes. The UIDVALIDITY is tracked using dovecot-uidvalidity*
	  files in the mail root directory.
	+ Many logging improvements
	- In some conditions Dovecot could have stopped using existing cache
	  file and never used it again until it was deleted.
	- pop3 + Maildir: Make sure virtual sizes are always written to
	  dovecot-uidlist. This way if the indexes are lost Dovecot will never
	  do a huge amount of work to recalculate them.
	- mbox: Fixed listing mailboxes in namespaces with prefix beginning
	  with '~' or '/' (i.e. UW-IMAP compatibility namespaces didn't work).
	- dict quota: Don't crash when recalculating quota (when quota warnings
	  enabled).
	- Fixes to handling "out of disk space/quota" failures.
	- Blocking passdbs/userdbs (e.g. PAM, MySQL) could have failed lookups
	  sometimes when auth_worker_max_request_count was non-zero.
	- Fixed compiling with OpenBSD

v1.1.4 2008-10-05  Timo Sirainen <tss@iki.fi>

	- SORT: Yet another assert-crashfix when renumbering index sort IDs.
	- ACL plugin fixes: Negative rights were actually treated as positive
	  rights. 'k' right didn't prevent creating parent/child/child mailbox.
	  ACL groups weren't working.
	- Maildir++ quota: Fixes to rebuilding when quota limit wasn't
	  specified in Dovecot (0 limit or limit read from maildirsize).
	- mbox: Several bugfixes causing errors and crashes.
	- Several fixes to expire plugin / expire-tool.
	- lock_method=dotlock could have deadlocked with itself.
	- Many error handling fixes and log message improvements.

v1.1.3 2008-09-02  Timo Sirainen <tss@iki.fi>

	* mail_max_userip_connections limit no longer applies to master user
	  logins.

	+ login_log_format_elements: Added %k to show SSL protocol/cipher
	  information. Not included by default.
	+ imap/pop3-proxy: If auth_verbose=yes, log proxy login failures.
	+ deliver: Added -s parameter to autosubscribe to autocreated mailboxes.
	- message parser fixes - hopefully fixes an infinite looping problem
	- SORT: One more assert-crashfix when renumbering index sort IDs.
	- mbox: Saving may have truncated the mail being saved
	- mbox: Several other bugfixes
	- mail_full_filesystem_access=yes was broken when listing mailboxes
	  (it still is with maildir++ layout).
	- maildirlock utility was somewhat broken
	- zlib plugin: bzip2 support was somewhat broken
	- NFS: Make sure writing to files via output streams don't
	  assert-crash when write() returns only partial success.

v1.1.2 2008-07-24  Timo Sirainen <tss@iki.fi>

	+ Added full text search indexing support for Apache Lucene Solr
	  server: http://wiki.dovecot.org/Plugins/FTS/Solr
	+ IMAP SORT: Added X-SCORE sort key for use with Solr searches.
	+ zlib plugin supports now bzip2 also.
	+ quota: All backends now take noenforcing parameter.
	+ Maildir: Add ,S=<size> to maildir filename whenever quota plugin
	  is loaded, even when not using Maildir++ quota.
	+ deliver: Allow lda section to override plugin settings.
	+ deliver: Giving a -m <namespace prefix> parameter now silently saves
	  the mail to INBOX. This is useful for e.g. -m INBOX/${extension}
	+ Added a new maildirlock utility for write-locking Dovecot Maildir.
	+ dict-sql: Support non-MySQL databases by assuming they implement the
	  "INSERT .. ON DUPLICATE KEY" using an INSERT trigger.
	- SORT: Fixed several crashes/errors with sort indexing.
	- IMAP: BODYSTRUCTURE is finally RFC 3501 compliant. Earlier versions
	  didn't include Content-Location support.
	- IMAP: Fixed bugs with listing INBOX.
	- Maildir: maildirfolder file wasn't created when dovecot-shared
	  file existed on the root directory
	- deliver didn't expand %variables in namespace location settings.
	- zlib: Copying non-compressed messages resulted in empty mails
	  (except when hardlink-copying between maildirs).
	- mbox-snarf plugin was somewhat broken
	- deliver + Maildir: If uidlist couldn't be locked while saving,
	  we might have assert-crashed
	- mbox: Fixed an assert-crash with \Recent flag handling

v1.1.1 2008-06-22  Timo Sirainen <tss@iki.fi>

	- Maildir: When migrating from v1.0 with old format dovecot-uidlist
	  files, Dovecot may have appended lines to it using the new format and
	  later broken with "UID larger than next_uid" error.

v1.1.0 2008-06-21  Timo Sirainen <tss@iki.fi>

No changes since v1.1.rc13. Below are the largest changes since v1.0:

	* After Dovecot v1.1 has modified index or dovecot-uidlist files,
	  they can't be opened anymore with Dovecot versions earlier than
	  v1.0.2.
	* See doc/wiki/Upgrading.1.1.txt (or for latest changes,
	  http://wiki.dovecot.org/Upgrading/1.1) for list of changes since
	  v1.0 that you should be aware of when upgrading.

	+ IMAP: Added support for UIDPLUS and LIST-EXTENDED extensions.
	+ IMAP SORT: Sort keys are indexed, which makes SORT commands faster.
	+ When saving messages, update cache file immediately with the data
	  that we expect client to fetch later.
	+ NFS caches are are flushed whenever needed. See mail_nfs_storage and
	  mail_nfs_index settings.
	+ Out of order command execution (SEARCH, FETCH, LIST), nonstandard
	  command cancellation (X-CANCEL <tag>)
	+ IMAP: STATUS-IN-LIST draft implementation
	+ Expire plugin can be used to keep track of oldest messages in
	  specific mailboxes. A nightly run can then quickly expunge old
	  messages from the mailboxes that have them. The tracking is done
	  using lib-dict, so you can use either Berkeley DB or SQL database.
	+ Namespaces are supported everywhere now.
	+ Namespaces have new list and subscriptions settings.
	+ Full text search indexing support with Lucene and Squat backends.
	+ OTP and S/KEY authentication mechanisms (by Andrey Panin).
	+ mbox and Maildir works with both Maildir++ and FS layouts. You can
	  change these by appending :LAYOUT=maildir++ or :LAYOUT=fs to
	  mail_location.
	+ LDAP: Support templates in pass_attrs and user_attrs
	+ Support for listening in multiple IPs/ports.
	+ Quota plugin rewrite: Support for multiple quota roots, warnings,
	  allow giving storage size in bytes or kilo/mega/giga/terabytes,
	  per-mailbox quota rules.
	+ Filesystem quota backend supports inode limits, group quota and
	  RPC quota for NFS.
	+ SEARCH and SORT finally compare non-ASCII characters
	  case-insensitively. We use i;unicode-casemap algorithm.
	+ Config files support splitting values to multiple lines with \

v1.1.rc13 2008-06-20  Timo Sirainen <tss@iki.fi>

	- mbox: Fixed a crash when adding a new X-IMAPbase: header with
	  keywords.
	- Message parser: Fixed assert-crash if cached MIME structure was
	  broken.
	- Squat: Potential crashfix with mmap_disable=yes.

v1.1.rc12 2008-06-19  Timo Sirainen <tss@iki.fi>

	- mbox: Don't give "Can't find next message offset" warnings when
	  plugin (e.g. quota) accesses the message being saved.
	- deliver: Settings inside protocol imap {} weren't ignored.

v1.1.rc11 2008-06-19  Timo Sirainen <tss@iki.fi>

	- dovecot-uidlist is now recreated if it results in file shrinking
	  over 25%.
	- Some other minor fixes

v1.1.rc10 2008-06-13  Timo Sirainen <tss@iki.fi>

	* LIST X-STATUS renamed to LIST STATUS and fixed its behavior with
	  LIST-EXTENDED options. It's now compatible with STATUS-IN-LIST
	  draft 00.

	- Message parsing could have sometimes produced incorrect results,
	  corrupting BODY/BODYSTRUCTURE replies and perhaps others.
	- SORT: Fixed several bugs
	- FreeBSD 7.0: Environment clearing wasn't working correctly.
	  This caused "environment corrupted" problems at least with deliver
	  trying to call sendmail and running Dovecot from inetd.
	- HP-UX: Several fixes to get it to work (by Christian Corti)
	- Fixes to using expire plugin with SQL dictionary.
	- dbox fixes

v1.1.rc9 2008-06-09  Timo Sirainen <tss@iki.fi>

	+ Maildir: When hardlink-copying a file, copy the W=<vsize> in the
	  filename if it exists in the original filename.
	- mbox: With rc8 empty lines were inserted in the middle of saved
	  mails' headers.
	- maildir: Fixed problems with opening newly saved messages which we
	  saw in index file but couldn't see in dovecot-uidlist. Happened only
	  when messages weren't saved via Dovecot (deliver or IMAP).
	- Several bugfixes to handling sort indexes
	- deliver: Boolean settings that were supposed to default to "yes" were
	  set to "no" unless explicitly defined in dovecot.conf:
	  dotlock_use_excl, maildir_copy_with_hardlinks, mbox_dirty_syncs,
	  mbox_lazy_writes.

v1.1.rc8 2008-06-03  Timo Sirainen <tss@iki.fi>

	+ deliver: Added -p parameter to provide path to delivered mail.
	  This allows maildir to save identical mails to multiple recipients
	  using hard links.
	- rc6/rc7 broke POP3 with non-Maildir formats
	- mbox: Saving a message without a body or the end-of-headers line
	  could have caused an assert-crash later.
	- Several dbox fixes

v1.1.rc7 2008-05-30  Timo Sirainen <tss@iki.fi>

	- Fixed compiling problems with non-Linux OSes

v1.1.rc6 2008-05-30  Timo Sirainen <tss@iki.fi>

	* Index file format changed a bit. If an older Dovecot v1.1 reads
	  index files updated by rc6+, they may give "Invalid header record
	  size" or "ext reset: invalid record size" warnings. v1.0 won't give
	  these errors.
	* IMAP: LIST .. RETURN (X-STATUS) command return now LIST entries
	  before STATUS entries.
	* zlib plugin: Uncompress if the message begins with zlib header
	  instead of looking at the 'Z' flag. This fixes copying with hard
	  links. Based on a patch by Richard Platel.

	+ IMAP: SORT index handling code was half-rewritten to fix several bugs
	  when multiple sessions were sorting at the same time. The new code is
	  hopefully also faster.
	+ Maildir: If POP3 UIDL extra field is found from dovecot-uidlist,
	  it's used instead of the default UIDL format (or X-UIDL: header).
	  This allows easily preserving UIDLs when migrating from other POP3
	  servers. Patch by Nicholas Von Hollen @ Mailtrust.
	+ Maildir: ,W=<vsize> is now always added to maildir filenames
	+ deliver: Avoid reading dovecot-uidlist's contents if possible.
	+ Added %T modifier = Trim whitespace from end of string
	- IMAP: Fixed some bugs in LIST-EXTENDED implementation.
	- IMAP: If client tries to change the selected mailbox state while
	  another command is still running, wait until the command is finished.
	  This fixes some crashes and other unwanted behavior.
	- allow_nets userdb setting was broken with big endian CPUs

v1.1.rc5 2008-05-05  Timo Sirainen <tss@iki.fi>

	+ Support cross-realm Kerberos 5 authentication. Based on patch by
	  Zachary Kotlarek.
	+ Added dict_db_config setting to point to a Berkeley DB config file.
	+ If mail_chroot ends with "/.", remove chroot prefix from home
	  directory.
	- Fixed several bugs and memory leaks in ACL plugin. LIST and LSUB
	  may have listed mailboxes where user had no 'l' access. STORE could
	  have been used to update any flags without appropriate access.
	- mbox: Valid-looking From_-lines in message bodies caused the message
	  to be split to two messages (broken since v1.0).
	- Plugin initialization hooks were called in wrong order, possibly
	  causing problems when multiple plugins were used at the same time.
	- Expire plugin was broken
	- LIST-EXTENDED options were ignored.
	- LDAP: Static attribute names weren't working correctly
	- deliver: mail_uid and mail_gid settings weren't used.
	- pop3 + maildir++ quota: maildirsize file wasn't created if it 
	  didn't exist already.
	- dnotify: Waiting for dotlock to be deleted used 100% CPU

v1.1.rc4 2008-04-01  Timo Sirainen <tss@iki.fi>

	* Fixed two buffer overflows in str_find_init(). It was used by
	  SEARCH code when searching for headers or message body. Added code
	  to catch these kind of overflows when compiling with --enable-debug.
	  Found by Diego Liziero.

	+ LDAP: Added debug_level and ldaprc_path settings (OpenLDAP-only)
	+ Squat: Added fts_squat = partial=n full=m settings. See the wiki.
	- dbox metadata updating fixes.
	- quota: backend=n didn't work
	- SEARCH RECENT may have returned non-recent messages if index files
	  were created by v1.0.
	- If mailbox was opened as read-only with EXAMINE, STOREs were
	  permanently saved.
	- LDAP: Templates were somewhat broken (by richs at whidbey.net)

v1.1.rc3 2008-03-09  Timo Sirainen <tss@iki.fi>

	* Fixed a security hole in blocking passdbs (MySQL always. PAM, passwd
	  and shadow if blocking=yes) where user could specify extra fields
	  in the password. The main problem here is when specifying
	  "skip_password_check" introduced in v1.0.11 for fixing master user
	  logins, allowing the user to log in as anyone without a valid
	  password.

	- mail_privileged_group was broken in some systems (OS X, Solaris?)

v1.1.rc2 2008-03-08  Timo Sirainen <tss@iki.fi>

	* mail_extra_groups setting was commonly used insecurely. This setting
	  is now deprecated. Most users should switch to using
	  mail_privileged_group setting, but if you really need the old
	  functionality use mail_access_groups instead.

	+ Expire plugin now supports wildcards in mailbox names.
	+ dbox: Expire plugin supports moving old mails to alternative
	  dbox directory
	+ Maildir++ quota: quota_rule=?:<rule> specifies a default rule
	  which is used only if the maildirsize file doesn't exist.
	+ If SSL/TLS connection isn't closed cleanly, log the last error
	  in the disconnection line.
	+ EXPUNGE: If new \Deleted messages were found while expunging,
	  do it again and expunge them as well (Outlook workaround)
	- IMAP: SEARCH, LIST and THREAD command correctness fixes
	- Maildir++ quota: Quota rules and warnings with % rules didn't work
	  if the default limits were taken from maildirsize file.
	- Maildir++ quota: If both byte and message limits weren't specified,
	  maildirsize file was recalculated all the time
	- mbox: Flag and keyword updates may have gotten lost in some
	  situations (happens with v1.0 too)
	- ldap: Don't crash if userdb lookup fails
	- Squat fixes and performance improvements

v1.1.rc1 2008-02-21  Timo Sirainen <tss@iki.fi>

	* See v1.1.0 notes

v1.0.10 2007-12-29  Timo Sirainen <tss@iki.fi>

	* Security hole with LDAP+auth cache: If base setting contained
	  %variables they weren't included in auth cache key, which broke
	  caching. This could have caused different users with same passwords
	  to log in as each other.

	- LDAP: Fixed potential infinite looping when connection to LDAP
	  server was lost and there were queued requests.
	- mbox: More changes to fix problems caused by v1.0.8 and v1.0.9.
	- Maildir: Fixed a UIDLIST_IS_LOCKED() assert-crash in some conditions
	  (caused by changes in v1.0.9)
	- If protocols=none, don't require imap executables to exist

v1.0.9 2007-12-11  Timo Sirainen <tss@iki.fi>

	+ Maildir: Don't wait on dovecot-uidlist.lock when we just want to
	  find out a new filename for the message.
	- mbox: v1.0.8 changes sometimes caused FETCH to fail with
	  "got too little data", disconnecting the client.
	- Fixed a memory leak when FETCHing message header/body multiple
	  times within a command (e.g. BODY[1] BODY[2])
	- IMAP: Partial body fetching was still slow with mboxes

v1.0.8 2007-11-28  Timo Sirainen <tss@iki.fi>

	+ Authentication: Added "password_noscheme" field that can be used
	  instead of "password". "password" treats "{prefix}" as a password
	  scheme while "password_noscheme" treats it as part of the password
	  itself. So "password_noscheme" should be used if you're storing
	  passwords as plaintext. Non-plaintext passwords never begin
	  with "{", so this isn't a problem with them.
	- IMAP: Partial body fetching was sometimes non-optimal, causing
	  the entire message to be read for every FETCH command.
	- deliver failed to save the message when envelope sender address
	  contained spaces.
	- Maildir++ quota: We could have randomly recalculated quota when
	  it wasn't necessary.
	- Login process could have crashed after logging in if client sent
	  data before "OK Logged in" reply was sent (i.e. before master had
	  replied that login succeeded).
	- Don't assert-crash when reading dovecot.index.logs generated by
	  Dovecot v1.1.
	- Authentication: Don't assert-crash if password beings with "{" but
	  doesn't contain "}".
	- Authentication cache didn't work when using settings that changed
	  the username (e.g. auth_username_format).

v1.0.7 2007-10-29  Timo Sirainen <tss@iki.fi>

	- deliver: v1.0.6's "From " line ignoring could have written to a
	  bad location in stack, possibly causing problems.

v1.0.6 2007-10-28  Timo Sirainen <tss@iki.fi>

	* IDLE: Interval between mailbox change notifies is now 1 second,
	  because some clients keep a long-running IDLE connection and use
	  other connections to actually read the mails.
	* SORT: If Date: header is missing or broken, fallback to using
	  INTERNALDATE (as the SORT draft nowadays specifies).

	+ deliver: If message begins with a "From " line, ignore it.
	+ zlib plugin: If maildir file has a "Z" flag, open it with zlib.
	- CREATE: Don't assert-crash if trying to create namespace prefix.
	- SEARCH: Fixes to handling NOT operator with sequence ranges.
	- LDAP reconnection fixes
	- Maildir: Don't break when renaming mailboxes with '*' or '%'
	  characters and children.
	- mbox: Fixed "file size unexpectedly shrinked" error in some
	  conditions.
	- quota+mbox: Don't fail if trying to delete a directory.
	- Fixes to running from inetd

v1.0.5 2007-09-09  Timo Sirainen <tss@iki.fi>

	- deliver: v1.0.4 broke home directory handling
	- maildir: Creating mailboxes didn't use dovecot-shared's group for
	  cur/new/tmp directories.

v1.0.4 2007-09-08  Timo Sirainen <tss@iki.fi>

	* Assume a MIME message if Content-Type: header exists, even if
	  Mime-Version: header doesn't.

	- IMAP: CREATE ns_prefix/box/ didn't work right when namespace prefix
	  existed.
	- deliver: plugin {} settings were overriding settings from userdb.
	- mbox: Expunging the first message might not have worked always
	- PostgreSQL: If we can't connect to server, timeout queries after
	  a while instead of trying forever.
	- Solaris: sendfile() support was broken and could have caused
	  100% CPU usage and the connection hanging.

v1.0.3 2007-08-01  Timo Sirainen <tss@iki.fi>

	- deliver: v1.0.2's bounce fix caused message to be always saved to
	  INBOX even if Sieve script had discard, reject or redirect commands.
	- LDAP: auth_bind=yes and empty auth_bind_userdn leaked memory
	- ACL plugin: If user was given i (insert) right for a mailbox, but
	  not all s/t/w (seen, deleted, other flags) rights, COPY and APPEND
	  commands weren't supposed to allow saving those flags. This is
	  technically a security fix, but it's unlikely this caused problems
	  for anyone.
	- ACL plugin: i (insert) right didn't work unless user was also given
	  l (lookup) right.
	- Solaris: Fixed filesystem quota for autofs mounts.

v1.0.2 2007-07-15  Timo Sirainen <tss@iki.fi>

	* dbox isn't built anymore by default. It will be redesigned so it
	  shouldn't be used.

	+ Maildir: Support reading dovecot-uidlist (v3) files created by
	  Dovecot v1.1.
	- Maildir: "UIDVALIDITY changed" errors could happen with newly
	  created mailboxes
	- If "INBOX." namespace was used, LIST returned it with \HasNoChildren
	  which caused some clients not to show any other mailboxes.
	- Maildir++ quota: If multiple processes were updating maildirsize
	  at the same time, we failed with "Unknown error".
	- IMAP: IDLE didn't actually disconnect client after 30 minutes of
	  inactivity.
	- LDAP passdb/userdb was leaking memory
	- deliver: %variables in plugin {} weren't expanded
	- deliver: Don't bounce the mail if Sieve plugin returns failure

v1.0.1 2007-06-15  Timo Sirainen <tss@iki.fi>

	* deliver: If Return-Path doesn't contain user and domain, don't try
	  to bounce the mail (this is how it was supposed to work earlier too)
	* deliver: %variables in mail setting coming from userdb aren't
	  expanded anymore (again how it should have worked). The expansion
	  could have caused problems if paths contained any '%' characters.

	+ Print Dovecot version number with dovecot -n and -a
	+ deliver: Added -e parameter to write rejection error to stderr and
	  exit with EX_NOPERM instead of sending the rejection by executing
	  sendmail. 
	+ dovecot --log-error logs now a warning, an error and a fatal
	- Trying to start Dovecot while it's already running doesn't anymore
	  wipe out login_dir and break the running Dovecot.
	- maildir: Fixed "UID larger than next_uid" errors which happened
	  sometimes when dovecot-uidlist file didn't exist but index files did
	  (usually because mailbox didn't have any messages when it was
	  selected for the first time)
	- maildir: We violated maildir spec a bit by not having keyword
	  characters sorted in the filename.
	- maildir: If we don't have write access to cur/ directory, treat the
	  mailbox as read-only. This fixes some internal error problems with
	  trying to use read-only maildirs.
	- maildir: Deleting a symlinked maildir failed with internal error.
	- mbox: pop3_uidl_format=%m wasn't working right
	- mbox: If non-filesystem quota was enabled, we could have failed
	  with "Unexpectedly lost From-line" errors while saving new messages
	- mysql auth: %c didn't work. Patch by Andrey Panin
	- APPEND / SEARCH: If internaldate was outside valid value for time_t,
	  we returned BAD error for APPEND and SEARCH never matched. With 64bit
	  systems this shouldn't have happened. With 32bit systems the valid
	  range is usually for years 1902..2037.
	- COPY: We sent "Hang in there.." too early sometimes and checked it
	  too often (didn't break anything, but was slower than needed).
	- deliver: Postfix's sendmail binary wasn't working with mail_debug=yes
	- Don't corrupt ssl-parameters.dat files when running multiple Dovecot
	  instances.
	- Cache compression caused dovecot.index.cache to be completely deleted
	  with big endian CPUs if 64bit file offsets were used (default)
	- Fixed "(index_mail_parse_header): assertion failed" crash

v1.0.0 2007-04-13  Timo Sirainen <tss@iki.fi>

	+ Documentation updated.

v1.0.rc32 2007-04-12  Timo Sirainen <tss@iki.fi>

	- LDAP, auth_bind=no: Don't crash if doing non-plaintext ldap passdb
	  lookup for unknown user. This also broke deliver when userdb static
	  was used.
	- LDAP, auth_bind=yes and userdb ldap: We didn't wait until bind was
	  finished before sending the userdb request, which could have caused
	  problems.
	- LDAP: Don't break when compiling with OpenLDAP v2.3 library
	- Convert plugin: Don't create "maildirfolder" file to Maildir root.

v1.0.rc31 2007-04-08  Timo Sirainen <tss@iki.fi>

	- mbox: Give "mbox file was modified while we were syncing" error only
	  if we detect some problems in the mbox file. The check can't be
	  trusted with NFS.
	- Convert plugin: If directory for destination storage doesn't exist,
	  create it.
	- Convert plugin: Mailbox names weren't converted in subscription list.

v1.0.rc30 2007-04-06  Timo Sirainen <tss@iki.fi>

	* PAM: Lowercase the PAM service name when calling with "args = *".
	  Linux PAM did this internally already, but at least BSD didn't.
	  If your PAM file used to be in /etc/pam.d/IMAP or POP3 file you'll
	  need to lowercase it now.

	+ Send list of CA names to client when using
	  ssl_verify_client_cert=yes.
	- IMAP: If message body started with line feed, it wasn't counted
	  in BODY and BODYSTRUCTURE replies' line count field.
	- deliver didn't load plugins before chrooting

v1.0.rc29 2007-03-28  Timo Sirainen <tss@iki.fi>

	* Security fix: If zlib plugin was loaded, it was possible to open
	  gzipped mbox files outside the user's mail directory.

	+ Added auth_gssapi_hostname setting.
	- IMAP: LIST "" "" didn't return anything if there didn't exist a
	  namespace with empty prefix. This broke some clients.
	- If Dovecot is tried to be started when it's already running, don't
	  delete existing auth sockets and break the running Dovecot
	- If deliver failed too early it still returned exit code 89 instead
	  of EX_TEMPFAIL.
	- deliver: INBOX fallbacking with -n parameter wasn't working.
	- passdb passwd and shadow couldn't be used as master or deny databases
	- IDLE: inotify didn't notice changes in mbox file
	- If index file directory couldn't be created, disable indexes instead
	  of failing to open the mailbox.
	- rawlog wasn't working with chrooting
	- Several other minor fixes

v1.0.rc28 2007-03-23  Timo Sirainen <tss@iki.fi>

	* deliver + userdb static: Verify the user's existence from passdb,
	  unless allow_all_users=yes
	* dovecot --exec-mail: Log to configured log files instead of stderr
	* Added "-example" part to doc/dovecot-sql-example.conf and
	  doc/dovecot-ldap-example.conf. They are now also installed to
	  $sysconfdir with "make install".

	+ When copying/syncing a lot of mails, send "* OK Hang in there"
	  replies to client every 15 seconds so it doesn't just timeout the
	  connection.
	+ Added idxview and logview utilities to examine Dovecot's index files
	+ passdb passwd and shadow support blocking=yes setting now also
	+ mbox: If mbox file changes unexpectedly while we're writing to it,
	  log an error.
	+ deliver: Ignore -m "" parameter to make calling it easier.
	+ deliver: Added new -n parameter to disable autocreating mailboxes.
	  It affects both -m parameter and Sieve plugin's fileinto action
	- mbox: Using ~/ in the mail root directory caused a ~ directory to be
	  created (instead of expanding it to home directory)
	- auth cache: If unknown user was found from cache, we didn't properly
	  return "unknown user" status, which could have caused problems in
	  deliver.
	- mbox: Fixed "UID inserted in the middle of mailbox" in some
	  conditions with broken X-UID headers
	- Index view syncing fixes
	- rc27 didn't compile with some non-GCC compilers
	- vpopmail support didn't compile in rc27
	- NFS check with chrooting broke home direcotry for the first login
	- deliver: If user lookup returned "unknown user", it logged
	  "BUG: Unexpected input"
	- convert plugin didn't convert INBOX

v1.0.rc27 2007-03-13  Timo Sirainen <tss@iki.fi>

	+ mbox and index file code handles silently out of quota/disk
	  space errors (maildir still has problems). They will give the user
	  a "Not enough disk space" error instead of flooding the log file.
	+ Added fsync_disable setting.
	+ mail-log plugin: Log the mailbox name, except if it's INBOX
	+ dovecot-auth: Added a lot more debug logging to passdbs and userdbs
	+ dovecot-auth: Added %c variable which expands to "secured" with
	  SSL/TLS/localhost.
	+ dovecot-auth: Added %m variable which expands to auth mechanism name
	- maildir++ quota: With ignore=box setting the quota was still updated
	  for the mailbox even though it was allowed to go over quota (but
	  quota recalculation ignored the box).
	- Index file handling fixes
	- mbox syncing fixes
	- Wrong endianess index files still weren't silently rebuilt
	- IMAP quota plugin: GETQUOTAROOT returned the mailbox name wrong the
	  namespace had a prefix or if its separator was non-default
	- IMAP: If client was appending multiple messages with MULTIAPPEND
	  and LITERAL+ extensions and one of the appends failed, Dovecot
	  treated the rest of the mail data as IMAP commands.
	- If mail was sent to client with sendfile() call, we could have
	  hanged the connection. This could happen only if mails were saved
	  with CR+LF linefeeds.

v1.0.rc26 2007-03-07  Timo Sirainen <tss@iki.fi>

	* Changed --with-headers to --enable-header-install
	* If time moves backwards only max. 5 seconds, sleep until we're back
	  in the original present instead of killing ourself. An error is
	  still logged.

	- IMAP: With namespace prefixes LSUB prefix.* listed INBOX.INBOX.
	- deliver: Ignore mbox metadata headers from the message input.
	  X-IMAP header crashed deliver.
	- deliver: If mail_debug=yes, drop out DEBUG environment before
	  calling sendmail binary. Postfix's sendmail didn't really like it.
	- mbox: X-UID brokeness fixes broke rc25 even with valid X-UID headers.
	  Now the code should finally work right.
	- Maildir: When syncing a huge maildir, touch dovecot-uidlist.lock file
	  once in a while to make sure it doesn't get overwritten by another
	  process.
	- Maildir++ quota: We didn't handle NUL bytes in maildirsize files very
	  well. Now the file is rebuilt when they're seen (NFS problem).
	- Index/view handling fix should fix some crashes/errors
	- If index files were moved to a different endianess machine, Dovecot
	  logged all sorts of errors instead of silently rebuilding them.
	- Convert plugin didn't change hierarchy separators in mailbox names.
	- PostgreSQL authentication could have lost requests once in a while
	  with a heavily loaded server.
	- Login processes could have crashed in some situations
	- auth cache crashed with non-plaintext mechanisms

v1.0.rc25 2007-03-01  Timo Sirainen <tss@iki.fi>

	* If time moves backwards, Dovecot kills itself instead of giving
	  random problems.

	+ Added --with-headers configure option to install .h files.
	  Binary package builders could use this to create some dovecot-dev
	  package to make compiling plugins easier.
	- PLAIN authentication: Don't crash dovecot-auth with invalid input.
	- IMAP APPEND: Don't crash if saving fails
	- IMAP LIST: If prefix.INBOX has children and we're listing under
	  prefix.%, don't drop the prefix.
	- mbox: Broken X-UID headers still weren't handled correctly.
	- mail-log plugin: Fixed deleted/undeleted logging.

v1.0.rc24 2007-02-22  Timo Sirainen <tss@iki.fi>

	* Dovecot now fails to load plugins that were compiled for different
	  Dovecot version, unless version_ignore=yes is set. This needs to be
	  explicitly set in plugins, so out-of-tree plugins won't have this
	  check by default.

	- pop3_lock_session=yes could cause deadlocks, and with maildir the
	  uidlist lock could have been overridden after 2 minutes causing
	  problems
	- PAM wasted CPU by calling a timeout function 1000x too often
	- Trash plugin was more or less broken with multiple namespaces and
	  with multiple trash mailboxes

v1.0.rc23 2007-02-20  Timo Sirainen <tss@iki.fi>

	* deliver doesn't ever exit with Dovecot's internal exit codes anymore.
	  All its internal exit codes are changed to EX_TEMPFAIL.
	* mbox: X-Delivery-ID header is now dropped when saving mails.
	* mbox: If pop3_uidl_format=%m, we generate a unique X-Delivery-ID
	  header when saving mails to make sure the UIDL is unique.

	+ PAM: blocking=yes in args uses an alternative way to do PAM checks.
	  Try it if you're having problems with PAM.
	+ userdb passwd: blocking=yes in args makes the userdb lookups be done
	  in auth worker processes. Set it if you're doing remote NSS lookups
	  (eg. nss_ldap problems are fixed by this).
	+ If PAM child process hasn't responded in two minutes, send KILL
	  signal to it (only with blocking=no)
	- IMAP: APPEND ate all CPU while waiting for more data from the client
	  (broken in rc22)
	- mbox: Broken X-UID headers assert-crashed sometimes
	- mbox: When saving a message to an empty mbox file it got an UID
	  which immediately got incremented.
	- mbox: Fixed some wrong "uid-last unexpectedly lost" errors.
	- auth cache: In some situations we crashed if passdb had extra_fields.
	- auth cache: Special extra_fields weren't saved to auth cache.
	  For example allow_nets restrictions were ignored for cached entries.
	- A lot of initial login processes could cause auth socket errors
	  in log file at startup, if dovecot-auth started slowly. Now the
	  login processes are started only after dovecot-auth has finished
	  initializing itself.
	- imap/pop3 proxy: Don't crash if the remote server disconnects before
	  we're logged in.
	- deliver: Don't bother trying to save the mail twice into the default
	  mailbox (eg. if it's over quota).
	- mmap_disable=yes + non-Linux was really slow with large
	  dovecot.index.cache files
	- MySQL couldn't be used as a masterdb
	- Trash plugin was more or less broken
	- imap/pop3 couldn't load plugins if they chrooted
	- imap/pop3-login process could crash in some conditions
	- checkpassword-reply crashed if USER/HOME wasn't set

v1.0.rc22 2007-02-06  Timo Sirainen <tss@iki.fi>

	+ pop3: Commit the transaction even if client didn't QUIT so cached
	  data gets saved.
	- Fixed another indexing bug in rc19 and later which caused
	  transactions to be skipped in some situations, causing all kinds of
	  problems.
	- mail_log_max_lines_per_sec was a bit broken and caused crashes with
	  dovecot -a
	- BSD filesystem quota was counted wrong. Patch by Manuel Bouyer
	- LIST: If namespace has a prefix and inbox=no, don't list
	  prefix.inbox if it happens to exist when listing for %.

v1.0.rc21 2007-02-02  Timo Sirainen <tss@iki.fi>

	- Cache file handling could have crashed rc20

v1.0.rc20 2007-02-02  Timo Sirainen <tss@iki.fi>

	+ dovecot: Added --log-error command line option to log an error, so
	  the error log is easily found.
	+ Added mail_log_max_lines_per_sec setting. Change it to avoid log
	  throttling with mail_log plugin.
	- Changing message flags was more or less broken in rc19
	- ACL plugin still didn't work without separate control directory
	- Some mbox handling fixes, including fixing an infinite loop
	- Some index file handling fixes
	- maildir quota: Fixed a file descriptor leak
	- If auth_cache was enabled and userdb returned "user unknown"
	  (typically only deliver can do that), dovecot-auth crashed.
	- mail_log plugin didn't work with pop3

v1.0.rc19 2007-01-23  Timo Sirainen <tss@iki.fi>

	- ACL plugin didn't work unless control dir was separate from maildir
	- More index file handling fixes

v1.0.rc18 2007-01-22  Timo Sirainen <tss@iki.fi>

	* ACL plugin + Maildir: Moved dovecot-acl file from control directory
	  to maildir. To prevent accidents caused by this change, Dovecot
	  kills itself if it finds dovecot-acl file from the control directory.
	* When opening a maildir, check if tmp/'s atime is over 8h old. If it
	  is, delete files in it with ctime older than 36h. However if
	  atime - ctime > 36h, it means that there's nothing to be deleted and
	  the scanning isn't done. We update atime ourself if filesystem is
	  mounted with noatime.
	* base_dir doesn't need to be group-readable, don't force it.
	* mail_read_mmaped setting is deprecated and possibly broken. It's now
	  removed from dovecot-example.conf, but it still works for now.
	* Removed also umask setting from dovecot-example.conf since currently
	  it doesn't do what it's supposed to.

	+ Authentication cache caches now also userdb data.
	+ Added mail_log plugin to log various mail operations. Currently it
	  logs mail copies, deletions, expunges and mailbox deletions.
	- dict quota: messages=n parameter actually changed storage limit.
	- A lot of fixes to handling index files. This should fix almost all
	  of the problems ever reported.
	- LDAP: auth_bind=yes was more or less broken.
	- Saved mails and dovecot-keywords file didn't set the group from
	  dovecot-shared file.
	- Fixed potential assert-crash while searching messages
	- Fixed some crashes with invalid X-UID headers in mboxes
	- If you didn't have a namespace with empty prefix, giving STATUS
	  command for a non-existing namespace caused the connection to give
	  "NO Unknown namespace" errors for all the future commands.

v1.0.rc17 2007-01-07  Timo Sirainen <tss@iki.fi>

	- MySQL authentication caused username to show up as "OK" in rc16.

v1.0.rc16 2007-01-05  Timo Sirainen <tss@iki.fi>

	* IMAP: When trying to fetch an already expunged message, Dovecot used
	  to just disconnect client. Now it instead replies with dummy NIL
	  data.
	* Priority numbers in plugin names have changed. If you're installing
	  from source, you should delete the existing plugin files before
	  installing the new ones, otherwise you'll get errors.
	* Maildir: We're using rename() to move files from tmp/ to new/ now.
	  See http://wiki.dovecot.org/MailboxFormat/Maildir -> "Issues with
	  the specification" for reasoning why this is safe. This makes saving
	  mails faster, and also makes Dovecot usable with Mac OS X's HFS+
	  (after you also set dotlock_use_excl=yes, see below).

	+ Added dotlock_use_excl setting. If enabled, dotlocks are created
	  directly using O_EXCL flag, instead of by creating a temporary file
	  which is hardlinked. O_EXCL is faster, but may not work with NFS.
	+ If Dovecot crashes with Linux or Solaris, it'll log a
	  "Raw backtrace". It's worse than gdb's backtrace, but better than
	  nothing.
	+ Added maildir_copy_preserve_filename=yes setting.
	+ Added a lazy-expunge plugin to allow users to unexpunge their mails.
	+ maildir quota: Added ignore setting to maildir quota, which allows
	  ignoring quota in Trash mailbox.
	+ dict quota: If dictionary doesn't yet contain the quota, calculate
	  it by going through all the mails in all the mailboxes.
	+ login_log_format_elements: Added %a=local port and %b=remote port
	+ Added -i and -o options to rawlog to restrict logging only to
	  input or output.
	- Doing a STATUS command for a selected mailbox (not a recommended
	  IMAP client behavior) caused Dovecot to sync the mailbox silently.
	  This could have lost eg. EXPUNGE events from clients, causing them
	  to use wrong sequence numbers.
	- deliver was treating boolean settings set to "no" as if they were
	  "yes" (they were supposed to be commented out for "no")
	- Running "dovecot" with -a or -n option while Dovecot was running
	  deleted all authentication sockets, which caused all the future
	  logins to fail.
	- maildir: RENAME and DELETE didn't touch control directory if it was
	  different from maildir or index dir.
	- We treated internal userdb lookup errors as "user unknown" errors.
	  In such situations this caused deliver to think the user didn't
	  exist and the mail get bounced.
	- pam: Setting cache_key crashed
	- shared maildir: dovecot-keywords file's mode wasn't taken from
	  dovecot-shared file.
	- dovecotpw wasn't working with PowerPC

v1.0.rc15 2006-11-19  Timo Sirainen <tss@iki.fi>

	* Fixed an off-by-one buffer overflow in cache file handling. The
	  code is executed only with mmap_disable=yes and only if index files
	  are used (ie. INDEX=MEMORY is safe).
	* passdb checkpassword: Handle vpopmail's non-standard exit codes.

	- rc14 sometimes assert-crashed if .log.2 file existed in a mailbox
	  (earlier versions leaked memory and file descriptors)
	- io_add() assert-crashfixes
	- Potential SSL hang fix at the beginning of the connection

v1.0.rc14 2006-11-12  Timo Sirainen <tss@iki.fi>

	* LDAP: Don't try to use ldap_bind() with empty passwords, since
	  Windows 2003 AD skips password checking with them and just returns
	  success.
	* verbose_ssl=yes: Don't bother logging "syscall failed: EOF"
	  messages. No-one cares about them.

	+ Dovecot sources should now compile without any warnings with gcc 3.2+
	- rc13 crashed if client disconnected while IDLEing
	- LDAP: auth_bind=yes fixes
        - %variables: Fixed zero padding handling and documented it. %0.1n
	  shouldn't enable it, and it really shouldn't stay for the next
	  %variable. -sign also shouldn't stay for the next variable.
	- Don't leak opened .log.2 transaction logs.
	- Fixed a potential hang in IDLE command (probably really rare).
	- Fixed potential problems with client disconnecting while master was
	  handling the login.
	- quota plugin didn't work in Mac OS X

v1.0.rc13 2006-11-08  Timo Sirainen <tss@iki.fi>

	+ deliver: If we're executing as a normal system user, get the HOME
	  environment from passwd if it's not set. This makes it possible to
	  run deliver from .forward.
	- Older compilers caused LDAP authentication to crash
	- Dying LDAP connections weren't handled exactly correctly in rc11,
	  although it seemed to work usually
	- Fixed crashes and memory leaks with AUTHENTICATE command
	- Fixed crashes and leaks with IMAP/POP3 proxying
	- maildir: Changing a mailbox while another process was saving a
	  message there at the same may have caused the changes to not be made
	  into the maildir, which could have caused other problems later..

v1.0.rc12 2006-11-05  Timo Sirainen <tss@iki.fi>

	- rc11 didn't compile with some compilers
	- default_mail_env fallbacking was broken with --exec-mail

v1.0.rc11 2006-11-05  Timo Sirainen <tss@iki.fi>

	* Renamed default_mail_env to mail_location. default_mail_env still
	  works for backwards compatibility.
	* deliver: When sending rejects, don't include Content-Type in the
	  rejected mail's headers.
	* LDAP changes:
            * If auth binds are used, bind back to the default dn before doing
	      a search. Otherwise it could fail if a user gave an invalid
	      password.
	    * Initial binding at connect is now done asynchronously.
	    * Use pass_attrs even with auth_bind=yes since it may contain
	      useful non-password fields.

	+ passdb checkpassword: Give TCPLOCALIP and TCPREMOTEIP and PROTO=TCP
	  environments to the checkpassword binary so we're UCSPI (and vchkpw)
	  compatible.
	- mbox handling was a bit broken in rc10
	- Using Dovecot via inetd kept crashing dovecot master
	- deliver: Don't crash with -f "". Changed the default from envelope
	  to be "MAILER-DAEMON".
	- INBOX wasn't shown with LSUB command if only prefixed namespaces
	  were used.
	- passdb ldap: Reconnecting to LDAP server wasn't working with
	  auth binds.
	- passdb sql: Non-plaintext authentication didn't work
	- MySQL passdb ignored all non-password checks, such as allow_nets
	- trash plugin was broken

v1.0.rc10 2006-10-16  Timo Sirainen <tss@iki.fi>

	* When matching allowed_nets IPs, convert IPv6-mapped-IPv4 addresses
	  to actual IPv4 addresses first.

	+ IMAP: Try to avoid sending duplicate/useless message flag updates
	+ Added support for non-plaintext authentication for vpopmail if it
	  returns plaintext passwords. Based on patch by Remi Gacogne.
	+ Added %D modified to return "sub.domain.org" as
	  "sub,dc=domain,dc=org" (for LDAP queries). Patch by Andrey Panin.
	- rc9 broke cache files in 64bit systems
	- deliver works now with mail_chroot
	- auth cache didn't work properly with multiple passdbs
	- Fixes to handling CRLF linefeeds in mboxes.

v1.0.rc9 2006-10-14  Timo Sirainen <tss@iki.fi>

	* 64bit systems: dovecot.index.cache file will be rebuilt because
	  some time fields have been changed from 64bit fields to 32bit
	  fields. Now the same cache file can be used in both 32bit and
	  64bit systems without it being rebuilt.
	* Added libmysqlclient workaround to conflicting sha1_result symbol,
	  which caused Dovecot to fail logging into MySQL.

	+ dovecot.index.cache file opening is delayed until it's actually
	  needed. This reduces disk accesses a bit with eg. STATUS commands.
	+ auth_cache: Try to handle changing passwords automatically: If
	  password verification fails, but the last one had succeeded, don't
	  use the cache. This works only with plaintext auth.
	- dovecot.index.cache: We didn't properly detect if some fields were
	  different length than we expected, which caused assert crashes
	- Lots of fixes to login/master process handling
	- mbox: Fixed a bug causing "X-IMAPbase uid-last unexpectedly lost
	  in mbox file" errors, and possibly others.

v1.0.rc8 2006-10-09  Timo Sirainen <tss@iki.fi>

	* GSSAPI: Changed POP3 service name to "pop", which is what the
	  standard says
	* "mbox:/var/mail/%u" no longer works as the mail location. You'll
	  have to specify the mail root explicitly, just like the examples
	  always have: "mbox:~/mail:INBOX=/var/mail/%u"

	+ SHA1, LDAP-MD5, PLAIN-MD5, PLAIN-MD4: The password can be now either
	  hex or base64 encoded. The encoding is detected automatically based
	  on the password string length.	  
	+ Allow running only Dovecot master and dovecot-auth processes with
	  protocols=none setting
	+ deliver: -f <envelope sender> parameter can be used to set mbox
	  From_-line's sender address
	+ deliver: Log all mail saves and failures
	+ Tru64 SIA passdb support. Patch by Simon L Jackson.
	- INBOX was listed twice in mailbox list if namespace prefix was used
	- INBOX-prefixed namespaces were a bit broken
	- kqueue: Fix 100% CPU usage
	- deliver: Duplicate storage was a bit broken
	- dictionary code was broken (ie. dict quota)
	- SIGHUP caused crashes sometimes

v1.0.rc7 2006-08-18  Timo Sirainen <tss@iki.fi>

	* Require that Dovecot master process's version number matches the
	  child process's, unless version_ignore=yes. Usually it's an
	  accidental installation problem if the version numbers don't match.
	* Maildir: Create maildirfolder file when creating new maildirs.

	+ ldap+prefetch: Use global uid/gid settings if LDAP query doesn't
	  return them
	+ %variables: Negative offsets count from the end of the string.
	  Patch by Johannes Berg.
	- kqueue ioloop code rewrite
	- notify=kqueue might have caused connection hangs sometimes
	- deliver: If message body contained a valid mbox From_ line, it
	  and the rest of the message was skipped.
	- mbox: We got into infinite loops if trying to open a 2 byte sized
	  file as mbox.
	- Don't crash with ssl_disable=yes
	- quota plugin caused compiling problems with some OSes
	- mbox: After saving a mail to a synced mbox, we lost the sync which
	  caused worse performance

v1.0.rc6 2006-08-07  Timo Sirainen <tss@iki.fi>

	* Removed login_max_logging_users setting since it was somewhat weird
	  in how it worked. Added login_max_connections to replace it with
	  login_process_per_connection=no, and with =yes its functionality
	  is now within login_max_processes_count.

	+ Added --with-linux-quota configure option to specify which Linux
	  quota version to use, in case it's not correct in sys/quota.h.
	  Usually used as --with-linux-quota=2
	+ acl plugins: If .DEFAULT file exists in global ACL root directory,
	  use it as the default ACLs for all mailboxes.
	- Fixes to login process handling, especially with
	  login_process_per_connection=no. 
	- Back to the original SSL proxy code but with one small fix, which
	  hopefully fixes the occational hangs with it
	- Several fixes to handling LIST command more correctly.

v1.0.rc5 2006-08-02  Timo Sirainen <tss@iki.fi>

	- Saving to mboxes still caused assert-crashes

v1.0.rc4 2006-08-02  Timo Sirainen <tss@iki.fi>

	- Saving to mboxes caused assert-crashes

v1.0.rc3 2006-08-02  Timo Sirainen <tss@iki.fi>

	- SSL connections hanged sometimes, especially when saving messages.
	- mbox: Mail bodies were saved with CR+LF linefeeds
	- Mail forwarding was broken with deliver/Sieve
	- dbox fixes. Might actually be usable now.
	- Index file handling fixes with keywords
	- Cache file was incorrectly used in some situations, which probably
	  caused problems sometimes.
	- Maildir++ quota: Don't count "." and ".." directory sizes to quota.
	  After rewriting maildirsize file keep its fd open so that we can
	  later update it. Patch by Alexander Zagrebin

v1.0.rc2 2006-07-04  Timo Sirainen <tss@iki.fi>

	* disable_plaintext_auth=yes: Removed hardcoded 127.* and ::1 IP
	  checks. Now we just assume that the connection is secure if the
	  local IP matches the remote IP address.
	* SSL code rewrite which hopefully makes it work better than before.
	  Seems to work correctly, but if you suddently have trouble with SSL
	  connections this is likely the reason.

	+ verbose_ssl=yes: Log also SSL alerts and BIO errors
	- If namespace's location field wasn't set, the default location
	  was supposed to be used but it wasn't.
	- When copying ssl-parameters.dat file from /var/lib to /var/run its
	  permissions went wrong if it couldn't be copied with hard linking.
	- Fixed filesystem quota plugin to work with BSDs.
	- Maildir: Saving mails didn't work if quota plugin was enabled (again)
	- Maildir: Messages' received time wasn't saved properly when
	  saving/copying multiple messages at a time. Also if using quota
	  plugin the S= size was only set for the first saved file, and even
	  that was wrong.
	- passdb passwd-file: Don't require valid uid/gid fields if file
	  isn't also being used as a userdb.
	- PostgreSQL: Handle failures better so that there won't be
	  "invalid fd" errors in logs.
	- Don't try to expunge messages if the mailbox is read-only. It'll
	  just cause our index files to go out of sync with the real
	  mailbox and cause errors.
	- ANONYMOUS authentication mechanism couldn't work because
	  anonymous_username setting wasn't passed from master process.

v1.0.rc1 2006-06-28  Timo Sirainen <tss@iki.fi>

	* PAM: If user's password is expired, give "Password expired" error
	  message to the user. Now actually working thanks to Vaidas Pilkauskas
	* Relicensed dovecot-auth, lib-sql and lib-ntlm to MIT license. See
	  COPYING file for more information.
	* Abuse prevention: When creating a mailbox, limit the number of
	  hierarchies (up to 20) and the length of the mailbox name within
	  a hierarchy (up to 200 characters).
	* mbox: If saved mail doesn't end with LF, add it ourself so that the
	  mails always have one empty line before the next From-line.

	+ Added --with-statedir configure option which defaults to
	  $localstatedir/lib/dovecot. ssl-parameters.dat is permanently
	  stored in that directory and is copied to login_dirs from there.
	+ IMAP: Support SASL-IR extension (SASL initial response)
	+ Support initial SASL response with LOGIN mechanism. Patch by Anders
	  Karlsson
	+ Added PLAIN-MD4 password scheme. Patch by Andrey Panin.
	+ Added support for XFS disk quotas. Patch by Pawel Jarosz
	+ If another process deletes the opened mailbox, try to handle it
	  without writing errors to log file. Handles the most common cases.
	+ Added TLS support for LDAP if the library supports it.
	- SEARCH command was more or less broken with OR and NOT conditions
	- Dovecot corrupted mbox files which had CR+LF linefeeds in headers
	- MySQL code could have crashed while escaping strings
	- MD4 code with NTLM authentication was broken with 64bit systems.
	  Patch by Andrey Panin
	- Plugin loading was broken in some OSes (eg. FreeBSD)
	- Several fixes to handling empty values in configuration file
	- Several fixes to dictionary quota backend and dict server.
	  Also changed how they're configured.
	- deliver: Fixed plugin handling settings
	- mbox_min_index_size handling was somewhat broken
	- passdb passwd-file: extra_args field wasn't read unless the file
	  was also used as userdb.

v1.0.beta9 2006-06-13  Timo Sirainen <tss@iki.fi>

	* PAM: Don't call pam_setcred() unless setcred=yes PAM passdb
	  argument was given.
	* Moved around settings in dovecot-example.conf to be in more logical
	  groups.

	+ Local delivery agent (deliver binary) works again.
	+ LDAP: Added support for SASL binding. Patch by Geert Jansen
	+ ssl_verify_client_cert: Check CRLs. If auth_verbose=yes, log
	  invalid sent certificates. If verbose_ssl=yes, log even the valid
	  certificates. When using the username from the certificate, use
	  CommonName. Based on patch by HenkJan Wolthuis
	+ PAM: Set PAM_TTY which is needed by some PAM plugins
	+ dovecot --exec-mail ext <binary path> can now be used to start
	  binaries which want dovecot.conf to be read, for example the
	  convert-tool.
	- Expunging needed to be done twice if client used STORE +FLAGS.SILENT
	  command to set the \Deleted flags
	- Added sql_escape_string() to lib-sql API and use it instead of
	  normal \-escaping.
	- ACL plugin fixes
	- DIGEST-MD5: Trying to use subsequent authentication crashed
	  dovecot-auth.
	- Fetching BODY when BODYSTRUCTURE was already cached caused the
	  reply to be broken in some cases
	- Lots of fixes for index file handling
	- dbox fixes and changes
	- mbox syncing broke if some extraneous/broken headers were removed
	  (eg. extra X-IMAPbase headers in mails)
	- Running Dovecot from inetd work now properly with POP3
	- Quota plugin fixes for calculating the quota correctly

v1.0.beta8 2006-05-12  Timo Sirainen <tss@iki.fi>

	* Fixed a security hole with mbox: "1 LIST .. *" command could
	  list all directories and files under the mbox root directory, so
	  if your mails were stored in eg. /var/mail/%u/ directory, the
	  command would list everything under /var/mail.

	+ Unless nfs_check=no or mmap_disable=yes, check for the first login
	  if the user's index directory exists in NFS mount. If so, refuse to
	  run. This is done only on first login to avoid constant extra
	  overhead.
	+ If we have plugins set and imap_capability unset, figure out the
	  IMAP capabilities automatically by running imap binary at startup.
	  The generated capability list isn't updated until Dovecot is
	  restarted completely, so if you add or remove IMAP plugins you
	  should restart. If you have problems related to this, set
	  imap_capabilities setting manually to work around it.
	+ Added auth_username_format setting
	- pop3_lock_session setting wasn't really working
	- Lots of fixes related to quota handling. It's still not working
	  perfectly though.
	- Lots of index handling fixes, especially with mmap_disable=yes
	- Maildir: saving mails could have sometimes caused "Append with UID
	  n, but next_uid = m" errors
	- flock() locking never timeouted because ignoring SIGALRM caused the
	  system call just to be restarted when SIGALRM occurred (probably not
	  with all OSes though?)
	- kqueue: Fixed "Unrecognized event". Patch by Vaclav Haisman

v1.0.beta7 2006-04-12  Timo Sirainen <tss@iki.fi>

	+ Added shutdown_clients setting to control if existing imap/pop3 
	  processes should be killed when master is.
	- Master login fixes, PLAIN authentication was still broken..

v1.0.beta6 2006-04-12  Timo Sirainen <tss@iki.fi>

	* The login and master usernames were reversed when using
	  master_user_separator (now the order is UW-IMAP compatible).
	* Killing dovecot master process now kills all IMAP and POP3
	  processes also.

	+ -a parameter to dovecot prints now all settings that Dovecot uses.
	  -n prints all settings that are different from defaults.
	+ Added pop3_lock_session setting
	+ %M modifier returns string's MD5 sum. Patch by Ben Winslow
	- PLAIN SASL authentication wasn't working properly, causing failed
	  logins with some clients (broken in beta4)
	- Fixes to Maildir++ quota, should actually work now
	- Don't crash if passwd-file has entries without passwords
	  (eg. deny=yes databases)
	- Fixed prefetch userdb to work nicely with other userdbs
	- If master process runs out of file descriptors, don't go to
	  infinite loop (unlikely to have happened unless the OS's default
	  fd limit was too low)
	- Fixed non-plaintext password lookups from LDAP. Patch by Lior Okman
	- %U modifier was actually lowercasing the string. Patch by Ben Winslow

v1.0.beta5 2006-04-04  Timo Sirainen <tss@iki.fi>

	- Beta4's SSL proxying rewrite worked worse than I thought.
	  Reverted it back to original code.

v1.0.beta4 2006-04-02  Timo Sirainen <tss@iki.fi>

	* Changed the default lock_method back to fcntl. Apparently flock
	  gives problems with some systems.
	* mbox: mailboxes beginning with '.' are now also listed
	* Replaced mail_use_modules and mail_modules settings with mail_plugins
	  and mail_plugin_dir. Now instead of loading all plugins from the
	  directory, you'll have to give a list of plugins to load. If the
	  plugin couldn't be loaded, the process exits instead of just
	  ignoring the problem (this is important with ACL plugin).

	+ Added support for "master users" who can log in as other people.
	  The master username can be given either in authorization ID
	  string with SASL PLAIN mechanism or by setting
	  auth_master_user_separator and giving it within the normal username
	  string.
	+ Added ACL plugin with ACL file backend. This however doesn't mean
	  that there yet exists a proper shared folder support. If master user
	  logged in as someone else, the ACLs are checked as the master user.
	+ Added some Dovecot extensions to checkpassword passdb, see ChangeLog
	+ Updated passwd-file format to allow specifying any key=value fields
	+ Maildir++ quota support and several quota fixes
	+ passdb supporting extra fields: Added "allow_nets" option which takes
	  a comma separated list of IPs/networks where to allow user to log in.
	+ NFS: Handle ESTALE errors the best way we can
	+ IMAP now writes to log when client disconnects
	+ In shared mailboxes (if dovecot-shared file exists) \Seen flags are
	  now kept only in index files, so as long as each user has a separate
	  index file they have separate \Seen flags.
	- Fixes to DIGEST-MD5 realm handling so it works with more clients
	- BODYSTRUCTURE -> BODY conversion from cache file was broken with
	  mails containing message/rfc822 parts.
	- Fixed several memory leaks
	- We could have sent client FETCH notifications about messages before
	  telling about them with EXISTS
	- Compiling fixes for Solaris and some other OSes
	- Fixed problem with internal timeout handling code, which caused eg.
	  outlook-idle workaround to break.
	- If /dev/urandom didn't exist, we didn't seed OpenSSL's random number
	  generator properly. Patch by Vilmos Nebehaj.
	- Maildir: Recent flags weren't always immediately removed from mails
	  when mailbox was opened.
	- Several changes to SSL proxying code, hopefully making it work
	  better.

v1.0.beta3 2006-02-08  Timo Sirainen <tss@iki.fi>

	* Dotlock code changed to timeout faster in some situations when
	  the lock file is old.
	+ Added support for loading SQL drivers dynamically (see INSTALL file
	  for how to build them)
	+ Keywords are stored to dboxes, and other dbox improvements.
	+ dict-sql could actually work now, making quota-in-sql-database
	  possibly working now (not fully tested)
	+ Added mail storage conversion plugin to convert automatically from
	  one mailbox format to another while user logs in. Doesn't preserve
	  UIDVALIDITY/UIDs though.
	+ Added plugin { .. } section to dovecot.conf for passing parameters
	  to plugins (see dovecot-example.conf).
	+ Added ssl-build-param binary which is used to generate
	  ssl-parameters.dat. Main dovecot binary doesn't anymore link to
	  SSL libraries, and this also makes the process title be clearer
	  about why the process is eating all the CPU.
	- Fix building without OpenSSL
	- Fixed memory leak in MySQL driver
	- Fixes to checkpassword
	- Broken Content-Length header could have broken mbox opening
	- Fixed potential hangs after APPEND command
	- Fixed potential crashes in dovecot-auth and imap/pop3-login
	- zlib plugin now links with -lz so it could actually work
	- kqueue fixes by Vaclav Haisman

v1.0.beta2 2006-01-22  Timo Sirainen <tss@iki.fi>

	+ Added SQLite support. Patch by Jakob Hirsch.
	+ Added auth_debug_passwords setting. If it's not enabled, hide all
	  password strings from logs.
	+ Added mail_cache_min_mail_count and mbox_min_index_size settings
	  which can be used to make Dovecot do less disk writes in small
	  mailboxes where they don't benefit that much.
	+ Added --build-ssl-parameters parameter to dovecot binary
	- SSL parameters were being regenerated every 10 minutes, although
	  not with all systems.
	- Fixed dovecot-auth crashing at startup. Happened only with some
	  specific compilers.
	- base_dir was supposed to be set world-readable, not world-writable

v1.0.beta1 2006-01-16  Timo Sirainen <tss@iki.fi>

	* Almost a complete rewrite since 0.99.x, but some of the major
	  changes are:

	+ Index file code rewritten to do less disk I/O, wait locks less and
	  in generate be smarter. They also support being in clustered
	  filesystems and NFS support is mostly working also.
	+ Mail caching is smarter. Only the data that client requests is
	  cached. Before Dovecot opened and cached all mails when mailbox was
	  opened the first time, which was slow.
	+ Mbox handling code rewritten to be much faster, safer and correct
	+ New authentication mechanisms: APOP, GSSAPI, LOGIN, NTLM and RPA.
	+ LDAP supports authentication binds
	+ Authentication server can cache password database lookups
	+ Support for multiple authentication databases
	+ Namespace configuration
	+ Dovecot works with shared 

v0.99.10 2003-06-26  Timo Sirainen <tss@iki.fi>

	* Default PAM service name changed to "dovecot". This means that
	  if you're using PAM, you most likely have to do
	    mv /etc/pam.d/imap /etc/pam.d/dovecot
	  If you wish to keep using imap, see doc/auth.txt.

	* ~/rawlog directory changed to ~/dovecot.rawlog

	+ Faster and better maildir synchronization. We support read-only
	  maildirs and out-of-quota conditions are handled a lot better.
	  dovecot-uidlist file still isn't out-of-quota-safe though, but you
	  can keep it in another location where quota isn't checked. For
	  example:
	    default_mail_env = Maildir:~/Maildir:
	      INDEX=/noquota/%u:CONTROL=/noquota/%u
	+ Read-only mboxes are supported now.
	+ Only NOOP and CHECK now always do a mailbox sync checking. Other
	  commands sync max. once in 5 seconds, plus always from indexes.
	  This should reduce I/O a bit.
	+ All NUL characters are translated to ascii #128 before sending to
	  client. RFC prohibits sending NULs and this is how UW-IMAP handles
	  it as well.
	+ Make ENVELOPE, BODY and BODYSTRUCTURE replies more compact by
	  removing multiple LWSPs and translating TABs to spaces. RFC doesn't
	  specifically require this, but this seems to be the wanted
	  behaviour..
	+ Added ANONYMOUS SASL mechanism.
	+ More flexible user chrooting configuration in home directories:
	  "<chroot>/./<homedir>"
	+ Added support for dynamically loadable IMAP/POP3 modules. See
	  INSTALL file for more information.
	- Partial fetches were broken if mails had CR+LF linefeeds
	- SEARCH DELETED didn't return anything if all messages were deleted
	- OpenSSL support was broken in many installations because we were
	  chrooted and it couldn't open /dev/urandom.
	- PAM: Giving wrong password blocked the whole process for two
	  seconds. Now we create a new process for each check.
	- Lots of other smaller bugfixes and better error handling

v0.99.9.1 2003-05-03  Timo Sirainen <tss@iki.fi>

	- Messages having lines longer than 8192 bytes caused problems.
	- There was some problems when opening a mbox first time that had been
	  empty for a while.
	- Didn't compile with OpenBSD.
	- POP3 server crashed sometimes instead of printing error message.
	- If cached IMAP envelope contained literals, SEARCHing in it wrote
	  errors to log file. For example if subject contained highascii, '"'
	  or '\' characters this happened.

v0.99.9 2003-04-28  Timo Sirainen <tss@iki.fi>

	* WARNING: mbox rewriting works now faster, but it's less likely to
	  notice external message flag changes (it wasn't perfect before
	  either). This also means that if you're not using index files,
	  Dovecot may not notice changes made by another Dovecot process.
	  This will be fixed later.

	+ Message UIDs are now permanently stored outside index files.
	  Deleting indexes is now possible without any kind of data loss and
	  in-memory indexes are now usable.
	+ mbox rewriting leaves extra space into X-Keywords header. It's
	  shrinked or grown when updating message flag headers to avoid
	  rewriting the rest of the file.
	+ imap-login and pop3-login can now be started from inetd. Privilege
	  separation is still used, so it executes dovecot and dovecot-auth
	  processes which are left on the background.
	+ PostgreSQL authentication support, patch by Alex Howansky
	- Large multiline headers (over 8kB) broke Dovecot before. Now they're
	  parsed one line at a time and we try to avoid reading them fully into
	  memory.
	- SEARCH OR was broken
	- Partial BODY[] fetches were broken
	- Timezones were still set wrong when parsing dates
	- Using non-synchronized literals (LITERAL+) broke APPEND
	- Renaming maildir subfolders inserted extra "." in the middle.
	- Subfolders were a bit broken with maildir
	- Invalid PLAIN auth request crashed auth process.

v0.99.8 2003-02-25  Timo Sirainen <tss@iki.fi>

	* NOTE: Configuration file has changed a bit: auth_userinfo was
	  replaced by userdb and passdb. *_port were merged into *_listen.
	  Disabling listening in imaps port is now done by changing protocols
	  setting.

	* Maildir: .customflags location has changed for INBOX. If you have
	  set any custom flags, move Maildir/.INBOX/.customflags into
	  Maildir/.customflags or they will be lost.

	* mbox: Autodetect /var/mail/%u and /var/spool/mail/%u as INBOXes
	  if they're found and mail_default_env isn't set.

	* passwd-file: File format changed a bit. If you used realm or mail
	  fields, you'll have to fix the file. See doc/auth.txt for description
	  of the format.

	+ Fully featured POP3 server included. Disabled by default.
	+ Support for LITERAL+, MULTIAPPEND, UNSELECT, IDLE, CHILDREN and
	  LISTEXT extensions.
	+ LDAP authentication support.
	+ Internal API cleanups made Dovecot faster and take less memory
	+ auth_verbose logs now all authentication failures
	+ Support for Solaris 9 sendfilev()
	+ New setting: mail_full_filesystem_access allows clients to access the
	  whole filesystem by simply giving the path before the mailbox name
	  (eg. SELECT ~user/mail/box, LIST "" /tmp/%). While this allows users
	  to share mailboxes, it's not recommended since Dovecot's index files
	  can't be safely shared.
	+ New setting: client_workarounds.
	+ Dynamically loadable authentication modules. Binary package builders
	  should consider using it for at least LDAP.
	+ mbox: Content-Length is saved now to each saved message, so it's
	  now safe to have lines beginning with "From ".
	+ mbox: mail_read_mmaped = no works with it now
	+ Indexes can be kept in memory by adding :INDEX=MEMORY to MAIL
	  environment. There's not much point to do this now though, since the
	  UIDs won't be saved.
	- COPY now behaves as RFC2060 says: "If the COPY command is
	  unsuccessful for any reason, server implementations MUST restore the
	  destination mailbox to its state before the COPY attempt."
	- LIST and LSUB rewrite, should fix several bugs in them
	- maildir_copy_with_hardlinks = yes was broken.
	- mboxes in subfolders weren't selectable.
	- STORE didn't accept multiple flags without () around them
	- PLAIN SASL-authentication was a bit broken.
	- IMAP dates were parsed a few hours wrong
	- STATUS command removed \Recent flags from messages
	- Several bugfixes to SEARCH command, especially related to multiple
	  search conditions
	- If auth/login process died unexpectedly at startup, the exit status
	  or killing signal wasn't logged.
	- mbox parsing might have crashed sometimes
	- mbox: when saving mails, internal headers were allowed in input,
	  sometimes causing problems (eg. duplicate headers) when appending
	  and copying messages
	- mbox: X-Keywords headers were duplicated
	- Some small fixes to how messages are saved to Maildir
	- Next command after STARTTLS was ignored which left the connection
	  stuck sometimes
	- Dovecot was pretty much broken with FreeBSD

v0.99.7 2003-01-14  Timo Sirainen <tss@iki.fi>

	+ Rewrote doc/index.txt, small updates to doc/design.txt and
	  doc/multiaccess.txt
	- New hash table code was broken with removing, which broke several
	  things. Fixed, but it's still a bit ugly code though..

v0.99.6 2003-01-13  Timo Sirainen <tss@iki.fi>

	+ THREAD=REFERENCES extension support. ORDEREDSUBJECT would be easy to
	  add, but I think it's pretty useless.
	+ SORT is much faster now.
	+ mbox: If ~/mail directory isn't found, create it.
	+ Log login usernames
	* Some coding style changes (less typedefs)
	- Mails with nested MIME parts might have caused incorrect BODY and
	  BODYSTRUCTURE fetches and sometimes might have crashed dovecot
	  (assert at imap-bodystructure.c). If client had already successfully
	  done the BODY fetching a couple of times, the bug couldn't happen
	  anymore since Dovecot then began caching the BODY data. So, this
	  mostly happened with new users.
	- non-UID SEARCH might gave wrong replies in certain conditions.
	- SORT replied always with UIDs instead of sequences.
	- If authentication was aborted by client ("*" reply to AUTHENTICATE),
	  the login process crashed later.
	- STATUS command gave invalid reply for mailboxes with spaces in name
	- Timezones were parsed wrong with message dates
	- Digest-MD5: We used "qop-options" instead of "qop", which was
	  incompatible with at least Cyrus SASL.
	- Realms in passwd-file were buggy
	- Literals didn't work when logging in
	- Crashed if it had to wait for mbox lock
	- With invalid configuration auth and login processes were just dying
	  and master filling log files infinitely.
	- We didn't work with some 64bit systems

v0.99.5 2003-01-02  Timo Sirainen <tss@iki.fi>

	* This release includes a lot of code cleanups, especially related to
	  security. Direct buffer modifying was replaced in several places
	  with a new buffer API, which provides a safe way to do it. Code that
	  looks unsafe contains @UNSAFE tag to make auditing easier.

	+ Support for SORT extension. Originally I thought about not
	  implementing any extensions before 1.0, but too many people want
	  webmails which want SORT. THREAD is another extension which they
	  want, but we don't support it yet.
	+ imap_listen and imaps_listen settings now accept "*" and "::" to
	  specify if we want to listen in IPv4 or IPv6 addresses. "::" may
	  also listen in all IPv4 addresses depending on the OS (Linux does,
	  BSD doesn't)
	+ New setting: default_mail_env can be used to specify where to find
	  users mailbox. Default is still to use autodetection.
	+ New setting: imap_log_path to log logins etc. informational messages
	  to different file.
	+ We support now separate mbox file for INBOX folder, no need for
	  symlink kludging anymore.
	+ Support for keeping index files in different location than actual
	  mailboxes.
	? Disabled mailbox_check_interval setting by default, it breaks
	  Evolution.
	- SEARCH was still somewhat buggy, especially with laggy networks.
	  Also body/header searches might have crashed or at least used
	  memory too much
	- Deleting messages in the middle of mbox caused dovecot to reindex
	  the following messages as new messages (ie. change UIDs and set
	  \Recent flag).
	- Digest-MD5 auth: Initial server challenge packet was missing a comma,
	  which might have made it incompatible with some implementations.
	- Some more fixes to unnecessarily high memory usage
	- SELECT and EXAMINE often printed UNSEEN reply or maybe complained
	  about corrupted indexes. Happened usually only with mbox.
	- FETCH BODYSTRUCTURE gave incorrect reply, breaking pine
	- LIST was pretty buggy with mbox subfolders
	- CHECK command returned just "missing parameters" error
	- DELETE didn't work with mbox folders
	- CREATE mailbox<hierarchy separator> failed always.
	- CREATE and RENAME didn't create required hierarchies with mbox
	- RFC822 date parser didn't handle single digit days correctly.
	- login_process_per_connection = yes didn't work with imaps port
	  connections which is exactly where it was mostly wanted.
	- ssl_disabled = yes didn't disable listening in imaps port
	- process limiting code didn't compile everywhere (eg. FreeBSD).
	- Linux sendfile() was never detected
	- We didn't work at all with gcc/PowerPC

v0.99.4 2002-12-01  Timo Sirainen <tss@iki.fi>

	- Command parser had several bugs when it didn't have enough data to
	  parse the full command in one call, ie. network lags etc. triggered
	  those bugs sometimes. This was the last "weird bug" I know of.
	- Mbox indexes got broken when updating cached fields
	- Fixed a few memory leaks and unneededly high memory usage while
	  caching envelopes
	- Fixes to searching from message body and header
	- --with-ssldir didn't do anything and the default was empty

v0.99.3 2002-11-26  Timo Sirainen <tss@iki.fi>

	- mail_read_mmaped = no (default) caused mbox corruption with EXPUNGE.
	  mmap()ing is forced for now.

v0.99.2 2002-11-26  Timo Sirainen <tss@iki.fi>

	+ If we have to wait for a lock longer, the client is now notified
	  about it every 30 seconds.
	- Default settings still pointed to lib directory instead of the
	  libexec directory where the binaries were actually installed
	- vpopmail support had to be kludged to fix a bug in vpopmail library
	  which sometimes left extra character after the user name.
	- Login process crashed if master process didn't let some user login.
	  Normally this couldn't happen without error in configuration.
	- select() based I/O loop wasn't working so Dovecot didn't work in
	  eg. OSX. Also PAM authentication wasn't detected with OSX.
	- Didn't compile with NetBSD-current

v0.99.1 2002-11-25  Timo Sirainen <tss@iki.fi>

	+ Added doc/mkcert.sh script to easily generate yourself a self-signed
	  certificate. Modify doc/dovecot-openssl.cnf before running it.
	+ --with-ssldir configure option to specify default path for /etc/ssl
	+ Added ssl_disable setting to config file
	- OpenSSL wasn't checked properly by configure
	- vpopmail authentication module didn't compile
	- We should install the binaries into libexec dir, not lib
	- doc/configuration.txt and doc/mail-storages.txt were missing

v0.99.0 2002-11-24  Timo Sirainen <tss@iki.fi>

	+ Replaced hash file with binary tree file which makes Dovecot stay
	  fast with large mailboxes after expunging multiple mails.
	+ Several speed improvements with SEARCH
	+ SEARCH CHARSET support using iconv(), although case-insensitive
	  searching is currently supported only for ASCII characters.
	+ OpenSSL support.
	+ Support for regenerating Diffie Hellman and RSA parameters with
	  specified intervals. NOTE: currently doesn't work with OpenSSL.
	+ Support for each login connection being handled in it's own process.
	  This is the default as it's more safe especially with SSL.
	+ mbox locking is now safe, other processes can't modify the mbox file
	  while we're reading it.
	+ Notify clients with "EXISTS" almost immediately after new mail is
	  received.
	+ Rawlog: Support for saving user connections into files - useful for
	  debugging.
	+ Content-Language is finally parsed correctly
	+ Lots of smaller speed optimizations
	- Partial BODY[] fetches weren't working properly
	- BODY[section] was buggy with message/rfc822 MIME parts
	- STARTTLS wasn't working
	- \* flag was missing from PERMANENTFLAGS.
	- Comments inside <> mail addresses crashed.
	- imap-login printed UTC timestamps to logfiles
	- passwd-file wasn't reread the the file changed
	- PAM authentication was implemented wrong, which caused it to break
	  with some PAM plugins.
	- Lots of smaller fixes, mostly to do with reliability

v0.98.4 2002-10-06  Timo Sirainen <tss@iki.fi>

	* Just a final release before replacing hash file with a binary tree.

	- When fetching messages larger than 256k, sometimes Dovecot missed
	  to send CR causing corrupted data at end of message and possibly
	  complete failure depending on IMAP client.
	- Fetching BODY or BODYSTRUCTURE for message having content-type of
	  message/rfc822 didn't correctly add () around the envelope data.
	- Several fixes to make it compile with HP/UX ANSI C compiler.
	  Also fixed several warnings it showed up.

v0.98.3 2002-10-01  Timo Sirainen <tss@iki.fi>

	* Sorry, just noticed a very stupid bug which caused evolution 1.2
	  beta to crash. I always thought it was just evolution's fault :)
	- Several fields in BODY / BODYSTRUCTURE replies weren't quoted

v0.98.2 2002-09-30  Timo Sirainen <tss@iki.fi>

	+ --with-file-offset-size=32 can now be used to select 32bit file
	  offsets. Using them should be a bit faster and take a bit less
	  disk and memory (also needed to compile Dovecot successfully with
	  TinyCC).
	+ maildir_copy_with_hardlinks option works now
	+ Check new mail and notify about it to client also after
	  commands which don't allow full syncing (FETCH, STORE, SEARCH).
	  Also always send RECENT after EXISTS notify.
	+ If we're out of disk space while opening mailbox, notify about it
	  with ALERT.
	- STORE and SEARCH didn't handle properly message sequence numbers
	  when some in the middle were externally deleted
	- SEARCH: Only first search condition was checked.
	- mbox: Message flags given to APPEND were ignored.
	- mbox: index was corrupted when changing flags for multipart MIME
	  messages
	- Out of disk space-handling wasn't working properly with .customflags
	  file
	- if auth processes were killed, login processes weren't reconnecting
	  to them

v0.98.1 2002-09-24  Timo Sirainen <tss@iki.fi>

	+ Faster and safer mbox rewriting when flags are updated
	- Didn't save messages larger then 8192 bytes
	- Several mbox breakages

v0.98 2002-09-23  Timo Sirainen <tss@iki.fi>

	+ mbox support is finally working. There's still some reliability
	  fixes left but overall it should be quite usable.
	+ vpopmail authentication support
	+ We should be able to deal with "out of diskspace/quota" conditions
	  properly, by keeping the indexes in memory and allowing user to
	  delete mails to get more space.
	+ Several speed enhancements
	+ New configuration file option: overwrite_incompatible_index to force
	  using ".imap.index" file, overwriting it if it isn't compatible
	- Handle invalid message headers reliably
	- Tons of bugfixes and code cleanups everywhere

v0.97 2002-08-29  Timo Sirainen <tss@iki.fi>

	+ Large mails are handled in 256kB blocks, so mail size no longer
	  has hardly any effect on memory usage
	+ 64bit file offsets are used if supported by system. This means
	  Dovecot is fully capable of handling >2G mails in those systems.
	  With 32bit offsets >2G mails may not behave too well, but should
	  not crash either.
	+ I fixed lots of potential integer overflows. This should make us
	  fully crash-free no matter what happens (index file corruption
	  mostly). I didn't verify everything too carefully yet, so more
	  auditing is still needed before we fully reach that goal.
	+ Implemented several missing tasks / optimizations to index handling.
	  It should now stay fast after longer usage periods.
	+ New configuration file options: log_path, log_timestamp, imaps_listen
	+ "Critical errors" are now hidden from users, ie. any error message
	  that is not a direct reply to user error is written into log file
	  and user gets only "Internal error [timestamp]".
	+ Nonblocking SSL handshaking
	+ Lots of code cleanups
	- Lots of mbox fixes, it seems to be somewhat reliable now
	- Year in Date-field was parsed wrong
	- Appending mail to mbox didn't work right
	- Always verify that mailbox names are valid (especially they shouldn't
	  contain "../")

v0.96 2002-08-08  Timo Sirainen <tss@iki.fi>

	* Changed to LGPL v2.1 license

	+ STARTTLS support and optional disabling of plaintext authentication
	  (LOGINDISABLED capability)
	+ Support for custom message flags, each folder can have 26 different.
	+ New configuration file options: imap_listen, max_logging_users,
	  max_imap_processes
	+ You can specify config file location to imap-master with -c <path>
	+ All IMAP processes can now write to specified log file instead of
	  syslog. Either do this by setting IMAP_LOGFILE environment, or
	  give -l <path> parameter to imap-master.
	+ Some cleanups to remove warnings with BSDs
	+ Changed all %s .. strerror(errno) -> %m
	+ Rewritten memory pool code
	- imap-master didn't close all the fds for executed processes
	- iobuffer code was buggy and caused the connection to terminate
	  sometimes
	- make install overwrote the existing dovecot.conf file, so it's now
	  named as dovecot-example.conf

v0.95 2002-07-31  Timo Sirainen <tss@iki.fi>

	+ Initial SSL support using GNU TLS, tested with v0.5.1.
	  TLS support is still missing.
	+ Digest-MD5 authentication method
	+ passwd-file authentication backend
	+ Code cleanups
	- Found several bugs from mempool and ioloop code, now we should
	  be stable? :)
	- A few corrections for long header field handling

v0.94 2002-07-29  Timo Sirainen <tss@iki.fi>

	* Supports running completely non-root now. imap-auth however is a
	  bit problematic as we don't support passwd-file yet.
	- Memory alignment fixes mostly
	- Other misc. bugfixes<|MERGE_RESOLUTION|>--- conflicted
+++ resolved
@@ -1,5 +1,3 @@
-<<<<<<< HEAD
-=======
 v2.0.13 2011-05-11  Timo Sirainen <tss@iki.fi>
 
 	+ Added "doveadm index" command to add unindexed messages into
@@ -19,7 +17,6 @@
 	- Fixed potential crashes and other problems when parsing header names
 	  that contained NUL characters.
 
->>>>>>> 8af9e4de
 v2.0.12 2011-04-12  Timo Sirainen <tss@iki.fi>
 
 	+ doveadm: Added "move" command for moving mails between mailboxes.
