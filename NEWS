--- conflicted
+++ resolved
@@ -1,22 +1,3 @@
-<<<<<<< HEAD
-v2.3.10.1  2020-05-18  Aki Tuomi <aki.tuomi@open-xchange.com>
-
-	- CVE-2020-10957: lmtp/submission: A client can crash the server by
-	  sending a NOOP command with an invalid string parameter. This occurs
-	  particularly for a parameter that doesn't start with a double quote.
-	  This applies to all SMTP services, including submission-login, which
-	  makes it possible to crash the submission service without
-	  authentication.
-	- CVE-2020-10958: lmtp/submission: Sending many invalid or unknown
-	  commands can cause the server to access freed memory, which can lead
-	  to a server crash. This happens when the server closes the connection
-	  with a "421 Too many invalid commands" error. The bad command limit
-	  depends on the service (lmtp or submission) and varies between 10 to
-	  20 bad commands.
-	- CVE-2020-10967: lmtp/submission: Issuing the RCPT command with an
-	  address that has the empty quoted string as local-part causes the lmtp
-	  service to crash.
-=======
 v2.3.11.3 2020-07-29	Aki Tuomi <aki.tuomi@open-xchange.com>
 
 	- pop3-login: Login didn't handle commands in multiple IP packets properly.
@@ -124,7 +105,6 @@
 	- virtual: Copying/moving mails with IMAP into a virtual folder assert-crashes:
 	  Panic: file cmd-copy.c: line 152 (fetch_and_copy): assertion failed:
 	  (copy_ctx->copy_count == seq_range_count(&copy_ctx->saved_uids))
->>>>>>> aa13c86b
 
 v2.3.10  2020-03-06  Aki Tuomi <aki.tuomi@open-xchange.com>
 
