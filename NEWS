--- conflicted
+++ resolved
@@ -1,4 +1,3 @@
-<<<<<<< HEAD
 v0.4.2 26-09-2013 Stephan Bosch <stephan@rename-it.nl>
 	
 	* Incompatible change in Sieve doveadm plugin: the root attribute for
@@ -56,7 +55,7 @@
 	+ Finished implementation of the Sieve environment extension as much as
 	  possible. Environment items "location", "phase" and "domain" now also
 	  return a usable value.
-=======
+
 v0.3.6 26-09-2013 Stephan Bosch <stephan@rename-it.nl>
 
 	- Fixed a binary code read problem in the `set' command of the Sieve variables
@@ -68,7 +67,6 @@
 	  before login).
 	- Fixed setting name in example-config/conf.d/20-managesieve.conf.
 	- Fixed messed up hex output for sieve-dump tool.
->>>>>>> a59a694e
 
 v0.3.5 09-05-2013 Stephan Bosch <stephan@rename-it.nl>
 
